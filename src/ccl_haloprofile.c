--- conflicted
+++ resolved
@@ -20,24 +20,15 @@
   shared(n_m, r_s, r_delta, alpha, norm_out, status)
   {
     int ii;
-<<<<<<< HEAD
-=======
     int status_this=0;
->>>>>>> 0280db61
     gsl_function F;
     gsl_integration_workspace *w = gsl_integration_workspace_alloc(1000);
     
     if (w == NULL)
-<<<<<<< HEAD
-      *status = CCL_ERROR_MEMORY;
-    
-    if(*status == 0) {
-=======
       status_this = CCL_ERROR_MEMORY;
     
     if(status_this == 0) {
 #pragma omp for
->>>>>>> 0280db61
       for(ii=0;ii<n_m;ii++) {
 	int qagstatus;
 	double result, eresult;
@@ -49,27 +40,18 @@
 					w, &result, &eresult);
 	if(qagstatus != GSL_SUCCESS) {
 	  ccl_raise_gsl_warning(qagstatus, "ccl_haloprofile.c: ccl_einasto_norm_integral():");
-<<<<<<< HEAD
-	  *status = CCL_ERROR_INTEG;
-	  result = NAN;
-	  break;
-=======
 	  status_this = CCL_ERROR_INTEG;
 	  result = NAN;
->>>>>>> 0280db61
 	}
 	norm_out[ii] = 4 * M_PI * r_s[ii] * r_s[ii] * r_s[ii] * result;
       }
     } //end omp for
   
     gsl_integration_workspace_free(w);
-<<<<<<< HEAD
-=======
     if(status_this) {
       #pragma omp atomic write
       *status = status_this;
     }
->>>>>>> 0280db61
   } //end omp parallel
 }
 
@@ -86,24 +68,15 @@
   shared(n_m, r_s, r_delta, norm_out, status)
   {
     int ii;
-<<<<<<< HEAD
-=======
     int status_this=0;
->>>>>>> 0280db61
     gsl_function F;
     gsl_integration_workspace *w = gsl_integration_workspace_alloc(1000);
     
     if (w == NULL)
-<<<<<<< HEAD
-      *status = CCL_ERROR_MEMORY;
-    
-    if(*status == 0) {
-=======
       status_this = CCL_ERROR_MEMORY;
     
     if(status_this == 0) {
 #pragma omp for
->>>>>>> 0280db61
       for(ii=0;ii<n_m;ii++) {
 	int qagstatus;
 	double result, eresult;
@@ -115,26 +88,17 @@
 					w, &result, &eresult);
 	if(qagstatus != GSL_SUCCESS) {
 	  ccl_raise_gsl_warning(qagstatus, "ccl_haloprofile.c: ccl_hernquist_norm_integral():");
-<<<<<<< HEAD
-	  *status = CCL_ERROR_INTEG;
-	  result = NAN;
-	  break;
-=======
 	  status_this = CCL_ERROR_INTEG;
 	  result = NAN;
->>>>>>> 0280db61
 	}
 	norm_out[ii] = 4 * M_PI * r_s[ii] * r_s[ii] * r_s[ii] * result;
       }
     } //end omp for
   
     gsl_integration_workspace_free(w);
-<<<<<<< HEAD
-=======
     if(status_this) {
       #pragma omp atomic write
       *status = status_this;
     }
->>>>>>> 0280db61
   } //end omp parallel
 }