--- conflicted
+++ resolved
@@ -77,14 +77,8 @@
     }
   }
 
-<<<<<<< HEAD
-  if (*status == 0) {
-    // After this loop lk will contain log(k),
-    // lpk_ln will contain log(P_lin), all in Mpc, not Mpc/h units!
-=======
   if (*status==0) {
     // After this loop lk will contain log(k), lpk_ln will contain log(P_lin), all in Mpc, not Mpc/h units!
->>>>>>> a6d9f0d6
     double psout_l;
     s=0;
 
@@ -98,19 +92,11 @@
       // Get a list of the three neutrino masses already calculated
       double *mnu_list = NULL;
       mnu_list = malloc(3*sizeof(double));
-<<<<<<< HEAD
-      for (int i=0; i< cosmo->params.N_nu_mass; i=i+1) {
-        mnu_list[i] = cosmo->params.mnu[i];
-      }
-      if (cosmo->params.N_nu_mass < 3) {
-        for (int j=cosmo->params.N_nu_mass; j<3; j=j+1) {
-=======
       for (int i=0; i < cosmo->params.N_nu_mass; i=i+1) {
         mnu_list[i] = cosmo->params.mnu[i];
       }
       if (cosmo->params.N_nu_mass < 3) {
         for (int j=cosmo->params.N_nu_mass; j < 3; j=j+1) {
->>>>>>> a6d9f0d6
           mnu_list[j] = 0.;
         }
       }
@@ -118,51 +104,6 @@
       double norm_pk;
       if (isfinite(cosmo->params.A_s)) {
         norm_pk = cosmo->params.A_s;
-<<<<<<< HEAD
-      }
-      else if (isfinite(cosmo->params.sigma8)) {
-        norm_pk = cosmo->params.sigma8;
-      }
-      else {
-        *status = CCL_ERROR_PARAMETERS;
-        strcpy(
-          cosmo->status_message,
-          "ccl_power.c: ccl_cosmology_compute_power_class(): neither A_s nor sigma8 defined.\n");
-      }
-
-      ccl_parameters params_GR = ccl_parameters_create(
-        cosmo->params.Omega_c, cosmo->params.Omega_b, cosmo->params.Omega_k,
-        cosmo->params.Neff, mnu_list, ccl_mnu_list,
-        cosmo->params.w0, cosmo->params.wa, cosmo->params.h,
-        norm_pk, cosmo->params.n_s,
-        cosmo->params.bcm_log10Mc, cosmo->params.bcm_etab,
-        cosmo->params.bcm_ks, 0., 0., cosmo->params.nz_mgrowth,
-        cosmo->params.z_mgrowth, cosmo->params.df_mgrowth, status);
-      ccl_cosmology* cosmo_GR = ccl_cosmology_create(params_GR, cosmo->config);
-
-      double *D_mu = malloc(na * sizeof(double));
-      double *D_GR = malloc(na * sizeof(double));
-
-      for (int i=0; i<na; i++) {
-        D_mu[i] = ccl_growth_factor_unnorm(cosmo, aa[i], status);
-        D_GR[i] = ccl_growth_factor_unnorm(cosmo_GR, aa[i], status);
-      }
-
-      for (int i=0; i<nk; i++) {
-        lk[i] = log(lk[i]);
-        for (int j = 0; j < na; j++) {
-          //The 2D interpolation routines access the function values pk_{k_ia_j} with the following ordering:
-          //pk_ij = pk[j*N_k + i]
-          //with i = 0,...,N_k-1 and j = 0,...,N_a-1.
-          psout_l = ccl_f2d_t_eval(psp, lk[i], aa[j], cosmo, status);
-          lpk_ln[j*nk+i] = log(psout_l) + 2 * log(D_mu[j]) - 2 * log(D_GR[j]);
-        }
-      }
-
-      free(D_mu);
-      free(D_GR);
-      free(cosmo_GR);
-=======
       } else if(isfinite(cosmo->params.sigma8)) {
         norm_pk = cosmo->params.sigma8;
       } else {
@@ -218,38 +159,10 @@
         ccl_cosmology_free(cosmo_GR);
         ccl_parameters_free(&params_GR);
       }
->>>>>>> a6d9f0d6
     }
     else {
       // This is the normal GR case.
       for (int i=0; i<nk; i++) {
-<<<<<<< HEAD
-        lk[i] = log(lk[i]);
-        for (int j = 0; j<na; j++) {
-          //The 2D interpolation routines access the function values pk_{k_ia_j} with the following ordering:
-          //pk_ij = pk[j*N_k + i]
-          //with i = 0,...,N_k-1 and j = 0,...,N_a-1.
-          psout_l = ccl_f2d_t_eval(psp, lk[i], aa[j], cosmo, status);
-          lpk_ln[j*nk+i] = log(psout_l);
-        }
-      }
-    }
-  }
-
-  if(*status) {
-    *status = CCL_ERROR_CLASS;
-    ccl_cosmology_set_status_message(
-        cosmo,
-        "ccl_power.c: ccl_cosmology_compute_power_class(): "
-        "Error computing CLASS power spectrum\n");
-  }
-
-  if(*status==0)
-    cosmo->data.p_lin = ccl_f2d_t_new(
-      na, aa, nk, lk, lpk_ln, NULL, NULL, 0,
-      1, 2, ccl_f2d_cclgrowth, 1, NULL, 0, 2,
-      ccl_f2d_3,status);
-=======
         for (int j = 0; j < na; j++) {
             //The 2D interpolation routines access the function values pk_{k_ia_j} with the following ordering:
             //pk_ij = pk[j*N_k + i]
@@ -274,7 +187,6 @@
     cosmo->data.p_lin = ccl_f2d_t_new(na,aa,nk,lk,lpk_ln,NULL,NULL,0,
                                       1,2,ccl_f2d_cclgrowth,1,NULL,0,2,
                                       ccl_f2d_3,status);
->>>>>>> a6d9f0d6
 
   free(lk);
   free(aa);
