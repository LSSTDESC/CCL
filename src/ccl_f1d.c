--- conflicted
+++ resolved
@@ -14,11 +14,7 @@
 //y0,yf -> values of f(x) to use beyond the interpolation range
 ccl_f1d_t *ccl_f1d_t_new(int n,double *x,double *y,double y0,double yf,
 			 ccl_f1d_extrap_t extrap_lo_type,
-<<<<<<< HEAD
-			 ccl_f1d_extrap_t extrap_hi_type)
-=======
 			 ccl_f1d_extrap_t extrap_hi_type, int *status)
->>>>>>> 0280db61
 {
   ccl_f1d_t *spl=malloc(sizeof(ccl_f1d_t));
   if(spl==NULL) {
@@ -40,37 +36,6 @@
     return NULL;
   }
 
-<<<<<<< HEAD
-  spl->y0=y0;
-  spl->yf=yf;
-  spl->x_ini=x[0];
-  spl->x_end=x[n-1];
-  spl->y_ini=y[0];
-  spl->y_end=y[n-1];
-  spl->extrap_lo_type=extrap_lo_type;
-  spl->extrap_hi_type=extrap_hi_type;
-
-  // Compute derivatives
-  // Low-end
-  if(spl->extrap_lo_type == ccl_f1d_extrap_const) {
-    spl->der_lo = 0;
-  } 
-  else if(spl->extrap_lo_type == ccl_f1d_extrap_linx_liny) {
-    spl->der_lo = (y[1]-y[0])/(x[1]-x[0]);
-  }
-  else if(spl->extrap_lo_type == ccl_f1d_extrap_linx_logy) {
-    spl->der_lo = log(y[1]/y[0])/(x[1]-x[0]);
-  }
-  else if(spl->extrap_lo_type == ccl_f1d_extrap_logx_liny) {
-    spl->der_lo = (y[1]-y[0])/log(x[1]/x[0]);
-  }
-  else if(spl->extrap_lo_type == ccl_f1d_extrap_logx_logy) {
-    spl->der_lo = log(y[1]/y[0])/log(x[1]/x[0]);
-  }
-  else // No extrapolation
-    spl->der_lo = 0;
-
-=======
   if(*status==0) {
     spl->y0=y0;
     spl->yf=yf;
@@ -111,7 +76,6 @@
   else // No extrapolation
     spl->der_lo = 0;
 
->>>>>>> 0280db61
   // High-end
   if(spl->extrap_hi_type == ccl_f1d_extrap_const) {
     spl->der_hi = 0;
@@ -120,15 +84,6 @@
     spl->der_hi = (y[n-1]-y[n-2])/(x[n-1]-x[n-2]);
   }
   else if(spl->extrap_hi_type == ccl_f1d_extrap_linx_logy) {
-<<<<<<< HEAD
-    spl->der_hi = log(y[n-1]/y[n-2])/(x[n-1]-x[n-2]);
-  }
-  else if(spl->extrap_hi_type == ccl_f1d_extrap_logx_liny) {
-    spl->der_hi = (y[n-1]-y[n-2])/log(x[n-1]/x[n-2]);
-  }
-  else if(spl->extrap_hi_type == ccl_f1d_extrap_logx_logy) {
-    spl->der_hi = log(y[n-1]/y[n-2])/log(x[n-1]/x[n-2]);
-=======
     if(y[n-1]*y[n-2]<=0)
       *status = CCL_ERROR_SPLINE;
     else
@@ -145,7 +100,6 @@
       *status = CCL_ERROR_SPLINE;
     else
       spl->der_hi = log(y[n-1]/y[n-2])/log(x[n-1]/x[n-2]);
->>>>>>> 0280db61
   }
   else // No extrapolation
     spl->der_hi = 0;
