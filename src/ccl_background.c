#include <stdio.h>
#include <stdlib.h>
#include <math.h>
#include <string.h>

#include <gsl/gsl_errno.h>
#include <gsl/gsl_odeiv2.h>
#include <gsl/gsl_spline.h>
#include <gsl/gsl_integration.h>
#include <gsl/gsl_roots.h>

#include "ccl.h"

/* --------- ROUTINE: h_over_h0 ---------
INPUT: scale factor, cosmology
TASK: Compute E(a)=H(a)/H0
*/
static double h_over_h0(double a, ccl_cosmology * cosmo, int *status)
{
  // Check if massive neutrinos are present - if not, we don't need to
  // compute their contribution
  double Om_mass_nu;
  if ((cosmo->params.N_nu_mass)>1e-12) {
    Om_mass_nu = ccl_Omeganuh2(
      a, cosmo->params.N_nu_mass, cosmo->params.m_nu, cosmo->params.T_CMB,
      status) / (cosmo->params.h) / (cosmo->params.h);
  }
  else {
    Om_mass_nu = 0;
  }

  /* Calculate h^2 using the formula (eqn 2 in the CCL paper):
    E(a)^2 = Omega_m a^-3 +
             Omega_l a^(-3*(1+w0+wa)) exp(3*wa*(a-1)) +
             Omega_k a^-2 +
             (Omega_g + Omega_nu_rel) a^-4 +
             Om_mass_nu
  */
  return sqrt(
    (cosmo->params.Omega_c + cosmo->params.Omega_b +
     cosmo->params.Omega_l *
       pow(a,-3*(cosmo->params.w0+cosmo->params.wa)) *
       exp(3*cosmo->params.wa*(a-1)) +
     cosmo->params.Omega_k * a +
     (cosmo->params.Omega_g + cosmo->params.Omega_nu_rel) / a +
     Om_mass_nu * a*a*a) / (a*a*a));
}

/* --------- ROUTINE: ccl_omega_x ---------
INPUT: cosmology object, scale factor, species label
TASK: Compute the density relative to critical, Omega(a) for a given species.
Possible values for "label":
ccl_species_crit_label <- critical (physical)
ccl_species_m_label <- matter
ccl_species_l_label <- DE
ccl_species_g_label <- radiation
ccl_species_k_label <- curvature
ccl_species_ur_label <- massless neutrinos
ccl_species_nu_label <- massive neutrinos
*/
double ccl_omega_x(ccl_cosmology * cosmo, double a, ccl_species_x_label label, int *status)
{
  // If massive neutrinos are present, compute the phase-space integral and
  // get OmegaNuh2. If not, set OmegaNuh2 to zero.
  double OmNuh2;
  if ((cosmo->params.N_nu_mass) > 0.0001) {
    // Call the massive neutrino density function just once at this redshift.
    OmNuh2 = ccl_Omeganuh2(a, cosmo->params.N_nu_mass, cosmo->params.m_nu,
                           cosmo->params.T_CMB, status);
  }
  else {
    OmNuh2 = 0.;
  }

  double hnorm = h_over_h0(a, cosmo, status);

  switch(label) {
    case ccl_species_crit_label :
      return 1.;
    case ccl_species_m_label :
      return (cosmo->params.Omega_c + cosmo->params.Omega_b) / (a*a*a) / hnorm / hnorm +
          OmNuh2 / (cosmo->params.h) / (cosmo->params.h) / hnorm / hnorm;
    case ccl_species_l_label :
      return
        cosmo->params.Omega_l *
        pow(a,-3 * (1 + cosmo->params.w0 + cosmo->params.wa)) *
        exp(3 * cosmo->params.wa * (a-1)) / hnorm / hnorm;
    case ccl_species_g_label :
      return cosmo->params.Omega_g / (a*a*a*a) / hnorm / hnorm;
    case ccl_species_k_label :
      return cosmo->params.Omega_k / (a*a) / hnorm / hnorm;
    case ccl_species_ur_label :
      return cosmo->params.Omega_nu_rel / (a*a*a*a) / hnorm / hnorm;
    case ccl_species_nu_label :
      return OmNuh2 / (cosmo->params.h) / (cosmo->params.h) / hnorm / hnorm;
    default:
      *status = CCL_ERROR_PARAMETERS;
      ccl_cosmology_set_status_message(
        cosmo, "ccl_background.c: ccl_omega_x(): Species %d not supported\n", label);
      return NAN;
  }
}

/* --------- ROUTINE: ccl_rho_x ---------
INPUT: cosmology object, scale factor, species label
TASK: Compute rho_x(a), with x defined by species label.
Possible values for "label":
ccl_species_crit_label <- critical (physical)
ccl_species_m_label <- matter (physical)
ccl_species_l_label <- DE (physical)
ccl_species_g_label <- radiation (physical)
ccl_species_k_label <- curvature (physical)
ccl_species_ur_label <- massless neutrinos (physical)
ccl_species_nu_label <- massive neutrinos (physical)
*/
double ccl_rho_x(ccl_cosmology * cosmo, double a, ccl_species_x_label label, int is_comoving, int *status)
{
  double comfac;
  if (is_comoving) {
     comfac = a*a*a;
  } else {
      comfac = 1.0;
  }
  double hnorm = h_over_h0(a, cosmo, status);
  double rhocrit =
    ccl_constants.RHO_CRITICAL *
    (cosmo->params.h) *
    (cosmo->params.h) * hnorm * hnorm * comfac;

  return rhocrit * ccl_omega_x(cosmo, a, label, status);
}

/* --------- ROUTINE: ccl_mu_MG ---------
INPUT: cosmology object, scale factor
TASK: Compute mu(a) where mu is one of the the parameterizating functions
of modifications to GR in the quasistatic approximation.

MI: tag to get started 
*/

double ccl_mu_MG(ccl_cosmology * cosmo, double a, double k, int *status)
{
<<<<<<< HEAD
	// This function can be extended to include other
	// z-dependences for mu in the future.
	double hnorm = h_over_h0(a, cosmo, status);
/* MI: check again units and k  */
	double s2_k = (cosmo->params.lambda_mg*(hnorm*cosmo->params.h/a)/k/(ccl_constants.CLIGHT/1000));
	double s1_k = (1.0+cosmo->params.c1_mg*s2_k*s2_k)/(1.0+s2_k*s2_k);
	return cosmo->params.mu_0 * ccl_omega_x(cosmo, a, ccl_species_l_label, status)/cosmo->params.Omega_l*s1_k;
=======
    // This function can be extended to include other
    // z-dependences for mu in the future.
    return cosmo->params.mu_0 * ccl_omega_x(cosmo, a, ccl_species_l_label, status) / cosmo->params.Omega_l;
>>>>>>> 31dc0c91
}

/* --------- ROUTINE: ccl_Sig_MG ---------
INPUT: cosmology object, scale factor
TASK: Compute Sigma(a) where Sigma is one of the the parameterizating functions
of modifications to GR in the quasistatic approximation.

MI: tag to get started 
*/

double ccl_Sig_MG(ccl_cosmology * cosmo, double a, double k, int *status)
{
<<<<<<< HEAD
	// This function can be extended to include other
	// z-dependences for Sigma in the future.
	double hnorm = h_over_h0(a, cosmo, status);
/* MI: check again units and k  */
	double s2_k = (cosmo->params.lambda_mg*(hnorm*cosmo->params.h/a)/k/(ccl_constants.CLIGHT/1000));
	double s1_k = (1.0+cosmo->params.c2_mg*s2_k*s2_k)/(1.0+s2_k*s2_k);
	return cosmo->params.sigma_0 * ccl_omega_x(cosmo, a, ccl_species_l_label, status) / cosmo->params.Omega_l * s1_k;
=======
    // This function can be extended to include other
    // z-dependences for Sigma in the future.
    return cosmo->params.sigma_0 * ccl_omega_x(cosmo, a, ccl_species_l_label, status) / cosmo->params.Omega_l;
>>>>>>> 31dc0c91
}

// Structure to hold parameters of chi_integrand
typedef struct {
  ccl_cosmology *cosmo;
  int * status;
} chipar;

/* --------- ROUTINE: chi_integrand ---------
INPUT: scale factor
TASK: compute the integrand of the comoving distance
*/
static double chi_integrand(double a, void * params_void)
{
  ccl_cosmology * cosmo = ((chipar *)params_void)->cosmo;
  int *status = ((chipar *)params_void)->status;

  return ccl_constants.CLIGHT_HMPC/(a*a*h_over_h0(a, cosmo, status));
}

/* --------- ROUTINE: growth_ode_system ---------
INPUT: scale factor
TASK: Define the ODE system to be solved in order to compute the growth (of the density)
*/
static int growth_ode_system(double a,const double y[],double dydt[],void *params)
{
  int status = 0;
  ccl_cosmology * cosmo = params;

  double hnorm=h_over_h0(a,cosmo, &status);
  double om=ccl_omega_x(cosmo, a, ccl_species_m_label, &status);

  dydt[1]=1.5*hnorm*a*om*y[0];
  dydt[0]=y[1]/(a*a*a*hnorm);

  return status;
}

/* --------- ROUTINE: growth_ode_system_muSig ---------
INPUT: scale factor
TASK: Define the ODE system to be solved in order to compute the growth (of the density)
* in the case in which we use the mu / Sigma quasistatic parameterisation of modified gravity

MI: tag to get started 
*/
static int growth_ode_system_muSig(double a,const double y[],double dydt[],void *params)
{
  int status = 0;
/* for MG mu(a,k) we set k=0 since it is large scales */
  double k = 0; 
  ccl_cosmology * cosmo = params;

  double hnorm=h_over_h0(a,cosmo, &status);
  double om=ccl_omega_x(cosmo, a, ccl_species_m_label, &status);

  double mu = ccl_mu_MG(cosmo, a, k, &status);
  dydt[1]=1.5*hnorm*a*om*y[0]*(1. + mu);

  dydt[0]=y[1]/(a*a*a*hnorm);

  return status;
}

/* --------- ROUTINE: df_integrand ---------
INPUT: scale factor, spline object
TASK: Compute integrand from modified growth function
*/
static double df_integrand(double a,void * spline_void)
{
  if(a<=0)
    return 0;
  else {
    gsl_spline *df_a_spline=(gsl_spline *)spline_void;

    return gsl_spline_eval(df_a_spline,a,NULL)/a;
  }
}

/* --------- ROUTINE: growth_factor_and_growth_rate ---------
INPUT: scale factor, cosmology
TASK: compute the growth (D(z)) and the growth rate, logarithmic derivative (f?)
*/

static int growth_factor_and_growth_rate(double a, double *gf, double *fg, ccl_cosmology *cosmo, int *stat)
{
  if(a < cosmo->gsl_params.EPS_SCALEFAC_GROWTH) {
    *gf = a;
    *fg = 1;
    return 0;
  }
  else {
    int gslstatus;
    double y[2];
    double ainit = cosmo->gsl_params.EPS_SCALEFAC_GROWTH;

    // if mu0 == 0, call normal growth_ode_system, otherwise call growth_ode_system_muSig
    if (cosmo->params.mu_0 > 1e-12 || cosmo->params.mu_0 < -1e-12) {
      gsl_odeiv2_system sys = {growth_ode_system_muSig, NULL, 2, cosmo};

      gsl_odeiv2_driver *d = gsl_odeiv2_driver_alloc_y_new(
        &sys, gsl_odeiv2_step_rkck,
        0.1*cosmo->gsl_params.EPS_SCALEFAC_GROWTH, 0, cosmo->gsl_params.ODE_GROWTH_EPSREL);

      if (d == NULL) {
        return CCL_ERROR_MEMORY;
      }

      y[0] = cosmo->gsl_params.EPS_SCALEFAC_GROWTH;
      y[1] = (
        cosmo->gsl_params.EPS_SCALEFAC_GROWTH *
        cosmo->gsl_params.EPS_SCALEFAC_GROWTH *
        cosmo->gsl_params.EPS_SCALEFAC_GROWTH *
        h_over_h0(cosmo->gsl_params.EPS_SCALEFAC_GROWTH, cosmo, stat));

      gslstatus = gsl_odeiv2_driver_apply(d, &ainit, a, y);
      gsl_odeiv2_driver_free(d);

      if(gslstatus != GSL_SUCCESS) {
        ccl_raise_gsl_warning(gslstatus, "ccl_background.c: growth_factor_and_growth_rate():");
        return 0;
      }

      *gf = y[0];
      *fg = y[1]/(a*a*h_over_h0(a, cosmo, stat)*y[0]);
      return 0;
    }
    else {
      gsl_odeiv2_system sys = {growth_ode_system, NULL, 2, cosmo};

      gsl_odeiv2_driver *d = gsl_odeiv2_driver_alloc_y_new(
        &sys, gsl_odeiv2_step_rkck,
        0.1*cosmo->gsl_params.EPS_SCALEFAC_GROWTH, 0, cosmo->gsl_params.ODE_GROWTH_EPSREL);

      if (d == NULL) {
        return CCL_ERROR_MEMORY;
      }

      y[0] = cosmo->gsl_params.EPS_SCALEFAC_GROWTH;
      y[1] = (
        cosmo->gsl_params.EPS_SCALEFAC_GROWTH *
        cosmo->gsl_params.EPS_SCALEFAC_GROWTH *
        cosmo->gsl_params.EPS_SCALEFAC_GROWTH*
        h_over_h0(cosmo->gsl_params.EPS_SCALEFAC_GROWTH, cosmo, stat));

      gslstatus = gsl_odeiv2_driver_apply(d, &ainit, a, y);
      gsl_odeiv2_driver_free(d);

      if(gslstatus != GSL_SUCCESS) {
        ccl_raise_gsl_warning(gslstatus, "ccl_background.c: growth_factor_and_growth_rate():");
        return 0;
      }

      *gf = y[0];
      *fg = y[1]/(a*a*h_over_h0(a, cosmo, stat)*y[0]);

      return 0;
    }
  }
}


/* --------- ROUTINE: compute_chi ---------
INPUT: scale factor, cosmology
OUTPUT: chi -> radial comoving distance
TASK: compute radial comoving distance at a
*/
void compute_chi(double a, ccl_cosmology *cosmo, double * chi, int * stat)
{
  int gslstatus;
  double result;
  chipar p;

  p.cosmo=cosmo;
  p.status=stat;

  gsl_integration_cquad_workspace * workspace = NULL;

  gsl_function F;
  F.function = &chi_integrand;
  F.params = &p;

  workspace = gsl_integration_cquad_workspace_alloc(cosmo->gsl_params.N_ITERATION);

  if (workspace == NULL) {
      *stat = CCL_ERROR_MEMORY;
  } else {
    //TODO: CQUAD is great, but slower than other methods. This could be sped up if it becomes an issue.
    gslstatus=gsl_integration_cquad(
      &F, a, 1.0, 0.0, cosmo->gsl_params.INTEGRATION_DISTANCE_EPSREL, workspace, &result, NULL, NULL);
    *chi=result/cosmo->params.h;

    if (gslstatus != GSL_SUCCESS) {
      ccl_raise_gsl_warning(gslstatus, "ccl_background.c: compute_chi():");
      *stat = CCL_ERROR_COMPUTECHI;
    }
  }

  gsl_integration_cquad_workspace_free(workspace);
}


//Root finding for a(chi)
typedef struct {
  double chi;
  ccl_cosmology *cosmo;
  int * status;
} Fpar;

static double fzero(double a,void *params)
{
  double chi,chia,a_use=a;

  chi=((Fpar *)params)->chi;
  compute_chi(a_use,((Fpar *)params)->cosmo,&chia, ((Fpar *)params)->status);

  return chi-chia;
}

static double dfzero(double a,void *params)
{
  ccl_cosmology *cosmo=((Fpar *)params)->cosmo;
  int *stat = ((Fpar *)params)->status;

  chipar p;
  p.cosmo=cosmo;
  p.status=stat;

  return chi_integrand(a,&p)/cosmo->params.h;
}

static void fdfzero(double a,void *params,double *f,double *df)
{
  *f=fzero(a,params);
  *df=dfzero(a,params);
}

/* --------- ROUTINE: a_of_chi ---------
INPUT: comoving distance chi, cosmology, stat, a_old, gsl_root_fdfsolver
OUTPUT: scale factor
TASK: compute the scale factor that corresponds to a given comoving distance chi
Note: This routine uses a root solver to find an a such that compute_chi(a) = chi.
The root solver uses the derivative of compute_chi (which is chi_integrand) and
the value itself.
*/
static void a_of_chi(double chi, ccl_cosmology *cosmo, int* stat, double *a_old, gsl_root_fdfsolver *s)
{
  if(chi==0) {
    *a_old=1;
  }
  else {
    Fpar p;
    gsl_function_fdf FDF;
    double a_previous,a_current=*a_old;

    p.cosmo=cosmo;
    p.chi=chi;
    p.status=stat;
    FDF.f=&fzero;
    FDF.df=&dfzero;
    FDF.fdf=&fdfzero;
    FDF.params=&p;
    gsl_root_fdfsolver_set(s,&FDF,a_current);

    int iter=0, gslstatus;
    do {
      iter++;
      gslstatus=gsl_root_fdfsolver_iterate(s);
      if(gslstatus!=GSL_SUCCESS) ccl_raise_gsl_warning(gslstatus, "ccl_background.c: a_of_chi():");
      a_previous=a_current;
      a_current=gsl_root_fdfsolver_root(s);
      gslstatus=gsl_root_test_delta(a_current, a_previous, 0, cosmo->gsl_params.ROOT_EPSREL);
    } while(gslstatus==GSL_CONTINUE && iter <= cosmo->gsl_params.ROOT_N_ITERATION);

    *a_old=a_current;

    // Allows us to pass a status to h_over_h0 for the neutrino integral calculation.
    if(gslstatus==GSL_SUCCESS) {
      *stat = *(p.status);
    }
    else {
      ccl_raise_gsl_warning(gslstatus, "ccl_background.c: a_of_chi():");
      *stat = CCL_ERROR_COMPUTECHI;
    }
  }
}

/* ----- ROUTINE: ccl_cosmology_compute_distances ------
INPUT: cosmology
TASK: if not already there, make a table of comoving distances and of E(a)
*/

void ccl_cosmology_compute_distances(ccl_cosmology * cosmo, int *status)
{
  //Do nothing if everything is computed already
  if(cosmo->computed_distances)
    return;

  // Create logarithmically and then linearly-spaced values of the scale factor
  int na = cosmo->spline_params.A_SPLINE_NA+cosmo->spline_params.A_SPLINE_NLOG-1;
  double * a = ccl_linlog_spacing(
    cosmo->spline_params.A_SPLINE_MINLOG, cosmo->spline_params.A_SPLINE_MIN,
    cosmo->spline_params.A_SPLINE_MAX, cosmo->spline_params.A_SPLINE_NLOG,
    cosmo->spline_params.A_SPLINE_NA);
  // Allocate arrays for all three of E(a), chi(a), and a(chi)
  double *E_a = malloc(sizeof(double)*na);
  double *chi_a = malloc(sizeof(double)*na);
  // Allocate E(a) and chi(a) splines
  gsl_spline * E = gsl_spline_alloc(cosmo->spline_params.A_SPLINE_TYPE, na);
  gsl_spline * chi = gsl_spline_alloc(cosmo->spline_params.A_SPLINE_TYPE, na);
  // a(chi) spline allocated below

  //Check for too little memory
  if (a == NULL || E_a == NULL || chi_a == NULL || E == NULL || chi == NULL) {
    *status=CCL_ERROR_MEMORY;
    ccl_cosmology_set_status_message(
      cosmo, "ccl_background.c: ccl_cosmology_compute_distances(): ran out of memory\n");
  }

  //Check for messed up scale factor conditions
  if (!*status){
    if ((fabs(a[0]-cosmo->spline_params.A_SPLINE_MINLOG)>1e-5) ||
        (fabs(a[na-1]-cosmo->spline_params.A_SPLINE_MAX)>1e-5) ||
        (a[na-1]>1.0)) {
      *status = CCL_ERROR_LINSPACE;
      ccl_cosmology_set_status_message(
        cosmo,
        "ccl_background.c: ccl_cosmology_compute_distances(): Error "
        "creating first logarithmic and then linear spacing in a\n");
    }
  }

  // Fill in E(a) - note, this step cannot change the status variable
  if (!*status)
    for (int i=0; i<na; i++)
      E_a[i] = h_over_h0(a[i], cosmo, status);

  // Create a E(a) spline
  if (!*status){
    if (gsl_spline_init(E, a, E_a, na)){
      *status = CCL_ERROR_SPLINE;
      ccl_cosmology_set_status_message(
        cosmo, "ccl_background.c: ccl_cosmology_compute_distances(): Error creating  E(a) spline\n");
    }
  }

  // Compute chi(a)
  if (!*status){
    for (int i=0; i<na; i++)
      compute_chi(a[i], cosmo, &chi_a[i], status);
    if (*status){
      *status = CCL_ERROR_INTEG;
      ccl_cosmology_set_status_message(
        cosmo, "ccl_background.c: ccl_cosmology_compute_distances(): chi(a) integration error \n");
    }
  }

  // Initialize chi(a) spline
  if (!*status){
    if (gsl_spline_init(chi, a, chi_a, na)){//in Mpc
      *status = CCL_ERROR_SPLINE;
      ccl_cosmology_set_status_message(
        cosmo, "ccl_background.c: ccl_cosmology_compute_distances(): Error creating  chi(a) spline\n");
    }
  }

  if (*status){ //If there was an error, free the GSL splines and return
    gsl_spline_free(E); // Note: you are allowed to call gsl_free() on NULL
    gsl_spline_free(chi);
    E = NULL;
    chi = NULL;
  }

  // Set up the boundaries for the a(chi) spline
  double dchi, chi0, chif, a0, af;
  if(!*status){
    dchi=5.;
    chi0=chi_a[na-1];
    chif=chi_a[0];
    a0=a[na-1];
    af=a[0];
  }

  //TODO: The interval in chi (5. Mpc) should be made a macro
  free(a); //Free these, in preparation for making a(chi) splines
  free(E_a);
  free(chi_a);
  a = NULL;
  E_a = NULL;
  chi_a = NULL;
  //Note: you are allowed to call free() on NULL

  ////////////////////////////////////////////////////////////////////////////////////////////////////
  //Below here na (length of some arrays) changes, so this function has to be split at this point.
  ////////////////////////////////////////////////////////////////////////////////////////////////////

  na = (int)((chif-chi0)/dchi);
  dchi  = (chif-chi0)/na; // <=5, since na is an integer
  //Allocate new arrays for a and chi(a)
  chi_a = ccl_linear_spacing(chi0, chif, na);
  a     = malloc(sizeof(double)*na);
  //Allocate space for GSL root finders
  const gsl_root_fdfsolver_type *T=gsl_root_fdfsolver_newton;
  gsl_root_fdfsolver *s = NULL;
  gsl_spline *achi;

  s = gsl_root_fdfsolver_alloc(T);
  achi = gsl_spline_alloc(cosmo->spline_params.A_SPLINE_TYPE, na);

  //Check for too little memory
  if (!*status){
    if (a == NULL || chi_a == NULL || s == NULL || achi == NULL) {
      *status=CCL_ERROR_MEMORY;
      ccl_cosmology_set_status_message(
        cosmo, "ccl_background.c: ccl_cosmology_compute_distances(): ran out of memory\n");
    }
    else if (fabs(chi_a[0]-chi0) > 1e-5 || fabs(chi_a[na-1]-chif) > 1e-5) { //Check for messed up chi conditions
      *status = CCL_ERROR_LINSPACE;
      ccl_cosmology_set_status_message(
        cosmo, "ccl_background.c: ccl_cosmology_compute_distances(): Error creating linear spacing in chi\n");
    }
  }

  // Calculate a(chi)
  if (!*status){
    a[0]=a0; a[na-1]=af;
    for(int i=1;i<na-1;i++) {
      // we are using the previous value as a guess here to help the root finder
      // as long as we use small steps in a this should be fine
      a_of_chi(chi_a[i],cosmo, status, &a0, s);
      a[i]=a0;
    }
    if(*status) {
      *status = CCL_ERROR_ROOT;
      ccl_cosmology_set_status_message(
        cosmo, "ccl_background.c: ccl_cosmology_compute_distances(): a(chi) root-finding error \n");
    }
  }

  // Initialize the a(chi) spline
  if (!*status){
    if(gsl_spline_init(achi, chi_a, a, na)){
      *status = CCL_ERROR_SPLINE;
      ccl_cosmology_set_status_message(
        cosmo, "ccl_background.c: ccl_cosmology_compute_distances(): Error creating  a(chi) spline\n");
    }
  }

  free(a);
  free(chi_a); //Note: you are allowed to call free() on NULL
  gsl_root_fdfsolver_free(s);
  if (*status){//If there was an error, free the GSL splines and return
    gsl_spline_free(E); //Note: you are allowed to call gsl_free() on NULL
    gsl_spline_free(chi);
    gsl_spline_free(achi);
  }

  if (*status == 0) {
    //If there were no errors, attach the splines to the cosmo struct and end the function.
    cosmo->data.E             = E;
    cosmo->data.chi           = chi;
    cosmo->data.achi          = achi;
    cosmo->computed_distances = true;
  }
}

/* ----- ROUTINE: ccl_cosmology_distances_from_input ------
INPUT: cosmology, scale factor array, comoving distance chi computed at the scale factor array values
TASK: if not already there, make a table of comoving distances from an input array
*/
void ccl_cosmology_distances_from_input(ccl_cosmology * cosmo, int na, double a[], double chi_a[], double E_a[],
   int *status)
{
  double *chi_a_reversed = NULL;
  double *a_reversed = NULL;

  //Do nothing if everything is computed already
  if(cosmo->computed_distances)
    return;

  // Allocate E(a), chi(a) and a(chi) splines
  gsl_spline * E = gsl_spline_alloc(cosmo->spline_params.A_SPLINE_TYPE, na);
  gsl_spline * chi = gsl_spline_alloc(cosmo->spline_params.A_SPLINE_TYPE, na);
  gsl_spline * achi = gsl_spline_alloc(cosmo->spline_params.A_SPLINE_TYPE, na);

  //Check for too little memory
  if (a == NULL || E_a == NULL || chi_a == NULL || E == NULL || chi == NULL || achi == NULL) {
    *status=CCL_ERROR_MEMORY;
    ccl_cosmology_set_status_message(
      cosmo, "ccl_background.c: ccl_cosmology_distances_from_input(): ran out of memory\n");
  }

  // Update the minimum scale factor value used by the user, which is necessary because it is used in ccl_tracers.c
  cosmo->spline_params.A_SPLINE_MIN = a[0];

  // Initialize a E(a) spline
  if (!*status){
    if (gsl_spline_init(E, a, E_a, na)){
      *status = CCL_ERROR_SPLINE;
      ccl_cosmology_set_status_message(
        cosmo, "ccl_background.c: ccl_cosmology_distances_from_input(): Error creating  E(a) spline\n");
    }
  }

  // Initialize chi(a) spline
  if (!*status){
    if (gsl_spline_init(chi, a, chi_a, na)){//in Mpc
      *status = CCL_ERROR_SPLINE;
      ccl_cosmology_set_status_message(
        cosmo, "ccl_background.c: ccl_cosmology_distances_from_input(): Error creating  chi(a) spline\n");
    }
  }

  // Reverse the order of chi(a) so that we can initialize the a(chi) spline, which needs monotonically decreasing x-array.
  if (!*status) {
    chi_a_reversed = malloc(na*sizeof(double));
    a_reversed = malloc(na*sizeof(double));
    if (chi_a_reversed == NULL || a_reversed == NULL) {
      *status=CCL_ERROR_MEMORY;
      ccl_cosmology_set_status_message(
        cosmo, "ccl_background.c: ccl_cosmology_distances_from_input(): ran out of memory\n");
    }
    else {
      for (int i=0; i<na; i++) {
        chi_a_reversed[i] = chi_a[na-1-i];
        a_reversed[i] = a[na-1-i];
      }
    }
  }

  // Initialize a(chi) spline
  if (!*status){
    if (gsl_spline_init(achi, chi_a_reversed, a_reversed, na)){
      *status = CCL_ERROR_SPLINE;
      ccl_cosmology_set_status_message(
        cosmo, "ccl_background.c: ccl_cosmology_distances_from_input(): Error creating  chi(a) spline\n");
    }
  }
  free(chi_a_reversed);
  free(a_reversed);

  if (*status){ //If there was an error, free the GSL splines and return
    gsl_spline_free(E); // Note: you are allowed to call gsl_free() on NULL
    gsl_spline_free(chi);
    gsl_spline_free(achi);
    E = NULL;
    chi = NULL;
    achi = NULL;
  }

  if (*status == 0) {
    //If there were no errors, attach the splines to the cosmo struct and end the function.
    cosmo->data.E             = E;
    cosmo->data.chi           = chi;
    cosmo->data.achi          = achi;
    cosmo->computed_distances = true;
  }

  return;
}

/* ----- ROUTINE: ccl_cosmology_growth_from_input ------
INPUT: cosmology, scale factor array, growth array, growth rate array
TASK: if not already there, create growth splines with the input arrays and store them.
*/
void ccl_cosmology_growth_from_input(ccl_cosmology* cosmo, int na, double a[], double growth_arr[], double fgrowth_arr[], int* status)
{
  int chistatus;
  if (cosmo->computed_growth)
    return;

  gsl_spline * growth = gsl_spline_alloc(cosmo->spline_params.A_SPLINE_TYPE, na);
  gsl_spline * fgrowth = gsl_spline_alloc(cosmo->spline_params.A_SPLINE_TYPE, na);

  if (growth == NULL || fgrowth == NULL) {
    *status = CCL_ERROR_MEMORY;
    ccl_cosmology_set_status_message(
        cosmo, "ccl_background.c: ccl_cosmology_growth_from_input(): ran out of memory\n");
  }

  if (*status == 0) {
    chistatus = gsl_spline_init(growth, a, growth_arr, na);
    if (chistatus) {
      *status = CCL_ERROR_SPLINE;
      ccl_cosmology_set_status_message(
        cosmo, "ccl_background.c: ccl_cosmology_growth_from_input(): Error creating D(a) spline\n");
    }
  }

  if (*status == 0) {
    chistatus = gsl_spline_init(fgrowth, a, fgrowth_arr, na);
    if (chistatus) {
      *status = CCL_ERROR_SPLINE;
      ccl_cosmology_set_status_message(
        cosmo, "ccl_background.c: ccl_cosmology_growth_from_input(): Error creating f(a) spline\n");
    }
  }

  double growth0 = growth_arr[na-1];

  if (*status){ //If there was an error, free the GSL splines and return
    gsl_spline_free(growth);
    gsl_spline_free(fgrowth);
    growth = NULL;
    fgrowth = NULL;
  }

  if (*status == 0) {
    // assign all the splines we've just made to the structure.
    cosmo->data.growth = growth;
    cosmo->data.fgrowth = fgrowth;
    cosmo->data.growth0 = growth0;
    cosmo->computed_growth = true;
  }
}

/* ----- ROUTINE: ccl_cosmology_compute_growth ------
INPUT: cosmology
TASK: if not already there, make a table of growth function and growth rate
      normalize growth to input parameter growth0
*/
// MUSIG
void ccl_cosmology_compute_growth(ccl_cosmology* cosmo, int* status)
{
  if (cosmo->computed_growth)
    return;

  // Create logarithmically and then linearly-spaced values of the scale factor
  int chistatus = 0, na = cosmo->spline_params.A_SPLINE_NA+cosmo->spline_params.A_SPLINE_NLOG-1;
  double *a = NULL;
  gsl_integration_cquad_workspace * workspace = NULL;
  gsl_function F;
  gsl_spline *df_a_spline = NULL;
  double *df_arr = NULL;
  gsl_spline *df_z_spline = NULL;
  int status_mg = 0, gslstatus;
  double growth0, fgrowth0;
  double *y = NULL;
  double *y2 = NULL;
  double df, integ;

  if (*status == 0) {
    a = ccl_linlog_spacing(
      cosmo->spline_params.A_SPLINE_MINLOG, cosmo->spline_params.A_SPLINE_MIN,
      cosmo->spline_params.A_SPLINE_MAX, cosmo->spline_params.A_SPLINE_NLOG,
      cosmo->spline_params.A_SPLINE_NA);

    if (a == NULL ||
        (fabs(a[0]-cosmo->spline_params.A_SPLINE_MINLOG) > 1e-5) ||
        (fabs(a[na-1]-cosmo->spline_params.A_SPLINE_MAX) > 1e-5) ||
        (a[na-1] > 1.0)) {
      *status = CCL_ERROR_LINSPACE;
      ccl_cosmology_set_status_message(
        cosmo,
        "ccl_background.c: ccl_cosmology_compute_growth(): "
        "Error creating logarithmically and then linear spacing in a\n");
    }
  }

  if(cosmo->params.has_mgrowth) {
    if (*status == 0) {
      df_arr = malloc(na*sizeof(double));

      if(df_arr == NULL) {
        *status = CCL_ERROR_MEMORY;
        ccl_cosmology_set_status_message(
          cosmo, "ccl_background.c: ccl_cosmology_compute_growth(): ran out of memory\n");
      }
    }

    // Generate spline for Delta f(z) that we will then interpolate into an array of a
    if (*status == 0) {
      df_z_spline = gsl_spline_alloc(cosmo->spline_params.A_SPLINE_TYPE, cosmo->params.nz_mgrowth);
      if (df_z_spline == NULL) {
        *status = CCL_ERROR_MEMORY;
        ccl_cosmology_set_status_message(
          cosmo, "ccl_background.c: ccl_cosmology_compute_growth(): ran out of memory\n");
      }
    }

    if (*status == 0) {
      chistatus = gsl_spline_init(df_z_spline,cosmo->params.z_mgrowth,
                                  cosmo->params.df_mgrowth,
                                  cosmo->params.nz_mgrowth);

      if(chistatus) {
        *status = CCL_ERROR_SPLINE;
        ccl_cosmology_set_status_message(
          cosmo, "ccl_background.c: ccl_cosmology_compute_growth(): Error creating Delta f(z) spline\n");
      }
    }

    if (*status == 0) {
      for (int i=0; i<na; i++) {
        if(a[i]>0) {
          double z=1./a[i]-1.;

          if(z<=cosmo->params.z_mgrowth[0])
            df_arr[i]=cosmo->params.df_mgrowth[0];
          else if(z>cosmo->params.z_mgrowth[cosmo->params.nz_mgrowth-1])
            df_arr[i]=cosmo->params.df_mgrowth[cosmo->params.nz_mgrowth-1];
          else
              chistatus |= gsl_spline_eval_e(df_z_spline,z,NULL,&df_arr[i]);
        } else {
            df_arr[i]=0;
        }
      }
      if(chistatus) {
        *status = CCL_ERROR_SPLINE;
        ccl_cosmology_set_status_message(
          cosmo, "ccl_background.c: ccl_cosmology_compute_growth(): Error evaluating Delta f(z) spline\n");
      }
    }

    // Generate Delta(f) spline
    if (*status == 0) {
      df_a_spline = gsl_spline_alloc(cosmo->spline_params.A_SPLINE_TYPE,na);

      if (df_a_spline == NULL) {
        *status = CCL_ERROR_MEMORY;
        ccl_cosmology_set_status_message(
          cosmo, "ccl_background.c: ccl_cosmology_compute_growth(): ran out of memory\n");
      }
    }

    if (*status == 0) {
      chistatus = gsl_spline_init(df_a_spline, a, df_arr, na);

      if (chistatus) {
        *status = CCL_ERROR_SPLINE;
        ccl_cosmology_set_status_message(
          cosmo, "ccl_background.c: ccl_cosmology_compute_growth(): Error creating Delta f(a) spline\n");
      }
    }

    if (*status == 0) {
      workspace = gsl_integration_cquad_workspace_alloc(cosmo->gsl_params.N_ITERATION);
      F.function = &df_integrand;
      F.params = df_a_spline;
    }
  }

  // allocate space for y, which will be all three
  // of E(a), chi(a), D(a) and f(a) in turn.
  if (*status == 0) {
    y = malloc(sizeof(double)*na);
    if (y == NULL) {
      *status = CCL_ERROR_MEMORY;
      ccl_cosmology_set_status_message(
          cosmo, "ccl_background.c: ccl_cosmology_compute_growth(): ran out of memory\n");
    }
  }

  if (*status == 0) {
    y2 = malloc(sizeof(double)*na);
    if (y2 == NULL) {
      *status = CCL_ERROR_MEMORY;
      ccl_cosmology_set_status_message(
          cosmo, "ccl_background.c: ccl_cosmology_compute_growth(): ran out of memory\n");
    }
  }

  if (*status == 0) {
    // Get the growth factor and growth rate at z=0
    chistatus |= growth_factor_and_growth_rate(1., &growth0, &fgrowth0, cosmo, status);

    // Get the growth factor and growth rate at other redshifts
    for(int i=0; i<na; i++) {
      chistatus |= growth_factor_and_growth_rate(a[i], &(y[i]), &(y2[i]), cosmo, status);

      if(cosmo->params.has_mgrowth) {
        if(a[i]>0) {
          // Add modification to f
          gslstatus = gsl_spline_eval_e(df_a_spline, a[i], NULL, &df);
          if (gslstatus != GSL_SUCCESS) {
            ccl_raise_gsl_warning(gslstatus, "ccl_background.c: ccl_cosmology_compute_growth():");
            status_mg |= gslstatus;
          }
          y2[i] += df;

          // Multiply D by exp(-int(df))
          gslstatus = gsl_integration_cquad(
            &F, a[i], 1.0, 0.0, cosmo->gsl_params.INTEGRATION_DISTANCE_EPSREL,
            workspace, &integ, NULL, NULL);
          if (gslstatus != GSL_SUCCESS) {
            ccl_raise_gsl_warning(gslstatus, "ccl_background.c: ccl_cosmology_compute_growth():");
            status_mg |= gslstatus;
          }
          y[i] *= exp(-integ);
        }
      }
      // Normalizing to the growth factor to the growth today
      y[i] /= growth0;
    }

    if (chistatus || status_mg || *status) {
      if (chistatus) {
        *status = CCL_ERROR_INTEG;
        ccl_cosmology_set_status_message(
          cosmo, "ccl_background.c: ccl_cosmology_compute_growth(): integral for linear growth factor didn't converge\n");
      }
      if(status_mg) {
        *status = CCL_ERROR_INTEG;
        ccl_cosmology_set_status_message(
          cosmo, "ccl_background.c: ccl_cosmology_compute_growth(): integral for MG growth factor didn't converge\n");
      }
    }
  }

  gsl_spline *growth = NULL;
  gsl_spline *fgrowth = NULL;

  if (*status == 0) {
    growth = gsl_spline_alloc(cosmo->spline_params.A_SPLINE_TYPE, na);
    fgrowth = gsl_spline_alloc(cosmo->spline_params.A_SPLINE_TYPE, na);

    if (growth == NULL || fgrowth == NULL) {
      *status = CCL_ERROR_MEMORY;
      ccl_cosmology_set_status_message(
          cosmo, "ccl_background.c: ccl_cosmology_compute_growth(): ran out of memory\n");
    }
  }

  if (*status == 0) {
    chistatus = gsl_spline_init(growth, a, y, na);

    if (chistatus) {
      *status = CCL_ERROR_SPLINE;
      ccl_cosmology_set_status_message(
        cosmo, "ccl_background.c: ccl_cosmology_compute_growth(): Error creating D(a) spline\n");
    }
  }

  if (*status == 0) {
    chistatus = gsl_spline_init(fgrowth, a, y2, na);
    if (chistatus) {
      *status = CCL_ERROR_SPLINE;
      ccl_cosmology_set_status_message(
        cosmo, "ccl_background.c: ccl_cosmology_compute_growth(): Error creating f(a) spline\n");
    }
  }

  if (*status == 0) {
    // assign all the splines we've just made to the structure.
    cosmo->data.growth = growth;
    cosmo->data.fgrowth = fgrowth;
    cosmo->data.growth0 = growth0;
    cosmo->computed_growth = true;
  }
  else {
    gsl_spline_free(growth);
    gsl_spline_free(fgrowth);
  }

  free(a);
  free(y);
  free(y2);
  free(df_arr);
  gsl_spline_free(df_z_spline);
  gsl_spline_free(df_a_spline);
  gsl_integration_cquad_workspace_free(workspace);
}

//Expansion rate normalized to 1 today

double ccl_h_over_h0(ccl_cosmology * cosmo, double a, int* status)
{

  if(!cosmo->computed_distances) {
    *status = CCL_ERROR_DISTANCES_INIT;
    ccl_cosmology_set_status_message(
      cosmo,
      "ccl_background.c: ccl_h_over_h0(): distance splines have not been precomputed!");
    return NAN;
  }

  double h_over_h0;
  int gslstatus = gsl_spline_eval_e(cosmo->data.E, a, NULL, &h_over_h0);
  if(gslstatus != GSL_SUCCESS) {
    ccl_raise_gsl_warning(gslstatus, "ccl_background.c: ccl_h_over_h0():");
    *status = gslstatus;
    ccl_cosmology_set_status_message(cosmo, "ccl_background.c: ccl_h_over_h0(): Scale factor outside interpolation range.\n");
    return NAN;
  }

  return h_over_h0;
}


void ccl_h_over_h0s(ccl_cosmology * cosmo, int na, double a[], double output[], int * status)
{
  int _status;

  for (int i=0; i<na; i++) {
    _status = 0;
    output[i] = ccl_h_over_h0(cosmo, a[i], &_status);
    *status |= _status;
  }
}

// Distance-like function examples, all in Mpc
double ccl_comoving_radial_distance(ccl_cosmology * cosmo, double a, int * status)
{
  if((a > (1.0 - 1.e-8)) && (a<=1.0)) {
    return 0.;
  }
  else if(a>1.) {
    *status = CCL_ERROR_COMPUTECHI;
    ccl_cosmology_set_status_message(cosmo, "ccl_background.c: scale factor cannot be larger than 1.\n");
    return NAN;
  }
  else {
    if(!cosmo->computed_distances) {
      *status = CCL_ERROR_DISTANCES_INIT;
      ccl_cosmology_set_status_message(
        cosmo,
        "ccl_background.c: ccl_comoving_radial_distance(): distance splines have not been precomputed!");
      return NAN;
    }

    double crd;
    int gslstatus = gsl_spline_eval_e(cosmo->data.chi, a, NULL, &crd);
    if(gslstatus != GSL_SUCCESS) {
      ccl_raise_gsl_warning(gslstatus, "ccl_background.c: ccl_comoving_radial_distance():");
      *status = gslstatus;
      ccl_cosmology_set_status_message(
        cosmo, "ccl_background.c: ccl_comoving_radial_distance(): Scale factor outside interpolation range.\n");
      return NAN;
    }
    return crd;
  }
}

void ccl_comoving_radial_distances(ccl_cosmology * cosmo, int na, double a[], double output[], int* status)
{
  int _status;

  for (int i=0; i<na; i++) {
    _status = 0;
    output[i] = ccl_comoving_radial_distance(cosmo, a[i], &_status);
    *status |= _status;
  }
}

double ccl_sinn(ccl_cosmology *cosmo, double chi, int *status)
{
  //////
  //         { sin(x)  , if k==1
  // sinn(x)={  x      , if k==0
  //         { sinh(x) , if k==-1
  switch(cosmo->params.k_sign) {
  case -1:
    return sinh(cosmo->params.sqrtk * chi) / cosmo->params.sqrtk;
  case 1:
    return sin(cosmo->params.sqrtk*chi) / cosmo->params.sqrtk;
  case 0:
    return chi;
  default:
    *status = CCL_ERROR_PARAMETERS;
    ccl_cosmology_set_status_message(cosmo, "ccl_background.c: ccl_sinn: ill-defined cosmo->params.k_sign = %d",
                                     cosmo->params.k_sign);
    return NAN;
  }
}

double ccl_comoving_angular_distance(ccl_cosmology * cosmo, double a, int* status)
{
  if((a > (1.0 - 1.e-8)) && (a<=1.0)) {
    return 0.;
  }
  else if(a>1.) {
    *status = CCL_ERROR_COMPUTECHI;
    ccl_cosmology_set_status_message(cosmo, "ccl_background.c: scale factor cannot be larger than 1.\n");
    return NAN;
  }
  else {
    if (!cosmo->computed_distances) {
      *status = CCL_ERROR_DISTANCES_INIT;
      ccl_cosmology_set_status_message(
        cosmo,
        "ccl_background.c: ccl_comoving_angular_distance(): distance splines have not been precomputed!");
      return NAN;
    }

    double chi;
    int gslstatus = gsl_spline_eval_e(cosmo->data.chi, a, NULL, &chi);
    if(gslstatus != GSL_SUCCESS) {
      ccl_raise_gsl_warning(gslstatus, "ccl_background.c: ccl_comoving_angular_distance():");
      *status |= gslstatus;
      ccl_cosmology_set_status_message(cosmo, "ccl_background.c: ccl_comoving_angular_distance(): Scale factor outside interpolation range.\n");
      return NAN;
    }
    return ccl_sinn(cosmo,chi,status);
  }
}

void ccl_comoving_angular_distances(ccl_cosmology * cosmo, int na, double a[],
                                    double output[], int* status)
{
  int _status;

  for (int i=0; i < na; i++) {
    _status = 0;
    output[i] = ccl_comoving_angular_distance(cosmo, a[i], &_status);
    *status |= _status;
  }
}


double ccl_angular_diameter_distance(ccl_cosmology * cosmo, double a1, double a2, int* status)
{
  if(a1>1. || a2>1. || a1<a2) {
    *status = CCL_ERROR_COMPUTECHI;
    ccl_cosmology_set_status_message(cosmo,"ccl_background.c: ccl_angular_diameter_distance(): error on input scale factor.");
    return NAN;
  } else {
      if (!cosmo->computed_distances) {
          *status = CCL_ERROR_DISTANCES_INIT;
          ccl_cosmology_set_status_message(cosmo,"ccl_background.c: ccl_angular_diameter_distance(): distance splines have not been precomputed!");
          return NAN;
      }
      double chi1,chi2;
      int gslstatus = gsl_spline_eval_e(cosmo->data.chi, a1, NULL, &chi1);
      if(gslstatus != GSL_SUCCESS) {
          ccl_raise_gsl_warning(gslstatus, "ccl_background.c: ccl_angular_diameter_distance():");
          *status |= gslstatus;
          ccl_cosmology_set_status_message(cosmo,"ccl_background.c: ccl_angular_diameter_distance(): Scale factor outside interpolation range.\n");
          return NAN;
      }
      gslstatus = gsl_spline_eval_e(cosmo->data.chi, a2, NULL, &chi2);
      if(gslstatus != GSL_SUCCESS) {
          ccl_raise_gsl_warning(gslstatus, "ccl_background.c: ccl_angular_diameter_distance():");
          *status |= gslstatus;
          ccl_cosmology_set_status_message(cosmo,"ccl_background.c: ccl_angular_diameter_distance(): Scale factor outside interpolation range.\n");
          return NAN;
      }
      return a2*ccl_sinn(cosmo,chi2-chi1,status);
  }
}


void ccl_angular_diameter_distances(ccl_cosmology * cosmo, int na, double a1[], double a2[],
                                    double output[], int* status)
{
  int _status;

  for (int i=0; i < na; i++) {
    _status = 0;
    output[i] = ccl_angular_diameter_distance(cosmo, a1[i], a2[i], &_status);
    *status |= _status;
  }
}


double ccl_luminosity_distance(ccl_cosmology * cosmo, double a, int* status)
{
  return ccl_comoving_angular_distance(cosmo, a, status) / a;
}

void ccl_luminosity_distances(ccl_cosmology * cosmo, int na, double a[], double output[], int * status)
{
  int _status;

  for (int i=0; i<na; i++) {
    _status = 0;
    output[i] = ccl_luminosity_distance(cosmo, a[i], &_status);
    *status |= _status;
  }
}

double ccl_distance_modulus(ccl_cosmology * cosmo, double a, int* status)
{
  if((a > (1.0 - 1.e-8)) && (a<=1.0)) {
    *status = CCL_ERROR_COMPUTECHI;
    ccl_cosmology_set_status_message(cosmo, "ccl_background.c: distance_modulus undefined for a=1.\n");
    return NAN;
  } else if(a>1.) {
    *status = CCL_ERROR_COMPUTECHI;
    ccl_cosmology_set_status_message(cosmo, "ccl_background.c: scale factor cannot be larger than 1.\n");
    return NAN;
  } else {
    if (!cosmo->computed_distances) {
      *status = CCL_ERROR_DISTANCES_INIT;
      ccl_cosmology_set_status_message(
        cosmo,
        "ccl_background.c: ccl_distance_modulus(): distance splines have not been precomputed!");
      return NAN;
    }
    /* distance modulus = 5 * log10(d) - 5
       Since d in CCL is in Mpc, you get
         5*log10(10^6) - 5 = 30 - 5 = 25
      for the constant.
    */
    return 5 * log10(ccl_luminosity_distance(cosmo, a, status)) + 25;
  }
}


void ccl_distance_moduli(ccl_cosmology * cosmo, int na, double a[], double output[], int * status)
{
  int _status;

  for (int i=0; i<na; i++) {
    _status = 0;
    output[i] = ccl_distance_modulus(cosmo, a[i], &_status);
    *status |= _status;
  }
}

//Scale factor for a given distance
double ccl_scale_factor_of_chi(ccl_cosmology * cosmo, double chi, int * status)
{
  if((chi < 1.e-8) && (chi>=0.)) {
    return 1.;
  }
  else if(chi<0.) {
    *status = CCL_ERROR_COMPUTECHI;
    ccl_cosmology_set_status_message(cosmo, "ccl_background.c: distance cannot be smaller than 0.\n");
    return NAN;
  }
  else {
    if (!cosmo->computed_distances) {
      *status = CCL_ERROR_DISTANCES_INIT;
      ccl_cosmology_set_status_message(
        cosmo,
        "ccl_background.c: ccl_scale_factor_of_chi(): distance splines have not been precomputed!");
      return NAN;
    }
    double a;
    int gslstatus = gsl_spline_eval_e(cosmo->data.achi, chi, NULL, &a);
    if(gslstatus != GSL_SUCCESS) {
      ccl_raise_gsl_warning(gslstatus, "ccl_background.c: ccl_scale_factor_of_chi():");
      *status |= gslstatus;
    }
    return a;
  }
}

//
void ccl_scale_factor_of_chis(ccl_cosmology * cosmo, int nchi, double chi[], double output[], int * status)
{
  int _status;

  for (int i=0; i<nchi; i++) {
    _status = 0;
    output[i] = ccl_scale_factor_of_chi(cosmo, chi[i], &_status);
    *status |= _status;
  }
}

double ccl_growth_factor(ccl_cosmology * cosmo, double a, int * status)
{
  if(a==1.){
    return 1.;
  }
  else if(a>1.) {
    *status = CCL_ERROR_COMPUTECHI;
    ccl_cosmology_set_status_message(
      cosmo, "ccl_background.c: scale factor cannot be larger than 1.");
    return NAN;
  }
  else {
    if (!cosmo->computed_growth){
      *status = CCL_ERROR_GROWTH_INIT;
      ccl_cosmology_set_status_message(
        cosmo,
        "ccl_background.c: ccl_growth_factor(): growth factor splines have not been precomputed!");
      return NAN;
    }
    if (*status != CCL_ERROR_NOT_IMPLEMENTED) {
      double D;
      int gslstatus = gsl_spline_eval_e(cosmo->data.growth, a, NULL, &D);
      if(gslstatus != GSL_SUCCESS) {
        ccl_raise_gsl_warning(gslstatus, "ccl_background.c: ccl_growth_factor():");
        *status |= gslstatus;
        ccl_cosmology_set_status_message(
          cosmo, "ccl_background.c: ccl_growth_factor(): Scale factor outside interpolation range.");
        return NAN;
      }
      return D;
    }
    else {
      return NAN;
    }
  }
}

void ccl_growth_factors(ccl_cosmology * cosmo, int na, double a[], double output[], int * status)
{
  int _status;

  for (int i=0; i<na; i++) {
    _status = 0;
    output[i] = ccl_growth_factor(cosmo, a[i], &_status);
    *status |= _status;
  }
}

double ccl_growth_factor_unnorm(ccl_cosmology * cosmo, double a, int * status)
{

  if (!cosmo->computed_growth) {
    *status = CCL_ERROR_GROWTH_INIT;
    ccl_cosmology_set_status_message(
      cosmo,
      "ccl_background.c: ccl_growth_factor_unnorm(): growth factor splines have not been precomputed!");
  }

  if (*status != CCL_ERROR_NOT_IMPLEMENTED) {
      return cosmo->data.growth0 * ccl_growth_factor(cosmo, a, status);
  } else {
    return NAN;
  }
}

void ccl_growth_factors_unnorm(ccl_cosmology * cosmo, int na, double a[], double output[], int * status)
{
  int _status;

  for (int i=0; i<na; i++) {
    _status = 0;
    output[i] = ccl_growth_factor_unnorm(cosmo, a[i], &_status);
    *status |= _status;
  }
}

double ccl_growth_rate(ccl_cosmology * cosmo, double a, int * status)
{
  if(a>1.) {
    *status = CCL_ERROR_COMPUTECHI;
    ccl_cosmology_set_status_message(cosmo, "ccl_background.c: scale factor cannot be larger than 1.\n");
    return NAN;
  } else {
    if (!cosmo->computed_growth) {
      *status = CCL_ERROR_GROWTH_INIT;
      ccl_cosmology_set_status_message(
        cosmo,
        "ccl_background.c: ccl_growth_rate(): growth factor splines have not been precomputed!");
    }
    if(*status != CCL_ERROR_NOT_IMPLEMENTED) {
      double g;
      int gslstatus = gsl_spline_eval_e(cosmo->data.fgrowth, a, NULL ,&g);
      if(gslstatus != GSL_SUCCESS) {
        ccl_raise_gsl_warning(gslstatus, "ccl_background.c: ccl_growth_rate():");
        *status |= gslstatus;
        ccl_cosmology_set_status_message(cosmo, "ccl_background.c: ccl_growth_rate(): Scale factor outside interpolation range.\n");
        return NAN;
      }
      return g;
    } else {
        return NAN;
    }
  }
}

void ccl_growth_rates(ccl_cosmology * cosmo, int na, double a[], double output[], int * status)
{
  int _status;

  for (int i=0; i<na; i++) {
    _status = 0;
    output[i] = ccl_growth_rate(cosmo, a[i], &_status);
    *status |= _status;
  }
}<|MERGE_RESOLUTION|>--- conflicted
+++ resolved
@@ -140,7 +140,6 @@
 
 double ccl_mu_MG(ccl_cosmology * cosmo, double a, double k, int *status)
 {
-<<<<<<< HEAD
 	// This function can be extended to include other
 	// z-dependences for mu in the future.
 	double hnorm = h_over_h0(a, cosmo, status);
@@ -148,11 +147,7 @@
 	double s2_k = (cosmo->params.lambda_mg*(hnorm*cosmo->params.h/a)/k/(ccl_constants.CLIGHT/1000));
 	double s1_k = (1.0+cosmo->params.c1_mg*s2_k*s2_k)/(1.0+s2_k*s2_k);
 	return cosmo->params.mu_0 * ccl_omega_x(cosmo, a, ccl_species_l_label, status)/cosmo->params.Omega_l*s1_k;
-=======
-    // This function can be extended to include other
-    // z-dependences for mu in the future.
-    return cosmo->params.mu_0 * ccl_omega_x(cosmo, a, ccl_species_l_label, status) / cosmo->params.Omega_l;
->>>>>>> 31dc0c91
+/*MI before   return cosmo->params.mu_0 * ccl_omega_x(cosmo, a, ccl_species_l_label, status) / cosmo->params.Omega_l; */
 }
 
 /* --------- ROUTINE: ccl_Sig_MG ---------
@@ -165,7 +160,6 @@
 
 double ccl_Sig_MG(ccl_cosmology * cosmo, double a, double k, int *status)
 {
-<<<<<<< HEAD
 	// This function can be extended to include other
 	// z-dependences for Sigma in the future.
 	double hnorm = h_over_h0(a, cosmo, status);
@@ -173,11 +167,7 @@
 	double s2_k = (cosmo->params.lambda_mg*(hnorm*cosmo->params.h/a)/k/(ccl_constants.CLIGHT/1000));
 	double s1_k = (1.0+cosmo->params.c2_mg*s2_k*s2_k)/(1.0+s2_k*s2_k);
 	return cosmo->params.sigma_0 * ccl_omega_x(cosmo, a, ccl_species_l_label, status) / cosmo->params.Omega_l * s1_k;
-=======
-    // This function can be extended to include other
-    // z-dependences for Sigma in the future.
-    return cosmo->params.sigma_0 * ccl_omega_x(cosmo, a, ccl_species_l_label, status) / cosmo->params.Omega_l;
->>>>>>> 31dc0c91
+/*   return cosmo->params.sigma_0 * ccl_omega_x(cosmo, a, ccl_species_l_label, status) / cosmo->params.Omega_l; */
 }
 
 // Structure to hold parameters of chi_integrand
