#include "ccl.h"
#include "ccl_core.h"
#include "ccl_utils.h"
#include <math.h>
#include <stdio.h>
#include <stdlib.h>
#include <string.h>
#include "gsl/gsl_integration.h"
#include "gsl/gsl_interp.h"
#include "gsl/gsl_spline.h"
#include "ccl_power.h"
#include "ccl_massfunc.h"
#include "ccl_error.h"

void ccl_cosmology_compute_hmfparams(ccl_cosmology * cosmo, int *status)
{
  if(cosmo->computed_hmfparams)
    return;

  // declare parameter splines on case-by-case basis
  switch(cosmo->config.mass_function_method){
    case ccl_tinker10:{
      double delta[9] = {200.0, 300.0, 400.0, 600.0, 800.0, 1200.0, 1600.0, 2400.0, 3200.0};
      double lgdelta[9];
      double alpha[9] = {0.368, 0.363, 0.385, 0.389, 0.393, 0.365, 0.379, 0.355, 0.327};
      double beta[9] = {0.589, 0.585, 0.544, 0.543, 0.564, 0.623, 0.637, 0.673, 0.702};
      double gamma[9] ={0.864, 0.922, 0.987, 1.09, 1.20, 1.34, 1.50, 1.68, 1.81};
      double phi[9] = {-0.729, -0.789, -0.910, -1.05, -1.20, -1.26, -1.45, -1.50, -1.49};
      double eta[9] = {-0.243, -0.261, -0.261, -0.273, -0.278, -0.301, -0.301, -0.319, -0.336};
      int nd = 9;
      int i;

      for(i=0; i<nd; i++){
        lgdelta[i] = log10(delta[i]);
      }

      gsl_spline * alphahmf = gsl_spline_alloc(D_SPLINE_TYPE, nd);
      *status = gsl_spline_init(alphahmf, lgdelta, alpha, nd);
      if (*status){
        gsl_spline_free(alphahmf);
        *status = CCL_ERROR_SPLINE ;
        strcpy(cosmo->status_message, "ccl_massfunc.c: ccl_cosmology_compute_hmfparams(): Error creating alpha(D) spline\n");
        return;
      }

      gsl_spline * betahmf  = gsl_spline_alloc(D_SPLINE_TYPE, nd);
      *status = gsl_spline_init(betahmf, lgdelta, beta, nd);
      if (*status){
        gsl_spline_free(alphahmf);
        gsl_spline_free(betahmf);
        *status = CCL_ERROR_SPLINE ;
        strcpy(cosmo->status_message, "ccl_massfunc.c: ccl_cosmology_compute_hmfparams(): Error creating beta(D) spline\n");
        return;
      }

      gsl_spline * gammahmf = gsl_spline_alloc(D_SPLINE_TYPE, nd);
      *status = gsl_spline_init(gammahmf, lgdelta, gamma, nd);
      if (*status){
        gsl_spline_free(alphahmf);
        gsl_spline_free(betahmf);
        gsl_spline_free(gammahmf);
        *status = CCL_ERROR_SPLINE ;
        strcpy(cosmo->status_message, "ccl_massfunc.c: ccl_cosmology_compute_hmfparams(): Error creating gamma(D) spline\n");
        return;
      }

      gsl_spline * phihmf   = gsl_spline_alloc(D_SPLINE_TYPE, nd);
      *status = gsl_spline_init(phihmf, lgdelta, phi, nd);
      if (*status){
        gsl_spline_free(alphahmf);
        gsl_spline_free(betahmf);
        gsl_spline_free(gammahmf);
        gsl_spline_free(phihmf);
        *status = CCL_ERROR_SPLINE ;
        strcpy(cosmo->status_message, "ccl_massfunc.c: ccl_cosmology_compute_hmfparams(): Error creating phi(D) spline\n");
        return;
      }

      gsl_spline * etahmf   = gsl_spline_alloc(D_SPLINE_TYPE, nd);
      *status = gsl_spline_init(etahmf, lgdelta, eta, nd);
      if (*status){
        gsl_spline_free(alphahmf);
        gsl_spline_free(betahmf);
        gsl_spline_free(gammahmf);
        gsl_spline_free(phihmf);
        gsl_spline_free(etahmf);
        *status = CCL_ERROR_SPLINE ;
        strcpy(cosmo->status_message, "ccl_massfunc.c: ccl_cosmology_compute_hmfparams(): Error creating eta(D) spline\n");
        return;
      }
      if(cosmo->data.accelerator_d==NULL)
        cosmo->data.accelerator_d=gsl_interp_accel_alloc();
      cosmo->data.alphahmf = alphahmf;
      cosmo->data.betahmf = betahmf;
      cosmo->data.gammahmf = gammahmf;
      cosmo->data.phihmf = phihmf;
      cosmo->data.etahmf = etahmf;
      cosmo->computed_hmfparams = true;

      break;
    }
    case ccl_tinker:{
      double delta[9] = {200.0, 300.0, 400.0, 600.0, 800.0, 1200.0, 1600.0, 2400.0, 3200.0};
      double lgdelta[9];
      double alpha[9] = {0.186, 0.200, 0.212, 0.218, 0.248, 0.255, 0.260, 0.260, 0.260};
      double beta[9] = {1.47, 1.52, 1.56, 1.61, 1.87, 2.13, 2.30, 2.53, 2.66};
      double gamma[9] ={2.57, 2.25, 2.05, 1.87, 1.59, 1.51, 1.46, 1.44, 1.41};
      double phi[9] = {1.19, 1.27, 1.34, 1.45, 1.58, 1.80, 1.97, 2.24, 2.44};
      int nd = 9;
      int i;

      for(i=0; i<nd; i++){
        lgdelta[i] = log10(delta[i]);
      }

      gsl_spline * alphahmf = gsl_spline_alloc(D_SPLINE_TYPE, nd);
      *status = gsl_spline_init(alphahmf, lgdelta, alpha, nd);
      if (*status){
        gsl_spline_free(alphahmf);
        *status = CCL_ERROR_SPLINE ;
        strcpy(cosmo->status_message, "ccl_massfunc.c: ccl_cosmology_compute_hmfparams(): Error creating alpha(D) spline\n");
        return;
      }

      gsl_spline * betahmf  = gsl_spline_alloc(D_SPLINE_TYPE, nd);
      *status = gsl_spline_init(betahmf, lgdelta, beta, nd);
      if (*status){
        gsl_spline_free(alphahmf);
        gsl_spline_free(betahmf);
        *status = CCL_ERROR_SPLINE ;
        strcpy(cosmo->status_message, "ccl_massfunc.c: ccl_cosmology_compute_hmfparams(): Error creating beta(D) spline\n");
        return;
      }

      gsl_spline * gammahmf = gsl_spline_alloc(D_SPLINE_TYPE, nd);
      *status = gsl_spline_init(gammahmf, lgdelta, gamma, nd);
      if (*status){
        gsl_spline_free(alphahmf);
        gsl_spline_free(betahmf);
        gsl_spline_free(gammahmf);
        *status = CCL_ERROR_SPLINE ;
        strcpy(cosmo->status_message, "ccl_massfunc.c: ccl_cosmology_compute_hmfparams(): Error creating gamma(D) spline\n");
        return;
      }

      gsl_spline * phihmf   = gsl_spline_alloc(D_SPLINE_TYPE, nd);
      *status = gsl_spline_init(phihmf, lgdelta, phi, nd);
      if (*status){
        gsl_spline_free(alphahmf);
        gsl_spline_free(betahmf);
        gsl_spline_free(gammahmf);
        gsl_spline_free(phihmf);
        *status = CCL_ERROR_SPLINE ;
        strcpy(cosmo->status_message, "ccl_massfunc.c: ccl_cosmology_compute_hmfparams(): Error creating phi(D) spline\n");
        return;
      }

      if(cosmo->data.accelerator_d==NULL)
        cosmo->data.accelerator_d=gsl_interp_accel_alloc();
      cosmo->data.alphahmf = alphahmf;
      cosmo->data.betahmf = betahmf;
      cosmo->data.gammahmf = gammahmf;
      cosmo->data.phihmf = phihmf;
      cosmo->computed_hmfparams = true;

      break;
    }
    default:
  //TODO: Error message goes here. Currently has no way to ever come up.
      break;
  }
}

/*----- ROUTINE: ccl_massfunc_f -----
INPUT: cosmology+parameters, a halo mass, and scale factor
TASK: Outputs fitting function for use in halo mass function calculation;
  currently only supports:
    ccl_tinker (arxiv 0803.2706 )
    ccl_tinker10 (arxiv 1001.3162 )
    ccl_angulo (arxiv 1203.3216 ) 
    ccl_watson (arxiv 1212.0095 )
*/

static double massfunc_f(ccl_cosmology *cosmo, double halomass, double a, double odelta, int *status)
{
  double fit_A, fit_a, fit_b, fit_c, fit_d, overdensity_delta;
  double Omega_m_a;
  double delta_c_Tinker, nu;

  double sigma=ccl_sigmaM(cosmo, halomass, a, status);

  switch(cosmo->config.mass_function_method){
  case ccl_tinker:

    if (odelta < 200){
      *status = CCL_ERROR_HMF_INTERP;
      strcpy(cosmo->status_message, "ccl_massfunc.c: ccl_massfunc_f(): Tinker 2008 only supported in range of Delta = 200 to Delta = 3200. Calculation continues assuming Delta = 200.\n");
      odelta = 200;
    }
    if (odelta > 3200){
      * status = CCL_ERROR_HMF_INTERP;
      strcpy(cosmo->status_message, "ccl_massfunc.c: ccl_massfunc_f(): Tinker 2008 only supported in range of Delta = 200 to Delta = 3200. Calculation continues assuming Delta = 3200.\n");
      odelta = 3200;
    }

    if (!cosmo->computed_hmfparams){
        ccl_cosmology_compute_hmfparams(cosmo, status);
        ccl_check_status(cosmo, status);
    }

    fit_A = gsl_spline_eval(cosmo->data.alphahmf, log10(odelta), cosmo->data.accelerator_d);
    fit_a = gsl_spline_eval(cosmo->data.betahmf, log10(odelta), cosmo->data.accelerator_d);
    fit_b = gsl_spline_eval(cosmo->data.gammahmf, log10(odelta), cosmo->data.accelerator_d);
    fit_c = gsl_spline_eval(cosmo->data.phihmf, log10(odelta), cosmo->data.accelerator_d);
    fit_d = pow(10, -1.0*pow(0.75 / log10(odelta / 75.0), 1.2));

    fit_a = fit_a*pow(a, 0.06);
    fit_b = fit_b*pow(a, fit_d);

    return fit_A*(pow(sigma/fit_b,-fit_a)+1.0)*exp(-fit_c/sigma/sigma);
    break;
    //this version uses f(nu) parameterization from Eq. 8 in Tinker et al. 2010
    // use this for consistency with Tinker et al. 2010 fitting function for halo bias
  case ccl_tinker10:
    if (odelta < 200){
    *status = CCL_ERROR_HMF_INTERP;
    strcpy(cosmo->status_message, "ccl_massfunc.c: ccl_massfunc_f(): Tinker 2010 only supported in range of Delta = 200 to Delta = 3200. Calculation continues assuming Delta = 200.\n");
    odelta = 200;
    }
    if (odelta > 3200){
      * status = CCL_ERROR_HMF_INTERP;
      strcpy(cosmo->status_message, "ccl_massfunc.c: ccl_massfunc_f(): Tinker 2010 only supported in range of Delta = 200 to Delta = 3200. Calculation continues assuming Delta = 3200.\n");
      odelta = 3200;
    }
    if (!cosmo->computed_hmfparams){
        ccl_cosmology_compute_hmfparams(cosmo, status);
        ccl_check_status(cosmo, status);
    }
    //critical collapse overdensity assumed in this model
    delta_c_Tinker = 1.686;
    nu = delta_c_Tinker/(sigma);

    fit_A = gsl_spline_eval(cosmo->data.alphahmf, log10(odelta), cosmo->data.accelerator_d); //alpha in Eq. 8
    fit_a = gsl_spline_eval(cosmo->data.etahmf, log10(odelta), cosmo->data.accelerator_d)*pow(a, -0.27); //eta in Eq. 8
    fit_b = gsl_spline_eval(cosmo->data.betahmf, log10(odelta), cosmo->data.accelerator_d)*pow(a, -0.20); //beta in Eq. 8
    fit_c = gsl_spline_eval(cosmo->data.gammahmf, log10(odelta), cosmo->data.accelerator_d)*pow(a, 0.01); //gamma in Eq. 8
    fit_d = gsl_spline_eval(cosmo->data.phihmf, log10(odelta), cosmo->data.accelerator_d)*pow(a, 0.08); //phi in Eq. 8;

    printf("%le %le %le %le %le\n", fit_A, fit_a, fit_b, fit_c, fit_d);

    return nu*fit_A*(1.+pow(fit_b*nu,-2.*fit_d))*pow(nu, 2.*fit_a)*exp(-0.5*fit_c*nu*nu);
    break;

  case ccl_watson:
<<<<<<< HEAD
    *status = CCL_ERROR_HMF_INTERP;
    strcpy(cosmo->status_message, "ccl_massfunc.c: ccl_massfunc_f(): Watson HMF only supported for Delta = 200. Calculation continues assuming Delta = 200.\n");
    Omega_m_a = ccl_omega_x(cosmo, a, ccl_omega_m_label);
=======
    Omega_m_a = ccl_omega_x(cosmo, a, ccl_omega_m_label,status);
    
>>>>>>> 13c5d1e5
    fit_A = Omega_m_a*(0.990*pow(a,3.216)+0.074);
    fit_a = Omega_m_a*(5.907*pow(a,3.599)+2.344);
    fit_b = Omega_m_a*(3.136*pow(a,3.058)+2.349);
    fit_c = 1.318;

    return fit_A*(pow(sigma/fit_b,-fit_a)+1.0)*exp(-fit_c/sigma/sigma);

  case ccl_angulo:
    *status = CCL_ERROR_HMF_INTERP;
    strcpy(cosmo->status_message, "ccl_massfunc.c: ccl_massfunc_f(): Angulo HMF only supported for Delta = 200. Calculation continues assuming Delta = 200.\n");
    fit_A = 0.201;
    fit_a = 2.08;
    fit_b = 1.7;
    fit_c = 1.172;

    return fit_A*pow( (fit_a/sigma)+1.0, fit_b)*exp(-fit_c/sigma/sigma);

  default:
    *status = CCL_ERROR_MF;
    sprintf(cosmo->status_message ,
	    "ccl_massfunc.c: ccl_massfunc(): Unknown or non-implemented mass function method: %d \n",
	    cosmo->config.mass_function_method);
    return 0;
  }
}
static double ccl_halo_b1(ccl_cosmology *cosmo, double halomass, double a, double odelta, int * status)
{
  double fit_A, fit_B, fit_C, fit_a, fit_b, fit_c, overdensity_delta, y;
  double delta_c_Tinker, nu;
  double sigma=ccl_sigmaM(cosmo,halomass,a, status);
  switch(cosmo->config.mass_function_method){

    //this version uses b(nu) parameterization, Eq. 6 in Tinker et al. 2010
    // use this for consistency with Tinker et al. 2010 fitting function for halo bias
  case ccl_tinker10:
    
    y = log10(odelta);
    //critical collapse overdensity assumed in this model
    delta_c_Tinker = 1.686;
    //peak height - note that this factorization is incorrect for e.g. massive neutrino cosmologies
    nu = delta_c_Tinker/(sigma);
    // Table 2 in https://arxiv.org/pdf/1001.3162.pdf
    fit_A = 1.0 + 0.24*y*exp(-pow(4./y,4.)); 
    fit_a = 0.44*y-0.88; 
    fit_B = 0.183; 
    fit_b = 1.5; 
    fit_C = 0.019+0.107*y+0.19*exp(-pow(4./y,4.)); 
    fit_c = 2.4; 

    return 1.-fit_A*pow(nu,fit_a)/(pow(nu,fit_a)+pow(delta_c_Tinker,fit_a))+fit_B*pow(nu,fit_b)+fit_C*pow(nu,fit_c);
    break;

  default:
    *status = CCL_ERROR_MF;
    cosmo->status = 11;
    sprintf(cosmo->status_message ,
      "ccl_massfunc.c: ccl_halo_b1(): No b(M) fitting function implemented for mass_function_method: %d \n",
      cosmo->config.mass_function_method);
    return 0;
  }
}

void ccl_cosmology_compute_sigma(ccl_cosmology * cosmo, int *status)
{
    if(cosmo->computed_sigma)
        return;

    // create linearly-spaced values of the mass.
    int nm=LOGM_SPLINE_NM;
    double * m = ccl_linear_spacing(LOGM_SPLINE_MIN, LOGM_SPLINE_MAX, nm);
    if (m==NULL ||
        (fabs(m[0]-LOGM_SPLINE_MIN)>1e-5) ||
        (fabs(m[nm-1]-LOGM_SPLINE_MAX)>1e-5) ||
        (m[nm-1]>10E17)
        ) {
       *status =CCL_ERROR_LINSPACE;
       strcpy(cosmo->status_message,"ccl_cosmology_compute_sigmas(): Error creating linear spacing in m\n");
       return;
    }
    
    // allocate space for y, to be filled with sigma and dlnsigma_dlogm
    double *y = malloc(sizeof(double)*nm);
    double smooth_radius; 
   
   // fill in sigma
   for (int i=0; i<nm; i++){
     smooth_radius = ccl_massfunc_m2r(cosmo, pow(10,m[i]), status);
     y[i] = log10(ccl_sigmaR(cosmo, smooth_radius, status));
   }
   gsl_spline * logsigma = gsl_spline_alloc(M_SPLINE_TYPE, nm);
   *status = gsl_spline_init(logsigma, m, y, nm);
   if (*status){
     free(m);
     free(y);
     gsl_spline_free(logsigma);
     *status = CCL_ERROR_SPLINE ;
     strcpy(cosmo->status_message, "ccl_massfunc.c: ccl_cosmology_compute_sigma(): Error creating sigma(M) spline\n");
     return;
   }
   for (int i=0; i<nm; i++){
     if(i==0){
       y[i] = log(pow(10, gsl_spline_eval(logsigma, m[i], NULL)))-log(pow(10,gsl_spline_eval(logsigma, m[i]+LOGM_SPLINE_DELTA/2., NULL)));
       y[i] = 2.*y[i] / LOGM_SPLINE_DELTA;
     }
     else if (i==nm-1){
       y[i] = log(pow(10, gsl_spline_eval(logsigma, m[i]-LOGM_SPLINE_DELTA/2., NULL)))-log(pow(10,gsl_spline_eval(logsigma, m[i], NULL)));
       y[i] = 2.*y[i] / LOGM_SPLINE_DELTA;
     }
     else{
       y[i] = (log(pow(10,gsl_spline_eval(logsigma, m[i]-LOGM_SPLINE_DELTA/2., NULL)))-log(pow(10,gsl_spline_eval(logsigma, m[i]+LOGM_SPLINE_DELTA/2., NULL))));
       y[i] = y[i] / LOGM_SPLINE_DELTA;
     }
   }

   gsl_spline * dlnsigma_dlogm = gsl_spline_alloc(M_SPLINE_TYPE, nm);
   *status = gsl_spline_init(dlnsigma_dlogm, m, y, nm);
   if (*status){
     free(m);
     free(y);
     gsl_spline_free(logsigma);
     *status = CCL_ERROR_SPLINE ;
     strcpy(cosmo->status_message, "ccl_massfunc.c: ccl_cosmology_compute_sigma(): Error creating dlnsigma/dlogM spline\n");
     return;
   }

   if(cosmo->data.accelerator_m==NULL)
     cosmo->data.accelerator_m=gsl_interp_accel_alloc();
   cosmo->data.logsigma = logsigma;
   cosmo->data.dlnsigma_dlogm = dlnsigma_dlogm;
   cosmo->computed_sigma = true;

   free(m);
   free(y);
}

/*----- ROUTINE: ccl_massfunc -----
INPUT: ccl_cosmology * cosmo, double halo mass in units of Msun, double scale factor
TASK: returns halo mass function as dn / dlog10 m
*/

double ccl_massfunc(ccl_cosmology *cosmo, double halomass, double a, double odelta, int * status)
{
  if (!cosmo->computed_sigma){
    ccl_cosmology_compute_sigma(cosmo, status);
    ccl_check_status(cosmo, status);
  }

  double f,deriv,rho_m,logmass;
  
  logmass = log10(halomass);
  rho_m = RHO_CRITICAL*cosmo->params.Omega_m*cosmo->params.h*cosmo->params.h;
  f=massfunc_f(cosmo,halomass,a,odelta,status);
  ccl_check_status(cosmo, status);
  deriv = gsl_spline_eval(cosmo->data.dlnsigma_dlogm, logmass, cosmo->data.accelerator_m);
  return f*rho_m*deriv/halomass;
}

/*----- ROUTINE: ccl_halob1 -----
INPUT: ccl_cosmology * cosmo, double halo mass in units of Msun, double scale factor
TASK: returns linear halo bias
*/

double ccl_halo_bias(ccl_cosmology *cosmo, double halomass, double a, double odelta, int * status)
{
  if (!cosmo->computed_sigma){
    ccl_cosmology_compute_sigma(cosmo, status);
    ccl_check_status(cosmo, status);
  }

  double f;
  f = ccl_halo_b1(cosmo,halomass,a,odelta, status);  
  ccl_check_status(cosmo, status);  
  return f;
}
/*---- ROUTINE: ccl_massfunc_m2r -----
INPUT: ccl_cosmology * cosmo, halomass in units of Msun
TASK: takes halo mass and converts to halo radius
  in units of Mpc.
*/
double ccl_massfunc_m2r(ccl_cosmology * cosmo, double halomass, int * status)
{
    double rho_m, smooth_radius;

    //TODO: make this neater
    rho_m = RHO_CRITICAL*cosmo->params.Omega_m*cosmo->params.h*cosmo->params.h;

    smooth_radius = pow((3.0*halomass) / (4*M_PI*rho_m), (1.0/3.0));

    return smooth_radius;
}

/*----- ROUTINE: ccl_sigma_M -----
INPUT: ccl_cosmology * cosmo, double halo mass in units of Msun, double scale factor
TASK: returns sigma from the sigmaM interpolation. Also computes the sigma interpolation if
necessary.
*/

double ccl_sigmaM(ccl_cosmology * cosmo, double halomass, double a, int * status)
{
    double sigmaM;

    if (!cosmo->computed_sigma){
        ccl_cosmology_compute_sigma(cosmo, status);
        ccl_check_status(cosmo, status);
    }

    sigmaM = pow(10,gsl_spline_eval(cosmo->data.logsigma, log10(halomass), cosmo->data.accelerator_m));
    sigmaM = sigmaM*ccl_growth_factor(cosmo, a, status);

    return sigmaM;
}<|MERGE_RESOLUTION|>--- conflicted
+++ resolved
@@ -252,14 +252,11 @@
     break;
 
   case ccl_watson:
-<<<<<<< HEAD
-    *status = CCL_ERROR_HMF_INTERP;
-    strcpy(cosmo->status_message, "ccl_massfunc.c: ccl_massfunc_f(): Watson HMF only supported for Delta = 200. Calculation continues assuming Delta = 200.\n");
-    Omega_m_a = ccl_omega_x(cosmo, a, ccl_omega_m_label);
-=======
+    if(odelta!=200.) {
+      *status = CCL_ERROR_HMF_INTERP;
+      strcpy(cosmo->status_message, "ccl_massfunc.c: ccl_massfunc_f(): Watson HMF only supported for Delta = 200. Calculation continues assuming Delta = 200.\n");
+    }
     Omega_m_a = ccl_omega_x(cosmo, a, ccl_omega_m_label,status);
-    
->>>>>>> 13c5d1e5
     fit_A = Omega_m_a*(0.990*pow(a,3.216)+0.074);
     fit_a = Omega_m_a*(5.907*pow(a,3.599)+2.344);
     fit_b = Omega_m_a*(3.136*pow(a,3.058)+2.349);
@@ -268,8 +265,10 @@
     return fit_A*(pow(sigma/fit_b,-fit_a)+1.0)*exp(-fit_c/sigma/sigma);
 
   case ccl_angulo:
-    *status = CCL_ERROR_HMF_INTERP;
-    strcpy(cosmo->status_message, "ccl_massfunc.c: ccl_massfunc_f(): Angulo HMF only supported for Delta = 200. Calculation continues assuming Delta = 200.\n");
+    if(odelta!=200.) {
+      *status = CCL_ERROR_HMF_INTERP;
+      strcpy(cosmo->status_message, "ccl_massfunc.c: ccl_massfunc_f(): Angulo HMF only supported for Delta = 200. Calculation continues assuming Delta = 200.\n");
+    }
     fit_A = 0.201;
     fit_a = 2.08;
     fit_b = 1.7;
