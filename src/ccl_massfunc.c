#include "ccl.h"
#include "ccl_core.h"
#include "ccl_utils.h"
#include <math.h>
#include <stdio.h>
#include <stdlib.h>
#include <string.h>
#include "gsl/gsl_integration.h"
#include "gsl/gsl_interp.h"
#include "gsl/gsl_spline.h"
#include "ccl_power.h"
#include "ccl_massfunc.h"
#include "ccl_error.h"

/*----- ROUTINE: ccl_massfunc_f -----
INPUT: cosmology+parameters, a smoothing mass, and a redshift
TASK: Outputs fitting function for use in halo mass function calculation;
  currently only supports:
    ccl_tinker (arxiv 0803.2706 )
    ccl_angulo (arxiv 1203.3216 ) 
    ccl_watson (arxiv 1212.0095 )
*/

static double massfunc_f(ccl_cosmology *cosmo, double smooth_mass,double redshift, int * status)
{
  double fit_A, fit_a, fit_b, fit_c, fit_d, overdensity_delta;
  double scale, Omega_m_z;
  double delta_c_Tinker, nu;

  double sigma=ccl_sigmaM(cosmo,smooth_mass,redshift, status);

  switch(cosmo->config.mass_function_method){
  case ccl_tinker:
    
    //TODO: maybe use macros for numbers
    overdensity_delta = 200.0;
    fit_A = 0.186*pow(1+redshift, -0.14);
    fit_a = 1.47*pow(1+redshift, -0.06);
    fit_d = pow(10, -1.0*pow(0.75 / log10(overdensity_delta / 75.0), 1.2 ));
    fit_b = 2.57*pow(1+redshift, -1.0*fit_d);
    fit_c = 1.19;

    return fit_A*(pow(sigma/fit_b,-fit_a)+1.0)*exp(-fit_c/sigma/sigma);
    break;
    //this version uses f(nu) parameterization from Eq. 8 in Tinker et al. 2010
    // use this for consistency with Tinker et al. 2010 fitting function for halo bias
  case ccl_tinker10:
    
    overdensity_delta = 200.0;
    //critical collapse overdensity assumed in this model
    delta_c_Tinker = 1.686;
    nu = delta_c_Tinker/(sigma);

    fit_A = 0.368; //alpha in Eq. 8
    fit_a = -0.243*pow(1+redshift, 0.27); //eta in Eq. 8
    fit_b = 0.589*pow(1+redshift, 0.20); //beta in Eq. 8
    fit_c = 0.864*pow(1+redshift, -0.01); //gamma in Eq. 8
    fit_d = -0.729*pow(1+redshift, -0.08); //phi in Eq. 8;

    return nu*fit_A*(1.+pow(fit_b*nu,-2.*fit_d))*pow(nu, 2.*fit_a)*exp(-0.5*fit_c*nu*nu);
    break;

  case ccl_watson:
    scale = 1.0/(1.0+redshift);
    Omega_m_z = ccl_omega_m_z(cosmo, scale);
    
    fit_A = Omega_m_z*(0.990*pow(1+redshift,-3.216)+0.074);
    fit_a = Omega_m_z*(5.907*pow(1+redshift,-3.599)+2.344);
    fit_b = Omega_m_z*(3.136*pow(1+redshift,-3.058)+2.349);
    fit_c = 1.318;

    return fit_A*(pow(sigma/fit_b,-fit_a)+1.0)*exp(-fit_c/sigma/sigma);

  case ccl_angulo:
    fit_A = 0.201;
    fit_a = 2.08;
    fit_b = 1.7;
    fit_c = 1.172;

    return fit_A*pow( (fit_a/sigma)+1.0, fit_b)*exp(-fit_c/sigma/sigma);

  default:
    *status = CCL_ERROR_MF;
    sprintf(cosmo->status_message ,
	    "ccl_massfunc.c: ccl_massfunc(): Unknown or non-implemented mass function method: %d \n",
	    cosmo->config.mass_function_method);
    return 0;
  }
}
static double ccl_halo_b1(ccl_cosmology *cosmo, double smooth_mass,double redshift, int * status)
{
  double fit_A, fit_B, fit_C, fit_a, fit_b, fit_c, overdensity_delta, y;
  double scale, Omega_m_z;
  double delta_c_Tinker, nu;
  double sigma=ccl_sigmaM(cosmo,smooth_mass,redshift, status);
  switch(cosmo->config.mass_function_method){

    //this version uses b(nu) parameterization, Eq. 6 in Tinker et al. 2010
    // use this for consistency with Tinker et al. 2010 fitting function for halo bias
  case ccl_tinker10:
    
    overdensity_delta = 200.0;
    y = log10(overdensity_delta);
    //critical collapse overdensity assumed in this model
    delta_c_Tinker = 1.686;
    //peak height - note that this factorization is incorrect for e.g. massive neutrino cosmologies
    nu = delta_c_Tinker/(sigma);
    // Table 2 in https://arxiv.org/pdf/1001.3162.pdf
    fit_A = 1.0 + 0.24*y*exp(-pow(4./y,4.)); 
    fit_a = 0.44*y-0.88; 
    fit_B = 0.183; 
    fit_b = 1.5; 
    fit_C = 0.019+0.107*y+0.19*exp(-pow(4./y,4.)); 
    fit_c = 2.4; 

    return 1.-fit_A*pow(nu,fit_a)/(pow(nu,fit_a)+pow(delta_c_Tinker,fit_a))+fit_B*pow(nu,fit_b)+fit_C*pow(nu,fit_c);
    break;

  default:
    *status = CCL_ERROR_MF;
    cosmo->status = 11;
    sprintf(cosmo->status_message ,
      "ccl_massfunc.c: ccl_halo_b1(): No b(M) fitting function implemented for mass_function_method: %d \n",
      cosmo->config.mass_function_method);
    return 0;
  }
}

void ccl_cosmology_compute_sigma(ccl_cosmology * cosmo, int *status)
{
    if(cosmo->computed_sigma)
        return;

    // create linearly-spaced values of the mass.
    int nm=LOGM_SPLINE_NM;
    double * m = ccl_linear_spacing(LOGM_SPLINE_MIN, LOGM_SPLINE_MAX, nm);
    if (m==NULL ||
        (fabs(m[0]-LOGM_SPLINE_MIN)>1e-5) ||
        (fabs(m[nm-1]-LOGM_SPLINE_MAX)>1e-5) ||
        (m[nm-1]>10E17)
        ) {
       *status =CCL_ERROR_LINSPACE;
       strcpy(cosmo->status_message,"ccl_cosmology_compute_sigmas(): Error creating linear spacing in m\n");
       return;
    }
    
    // allocate space for y, to be filled with sigma and dlnsigma_dlogm
    double *y = malloc(sizeof(double)*nm);
    double smooth_radius; 
   
   // fill in sigma
   for (int i=0; i<nm; i++){
     smooth_radius = ccl_massfunc_m2r(cosmo, pow(10,m[i]), status);
     y[i] = log10(ccl_sigmaR(cosmo, smooth_radius));
   }
   gsl_spline * logsigma = gsl_spline_alloc(M_SPLINE_TYPE, nm);
   *status = gsl_spline_init(logsigma, m, y, nm);
   if (*status){
     free(m);
     free(y);
     gsl_spline_free(logsigma);
     *status = CCL_ERROR_SPLINE ;
     strcpy(cosmo->status_message, "ccl_massfunc.c: ccl_cosmology_compute_sigma(): Error creating sigma(M) spline\n");
     return;
   }
   for (int i=0; i<nm; i++){
     if(i==0){
       y[i] = log(pow(10, gsl_spline_eval(logsigma, m[i], NULL)))-log(pow(10,gsl_spline_eval(logsigma, m[i]+LOGM_SPLINE_DELTA/2., NULL)));
       y[i] = 2.*y[i] / LOGM_SPLINE_DELTA;
     }
     else if (i==nm-1){
       y[i] = log(pow(10, gsl_spline_eval(logsigma, m[i]-LOGM_SPLINE_DELTA/2., NULL)))-log(pow(10,gsl_spline_eval(logsigma, m[i], NULL)));
       y[i] = 2.*y[i] / LOGM_SPLINE_DELTA;
     }
     else{
       y[i] = (log(pow(10,gsl_spline_eval(logsigma, m[i]-LOGM_SPLINE_DELTA/2., NULL)))-log(pow(10,gsl_spline_eval(logsigma, m[i]+LOGM_SPLINE_DELTA/2., NULL))));
       y[i] = y[i] / LOGM_SPLINE_DELTA;
     }
   }

   gsl_spline * dlnsigma_dlogm = gsl_spline_alloc(M_SPLINE_TYPE, nm);
   *status = gsl_spline_init(dlnsigma_dlogm, m, y, nm);
   if (*status){
     free(m);
     free(y);
     gsl_spline_free(logsigma);
     *status = CCL_ERROR_SPLINE ;
     strcpy(cosmo->status_message, "ccl_massfunc.c: ccl_cosmology_compute_sigma(): Error creating dlnsigma/dlogM spline\n");
     return;
   }

   if(cosmo->data.accelerator_m==NULL)
     cosmo->data.accelerator_m=gsl_interp_accel_alloc();
   cosmo->data.logsigma = logsigma;
   cosmo->data.dlnsigma_dlogm = dlnsigma_dlogm;
   cosmo->computed_sigma = true;

   free(m);
   free(y);
}

/*----- ROUTINE: ccl_massfunc -----
INPUT: ccl_cosmology * cosmo, double smoothing mass in units of Msun, double redshift
TASK: returns halo mass function as dn / dlog10 m
*/

double ccl_massfunc(ccl_cosmology *cosmo, double smooth_mass, double redshift, int * status)
{
  if (!cosmo->computed_sigma){
    ccl_cosmology_compute_sigma(cosmo, status);
    ccl_check_status(cosmo, status);
  }

  double f,deriv,rho_m,logmass;
  
  logmass = log10(smooth_mass);
  rho_m = RHO_CRITICAL*cosmo->params.Omega_m*cosmo->params.h*cosmo->params.h;
  f=massfunc_f(cosmo,smooth_mass,redshift, status);
  deriv = gsl_spline_eval(cosmo->data.dlnsigma_dlogm, logmass, cosmo->data.accelerator_m);
  return f*rho_m*deriv/smooth_mass;
}

/*----- ROUTINE: ccl_halob1 -----
INPUT: ccl_cosmology * cosmo, double smoothing mass in units of Msun, double redshift
TASK: returns linear halo bias
*/

double ccl_halo_bias(ccl_cosmology *cosmo, double smooth_mass, double redshift, int * status)
{
  if (!cosmo->computed_sigma){
    ccl_cosmology_compute_sigma(cosmo, status);
    ccl_check_status(cosmo, status);
  }

  double f;
<<<<<<< HEAD
  f = ccl_halo_b1(cosmo,smooth_mass,redshift, status);  
=======
  f = ccl_halo_b1(cosmo,smooth_mass,redshift);
  ccl_check_status(cosmo);  
>>>>>>> 4b4dd2bc
  return f;
}
/*---- ROUTINE: ccl_massfunc_m2r -----
INPUT: ccl_cosmology * cosmo, smooth_mass in units of Msun
TASK: takes smoothing halo mass and converts to smoothing halo radius
  in units of Mpc.
*/
double ccl_massfunc_m2r(ccl_cosmology * cosmo, double smooth_mass, int * status)
{
    double rho_m, smooth_radius;

    //TODO: make this neater
    rho_m = RHO_CRITICAL*cosmo->params.Omega_m*cosmo->params.h*cosmo->params.h;

    smooth_radius = pow((3.0*smooth_mass) / (4*M_PI*rho_m), (1.0/3.0));

    return smooth_radius;
}

/*----- ROUTINE: ccl_sigma_M -----
INPUT: ccl_cosmology * cosmo, double smoothing mass in units of Msun, double redshift
TASK: returns sigma from the sigmaM interpolation. Also computes the sigma interpolation if
necessary.
*/

double ccl_sigmaM(ccl_cosmology * cosmo, double smooth_mass, double redshift, int * status)
{
    double sigmaM;

    if (!cosmo->computed_sigma){
        ccl_cosmology_compute_sigma(cosmo, status);
        ccl_check_status(cosmo, status);
    }

    sigmaM = pow(10,gsl_spline_eval(cosmo->data.logsigma, log10(smooth_mass), cosmo->data.accelerator_m));
    sigmaM = sigmaM*ccl_growth_factor(cosmo, 1.0/(1.0+redshift), status);

    return sigmaM;
}<|MERGE_RESOLUTION|>--- conflicted
+++ resolved
@@ -233,12 +233,8 @@
   }
 
   double f;
-<<<<<<< HEAD
   f = ccl_halo_b1(cosmo,smooth_mass,redshift, status);  
-=======
-  f = ccl_halo_b1(cosmo,smooth_mass,redshift);
-  ccl_check_status(cosmo);  
->>>>>>> 4b4dd2bc
+  ccl_check_status(cosmo, status);  
   return f;
 }
 /*---- ROUTINE: ccl_massfunc_m2r -----
