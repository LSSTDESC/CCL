#include "ccl.h"
#include "ccl_core.h"
#include "ccl_utils.h"
#include <math.h>
#include <stdio.h>
#include <stdlib.h>
#include <string.h>
#include "gsl/gsl_integration.h"
#include "gsl/gsl_interp.h"
#include "gsl/gsl_spline.h"
#include "gsl/gsl_errno.h"
#include "ccl_power.h"
#include "ccl_error.h"
#include "ccl_params.h"

/*----- ROUTINE: dc_NakamuraSuto -----
INPUT: cosmology, scale factor
TASK: Computes the peak threshold: delta_c(z) assuming LCDM.
Cosmology dependence of the critical linear density according to the spherical-collapse model.
Fitting function from Nakamura & Suto (1997; arXiv:astro-ph/9710107).
*/
double dc_NakamuraSuto(ccl_cosmology *cosmo, double a, int *status){

  double Om_mz = ccl_omega_x(cosmo, a, ccl_species_m_label, status);
  double dc0 = (3./20.)*pow(12.*M_PI,2./3.);
  double dc = dc0*(1.+0.012299*log10(Om_mz));

  return dc;

}

/*----- ROUTINE: Dv_BryanNorman -----
INPUT: cosmology, scale factor
TASK: Computes the virial collapse density contrast with respect to the matter density assuming LCDM.
Cosmology dependence of the virial collapse density according to the spherical-collapse model
Fitting function from Bryan & Norman (1998; arXiv:astro-ph/9710107)
*/
double Dv_BryanNorman(ccl_cosmology *cosmo, double a, int *status){

  double Om_mz = ccl_omega_x(cosmo, a, ccl_species_m_label, status);
  double x = Om_mz-1.;
  double Dv0 = 18.*pow(M_PI,2);
  double Dv = (Dv0+82.*x-39.*pow(x,2))/Om_mz;

  return Dv;

}

/*----- ROUTINE: r_delta -----
INPUT: cosmology, halo mass, scale factor, halo overdensity
TASK: Computes comoving halo radius assuming the overdensity criteria
*/
double r_delta(ccl_cosmology *cosmo, double halomass, double a, double odelta, int *status){

  double rho_matter = ccl_rho_x(cosmo, 1., 1, 1, status);

  return pow(halomass*3.0/(4.0*M_PI*rho_matter*odelta),1.0/3.0);

}

void ccl_cosmology_compute_hmfparams(ccl_cosmology *cosmo, int *status)
{
  if(cosmo->computed_hmfparams)
    return;

  // declare parameter splines on case-by-case basis
  switch(cosmo->config.mass_function_method) {
  case ccl_tinker10:{
    double delta[9] = {200.0, 300.0, 400.0, 600.0, 800.0, 1200.0, 1600.0, 2400.0, 3200.0};
    double lgdelta[9];
    double alpha[9] = {0.368, 0.363, 0.385, 0.389, 0.393, 0.365, 0.379, 0.355, 0.327};
    double beta[9] = {0.589, 0.585, 0.544, 0.543, 0.564, 0.623, 0.637, 0.673, 0.702};
    double gamma[9] ={0.864, 0.922, 0.987, 1.09, 1.20, 1.34, 1.50, 1.68, 1.81};
    double phi[9] = {-0.729, -0.789, -0.910, -1.05, -1.20, -1.26, -1.45, -1.50, -1.49};
    double eta[9] = {-0.243, -0.261, -0.261, -0.273, -0.278, -0.301, -0.301, -0.319, -0.336};
    int nd = 9;
    int i;

    for(i=0; i<nd; i++) {
      lgdelta[i] = log10(delta[i]);
    }

    gsl_spline * alphahmf = gsl_spline_alloc(D_SPLINE_TYPE, nd);
    *status = gsl_spline_init(alphahmf, lgdelta, alpha, nd);
    if (*status) {
      gsl_spline_free(alphahmf);
      *status = CCL_ERROR_SPLINE ;
      strcpy(cosmo->status_message, "ccl_massfunc.c: ccl_cosmology_compute_hmfparams(): Error creating alpha(D) spline\n");
      return;
    }

    gsl_spline * betahmf  = gsl_spline_alloc(D_SPLINE_TYPE, nd);
    *status = gsl_spline_init(betahmf, lgdelta, beta, nd);
    if (*status) {
      gsl_spline_free(alphahmf);
      gsl_spline_free(betahmf);
      *status = CCL_ERROR_SPLINE ;
      strcpy(cosmo->status_message, "ccl_massfunc.c: ccl_cosmology_compute_hmfparams(): Error creating beta(D) spline\n");
      return;
    }

    gsl_spline * gammahmf = gsl_spline_alloc(D_SPLINE_TYPE, nd);
    *status = gsl_spline_init(gammahmf, lgdelta, gamma, nd);
    if (*status) {
      gsl_spline_free(alphahmf);
      gsl_spline_free(betahmf);
      gsl_spline_free(gammahmf);
      *status = CCL_ERROR_SPLINE ;
      strcpy(cosmo->status_message, "ccl_massfunc.c: ccl_cosmology_compute_hmfparams(): Error creating gamma(D) spline\n");
      return;
    }

    gsl_spline * phihmf   = gsl_spline_alloc(D_SPLINE_TYPE, nd);
    *status = gsl_spline_init(phihmf, lgdelta, phi, nd);
    if (*status) {
      gsl_spline_free(alphahmf);
      gsl_spline_free(betahmf);
      gsl_spline_free(gammahmf);
      gsl_spline_free(phihmf);
      *status = CCL_ERROR_SPLINE ;
      strcpy(cosmo->status_message, "ccl_massfunc.c: ccl_cosmology_compute_hmfparams(): Error creating phi(D) spline\n");
      return;
    }

    gsl_spline * etahmf   = gsl_spline_alloc(D_SPLINE_TYPE, nd);
    *status = gsl_spline_init(etahmf, lgdelta, eta, nd);
    if (*status) {
      gsl_spline_free(alphahmf);
      gsl_spline_free(betahmf);
      gsl_spline_free(gammahmf);
      gsl_spline_free(phihmf);
      gsl_spline_free(etahmf);
      *status = CCL_ERROR_SPLINE ;
      strcpy(cosmo->status_message, "ccl_massfunc.c: ccl_cosmology_compute_hmfparams(): Error creating eta(D) spline\n");
      return;
    }
    if(cosmo->data.accelerator_d==NULL)
      cosmo->data.accelerator_d=gsl_interp_accel_alloc();
    cosmo->data.alphahmf = alphahmf;
    cosmo->data.betahmf = betahmf;
    cosmo->data.gammahmf = gammahmf;
    cosmo->data.phihmf = phihmf;
    cosmo->data.etahmf = etahmf;
    cosmo->computed_hmfparams = true;

    break;
  }
  case ccl_tinker:{
    double delta[9] = {200.0, 300.0, 400.0, 600.0, 800.0, 1200.0, 1600.0, 2400.0, 3200.0};
    double lgdelta[9];
    double alpha[9] = {0.186, 0.200, 0.212, 0.218, 0.248, 0.255, 0.260, 0.260, 0.260};
    double beta[9] = {1.47, 1.52, 1.56, 1.61, 1.87, 2.13, 2.30, 2.53, 2.66};
    double gamma[9] ={2.57, 2.25, 2.05, 1.87, 1.59, 1.51, 1.46, 1.44, 1.41};
    double phi[9] = {1.19, 1.27, 1.34, 1.45, 1.58, 1.80, 1.97, 2.24, 2.44};
    int nd = 9;
    int i;

    for(i=0; i<nd; i++) {
      lgdelta[i] = log10(delta[i]);
    }

    gsl_spline * alphahmf = gsl_spline_alloc(D_SPLINE_TYPE, nd);
    *status = gsl_spline_init(alphahmf, lgdelta, alpha, nd);
    if (*status) {
      gsl_spline_free(alphahmf);
      *status = CCL_ERROR_SPLINE ;
      strcpy(cosmo->status_message, "ccl_massfunc.c: ccl_cosmology_compute_hmfparams(): Error creating alpha(D) spline\n");
      return;
    }

    gsl_spline * betahmf  = gsl_spline_alloc(D_SPLINE_TYPE, nd);
    *status = gsl_spline_init(betahmf, lgdelta, beta, nd);
    if (*status) {
      gsl_spline_free(alphahmf);
      gsl_spline_free(betahmf);
      *status = CCL_ERROR_SPLINE ;
      strcpy(cosmo->status_message, "ccl_massfunc.c: ccl_cosmology_compute_hmfparams(): Error creating beta(D) spline\n");
      return;
    }

    gsl_spline * gammahmf = gsl_spline_alloc(D_SPLINE_TYPE, nd);
    *status = gsl_spline_init(gammahmf, lgdelta, gamma, nd);
    if (*status) {
      gsl_spline_free(alphahmf);
      gsl_spline_free(betahmf);
      gsl_spline_free(gammahmf);
      *status = CCL_ERROR_SPLINE ;
      strcpy(cosmo->status_message, "ccl_massfunc.c: ccl_cosmology_compute_hmfparams(): Error creating gamma(D) spline\n");
      return;
    }

    gsl_spline * phihmf   = gsl_spline_alloc(D_SPLINE_TYPE, nd);
    *status = gsl_spline_init(phihmf, lgdelta, phi, nd);
    if (*status) {
      gsl_spline_free(alphahmf);
      gsl_spline_free(betahmf);
      gsl_spline_free(gammahmf);
      gsl_spline_free(phihmf);
      *status = CCL_ERROR_SPLINE ;
      strcpy(cosmo->status_message, "ccl_massfunc.c: ccl_cosmology_compute_hmfparams(): Error creating phi(D) spline\n");
      return;
    }

    if(cosmo->data.accelerator_d==NULL)
      cosmo->data.accelerator_d=gsl_interp_accel_alloc();
    cosmo->data.alphahmf = alphahmf;
    cosmo->data.betahmf = betahmf;
    cosmo->data.gammahmf = gammahmf;
    cosmo->data.phihmf = phihmf;
    cosmo->computed_hmfparams = true;

    break;
  }
  default:
    //TODO: Error message goes here. Currently has no way to ever come up.
    break;
  }
}

//TODO: some of these are unused, many are included in ccl.h

/*----- ROUTINE: ccl_massfunc_f -----
INPUT: cosmology+parameters, a halo mass, and scale factor
TASK: Outputs fitting function for use in halo mass function calculation;
  currently only supports:
    ccl_tinker (arxiv 0803.2706 )
    ccl_tinker10 (arxiv 1001.3162 )
    ccl_angulo (arxiv 1203.3216 )
    ccl_watson (arxiv 1212.0095 )
    ccl_shethtormen (arxiv 9901122)
*/
static double massfunc_f(ccl_cosmology *cosmo, double halomass, double a, double odelta, int *status)
{
  double fit_A, fit_a, fit_b, fit_c, fit_d, fit_p, overdensity_delta;
  double Omega_m_a;
  double delta_c_Tinker, nu;

  double sigma=ccl_sigmaM(cosmo, halomass, a, status);
  int gslstatus;

  switch(cosmo->config.mass_function_method) {

  // Equation (10) in arxiv: 9901122
  // Note that Sheth & Tormen (1999) use nu=(dc/sigma)^2 whereas we use nu=dc/sigma
  case ccl_shethtormen:

    // Check if odelta is outside the interpolated range
    if (odelta != Dv_BryanNorman(cosmo, a, status)) {
      *status = CCL_ERROR_HMF_DV;
      strcpy(cosmo->status_message, "ccl_massfunc.c: massfunc_f(): Sheth-Tormen called with not virial Delta_v\n");
      return NAN;
    }

    // ST mass function fitting parameters
    fit_A = 0.21616;
    fit_p = 0.3;
    fit_a = 0.707;

    // nu = delta_c(z) / sigma(M)
    nu = dc_NakamuraSuto(cosmo, a, status)/ccl_sigmaM(cosmo, halomass, a, status);

    return nu*fit_A*(1.+pow(fit_a*pow(nu,2),-fit_p))*exp(-fit_a*pow(nu,2)/2.);

  case ccl_tinker:

    // Check if odelta is outside the interpolated range
    if ((odelta < 200) || (odelta > 3200)) {
      *status = CCL_ERROR_HMF_INTERP;
      strcpy(cosmo->status_message, "ccl_massfunc.c: massfunc_f(): Tinker 2008 only supported in range of Delta = 200 to Delta = 3200.\n");
      return NAN;
    }

    // Compute HMF parameter (alpha, beta, gamma, phi) splines if they haven't
    // been computed already
    if (!cosmo->computed_hmfparams) {
      ccl_cosmology_compute_hmfparams(cosmo, status);
      ccl_check_status(cosmo, status);
    }
    gslstatus = gsl_spline_eval_e(cosmo->data.alphahmf, log10(odelta), cosmo->data.accelerator_d,&fit_A);
    gslstatus |= gsl_spline_eval_e(cosmo->data.betahmf, log10(odelta), cosmo->data.accelerator_d,&fit_a);
    gslstatus |= gsl_spline_eval_e(cosmo->data.gammahmf, log10(odelta), cosmo->data.accelerator_d,&fit_b);
    gslstatus |= gsl_spline_eval_e(cosmo->data.phihmf, log10(odelta), cosmo->data.accelerator_d,&fit_c);
    fit_d = pow(10, -1.0*pow(0.75 / log10(odelta / 75.0), 1.2));

    fit_A = fit_A*pow(a, 0.14);
    fit_a = fit_a*pow(a, 0.06);
    fit_b = fit_b*pow(a, fit_d);
    if(gslstatus != GSL_SUCCESS) {
      ccl_raise_gsl_warning(gslstatus, "ccl_massfunc.c: ccl_massfunc_f():");
      *status |= gslstatus;
      strcpy(cosmo->status_message, "ccl_massfunc.c: ccl_massfunc_f(): interpolation error for Tinker MF\n");
      return NAN;
    }
    return fit_A*(pow(sigma/fit_b,-fit_a)+1.0)*exp(-fit_c/sigma/sigma);
    break;
    //this version uses f(nu) parameterization from Eq. 8 in Tinker et al. 2010
    // use this for consistency with Tinker et al. 2010 fitting function for halo bias
  case ccl_tinker10:

    // Check if odelta is outside the interpolated range
    if ((odelta < 200) || (odelta > 3200)) {
      *status = CCL_ERROR_HMF_INTERP;
      strcpy(cosmo->status_message, "ccl_massfunc.c: massfunc_f(): Tinker 2010 only supported in range of Delta = 200 to Delta = 3200.\n");
      return 0;
    }

    if (!cosmo->computed_hmfparams) {
        ccl_cosmology_compute_hmfparams(cosmo, status);
        ccl_check_status(cosmo, status);
    }
    //critical collapse overdensity assumed in this model
    delta_c_Tinker = 1.686;
    nu = delta_c_Tinker/(sigma);

    gslstatus = gsl_spline_eval_e(cosmo->data.alphahmf, log10(odelta), cosmo->data.accelerator_d,&fit_A); //alpha in Eq. 8
    gslstatus |= gsl_spline_eval_e(cosmo->data.etahmf, log10(odelta), cosmo->data.accelerator_d,&fit_a); //eta in Eq. 8
    gslstatus |= gsl_spline_eval_e(cosmo->data.betahmf, log10(odelta), cosmo->data.accelerator_d,&fit_b); //beta in Eq. 8
    gslstatus |= gsl_spline_eval_e(cosmo->data.gammahmf, log10(odelta), cosmo->data.accelerator_d,&fit_c); //gamma in Eq. 8
    gslstatus |= gsl_spline_eval_e(cosmo->data.phihmf, log10(odelta), cosmo->data.accelerator_d,&fit_d); //phi in Eq. 8;

    fit_a *=pow(a, -0.27);
    fit_b *=pow(a, -0.20);
    fit_c *=pow(a, 0.01);
    fit_d *=pow(a, 0.08);
    if(gslstatus != GSL_SUCCESS) {
      ccl_raise_gsl_warning(gslstatus, "ccl_massfunc.c: ccl_massfunc_f():");
      *status |= gslstatus;
      strcpy(cosmo->status_message, "ccl_massfunc.c: ccl_massfunc_f(): interpolation error for Tinker 2010 MF\n");
      return NAN;
    }
    return nu*fit_A*(1.+pow(fit_b*nu,-2.*fit_d))*pow(nu, 2.*fit_a)*exp(-0.5*fit_c*nu*nu);
    break;

  case ccl_watson:
    if(odelta!=200.) {
      *status = CCL_ERROR_HMF_INTERP;
      strcpy(cosmo->status_message, "ccl_massfunc.c: ccl_massfunc_f(): Watson HMF only supported for Delta = 200.\n");
      return NAN;
    }
    Omega_m_a = ccl_omega_x(cosmo, a, ccl_species_m_label,status);
    fit_A = Omega_m_a*(0.990*pow(a,3.216)+0.074);
    fit_a = Omega_m_a*(5.907*pow(a,3.599)+2.344);
    fit_b = Omega_m_a*(3.136*pow(a,3.058)+2.349);
    fit_c = 1.318;

    return fit_A*(pow(sigma/fit_b,-fit_a)+1.0)*exp(-fit_c/sigma/sigma);

  case ccl_angulo:
    if(odelta!=200.) {
      *status = CCL_ERROR_HMF_INTERP;
      strcpy(cosmo->status_message, "ccl_massfunc.c: ccl_massfunc_f(): Angulo HMF only supported for Delta = 200.\n");
      return NAN;
    }
    fit_A = 0.201;
    fit_a = 2.08;
    fit_b = 1.7;
    fit_c = 1.172;

    return fit_A*pow( (fit_a/sigma)+1.0, fit_b)*exp(-fit_c/sigma/sigma);

  default:
    *status = CCL_ERROR_MF;
    sprintf(cosmo->status_message ,
	    "ccl_massfunc.c: ccl_massfunc(): Unknown or non-implemented mass function method: %d \n",
	    cosmo->config.mass_function_method);
    return NAN;
  }
}

static double ccl_halo_b1(ccl_cosmology *cosmo, double halomass, double a, double odelta, int *status)
{
  double fit_A, fit_B, fit_C, fit_a, fit_b, fit_c, fit_p, overdensity_delta, y;
  double delta_c_Tinker, nu;
  double sigma=ccl_sigmaM(cosmo,halomass,a, status);
  switch(cosmo->config.mass_function_method) {

  // Equation (12) in  arXiv: 9901122
  // Derived using the peak-background split applied to the mass function in the same paper
  // Note that Sheth & Tormen (1999) use nu=(dc/sigma)^2 whereas we use nu=dc/sigma
  case ccl_shethtormen:

    // Check if Delta_v is the virial Delta_v
    if (odelta != Dv_BryanNorman(cosmo, a, status)) {
      *status = CCL_ERROR_HMF_DV;
      strcpy(cosmo->status_message, "ccl_massfunc.c: halo_b1(): Sheth-Tormen called with not virial Delta_v\n");
      return NAN;
    }

    // ST bias fitting parameters (which are the same as for the mass function)
    fit_p = 0.3;
    fit_a = 0.707;

    // Cosmology dependent delta_c and nu
    double delta_c = dc_NakamuraSuto(cosmo, a, status);
    nu = delta_c/ccl_sigmaM(cosmo, halomass, a, status);

    return 1.+(fit_a*pow(nu,2)-1.+2.*fit_p/(1.+pow(fit_a*pow(nu,2),fit_p)))/delta_c;

    //this version uses b(nu) parameterization, Eq. 6 in Tinker et al. 2010
    // use this for consistency with Tinker et al. 2010 fitting function for halo bias
  case ccl_tinker10:
    y = log10(odelta);
    //critical collapse overdensity assumed in this model
    delta_c_Tinker = 1.686;
    //peak height - note that this factorization is incorrect for e.g. massive neutrino cosmologies
    nu = delta_c_Tinker/(sigma);
    // Table 2 in https://arxiv.org/pdf/1001.3162.pdf
    fit_A = 1.0 + 0.24*y*exp(-pow(4./y,4.));
    fit_a = 0.44*y-0.88;
    fit_B = 0.183;
    fit_b = 1.5;
    fit_C = 0.019+0.107*y+0.19*exp(-pow(4./y,4.));
    fit_c = 2.4;

    return 1.-fit_A*pow(nu,fit_a)/(pow(nu,fit_a)+pow(delta_c_Tinker,fit_a))+fit_B*pow(nu,fit_b)+fit_C*pow(nu,fit_c);
    break;

  default:
    *status = CCL_ERROR_MF;
    sprintf(cosmo->status_message ,
	    "ccl_massfunc.c: ccl_halo_b1(): No b(M) fitting function implemented for mass_function_method: %d \n",
      cosmo->config.mass_function_method);
    return 0;
  }
}

void ccl_cosmology_compute_sigma(ccl_cosmology *cosmo, int *status)
{
  if(cosmo->computed_sigma)
    return;

  // create linearly-spaced values of the mass.
  int nm=ccl_splines->LOGM_SPLINE_NM;
  double * m = ccl_linear_spacing(ccl_splines->LOGM_SPLINE_MIN, ccl_splines->LOGM_SPLINE_MAX, nm);
  if (m==NULL ||
      (fabs(m[0]-ccl_splines->LOGM_SPLINE_MIN)>1e-5) ||
      (fabs(m[nm-1]-ccl_splines->LOGM_SPLINE_MAX)>1e-5) ||
      (m[nm-1]>10E17)
      ) {
    *status =CCL_ERROR_LINSPACE;
    strcpy(cosmo->status_message,"ccl_cosmology_compute_sigmas(): Error creating linear spacing in m\n");
    return;
  }

  // allocate space for y, to be filled with sigma and dlnsigma_dlogm
  double *y = malloc(sizeof(double)*nm);
  double smooth_radius;

  // fill in sigma
  for (int i=0; i<nm; i++) {
    smooth_radius = ccl_massfunc_m2r(cosmo, pow(10,m[i]), status);
    y[i] = log10(ccl_sigmaR(cosmo, smooth_radius, 1., status));
  }
  gsl_spline * logsigma = gsl_spline_alloc(M_SPLINE_TYPE, nm);
  *status = gsl_spline_init(logsigma, m, y, nm);
  if (*status) {
    free(m);
    free(y);
    gsl_spline_free(logsigma);
    *status = CCL_ERROR_SPLINE ;
    strcpy(cosmo->status_message, "ccl_massfunc.c: ccl_cosmology_compute_sigma(): Error creating sigma(M) spline\n");
    return;
  }
  double na, nb;
  int gslstatus = 0;
  for (int i=0; i<nm; i++) {
    if(i==0) {
      gslstatus |= gsl_spline_eval_e(logsigma, m[i], NULL,&na);
      gslstatus |= gsl_spline_eval_e(logsigma, m[i]+ccl_splines->LOGM_SPLINE_DELTA/2., NULL,&nb);
      y[i] = log(pow(10, na))-log(pow(10,nb));
      y[i] = 2.*y[i] / ccl_splines->LOGM_SPLINE_DELTA;
    }
    else if (i==nm-1) {
      gslstatus |= gsl_spline_eval_e(logsigma, m[i]-ccl_splines->LOGM_SPLINE_DELTA/2., NULL,&na);
      gslstatus |= gsl_spline_eval_e(logsigma, m[i], NULL,&nb);
      y[i] = log(pow(10, na))-log(pow(10,nb));
      y[i] = 2.*y[i] / ccl_splines->LOGM_SPLINE_DELTA;
    }
    else {
      gslstatus |= gsl_spline_eval_e(logsigma, m[i]-ccl_splines->LOGM_SPLINE_DELTA/2., NULL,&na);
      gslstatus |= gsl_spline_eval_e(logsigma, m[i]+ccl_splines->LOGM_SPLINE_DELTA/2., NULL,&nb);
      y[i] = (log(pow(10,na))-log(pow(10,nb)));
      y[i] = y[i] / ccl_splines->LOGM_SPLINE_DELTA;
    }
  }
  if(gslstatus != GSL_SUCCESS) {
    ccl_raise_gsl_warning(gslstatus, "ccl_massfunc.c: ccl_cosmology_compute_sigma():");
    *status |= gslstatus;
    free(m);
    free(y);
    gsl_spline_free(logsigma);
    *status = CCL_ERROR_SPLINE ;
    strcpy(cosmo->status_message, "ccl_massfunc.c: ccl_cosmology_compute_sigma(): Error evaluating grid points for dlnsigma/dlogM spline\n");
    return;
  }

  gsl_spline * dlnsigma_dlogm = gsl_spline_alloc(M_SPLINE_TYPE, nm);
  *status = gsl_spline_init(dlnsigma_dlogm, m, y, nm);
  if (*status) {
    free(m);
    free(y);
    gsl_spline_free(logsigma);
    *status = CCL_ERROR_SPLINE ;
    strcpy(cosmo->status_message, "ccl_massfunc.c: ccl_cosmology_compute_sigma(): Error creating dlnsigma/dlogM spline\n");
    return;
  }

  if(cosmo->data.accelerator_m==NULL)
    cosmo->data.accelerator_m=gsl_interp_accel_alloc();
  cosmo->data.logsigma = logsigma;
  cosmo->data.dlnsigma_dlogm = dlnsigma_dlogm;
  cosmo->computed_sigma = true;

  free(m);
  free(y);
}

/*----- ROUTINE: ccl_dlninvsig_dlogm -----
INPUT: ccl_cosmology *cosmo, double halo mass in units of Msun
TASK: returns the value of the derivative of ln(sigma^-1) with respect to log10 in halo mass.
*/

static double ccl_dlninvsig_dlogm(ccl_cosmology *cosmo, double halomass, int*status)
{
<<<<<<< HEAD
  if (cosmo->params.N_nu_mass>0){
	  *status = CCL_ERROR_NOT_IMPLEMENTED;
	  strcpy(cosmo->status_message,"ccl_background.c: ccl_cosmology_compute_growth(): Support for the halo mass function in cosmologies with massive neutrinos is not yet implemented.\n");
	  return NAN; 
  }
  
  // Raise an error if we have mu / Sigma modifcation to gravity turned on
  if (fabs(cosmo->params.mu_0)>1e-14 || fabs(cosmo->params.sigma_0)>1e-14){
	  *status = CCL_ERROR_NOT_IMPLEMENTED;
	  strcpy(cosmo->status_message,"ccl_power.c: ccl_cosmology_compute_power(): The mass function is not implemented the mu / Sigma modified gravity parameterisation.\n");
	  return NAN;
  }	
	
=======
>>>>>>> 73f64131
  if (!cosmo->computed_sigma) {
    ccl_cosmology_compute_sigma(cosmo, status);
    ccl_check_status(cosmo, status);
  }

  double val, logmass;

  logmass = log10(halomass);

  int gslstatus = gsl_spline_eval_e(cosmo->data.dlnsigma_dlogm, logmass, cosmo->data.accelerator_m,&val);
  if(gslstatus != GSL_SUCCESS) {
    ccl_raise_gsl_warning(gslstatus, "ccl_massfunc.c: ccl_massfunc():");
    *status |= gslstatus;
  }
  ccl_check_status(cosmo, status);

  return val;
}

/*----- ROUTINE: ccl_massfunc -----
INPUT: ccl_cosmology * cosmo, double halo mass in units of Msun, double scale factor
TASK: returns halo mass function as dn/dlog10(m) in comoving Msun^-1 Mpc^-3 (haloes per mass interval per volume)
*/
double ccl_massfunc(ccl_cosmology *cosmo, double halomass, double a, double odelta, int *status)
{
  if (cosmo->params.N_nu_mass>0){
	  *status = CCL_ERROR_NOT_IMPLEMENTED;
	  strcpy(cosmo->status_message,"ccl_background.c: ccl_cosmology_compute_growth(): Support for the halo mass function in cosmologies with massive neutrinos is not yet implemented.\n");
	  return NAN;
  }

  double f, rho_m;

  rho_m = RHO_CRITICAL*cosmo->params.Omega_m*cosmo->params.h*cosmo->params.h;
  f=massfunc_f(cosmo,halomass,a,odelta,status);

  return f*rho_m*ccl_dlninvsig_dlogm(cosmo,halomass,status)/halomass;
}

/*----- ROUTINE: ccl_halob1 -----
INPUT: ccl_cosmology * cosmo, double halo mass in units of Msun, double scale factor
TASK: returns dimensionless linear halo bias
*/
double ccl_halo_bias(ccl_cosmology *cosmo, double halomass, double a, double odelta, int *status)
{
  if (cosmo->params.N_nu_mass>0){
	  *status = CCL_ERROR_NOT_IMPLEMENTED;
	  strcpy(cosmo->status_message,"ccl_background.c: ccl_cosmology_compute_growth(): Support for the halo bias in cosmologies with massive neutrinos is not yet implemented.\n");
	  return NAN;
  }
<<<<<<< HEAD
  
  if (fabs(cosmo->params.mu_0)>1e-14 || fabs(cosmo->params.sigma_0)>1e-14){
	  *status = CCL_ERROR_NOT_IMPLEMENTED;
	  strcpy(cosmo->status_message,"ccl_power.c: ccl_cosmology_compute_power(): The halo bias is not implemented the mu / Sigma modified gravity parameterisation.\n");
	  return NAN;
  }	
		
	
=======


>>>>>>> 73f64131
  if (!cosmo->computed_sigma) {
    ccl_cosmology_compute_sigma(cosmo, status);
    ccl_check_status(cosmo, status);
  }

  double f;
  f = ccl_halo_b1(cosmo,halomass,a,odelta, status);
  ccl_check_status(cosmo, status);
  return f;
}
/*---- ROUTINE: ccl_massfunc_m2r -----
INPUT: ccl_cosmology * cosmo, halomass in units of Msun
TASK: takes halo mass and converts to halo radius
  in units of Mpc.
*/
double ccl_massfunc_m2r(ccl_cosmology *cosmo, double halomass, int *status)
{
  double rho_m, smooth_radius;

  // Comoving matter density
  //rho_m = RHO_CRITICAL*cosmo->params.Omega_m*cosmo->params.h*cosmo->params.h;
  rho_m = ccl_rho_x(cosmo, 1., ccl_species_m_label, 1, status);

  smooth_radius = pow((3.0*halomass) / (4*M_PI*rho_m), (1.0/3.0));

  return smooth_radius;
}

/*----- ROUTINE: ccl_sigma_M -----
INPUT: ccl_cosmology * cosmo, double halo mass in units of Msun, double scale factor
TASK: returns sigma from the sigmaM interpolation. Also computes the sigma interpolation if
necessary.
*/
double ccl_sigmaM(ccl_cosmology *cosmo, double halomass, double a, int *status)
{
  if (cosmo->params.N_nu_mass>0){
	  *status = CCL_ERROR_NOT_IMPLEMENTED;
	  strcpy(cosmo->status_message,"ccl_background.c: ccl_cosmology_compute_growth(): Support for the sigma(M) function in cosmologies with massive neutrinos is not yet implemented.\n");
	  return NAN;
  }

  double sigmaM;
  // Check if sigma has already been calculated
  if (!cosmo->computed_sigma) {
    ccl_cosmology_compute_sigma(cosmo, status);
    ccl_check_status(cosmo, status);
  }

  double lgsigmaM;
  int gslstatus = gsl_spline_eval_e(cosmo->data.logsigma,
                                    log10(halomass),
                                    cosmo->data.accelerator_m,&lgsigmaM);
  if(gslstatus != GSL_SUCCESS) {
    ccl_raise_gsl_warning(gslstatus, "ccl_massfunc.c: ccl_sigmaM():");
    *status |= gslstatus;
  }
  // Interpolate to get sigma
  sigmaM = pow(10,lgsigmaM)*ccl_growth_factor(cosmo, a, status);
  ccl_check_status(cosmo, status);
  return sigmaM;
}<|MERGE_RESOLUTION|>--- conflicted
+++ resolved
@@ -522,7 +522,7 @@
 
 static double ccl_dlninvsig_dlogm(ccl_cosmology *cosmo, double halomass, int*status)
 {
-<<<<<<< HEAD
+
   if (cosmo->params.N_nu_mass>0){
 	  *status = CCL_ERROR_NOT_IMPLEMENTED;
 	  strcpy(cosmo->status_message,"ccl_background.c: ccl_cosmology_compute_growth(): Support for the halo mass function in cosmologies with massive neutrinos is not yet implemented.\n");
@@ -535,9 +535,7 @@
 	  strcpy(cosmo->status_message,"ccl_power.c: ccl_cosmology_compute_power(): The mass function is not implemented the mu / Sigma modified gravity parameterisation.\n");
 	  return NAN;
   }	
-	
-=======
->>>>>>> 73f64131
+
   if (!cosmo->computed_sigma) {
     ccl_cosmology_compute_sigma(cosmo, status);
     ccl_check_status(cosmo, status);
@@ -588,7 +586,6 @@
 	  strcpy(cosmo->status_message,"ccl_background.c: ccl_cosmology_compute_growth(): Support for the halo bias in cosmologies with massive neutrinos is not yet implemented.\n");
 	  return NAN;
   }
-<<<<<<< HEAD
   
   if (fabs(cosmo->params.mu_0)>1e-14 || fabs(cosmo->params.sigma_0)>1e-14){
 	  *status = CCL_ERROR_NOT_IMPLEMENTED;
@@ -596,11 +593,6 @@
 	  return NAN;
   }	
 		
-	
-=======
-
-
->>>>>>> 73f64131
   if (!cosmo->computed_sigma) {
     ccl_cosmology_compute_sigma(cosmo, status);
     ccl_check_status(cosmo, status);
