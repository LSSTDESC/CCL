#include <stdio.h>
#include <stdlib.h>
#include <math.h>
#include <string.h>

#include <gsl/gsl_errno.h>
#include <gsl/gsl_spline.h>
#include <gsl/gsl_integration.h>
#include <gsl/gsl_const_mksa.h>
#include <gsl/gsl_roots.h>

#include "ccl.h"

// Global variable to hold the neutrino phase-space spline
gsl_spline* nu_spline = NULL;

// these are NOT adjustable
// this phase space integral is only done once and the following is accurate
// enough according to tests done by the devs
/**
 * Absolute precision in neutrino root finding
 */
#define GSL_EPSABS_NU 1E-7

/**
 * Relative precision in neutrino root finding
 */
#define GSL_EPSREL_NU 1E-7

/**
 * Number of iterations for neutrino root finding
 */
#define GSL_N_ITERATION_NU 1000



/* ------- ROUTINE: nu_integrand ------
INPUTS: x: dimensionless momentum, *r: pointer to a dimensionless mass / temperature
TASK: Integrand of phase-space massive neutrino integral
*/
static double nu_integrand(double x, void *r) {
  double rat = *((double*)(r));
  double x2 = x*x;
  return sqrt(x2 + rat*rat) / (exp(x)+1.0) * x2;
}

/* ------- ROUTINE: ccl_calculate_nu_phasespace_spline ------
TASK: Get the spline of the result of the phase-space integral required for massive neutrinos.
*/

static gsl_spline* calculate_nu_phasespace_spline(int *status) {
  int N = CCL_NU_MNUT_N;
  double *mnut = NULL;
  double *y = NULL;
  gsl_spline* spl = NULL;
  gsl_integration_cquad_workspace * workspace = NULL;
  int stat = 0, gslstatus;
  gsl_function F;

  mnut = ccl_linear_spacing(log(CCL_NU_MNUT_MIN), log(CCL_NU_MNUT_MAX), N);
  y = malloc(sizeof(double)*CCL_NU_MNUT_N);
  if ((y == NULL) || (mnut == NULL)) {
    // Not setting a status_message here because we can't easily pass a
    // cosmology to this function - message printed in ccl_error.c.
    *status = CCL_ERROR_NU_INT;
  }

  if (*status == 0) {
    workspace = gsl_integration_cquad_workspace_alloc(GSL_N_ITERATION_NU);
    if (workspace == NULL)
      *status = CCL_ERROR_NU_INT;
  }

  if (*status == 0) {
    F.function = &nu_integrand;
    for (int i=0; i < CCL_NU_MNUT_N; i++) {
      double mnut_ = exp(mnut[i]);
      F.params = &(mnut_);
      gslstatus = gsl_integration_cquad(&F, 0, 1000.0,
                                        GSL_EPSABS_NU,
                                        GSL_EPSREL_NU,
                                        workspace, &y[i], NULL, NULL);
      if (gslstatus != GSL_SUCCESS) {
        ccl_raise_gsl_warning(gslstatus, "ccl_neutrinos.c: calculate_nu_phasespace_spline():");
        stat |= gslstatus;
      }
    }

    double renorm = 1./y[0];
    for (int i=0; i < CCL_NU_MNUT_N; i++)
      y[i] *= renorm;

    if (stat) {
      *status = CCL_ERROR_NU_INT;
    }
  }

  if (*status == 0) {
    spl = gsl_spline_alloc(gsl_interp_akima, CCL_NU_MNUT_N);
    if (spl == NULL)
      *status = CCL_ERROR_NU_INT;
  }

  if (*status == 0) {
    stat |= gsl_spline_init(spl, mnut, y, CCL_NU_MNUT_N);
    if (stat) {
      ccl_raise_gsl_warning(gslstatus, "ccl_neutrinos.c: calculate_nu_phasespace_spline():");
      *status = CCL_ERROR_NU_INT;
    }
  }

  // Check for errors in creating the spline
  if (stat || (*status)) {
    // Not setting a status_message here because we can't easily pass a
    // cosmology to this function - message printed in ccl_error.c.
    *status = CCL_ERROR_NU_INT;
    gsl_spline_free(spl);
  }

  gsl_integration_cquad_workspace_free(workspace);
  free(mnut);
  free(y);

  return spl;
}

/* ------- ROUTINE: ccl_nu_phasespace_intg ------
INPUTS: mnuOT: the dimensionless mass / temperature of a single massive neutrino
TASK: Get the value of the phase space integral at mnuOT
*/
static double nu_phasespace_intg(double mnuOT, int* status)
{
  // Check if the global variable for the phasespace spline has been defined yet:
  if (nu_spline == NULL)
    nu_spline = calculate_nu_phasespace_spline(status);

  if (*status) {
    return NAN;
  }

  double integral_value = 0.;

  // First check the cases where we are in the limits.
  if (mnuOT < CCL_NU_MNUT_MIN)
    return 7./8.;
  else if (mnuOT > CCL_NU_MNUT_MAX)
    return 0.2776566337 * mnuOT;

  int gslstatus = gsl_spline_eval_e(nu_spline, log(mnuOT), NULL, &integral_value);
  if (gslstatus != GSL_SUCCESS) {
    ccl_raise_gsl_warning(gslstatus, "ccl_neutrinos.c: nu_phasespace_intg():");
    *status |= gslstatus;
  }
  return integral_value * 7./8.;
}

/* -------- ROUTINE: Omeganuh2 ---------
INPUTS: a: scale factor, Nnumass: number of massive neutrino species,
        mnu: total mass in eV of neutrinos, T_CMB: CMB temperature,
        T_ncdm: non-CDM temperature in units of photon temperature,
        status: pointer to status integer.
TASK: Compute Omeganu * h^2 as a function of time.
!! To all practical purposes, Neff is simply N_nu_mass !!
*/
double ccl_Omeganuh2(double a, int N_nu_mass, double* mnu, double T_CMB, double T_ncdm, int* status) {
  double Tnu, a4, prefix_massless, OmNuh2;
  double Tnu_eff, mnuOT, intval, prefix_massive;

  // First check if N_nu_mass is 0
  if (N_nu_mass == 0) return 0.0;

  Tnu = T_CMB*pow(4./11.,1./3.);
  a4 = a*a*a*a;

  // Tnu_eff is used in the massive case because CLASS uses an effective
  // temperature of nonLCDM components to match to mnu / Omeganu =93.14eV. Tnu_eff = T_ncdm * T_CMB = 0.71611 * T_CMB
  Tnu_eff = Tnu * T_ncdm / (pow(4./11.,1./3.));

  // Define the prefix using the effective temperature (to get mnu / Omega = 93.14 eV) for the massive case:
  prefix_massive = NU_CONST * Tnu_eff * Tnu_eff * Tnu_eff * Tnu_eff;

  OmNuh2 = 0.; // Initialize to 0 - we add to this for each massive neutrino species.
  for(int i=0; i < N_nu_mass; i++) {

    // Check whether this species is effectively massless
    // In this case, invoke the analytic massless limit:
    if (mnu[i] < 0.00017) {  // Limit taken from Lesgourges et al. 2012
      prefix_massless = NU_CONST  * Tnu * Tnu * Tnu * Tnu;
      OmNuh2 = N_nu_mass*prefix_massless*7./8./a4 + OmNuh2;
    } else {
       // For the true massive case:
       // Get mass over T (mass (eV) / ((kb eV/s/K) Tnu_eff (K))
       // This returns the density normalized so that we get nuh2 at a=0
       mnuOT = mnu[i] / (Tnu_eff/a) * (ccl_constants.EV_IN_J / (ccl_constants.KBOLTZ));

       // Get the value of the phase-space integral
       intval = nu_phasespace_intg(mnuOT, status);
       OmNuh2 = intval*prefix_massive/a4 + OmNuh2;
    }
  }

  return OmNuh2;
}

<<<<<<< HEAD
/* -------- ROUTINE: Omeganuh2_to_Mnu ---------
INPUTS: OmNuh2: neutrino mass density today Omeganu * h^2,
        label: how you want to split up the masses, see ccl_neutrinos.h for options,
        status: pointer to status integer.
TASK: Given Omeganuh2 today, the method of splitting into masses, and the temperature of the
      CMB, output a pointer to the array of neutrino masses (may be length 1 if label asks for sum)
*/
double* ccl_nu_masses(double OmNuh2, ccl_neutrino_mass_splits mass_split, int* status) {
  double sumnu;
  double *mnu = NULL;

  sumnu = 93.14 * OmNuh2;

  // Now split the sum up into three masses depending on the label given:
  if (mass_split == ccl_nu_normal) {
    mnu = malloc(3*sizeof(double));
    if (mnu == NULL) {
      *status = CCL_ERROR_MEMORY;
    }

    if (*status == 0) {
      // See CCL note for how we get these expressions for the neutrino masses in
      // normal and inverted hierarchy.
      mnu[0] = (
        2./3.* sumnu - 1./6. * pow(-6. * ccl_constants.DELTAM12_sq + 12. * ccl_constants.DELTAM13_sq_pos + 4. * sumnu*sumnu, 0.5)
        - 0.25 * ccl_constants.DELTAM12_sq / (2./3.* sumnu - 1./6. * pow(-6. * ccl_constants.DELTAM12_sq + 12. *
        ccl_constants.DELTAM13_sq_pos + 4. * sumnu*sumnu, 0.5)));
      mnu[1] = (
        2./3.* sumnu - 1./6. * pow(-6. * ccl_constants.DELTAM12_sq + 12. * ccl_constants.DELTAM13_sq_pos + 4. * sumnu*sumnu, 0.5)
        + 0.25 * ccl_constants.DELTAM12_sq / (2./3.* sumnu - 1./6. * pow(-6. * ccl_constants.DELTAM12_sq + 12. *
        ccl_constants.DELTAM13_sq_pos + 4. * sumnu*sumnu, 0.5)));
      mnu[2] = (
        -1./3. * sumnu + 1./3 * pow(-6. * ccl_constants.DELTAM12_sq +
          12. * ccl_constants.DELTAM13_sq_pos + 4. * sumnu*sumnu, 0.5));

      if (mnu[0] < 0 || mnu[1] < 0 || mnu[2] < 0) {
        // The user has provided a sum that is below the physical limit.
        if (sumnu < 1e-14) {
          mnu[0] = 0.;
          mnu[1] = 0.;
          mnu[2] = 0.;
        }
        else {
          *status = CCL_ERROR_MNU_UNPHYSICAL;
          ccl_raise_warning(
              *status,
              "ccl_neutrinos.c: ccl_nu_masses(): Sum of neutrinos masses for this Omeganu "
              "value is incompatible with the requested mass hierarchy.");
        }
      }
    }
  }
  else if (mass_split == ccl_nu_inverted) {
    mnu = malloc(3*sizeof(double));
    if (mnu == NULL) {
      *status = CCL_ERROR_MEMORY;
    }

    if (*status == 0) {
      mnu[0] = (
        2./3.* sumnu - 1./6. * pow(-6. * ccl_constants.DELTAM12_sq + 12. * ccl_constants.DELTAM13_sq_neg + 4. * sumnu * sumnu, 0.5)
        - 0.25 * ccl_constants.DELTAM12_sq / (2./3.* sumnu - 1./6. * pow(-6. * ccl_constants.DELTAM12_sq + 12. *
        ccl_constants.DELTAM13_sq_neg + 4. * sumnu * sumnu, 0.5)));
      mnu[1] = (
        2./3.* sumnu - 1./6. * pow(-6. * ccl_constants.DELTAM12_sq + 12. * ccl_constants.DELTAM13_sq_neg + 4. * sumnu*sumnu, 0.5)
        + 0.25 * ccl_constants.DELTAM12_sq / (2./3.* sumnu - 1./6. * pow(-6. *
        ccl_constants.DELTAM12_sq + 12. * ccl_constants.DELTAM13_sq_neg + 4. * sumnu*sumnu, 0.5)));
      mnu[2] = (
        -1./3. * sumnu + 1./3 * pow(-6. * ccl_constants.DELTAM12_sq +
          12. * ccl_constants.DELTAM13_sq_neg + 4. * sumnu*sumnu, 0.5));

      if (mnu[0] < 0 || mnu[1] < 0 || mnu[2] < 0) {
        // The user has provided a sum that is below the physical limit.
        if (sumnu < 1e-14) {
          mnu[0] = 0.;
          mnu[1] = 0.;
          mnu[2] = 0.;;
        }
        else {
          *status = CCL_ERROR_MNU_UNPHYSICAL;
          ccl_raise_warning(
              *status,
              "ccl_neutrinos.c: ccl_nu_masses(): Sum of neutrinos masses for this Omeganu "
              "value is incompatible with the requested mass hierarchy.");
        }
      }
    }
  }
  else if (mass_split == ccl_nu_equal) {
    mnu = malloc(3*sizeof(double));
    if (mnu == NULL) {
      *status = CCL_ERROR_MEMORY;
    }

    if (*status == 0) {
      mnu[0] = sumnu/3.;
      mnu[1] = sumnu/3.;
      mnu[2] = sumnu/3.;
    }
  }
  else if ((mass_split == ccl_nu_sum) || (mass_split == ccl_nu_single)) {
    mnu = malloc(sizeof(double));
    if (mnu == NULL) {
      *status = CCL_ERROR_MEMORY;
    }

    if (*status == 0) {
      mnu[0] = sumnu;
    }
  }
  else {
    *status = CCL_ERROR_MNU_UNPHYSICAL;
    ccl_raise_warning(
        *status,
        "ccl_neutrinos.c: ccl_nu_masses(): "
        "mass option = %d not yet supported!", mass_split);
  }

  return mnu;
}


=======
>>>>>>> 265dd616
#undef GSL_EPSABS_NU
#undef GSL_EPSREL_NU
#undef GSL_N_ITERATION_NU<|MERGE_RESOLUTION|>--- conflicted
+++ resolved
@@ -202,131 +202,6 @@
   return OmNuh2;
 }
 
-<<<<<<< HEAD
-/* -------- ROUTINE: Omeganuh2_to_Mnu ---------
-INPUTS: OmNuh2: neutrino mass density today Omeganu * h^2,
-        label: how you want to split up the masses, see ccl_neutrinos.h for options,
-        status: pointer to status integer.
-TASK: Given Omeganuh2 today, the method of splitting into masses, and the temperature of the
-      CMB, output a pointer to the array of neutrino masses (may be length 1 if label asks for sum)
-*/
-double* ccl_nu_masses(double OmNuh2, ccl_neutrino_mass_splits mass_split, int* status) {
-  double sumnu;
-  double *mnu = NULL;
-
-  sumnu = 93.14 * OmNuh2;
-
-  // Now split the sum up into three masses depending on the label given:
-  if (mass_split == ccl_nu_normal) {
-    mnu = malloc(3*sizeof(double));
-    if (mnu == NULL) {
-      *status = CCL_ERROR_MEMORY;
-    }
-
-    if (*status == 0) {
-      // See CCL note for how we get these expressions for the neutrino masses in
-      // normal and inverted hierarchy.
-      mnu[0] = (
-        2./3.* sumnu - 1./6. * pow(-6. * ccl_constants.DELTAM12_sq + 12. * ccl_constants.DELTAM13_sq_pos + 4. * sumnu*sumnu, 0.5)
-        - 0.25 * ccl_constants.DELTAM12_sq / (2./3.* sumnu - 1./6. * pow(-6. * ccl_constants.DELTAM12_sq + 12. *
-        ccl_constants.DELTAM13_sq_pos + 4. * sumnu*sumnu, 0.5)));
-      mnu[1] = (
-        2./3.* sumnu - 1./6. * pow(-6. * ccl_constants.DELTAM12_sq + 12. * ccl_constants.DELTAM13_sq_pos + 4. * sumnu*sumnu, 0.5)
-        + 0.25 * ccl_constants.DELTAM12_sq / (2./3.* sumnu - 1./6. * pow(-6. * ccl_constants.DELTAM12_sq + 12. *
-        ccl_constants.DELTAM13_sq_pos + 4. * sumnu*sumnu, 0.5)));
-      mnu[2] = (
-        -1./3. * sumnu + 1./3 * pow(-6. * ccl_constants.DELTAM12_sq +
-          12. * ccl_constants.DELTAM13_sq_pos + 4. * sumnu*sumnu, 0.5));
-
-      if (mnu[0] < 0 || mnu[1] < 0 || mnu[2] < 0) {
-        // The user has provided a sum that is below the physical limit.
-        if (sumnu < 1e-14) {
-          mnu[0] = 0.;
-          mnu[1] = 0.;
-          mnu[2] = 0.;
-        }
-        else {
-          *status = CCL_ERROR_MNU_UNPHYSICAL;
-          ccl_raise_warning(
-              *status,
-              "ccl_neutrinos.c: ccl_nu_masses(): Sum of neutrinos masses for this Omeganu "
-              "value is incompatible with the requested mass hierarchy.");
-        }
-      }
-    }
-  }
-  else if (mass_split == ccl_nu_inverted) {
-    mnu = malloc(3*sizeof(double));
-    if (mnu == NULL) {
-      *status = CCL_ERROR_MEMORY;
-    }
-
-    if (*status == 0) {
-      mnu[0] = (
-        2./3.* sumnu - 1./6. * pow(-6. * ccl_constants.DELTAM12_sq + 12. * ccl_constants.DELTAM13_sq_neg + 4. * sumnu * sumnu, 0.5)
-        - 0.25 * ccl_constants.DELTAM12_sq / (2./3.* sumnu - 1./6. * pow(-6. * ccl_constants.DELTAM12_sq + 12. *
-        ccl_constants.DELTAM13_sq_neg + 4. * sumnu * sumnu, 0.5)));
-      mnu[1] = (
-        2./3.* sumnu - 1./6. * pow(-6. * ccl_constants.DELTAM12_sq + 12. * ccl_constants.DELTAM13_sq_neg + 4. * sumnu*sumnu, 0.5)
-        + 0.25 * ccl_constants.DELTAM12_sq / (2./3.* sumnu - 1./6. * pow(-6. *
-        ccl_constants.DELTAM12_sq + 12. * ccl_constants.DELTAM13_sq_neg + 4. * sumnu*sumnu, 0.5)));
-      mnu[2] = (
-        -1./3. * sumnu + 1./3 * pow(-6. * ccl_constants.DELTAM12_sq +
-          12. * ccl_constants.DELTAM13_sq_neg + 4. * sumnu*sumnu, 0.5));
-
-      if (mnu[0] < 0 || mnu[1] < 0 || mnu[2] < 0) {
-        // The user has provided a sum that is below the physical limit.
-        if (sumnu < 1e-14) {
-          mnu[0] = 0.;
-          mnu[1] = 0.;
-          mnu[2] = 0.;;
-        }
-        else {
-          *status = CCL_ERROR_MNU_UNPHYSICAL;
-          ccl_raise_warning(
-              *status,
-              "ccl_neutrinos.c: ccl_nu_masses(): Sum of neutrinos masses for this Omeganu "
-              "value is incompatible with the requested mass hierarchy.");
-        }
-      }
-    }
-  }
-  else if (mass_split == ccl_nu_equal) {
-    mnu = malloc(3*sizeof(double));
-    if (mnu == NULL) {
-      *status = CCL_ERROR_MEMORY;
-    }
-
-    if (*status == 0) {
-      mnu[0] = sumnu/3.;
-      mnu[1] = sumnu/3.;
-      mnu[2] = sumnu/3.;
-    }
-  }
-  else if ((mass_split == ccl_nu_sum) || (mass_split == ccl_nu_single)) {
-    mnu = malloc(sizeof(double));
-    if (mnu == NULL) {
-      *status = CCL_ERROR_MEMORY;
-    }
-
-    if (*status == 0) {
-      mnu[0] = sumnu;
-    }
-  }
-  else {
-    *status = CCL_ERROR_MNU_UNPHYSICAL;
-    ccl_raise_warning(
-        *status,
-        "ccl_neutrinos.c: ccl_nu_masses(): "
-        "mass option = %d not yet supported!", mass_split);
-  }
-
-  return mnu;
-}
-
-
-=======
->>>>>>> 265dd616
 #undef GSL_EPSABS_NU
 #undef GSL_EPSREL_NU
 #undef GSL_N_ITERATION_NU