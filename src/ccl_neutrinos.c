--- conflicted
+++ resolved
@@ -139,68 +139,6 @@
 INPUTS: OmNuh2: neutrino mass density today Omeganu * h^2, label: how you want to split up the masses, see ccl_neutrinos.h for options, TCMB: CMB temperature, accel: pointer to an accelerator which will evaluate the neutrino phasespace spline if defined, status: pointer to status integer.
 TASK: Given Omeganuh2 today, the method of splitting into masses, and the temperature of the CMB, output a pointer to the array of neutrino masses (may be length 1 if label asks for sum) 
 */
-<<<<<<< HEAD
-double ccl_Omeganuh2_to_Mnu(double a, double Neff, double OmNuh2, double TCMB, gsl_interp_accel* accel, int* status){
-  // First check if Neff if 0
-  if (Neff==0) return 0.0;
-  
-  // Now handle the massless case
-  double Tnu, a4, prefix_massless,Omeganuh2_massless;
-
-  Tnu=TCMB*pow(4./11.,1./3.);
-  a4=a*a*a*a;  
-  prefix_massless = NU_CONST  * Tnu * Tnu * Tnu * Tnu; 
-  Omeganuh2_massless = Neff*prefix_massless*7./8./a4;
-  if ( OmNuh2 < Omeganuh2_massless) {
-    return 0.0;
-  }
-
-
-  int root_status, iter = 0, max_iter = ccl_gsl->ROOT_NU_N_ITERATION;
-  const gsl_root_fsolver_type *T;
-  gsl_root_fsolver *s;
-
-  double m_root =-1., m_iter =0.;
-  double m_min = 1.e-12; //required for consistency with massless case in Omeganuh2
-  double m_max = 100.0; //root finding requires some upper bound
-  gsl_function F;
-  OmNuh2_params p;
-  p.a = a;
-  p.Neff =Neff;
-  p.OmNuh2_target = OmNuh2;
-  p.TCMB = TCMB;
-  p.accel = accel;
-  p.status = status;
-
-  F.function = &Omeganuh2_root;
-  F.params = &p;
-
-  T = gsl_root_fsolver_brent;
-  s = gsl_root_fsolver_alloc (T);
-  gsl_root_fsolver_set (s, &F, m_min, m_max);
-
-  do
-    {
-      iter++;
-      root_status = gsl_root_fsolver_iterate (s);
-      if (root_status){break;} //could not evaluate Omeganuh2
-      m_iter = gsl_root_fsolver_root (s);
-      m_min = gsl_root_fsolver_x_lower (s);
-      m_max = gsl_root_fsolver_x_upper (s);
-      root_status = gsl_root_test_interval (m_min, m_max,
-                                       0, ccl_gsl->ROOT_NU_EPSREL); // double epsabs, double epsrel
-    }
-  while (root_status == GSL_CONTINUE && iter < max_iter && *status ==0);
-
-  if (root_status == GSL_SUCCESS){
-    m_root = m_iter;
-  }
-  else{*status = CCL_ERROR_NU_SOLVE;}
-  gsl_root_fsolver_free (s);
-
-  return m_root;
-}
-=======
 
 double* ccl_nu_masses(double OmNuh2, ccl_neutrino_mass_splits mass_split, double TCMB,  int* status){
   
@@ -292,5 +230,4 @@
 	 ccl_check_status_nocosmo(status);
 	 return mnu; 
   }	
-}	  
->>>>>>> edce5a7e
+}	  