--- conflicted
+++ resolved
@@ -1436,18 +1436,11 @@
   if (!cosmo->computed_power) ccl_cosmology_compute_power(cosmo, status);
   double log_p_1;
   int pkstatus;
-<<<<<<< HEAD
-
-  if(a<ccl_splines->A_SPLINE_MIN_PK) {  //Extrapolate linearly at high redshift
-    double pk0=ccl_linear_matter_power(cosmo,k,ccl_splines->A_SPLINE_MIN_PK,status);
-    double gf=ccl_growth_factor(cosmo,a,status)/ccl_growth_factor(cosmo,ccl_splines->A_SPLINE_MIN_PK,status);
-=======
  
   if(a<ccl_splines->A_SPLINE_MINLOG_PK) {  //Extrapolate linearly at high redshift
     double pk0=ccl_linear_matter_power(cosmo,k,ccl_splines->A_SPLINE_MINLOG_PK,status);
     double gf=ccl_growth_factor(cosmo,a,status)/ccl_growth_factor(cosmo,ccl_splines->A_SPLINE_MINLOG_PK,status);
 
->>>>>>> c88ef506
     return pk0*gf*gf;
   }
  
