#include <stdio.h>
#include <stdlib.h>
#include <math.h>
#include <assert.h>

#include <gsl/gsl_integration.h>
#include <gsl/gsl_interp.h>
#include <gsl/gsl_spline.h>
#include <gsl/gsl_errno.h>

#include "ccl.h"
#include "ccl_emu17.h"
#include "ccl_emu17_params.h"

// helper function for BCM corrections
static void correct_bcm(ccl_cosmology *cosmo, int na, double *a_arr, int nk,
                        double *lk_arr,double *pk2d, int *status) {
  for (int ii=0; ii < na; ii++) {
    double a = a_arr[ii];
    for(int jj=0; jj < nk; jj++) {
      double k = exp(lk_arr[jj]);
      double fbcm = ccl_bcm_model_fka(cosmo, k, a, status);
      pk2d[jj+nk*ii] += log(fbcm);
    }
  }
}

// helper functions for BBKS and EH98
static double bbks_power(ccl_parameters *params, void *p, double k) {
  return ccl_bbks_power(params, k);
}

static double eh_power(ccl_parameters *params, void *p, double k) {
  return ccl_eh_power(params, (eh_struct*)p, k);
}

// helper functions for non-linear power tabulation
static double halomodel_power(ccl_cosmology* cosmo, double k, double a, void *p, int* status) {
  return ccl_halomodel_matter_power(cosmo, k, a, status);
}

static double linear_power(ccl_cosmology* cosmo, double k, double a, void *p, int* status) {
  return ccl_linear_matter_power(cosmo, k, a, status);
}

static double halofit_power(ccl_cosmology* cosmo, double k, double a, void *p, int* status) {
  return ccl_halofit_power(cosmo, k, a, (halofit_struct*)p, status);
}

/*------ ROUTINE: ccl_cosmology_compute_power_analytic -----
INPUT: cosmology
TASK: provide spline for an analytic power spectrum with baryonic correction
*/

static void ccl_cosmology_compute_linpower_analytic(
    ccl_cosmology* cosmo, void* par,
    double (*pk)(ccl_parameters* params, void* p, double k),
    int* status) {
  double sigma8,log_sigma8;
  //These are the limits of the splining range
  double kmin = cosmo->spline_params.K_MIN;
  double kmax = cosmo->spline_params.K_MAX;
  //Compute nk from number of decades and N_K = # k per decade
  double ndecades = log10(kmax) - log10(kmin);
  int nk = (int)ceil(ndecades*cosmo->spline_params.N_K);
  // Compute na using predefined spline spacing
  double amin = cosmo->spline_params.A_SPLINE_MINLOG_PK;
  double amax = cosmo->spline_params.A_SPLINE_MAX;
  int na = cosmo->spline_params.A_SPLINE_NA_PK+cosmo->spline_params.A_SPLINE_NLOG_PK-1;

  // Exit if sigma8 wasn't specified
  if (isnan(cosmo->params.sigma8)) {
    *status = CCL_ERROR_INCONSISTENT;
    ccl_cosmology_set_status_message(cosmo, "ccl_power.c: ccl_cosmology_compute_power_analytic(): "
             "sigma8 not set, required for analytic power spectra\n");
    return;
  }

  // The x array is initially k, but will later
  // be overwritten with log(k)
  double *x=NULL, *y=NULL, *z=NULL, *y2d=NULL;
  x=ccl_log_spacing(kmin, kmax, nk);
  if(x==NULL) {
    *status = CCL_ERROR_MEMORY;
    ccl_cosmology_set_status_message(cosmo,"ccl_power.c: ccl_cosmology_compute_power_analytic(): "
             "memory allocation\n");
  }
  if(*status==0) {
    y=malloc(sizeof(double)*nk);
    if(y==NULL) {
      *status = CCL_ERROR_MEMORY;
      ccl_cosmology_set_status_message(cosmo,"ccl_power.c: ccl_cosmology_compute_power_analytic(): "
               "memory allocation\n");
    }
  }
  if(*status==0) {
    z=ccl_linlog_spacing(amin, cosmo->spline_params.A_SPLINE_MIN_PK,
       amax, cosmo->spline_params.A_SPLINE_NLOG_PK,
       cosmo->spline_params.A_SPLINE_NA_PK);
    if(z==NULL) {
      *status = CCL_ERROR_MEMORY;
      ccl_cosmology_set_status_message(cosmo,"ccl_power.c: ccl_cosmology_compute_power_analytic(): "
               "memory allocation\n");
    }
  }

  if(*status==0) {
    y2d = malloc(nk * na * sizeof(double));
    if(y2d==NULL) {
      *status = CCL_ERROR_MEMORY;
      ccl_cosmology_set_status_message(cosmo,"ccl_power.c: ccl_cosmology_compute_power_analytic(): "
               "memory allocation\n");
    }
  }

  if(*status==0) {
    // Calculate P(k) on k grid. After this loop, x will contain log(k) and y
    // will contain log(pk) [which has not yet been normalized]
    // After this loop x will contain log(k)
    for (int i=0; i<nk; i++) {
      y[i] = log((*pk)(&cosmo->params, par, x[i]));
      x[i] = log(x[i]);
    }
  }

  if(*status==0) {
    for (int j = 0; j < na; j++) {
      double gfac = ccl_growth_factor(cosmo,z[j], status);
      double g2 = 2.*log(gfac);
      for (int i=0; i<nk; i++) {
        y2d[j*nk+i] = y[i]+g2;
      }
    }
  }

  if(*status==0) {
    cosmo->data.p_lin=ccl_f2d_t_new(na,z,nk,x,y2d,NULL,NULL,0,
      1,2,ccl_f2d_cclgrowth,1,NULL,0,2,
      ccl_f2d_3,status);
  }
  if(*status==0) {
    cosmo->computed_linear_power=true;
    sigma8 = ccl_sigma8(cosmo,status);
    cosmo->computed_linear_power=false;
  }

  if(*status==0) {
    // Calculate normalization factor using computed value of sigma8, then
    // recompute P(k, a) using this normalization
    log_sigma8 = 2*(log(cosmo->params.sigma8) - log(sigma8));
    for(int j=0;j<na*nk;j++)
      y2d[j] += log_sigma8;
  }

  if(*status==0) {
    // Free the previous P(k,a) spline, and allocate a new one to store the
    // properly-normalized P(k,a)
    ccl_f2d_t_free(cosmo->data.p_lin);
    cosmo->data.p_lin = ccl_f2d_t_new(
      na,z,nk,x,y2d,NULL,NULL,0,
      1,2,ccl_f2d_cclgrowth,1,NULL,0,2,
      ccl_f2d_3,status);
  }

  free(x);
  free(y);
  free(z);
  free(y2d);
}


/*------ ROUTINE: ccl_cosmology_compute_power_emu -----
INPUT: cosmology
TASK: provide spline for the emulated power spectrum from Cosmic EMU
*/

static void ccl_cosmology_compute_power_emu(ccl_cosmology * cosmo, int * status)
{
  double Omeganuh2_eq;

  // Check ranges to see if the cosmology is valid
  if(*status==0) {
    if((cosmo->params.h<0.55) || (cosmo->params.h>0.85)){
      *status=CCL_ERROR_INCONSISTENT;
      ccl_cosmology_set_status_message(cosmo, "ccl_power.c: ccl_cosmology_compute_power_emu(): "
               "h is outside allowed range\n");
    }
  }

  if(*status==0) {
   // Check if the cosmology has been set up with equal neutrino masses for the emulator
    // If not, check if the user has forced redistribution of masses and if so do this.
    if(cosmo->params.N_nu_mass>0) {
      if (cosmo->config.emulator_neutrinos_method == ccl_emu_strict){
  if (cosmo->params.N_nu_mass==3){
    if (cosmo->params.mnu[0] != cosmo->params.mnu[1] || cosmo->params.mnu[0] != cosmo->params.mnu[2] || cosmo->params.mnu[1] != cosmo->params.mnu[2]){
      *status = CCL_ERROR_INCONSISTENT;
      ccl_cosmology_set_status_message(cosmo,
               "ccl_power.c: ccl_cosmology_compute_power_emu(): In the default configuration, you must pass a list of 3 "
               "equal neutrino masses or pass a sum and set mnu_type = ccl_mnu_sum_equal. If you wish to over-ride this, "
               "set config->emulator_neutrinos_method = 'ccl_emu_equalize'. This will force the neutrinos to be of equal "
               "mass but will result in internal inconsistencies.\n");
    }
  }else if (cosmo->params.N_nu_mass!=3){
    *status = CCL_ERROR_INCONSISTENT;
    ccl_cosmology_set_status_message(cosmo,
             "ccl_power.c: ccl_cosmology_compute_power_emu(): In the default configuration, you must pass a list of 3 "
             "equal neutrino masses or pass a sum and set mnu_type = ccl_mnu_sum_equal. If you wish to over-ride this, "
             "set config->emulator_neutrinos_method = 'ccl_emu_equalize'. This will force the neutrinos to be of equal "
             "mass but will result in internal inconsistencies.\n");
  }
      }else if (cosmo->config.emulator_neutrinos_method == ccl_emu_equalize){
  // Reset the masses to equal
  double mnu_eq[3] = {cosmo->params.sum_nu_masses / 3., cosmo->params.sum_nu_masses / 3., cosmo->params.sum_nu_masses / 3.};
  Omeganuh2_eq = ccl_Omeganuh2(1.0, 3, mnu_eq, cosmo->params.T_CMB, status);
      }
    } else {
      if(fabs(cosmo->params.N_nu_rel - 3.04)>1.e-6){
  *status=CCL_ERROR_INCONSISTENT;
  ccl_cosmology_set_status_message(cosmo, "ccl_power.c: ccl_cosmology_compute_power_emu(): "
           "Set Neff = 3.04 for cosmic emulator predictions in "
           "absence of massive neutrinos.\n");
      }
    }
  }

  if(*status==0) {
    double w0wacomb = -cosmo->params.w0 - cosmo->params.wa;
    if(w0wacomb<8.1e-3){ //0.3^4
      *status=CCL_ERROR_INCONSISTENT;
      ccl_cosmology_set_status_message(cosmo, "ccl_power.c: ccl_cosmology_compute_power_emu(): "
               "w0 and wa do not satisfy the emulator bound\n");
    }
  }

  if(*status==0) {
    if(cosmo->params.Omega_n_mass*cosmo->params.h*cosmo->params.h>0.01){
      *status=CCL_ERROR_INCONSISTENT;
      ccl_cosmology_set_status_message(cosmo, "ccl_power.c: ccl_cosmology_compute_power_emu(): "
               "Omega_nu does not satisfy the emulator bound\n");
    }
  }

  if(*status==0) {
    // Check to see if sigma8 was defined
    if(isnan(cosmo->params.sigma8)){
      *status=CCL_ERROR_INCONSISTENT;
      ccl_cosmology_set_status_message(cosmo, "ccl_power.c: ccl_cosmology_compute_power_emu(): "
               "sigma8 is not defined; specify sigma8 instead of A_s\n");
    }
  }

  int na=cosmo->spline_params.A_SPLINE_NA_PK;
  double *lpk_1a=NULL,*lk=NULL,*aemu=NULL,*lpk_nl=NULL;
  if (*status == 0) {
    //Now start the NL computation with the emulator
    //These are the limits of the splining range
    aemu = ccl_linear_spacing(A_MIN_EMU,cosmo->spline_params.A_SPLINE_MAX, na);
    if(aemu==NULL) {
      *status=CCL_ERROR_MEMORY;
      ccl_cosmology_set_status_message(cosmo, "ccl_power.c: ccl_cosmology_compute_power_emu(): "
               "memory allocation error\n");
    }
  }
  if (*status == 0) {
    lk=malloc(NK_EMU*sizeof(double));
    if(lk==NULL) {
      *status=CCL_ERROR_MEMORY;
      ccl_cosmology_set_status_message(cosmo, "ccl_power.c: ccl_cosmology_compute_power_emu(): "
               "memory allocation error\n");
    }
  }
  if (*status == 0) { //The emulator only computes power spectra at fixed nodes in k, given by the global variable "mode"
    for (int i=0; i<NK_EMU; i++)
      lk[i] = log(mode[i]);
  }
  if (*status == 0) {
    lpk_nl = malloc(NK_EMU * na * sizeof(double));
    if(lpk_nl==NULL) {
      *status=CCL_ERROR_MEMORY;
      ccl_cosmology_set_status_message(cosmo, "ccl_power.c: ccl_cosmology_compute_power_emu(): "
               "memory allocation error\n");
    }
  }
  if (*status == 0) {
    lpk_1a=malloc(NK_EMU*sizeof(double));
    if(lpk_1a==NULL) {
      *status=CCL_ERROR_MEMORY;
      ccl_cosmology_set_status_message(cosmo, "ccl_power.c: ccl_cosmology_compute_power_emu(): "
               "memory allocation error\n");
    }
  }

  if (*status == 0) {
    double emu_par[9];
    //For each redshift:
    for (int j = 0; j < na; j++){
      //Turn cosmology into emu_par:
      emu_par[0] = (cosmo->params.Omega_c+cosmo->params.Omega_b)*cosmo->params.h*cosmo->params.h;
      emu_par[1] = cosmo->params.Omega_b*cosmo->params.h*cosmo->params.h;
      emu_par[2] = cosmo->params.sigma8;
      emu_par[3] = cosmo->params.h;
      emu_par[4] = cosmo->params.n_s;
      emu_par[5] = cosmo->params.w0;
      emu_par[6] = cosmo->params.wa;
      if ((cosmo->params.N_nu_mass>0) && (cosmo->config.emulator_neutrinos_method == ccl_emu_equalize)){
  emu_par[7] = Omeganuh2_eq;
      }else{
  emu_par[7] = cosmo->params.Omega_n_mass*cosmo->params.h*cosmo->params.h;
      }
      emu_par[8] = 1./aemu[j]-1;
      //Need to have this here because otherwise overwritten by emu in each loop

      //Call emulator at this redshift
      ccl_pkemu(emu_par,NK_EMU,lpk_1a, status, cosmo);
      if (*status) {
  *status=CCL_ERROR_MEMORY;
  ccl_cosmology_set_status_message(cosmo, "ccl_power.c: ccl_cosmology_compute_power_emu(): "
           "memory allocation error\n");
  break;
      }
      for (int i=0; i<NK_EMU; i++)
  lpk_nl[j*NK_EMU+i] = log(lpk_1a[i]);
    }
  }

  if (*status == 0) {
    if(cosmo->config.baryons_power_spectrum_method==ccl_bcm)
      correct_bcm(cosmo,na,aemu,NK_EMU,lk,lpk_nl,status);
  }

  if(*status==0) {
    cosmo->data.p_nl=ccl_f2d_t_new(na,aemu,NK_EMU,lk,lpk_nl,NULL,NULL,0,
     1,2,ccl_f2d_no_extrapol,
     1,NULL,0,2,ccl_f2d_3,status);
  }

  free(lpk_1a);
  free(lk);
  free(aemu);
  free(lpk_nl);
}


static void ccl_cosmology_spline_nonlinpower(
    ccl_cosmology* cosmo,
    double (*pk)(ccl_cosmology* cosmo, double k, double a, void *p, int* status),
    void *data,
    int* status) {

  double sigma8,log_sigma8;

  //These are the limits of the splining range
  double kmin = exp(cosmo->data.p_lin->lkmin);
  double kmax = exp(cosmo->data.p_lin->lkmax);

  //Compute nk from number of decades and N_K = # k per decade
  double ndecades = log10(kmax) - log10(kmin);
  int nk = (int)ceil(ndecades*cosmo->spline_params.N_K);

  // Compute na using predefined spline spacing
  double amin = cosmo->data.p_lin->amin;
  double amax = cosmo->data.p_lin->amax;
  int na = cosmo->spline_params.A_SPLINE_NA_PK + cosmo->spline_params.A_SPLINE_NLOG_PK - 1;

  // The x array is initially k, but will later
  // be overwritten with log(k)
  double *x=NULL, *z=NULL, *y2d=NULL;
  x = ccl_log_spacing(kmin, kmax, nk);

  if (x == NULL) {
    *status = CCL_ERROR_MEMORY;
    ccl_cosmology_set_status_message(
      cosmo,
      "ccl_power.c: ccl_cosmology_spline_nonlinpower(): memory allocation\n");
  }

  if (*status == 0) {
    z = ccl_linlog_spacing(amin, cosmo->spline_params.A_SPLINE_MIN_PK,
                           amax, cosmo->spline_params.A_SPLINE_NLOG_PK,
                           cosmo->spline_params.A_SPLINE_NA_PK);
    if (z == NULL) {
      *status = CCL_ERROR_MEMORY;
      ccl_cosmology_set_status_message(
        cosmo,
        "ccl_power.c: ccl_cosmology_spline_nonlinpower(): memory allocation\n");
    }
  }

  if (*status == 0) {
    y2d = malloc(nk * na * sizeof(double));
    if (y2d == NULL) {
      *status = CCL_ERROR_MEMORY;
      ccl_cosmology_set_status_message(
        cosmo,
        "ccl_power.c: ccl_cosmology_spline_nonlinpower(): memory allocation\n");
    }
  }

  if (*status == 0) {
    // Calculate P(k) on a, k grid. After this loop, x will contain log(k) and y
    // will contain log(pk) [which has not yet been normalized]
    for (int i=0; i<nk; i++) {
      for (int j = 0; j<na; j++) {
        if (*status == 0)
          y2d[j*nk + i] = log((*pk)(cosmo, x[i], z[j], data, status));
      }
    }

    // need log(k) for BCM and interp
    for (int i=0; i<nk; i++)
      x[i] = log(x[i]);
  }

  if (*status == 0) {
    if(cosmo->config.baryons_power_spectrum_method == ccl_bcm)
      correct_bcm(cosmo, na, z, nk, x, y2d, status);
  }

  if(*status == 0)
    cosmo->data.p_nl = ccl_f2d_t_new(na, z, nk, x, y2d, NULL, NULL, 0,
       1, 2, ccl_f2d_cclgrowth, 1, NULL,
       0, 2, ccl_f2d_3, status);

  free(x);
  free(z);
  free(y2d);
}

/*------ ROUTINE: ccl_cosmology_compute_power -----
<<<<<<< HEAD
INPUT: ccl_cosmology * cosmo, ccl_f2d_t *psp
TASK: compute power spectrum
*/
void ccl_cosmology_compute_power(ccl_cosmology* cosmo, ccl_f2d_t *psp, int* status)
{

  if ( (cosmo->config.transfer_function_method != ccl_boltzmann_class) && (fabs(cosmo->params.mu_0)>1e-14 || fabs(cosmo->params.sigma_0)>1e-14)){
	  *status = CCL_ERROR_NOT_IMPLEMENTED;
	  strcpy(cosmo->status_message,"ccl_power.c: ccl_cosmology_compute_power(): The power spectrum in the mu / Sigma modified gravity parameterisation is only implemented with the ccl_boltzmann_class power spectrum method.\n");
	  return;
=======
INPUT: ccl_cosmology * cosmo
TASK: compute linear power spectrum
*/
void ccl_cosmology_compute_linear_power(ccl_cosmology* cosmo, int* status) {
  if ((cosmo->config.transfer_function_method != ccl_boltzmann_class &&
       cosmo->config.transfer_function_method != ccl_transfer_none) &&
      (fabs(cosmo->params.mu_0) > 1e-14 || fabs(cosmo->params.sigma_0) > 1e-14)) {
    *status = CCL_ERROR_NOT_IMPLEMENTED;
    ccl_cosmology_set_status_message(
      cosmo,
      "ccl_power.c: ccl_cosmology_compute_power(): The power spectrum in the "
      "mu / Sigma modified gravity parameterisation is only implemented with "
      "the ccl_boltzmann_class power spectrum method.\n");
    return;
>>>>>>> a6d9f0d6
  }
  if (cosmo->computed_linear_power) return;

  if (*status == 0) {
    // get linear P(k)
    switch (cosmo->config.transfer_function_method) {
      case ccl_transfer_none:
        break;

      case ccl_bbks:
        ccl_cosmology_compute_linpower_analytic(cosmo, NULL, bbks_power, status);
        break;

      case ccl_eisenstein_hu: {
          eh_struct *eh = NULL;
          eh = ccl_eh_struct_new(&(cosmo->params),1);
          if (eh != NULL) {
            ccl_cosmology_compute_linpower_analytic(cosmo, eh, eh_power, status);
          }
          free(eh);}
        break;

      case ccl_boltzmann_class:
        ccl_cosmology_compute_linpower_class(cosmo, status);
        break;

<<<<<<< HEAD
    case ccl_boltzmann_class:
      ccl_cosmology_spline_linpower_musigma(cosmo, psp, status);
      break;
=======
      default: {
        *status = CCL_ERROR_INCONSISTENT;
        ccl_cosmology_set_status_message(
          cosmo,
          "ccl_power.c: ccl_cosmology_compute_power(): "
          "Unknown or non-implemented transfer function method: %d \n",
          cosmo->config.transfer_function_method);
        }
    }
  }
>>>>>>> a6d9f0d6

  if (*status == 0)
    cosmo->computed_linear_power = true;
}


/*------ ROUTINE: ccl_cosmology_compute_power -----
INPUT: ccl_cosmology * cosmo
TASK: compute linear power spectrum
*/
void ccl_cosmology_compute_nonlin_power(ccl_cosmology* cosmo, int* status) {
  if ((fabs(cosmo->params.mu_0)>1e-14 || fabs(cosmo->params.sigma_0)>1e-14) &&
      cosmo->config.matter_power_spectrum_method != ccl_linear) {
    *status = CCL_ERROR_NOT_IMPLEMENTED;
    ccl_cosmology_set_status_message(
      cosmo,
      "ccl_power.c: ccl_cosmology_compute_power(): The power spectrum in the "
      "mu / Sigma modified gravity parameterisation is only implemented with "
      "the linear power spectrum.\n");
    return;
  }

  if (cosmo->computed_nonlin_power) return;

  // if everything is OK, get the non-linear P(K)
  if (*status == 0) {

    switch (cosmo->config.matter_power_spectrum_method) {

      case ccl_linear: {
        ccl_cosmology_spline_nonlinpower(cosmo, linear_power, NULL, status);}
        break;

      case ccl_halofit: {
<<<<<<< HEAD
        if (fabs(cosmo->params.mu_0)>1e-14 || fabs(cosmo->params.sigma_0)>1e-14){
	       *status = CCL_ERROR_NOT_IMPLEMENTED;
	       strcpy(cosmo->status_message,"ccl_power.c: ccl_cosmology_compute_power(): The power spectrum in the mu / Sigma modified gravity parameterisation is only implemented with the linear power spectrum.\n");
	       return;
        }

        // temporarily set computed_power to true
        cosmo->computed_power = true;
=======
>>>>>>> a6d9f0d6
        halofit_struct *hf = NULL;
        hf = ccl_halofit_struct_new(cosmo, status);
        if (*status == 0 && hf != NULL)
          ccl_cosmology_spline_nonlinpower(cosmo, halofit_power, (void*)hf, status);
        ccl_halofit_struct_free(hf);}
        break;

      case ccl_halo_model: {
<<<<<<< HEAD

      if (fabs(cosmo->params.mu_0)>1e-14 || fabs(cosmo->params.sigma_0)>1e-14){
	       *status = CCL_ERROR_NOT_IMPLEMENTED;
	       strcpy(cosmo->status_message,"ccl_power.c: ccl_cosmology_compute_power(): The power spectrum in the mu / Sigma modified gravity parameterisation is only implemented with the linear power spectrum.\n");
	       return;
        }

        // temporarily set computed_power to true
        cosmo->computed_power = true;
        ccl_cosmology_spline_nonlinpower(cosmo, halomodel_power, NULL, status);
        cosmo->computed_power = false;}
        break;

      case ccl_emu:

        if (fabs(cosmo->params.mu_0)>1e-14 || fabs(cosmo->params.sigma_0)>1e-14){
	       *status = CCL_ERROR_NOT_IMPLEMENTED;
	       strcpy(cosmo->status_message,"ccl_power.c: ccl_cosmology_compute_power(): The power spectrum in the mu / Sigma modified gravity parameterisation is only implemented with the linear power spectrum.\n");
	       return;
        }

        // special case due to parameter handling and ranges
        ccl_cosmology_compute_power_emu(cosmo, status);
=======
        ccl_cosmology_spline_nonlinpower(cosmo, halomodel_power, NULL, status);}
        break;

      case ccl_emu: {
        ccl_cosmology_compute_power_emu(cosmo, status);}
>>>>>>> a6d9f0d6
        break;

    default: {
      *status = CCL_ERROR_INCONSISTENT;
      ccl_cosmology_set_status_message(
        cosmo,
        "ccl_power.c: ccl_cosmology_compute_power(): "
        "Unknown or non-implemented matter power spectrum method: %d \n",
        cosmo->config.matter_power_spectrum_method);
      }
    }
  }

  if (*status == 0)
    cosmo->computed_nonlin_power = true;
}

/*------ ROUTINE: ccl_linear_matter_power -----
INPUT: ccl_cosmology * cosmo, k [1/Mpc],a
TASK: compute the linear power spectrum at a given redshift
      by rescaling using the growth function
*/
<<<<<<< HEAD
double ccl_linear_matter_power(ccl_cosmology* cosmo, double k, double a, int* status)
{
  // FIXME - this assert is really bad.
  assert(cosmo->computed_power);
=======
double ccl_linear_matter_power(ccl_cosmology* cosmo, double k, double a, int* status) {
  if (!cosmo->computed_linear_power) {
    *status = CCL_ERROR_LINEAR_POWER_INIT;
    ccl_cosmology_set_status_message(
      cosmo,
      "ccl_power.c: ccl_linear_matter_power(): linear power spctrum has not been computed!");
    return NAN;
  }
>>>>>>> a6d9f0d6

  if (cosmo->config.transfer_function_method != ccl_transfer_none)
    return ccl_f2d_t_eval(cosmo->data.p_lin,log(k),a,cosmo,status);
  else {
    *status = CCL_ERROR_INCONSISTENT;
    ccl_cosmology_set_status_message(
      cosmo,
      "ccl_power.c: ccl_linear_matter_power(): linear power spctrum is None!");
    return NAN;
  }
}

/*------ ROUTINE: ccl_nonlin_matter_power -----
INPUT: ccl_cosmology * cosmo, a, k [1/Mpc]
TASK: compute the nonlinear power spectrum at a given redshift
*/
<<<<<<< HEAD
double ccl_nonlin_matter_power(ccl_cosmology* cosmo, double k, double a, int* status)
{
  // FIXME - this assert is really bad.
  assert(cosmo->computed_power);
=======
double ccl_nonlin_matter_power(ccl_cosmology* cosmo, double k, double a, int* status) {
  if (!cosmo->computed_nonlin_power) {
    *status = CCL_ERROR_NONLIN_POWER_INIT;
    ccl_cosmology_set_status_message(
      cosmo,
      "ccl_power.c: ccl_nonlin_matter_power(): non-linear power spctrum has not been computed!");
    return NAN;
  }
>>>>>>> a6d9f0d6

  return ccl_f2d_t_eval(cosmo->data.p_nl,log(k),a,cosmo,status);
}

// Params for sigma(R) integrand
typedef struct {
  ccl_cosmology *cosmo;
  double R;
  int* status;
} SigmaR_pars;


typedef struct {
  ccl_cosmology *cosmo;
  double R;
  int* status;
} SigmaV_pars;

/* --------- ROUTINE: w_tophat ---------
INPUT: kR, ususally a wavenumber multiplied by a smoothing radius
TASK: Output W(x)=[sin(x)-x*cos(x)]*(3/x)^3
*/
static double w_tophat(double kR) {
  double w;
  double kR2 = kR*kR;

  // This is the Maclaurin expansion of W(x)=[sin(x)-xcos(x)]*3/x**3 to O(x^10), with x=kR.
  // Necessary numerically because at low x W(x) relies on the fine cancellation of two terms
  if(kR<0.1) {
    w= 1. + kR2*(-1.0/10.0 + kR2*(1.0/280.0 +
      kR2*(-1.0/15120.0 + kR2*(1.0/1330560.0 +
      kR2* (-1.0/172972800.0)))));
  }
  else
    w = 3.*(sin(kR) - kR*cos(kR))/(kR2*kR);
  return w;
}

// Integrand for sigmaR integral
static double sigmaR_integrand(double lk,void *params) {
  SigmaR_pars *par=(SigmaR_pars *)params;

  double k=pow(10.,lk);
  double pk=ccl_linear_matter_power(par->cosmo,k, 1.,par->status);
  double kR=k*par->R;
  double w = w_tophat(kR);

  return pk*k*k*k*w*w;
}

// Integrand for sigmaV integral
static double sigmaV_integrand(double lk,void *params) {
  SigmaV_pars *par=(SigmaV_pars *)params;

  double k=pow(10.,lk);
  double pk=ccl_linear_matter_power(par->cosmo,k, 1.,par->status);
  double kR=k*par->R;
  double w = w_tophat(kR);

  return pk*k*w*w/3.0;
}

/* --------- ROUTINE: ccl_sigmaR ---------
INPUT: cosmology, comoving smoothing radius, scale factor
TASK: compute sigmaR, the variance in the *linear* density field
smoothed with a tophat filter of comoving size R
*/
double ccl_sigmaR(ccl_cosmology *cosmo,double R,double a,int *status) {
  if (!cosmo->computed_linear_power) {
    *status = CCL_ERROR_LINEAR_POWER_INIT;
    ccl_cosmology_set_status_message(
      cosmo,
      "ccl_power.c: ccl_sigmaR(): linear power spctrum has not been computed!");
    return NAN;
  }
  if (!cosmo->computed_growth){
    *status = CCL_ERROR_GROWTH_INIT;
    ccl_cosmology_set_status_message(
      cosmo,
      "ccl_power.c: ccl_sigmaR(): growth factor splines have not been precomputed!");
    return NAN;
  }

  SigmaR_pars par;
  par.status = status;

  par.cosmo=cosmo;
  par.R=R;
  gsl_integration_cquad_workspace *workspace =  NULL;
  gsl_function F;
  F.function=&sigmaR_integrand;
  F.params=&par;
  double sigma_R;

  workspace = gsl_integration_cquad_workspace_alloc(cosmo->gsl_params.N_ITERATION);
  if (workspace == NULL) {
    *status = CCL_ERROR_MEMORY;
  }
  if (*status == 0) {
    int gslstatus = gsl_integration_cquad(&F, log10(cosmo->spline_params.K_MIN), log10(cosmo->spline_params.K_MAX),
                                          0.0, cosmo->gsl_params.INTEGRATION_SIGMAR_EPSREL,
                                          workspace,&sigma_R,NULL,NULL);
    if(gslstatus != GSL_SUCCESS) {
      ccl_raise_gsl_warning(gslstatus, "ccl_power.c: ccl_sigmaR():");
      *status |= gslstatus;
    }
  }
  gsl_integration_cquad_workspace_free(workspace);

  return sqrt(sigma_R*M_LN10/(2*M_PI*M_PI))*ccl_growth_factor(cosmo, a, status);
}

/* --------- ROUTINE: ccl_sigmaV ---------
INPUT: cosmology, comoving smoothing radius, scale factor
TASK: compute sigmaV, the variance in the *linear* displacement field
smoothed with a tophat filter of comoving size R
The linear displacement field is the gradient of the linear density field
*/
double ccl_sigmaV(ccl_cosmology *cosmo,double R,double a,int *status) {
  if (!cosmo->computed_linear_power) {
    *status = CCL_ERROR_LINEAR_POWER_INIT;
    ccl_cosmology_set_status_message(
      cosmo,
      "ccl_power.c: ccl_sigmaV(): linear power spctrum has not been computed!");
    return NAN;
  }
  if (!cosmo->computed_growth){
    *status = CCL_ERROR_GROWTH_INIT;
    ccl_cosmology_set_status_message(
      cosmo,
      "ccl_power.c: ccl_sigmaV(): growth factor splines have not been precomputed!");
    return NAN;
  }

  SigmaV_pars par;
  par.status = status;

  par.cosmo=cosmo;
  par.R=R;
  gsl_integration_cquad_workspace *workspace = NULL;


  gsl_function F;
  F.function=&sigmaV_integrand;
  F.params=&par;
  double sigma_V;

  workspace = gsl_integration_cquad_workspace_alloc(cosmo->gsl_params.N_ITERATION);

  if (workspace == NULL) {
    *status = CCL_ERROR_MEMORY;
  }

  if (*status == 0) {
    int gslstatus = gsl_integration_cquad(&F, log10(cosmo->spline_params.K_MIN), log10(cosmo->spline_params.K_MAX),
            0.0, cosmo->gsl_params.INTEGRATION_SIGMAR_EPSREL,
            workspace,&sigma_V,NULL,NULL);

    if(gslstatus != GSL_SUCCESS) {
      ccl_raise_gsl_warning(gslstatus, "ccl_power.c: ccl_sigmaV():");
      *status |= gslstatus;
    }
  }

  gsl_integration_cquad_workspace_free(workspace);

  return sqrt(sigma_V*M_LN10/(2*M_PI*M_PI))*ccl_growth_factor(cosmo, a, status);
}

/* --------- ROUTINE: ccl_sigma8 ---------
INPUT: cosmology
TASK: compute sigma8, the variance in the *linear* density field at a=1
smoothed with a tophat filter of comoving size 8 Mpc/h
*/

double ccl_sigma8(ccl_cosmology *cosmo, int *status) {
  return ccl_sigmaR(cosmo, 8/cosmo->params.h, 1., status);
}<|MERGE_RESOLUTION|>--- conflicted
+++ resolved
@@ -428,18 +428,6 @@
 }
 
 /*------ ROUTINE: ccl_cosmology_compute_power -----
-<<<<<<< HEAD
-INPUT: ccl_cosmology * cosmo, ccl_f2d_t *psp
-TASK: compute power spectrum
-*/
-void ccl_cosmology_compute_power(ccl_cosmology* cosmo, ccl_f2d_t *psp, int* status)
-{
-
-  if ( (cosmo->config.transfer_function_method != ccl_boltzmann_class) && (fabs(cosmo->params.mu_0)>1e-14 || fabs(cosmo->params.sigma_0)>1e-14)){
-	  *status = CCL_ERROR_NOT_IMPLEMENTED;
-	  strcpy(cosmo->status_message,"ccl_power.c: ccl_cosmology_compute_power(): The power spectrum in the mu / Sigma modified gravity parameterisation is only implemented with the ccl_boltzmann_class power spectrum method.\n");
-	  return;
-=======
 INPUT: ccl_cosmology * cosmo
 TASK: compute linear power spectrum
 */
@@ -454,7 +442,6 @@
       "mu / Sigma modified gravity parameterisation is only implemented with "
       "the ccl_boltzmann_class power spectrum method.\n");
     return;
->>>>>>> a6d9f0d6
   }
   if (cosmo->computed_linear_power) return;
 
@@ -481,11 +468,6 @@
         ccl_cosmology_compute_linpower_class(cosmo, status);
         break;
 
-<<<<<<< HEAD
-    case ccl_boltzmann_class:
-      ccl_cosmology_spline_linpower_musigma(cosmo, psp, status);
-      break;
-=======
       default: {
         *status = CCL_ERROR_INCONSISTENT;
         ccl_cosmology_set_status_message(
@@ -496,7 +478,6 @@
         }
     }
   }
->>>>>>> a6d9f0d6
 
   if (*status == 0)
     cosmo->computed_linear_power = true;
@@ -531,17 +512,6 @@
         break;
 
       case ccl_halofit: {
-<<<<<<< HEAD
-        if (fabs(cosmo->params.mu_0)>1e-14 || fabs(cosmo->params.sigma_0)>1e-14){
-	       *status = CCL_ERROR_NOT_IMPLEMENTED;
-	       strcpy(cosmo->status_message,"ccl_power.c: ccl_cosmology_compute_power(): The power spectrum in the mu / Sigma modified gravity parameterisation is only implemented with the linear power spectrum.\n");
-	       return;
-        }
-
-        // temporarily set computed_power to true
-        cosmo->computed_power = true;
-=======
->>>>>>> a6d9f0d6
         halofit_struct *hf = NULL;
         hf = ccl_halofit_struct_new(cosmo, status);
         if (*status == 0 && hf != NULL)
@@ -550,37 +520,11 @@
         break;
 
       case ccl_halo_model: {
-<<<<<<< HEAD
-
-      if (fabs(cosmo->params.mu_0)>1e-14 || fabs(cosmo->params.sigma_0)>1e-14){
-	       *status = CCL_ERROR_NOT_IMPLEMENTED;
-	       strcpy(cosmo->status_message,"ccl_power.c: ccl_cosmology_compute_power(): The power spectrum in the mu / Sigma modified gravity parameterisation is only implemented with the linear power spectrum.\n");
-	       return;
-        }
-
-        // temporarily set computed_power to true
-        cosmo->computed_power = true;
-        ccl_cosmology_spline_nonlinpower(cosmo, halomodel_power, NULL, status);
-        cosmo->computed_power = false;}
-        break;
-
-      case ccl_emu:
-
-        if (fabs(cosmo->params.mu_0)>1e-14 || fabs(cosmo->params.sigma_0)>1e-14){
-	       *status = CCL_ERROR_NOT_IMPLEMENTED;
-	       strcpy(cosmo->status_message,"ccl_power.c: ccl_cosmology_compute_power(): The power spectrum in the mu / Sigma modified gravity parameterisation is only implemented with the linear power spectrum.\n");
-	       return;
-        }
-
-        // special case due to parameter handling and ranges
-        ccl_cosmology_compute_power_emu(cosmo, status);
-=======
         ccl_cosmology_spline_nonlinpower(cosmo, halomodel_power, NULL, status);}
         break;
 
       case ccl_emu: {
         ccl_cosmology_compute_power_emu(cosmo, status);}
->>>>>>> a6d9f0d6
         break;
 
     default: {
@@ -603,12 +547,6 @@
 TASK: compute the linear power spectrum at a given redshift
       by rescaling using the growth function
 */
-<<<<<<< HEAD
-double ccl_linear_matter_power(ccl_cosmology* cosmo, double k, double a, int* status)
-{
-  // FIXME - this assert is really bad.
-  assert(cosmo->computed_power);
-=======
 double ccl_linear_matter_power(ccl_cosmology* cosmo, double k, double a, int* status) {
   if (!cosmo->computed_linear_power) {
     *status = CCL_ERROR_LINEAR_POWER_INIT;
@@ -617,7 +555,6 @@
       "ccl_power.c: ccl_linear_matter_power(): linear power spctrum has not been computed!");
     return NAN;
   }
->>>>>>> a6d9f0d6
 
   if (cosmo->config.transfer_function_method != ccl_transfer_none)
     return ccl_f2d_t_eval(cosmo->data.p_lin,log(k),a,cosmo,status);
@@ -634,12 +571,6 @@
 INPUT: ccl_cosmology * cosmo, a, k [1/Mpc]
 TASK: compute the nonlinear power spectrum at a given redshift
 */
-<<<<<<< HEAD
-double ccl_nonlin_matter_power(ccl_cosmology* cosmo, double k, double a, int* status)
-{
-  // FIXME - this assert is really bad.
-  assert(cosmo->computed_power);
-=======
 double ccl_nonlin_matter_power(ccl_cosmology* cosmo, double k, double a, int* status) {
   if (!cosmo->computed_nonlin_power) {
     *status = CCL_ERROR_NONLIN_POWER_INIT;
@@ -648,7 +579,6 @@
       "ccl_power.c: ccl_nonlin_matter_power(): non-linear power spctrum has not been computed!");
     return NAN;
   }
->>>>>>> a6d9f0d6
 
   return ccl_f2d_t_eval(cosmo->data.p_nl,log(k),a,cosmo,status);
 }
