--- conflicted
+++ resolved
@@ -716,41 +716,8 @@
     
   default : 
 
-<<<<<<< HEAD
     if(k<=ccl_splines->K_MAX_SPLINE){
-      int pkstatus = gsl_spline_eval_e(cosmo->data.p_lin, log(k), NULL,&log_p_1);
-      if (pkstatus){
-        *status = CCL_ERROR_SPLINE_EV;
-        sprintf(cosmo->status_message ,"ccl_power.c: ccl_linear_matter_power(): Spline evaluation error\n");
-	return NAN;
-      }
-    } else { //Extrapolate NL regime using log derivative
-      
-      double lkmid=log(ccl_splines->K_MAX_SPLINE)-2*deltak;
-      double lkmid_minus_2delta=lkmid-2*deltak;
-      double lkmid_plus_2delta=log(ccl_splines->K_MAX_SPLINE);
-      double lkmid_minus_delta=lkmid-deltak;
-      double lkmid_plus_delta=lkmid+deltak;
-      double lplin_plus_2delta;
-      int pkstatus =  gsl_spline_eval_e(cosmo->data.p_lin, lkmid_plus_2delta, NULL ,&lplin_plus_2delta);
-      if (pkstatus){
-	*status = CCL_ERROR_SPLINE_EV;
-	sprintf(cosmo->status_message ,"ccl_power.c: ccl_linear_matter_power(): Spline evaluation error\n");
-	return NAN;
-      }
-      double lplin_minus_2delta;
-      pkstatus =  gsl_spline_eval_e(cosmo->data.p_lin, lkmid_minus_2delta, NULL ,&lplin_minus_2delta);
-      if (pkstatus){
-	*status = CCL_ERROR_SPLINE_EV;
-	sprintf(cosmo->status_message ,"ccl_power.c: ccl_linear_matter_power(): Spline evaluation error\n");
-	return NAN;
-      }
-      double lplin_plus_delta;
-      pkstatus =  gsl_spline_eval_e(cosmo->data.p_lin, lkmid_plus_delta,NULL ,&lplin_plus_delta);
-=======
-    if(k<=K_MAX_SPLINE){
       pkstatus = gsl_spline2d_eval_e(cosmo->data.p_lin, log(k), a,NULL,NULL,&log_p_1);
->>>>>>> e2e7cbcf
       if (pkstatus){
 	*status = CCL_ERROR_SPLINE_EV;
 	sprintf(cosmo->status_message ,"ccl_power.c: ccl_linear_matter_power(): Spline evaluation error\n");
@@ -798,55 +765,8 @@
 	return exp(log_p_1);
       }
     } else { //Extrapolate NL regime using log derivative
-<<<<<<< HEAD
-      
-      double lkmid=log(ccl_splines->K_MAX_SPLINE)-2*deltak;
-      double lkmid_minus_2delta=lkmid-2*deltak;
-      double lkmid_plus_2delta=log(ccl_splines->K_MAX_SPLINE);
-      double lkmid_minus_delta=lkmid-deltak;
-      double lkmid_plus_delta=lkmid+deltak;
-      double lpnl_plus_2delta;
-      int pwstatus =  gsl_spline2d_eval_e(cosmo->data.p_nl, lkmid_plus_2delta,a,NULL ,NULL ,&lpnl_plus_2delta);
-      if (pwstatus){
-	*status = CCL_ERROR_SPLINE_EV;
-	sprintf(cosmo->status_message ,"ccl_power.c: ccl_nonlin_matter_power(): Spline evaluation error\n");
-	return NAN;
-      }
-      double lpnl_minus_2delta;
-      pwstatus =  gsl_spline2d_eval_e(cosmo->data.p_nl, lkmid_minus_2delta,a,NULL ,NULL ,&lpnl_minus_2delta);
-      if (pwstatus){
-	*status = CCL_ERROR_SPLINE_EV;
-	sprintf(cosmo->status_message ,"ccl_power.c: ccl_nonlin_matter_power(): Spline evaluation error\n");
-	return NAN;
-      }
-      double lpnl_plus_delta;
-      pwstatus =  gsl_spline2d_eval_e(cosmo->data.p_nl, lkmid_plus_delta,a,NULL ,NULL ,&lpnl_plus_delta);
-      if (pwstatus){
-	*status = CCL_ERROR_SPLINE_EV;
-	sprintf(cosmo->status_message ,"ccl_power.c: ccl_nonlin_matter_power(): Spline evaluation error\n");
-	return NAN;
-      }
-      double lpnl_minus_delta;
-      pwstatus =  gsl_spline2d_eval_e(cosmo->data.p_nl, lkmid_minus_delta,a,NULL ,NULL ,&lpnl_minus_delta);
-      if (pwstatus){
-	*status = CCL_ERROR_SPLINE_EV;
-	sprintf(cosmo->status_message ,"ccl_power.c: ccl_nonlin_matter_power(): Spline evaluation error\n");
-	return NAN;
-      }
-      double lpnl_kmid;
-      pwstatus =  gsl_spline2d_eval_e(cosmo->data.p_nl, lkmid,a,NULL ,NULL ,&lpnl_kmid);
-      if (pwstatus){
-	*status = CCL_ERROR_SPLINE_EV;
-	sprintf(cosmo->status_message ,"ccl_power.c: ccl_nonlin_matter_power(): Spline evaluation error\n");
-	return NAN;
-      }
-      deriv_pnl_kmid=(-lpnl_plus_2delta+8.0*lpnl_plus_delta-8.0*lpnl_minus_delta+lpnl_minus_2delta)/(12*deltak);
-      deriv2_pnl_kmid=(lpnl_plus_delta-2*lpnl_kmid+lpnl_minus_delta)/deltak/deltak;
-      log_p_1=lpnl_kmid+deriv_pnl_kmid*(log(k)-lkmid)+deriv2_pnl_kmid/2.*(log(k)-lkmid)*(log(k)-lkmid);
-=======
       log_p_1 = ccl_power_extrapol_highk(cosmo,k,a,cosmo->data.p_nl,status);
       return exp(log_p_1);
->>>>>>> e2e7cbcf
     }
 
     default:
