--- conflicted
+++ resolved
@@ -34,84 +34,56 @@
   if(init_arr[i_init--]) {
     if (spectra_free(sp) == _FAILURE_) {
       *status = CCL_ERROR_CLASS;
-<<<<<<< HEAD
-      sprintf(cosmo->status_message ,"ccl_power.c: ccl_free_class_structs(): Error freeing CLASS spectra:%s\n",sp->error_message);
-=======
       ccl_cosmology_set_status_message(cosmo, "ccl_power.c: ccl_free_class_structs(): Error freeing CLASS spectra:%s\n", sp->error_message);
       return;
->>>>>>> 4043d298
     }
   }
 
   if(init_arr[i_init--]) {
     if (transfer_free(tr) == _FAILURE_) {
       *status = CCL_ERROR_CLASS;
-<<<<<<< HEAD
-      sprintf(cosmo->status_message ,"ccl_power.c: ccl_free_class_structs(): Error freeing CLASS transfer:%s\n",tr->error_message);
-=======
       ccl_cosmology_set_status_message(cosmo, "ccl_power.c: ccl_free_class_structs(): Error freeing CLASS transfer:%s\n", tr->error_message);
       return;
->>>>>>> 4043d298
     }
   }
 
   if(init_arr[i_init--]) {
     if (nonlinear_free(nl) == _FAILURE_) {
       *status = CCL_ERROR_CLASS;
-<<<<<<< HEAD
-      sprintf(cosmo->status_message ,"ccl_power.c: ccl_free_class_structs(): Error freeing CLASS nonlinear:%s\n",nl->error_message);
-=======
       ccl_cosmology_set_status_message(cosmo, "ccl_power.c: ccl_free_class_structs(): Error freeing CLASS nonlinear:%s\n", nl->error_message);
       return;
->>>>>>> 4043d298
     }
   }
 
   if(init_arr[i_init--]) {
     if (primordial_free(pm) == _FAILURE_) {
       *status = CCL_ERROR_CLASS;
-<<<<<<< HEAD
-      sprintf(cosmo->status_message ,"ccl_power.c: ccl_free_class_structs(): Error freeing CLASS pm:%s\n",pm->error_message);
-=======
       ccl_cosmology_set_status_message(cosmo, "ccl_power.c: ccl_free_class_structs(): Error freeing CLASS pm:%s\n", pm->error_message);
       return;
->>>>>>> 4043d298
     }
   }
 
   if(init_arr[i_init--]) {
     if (perturb_free(pt) == _FAILURE_) {
       *status = CCL_ERROR_CLASS;
-<<<<<<< HEAD
-      sprintf(cosmo->status_message ,"ccl_power.c: ccl_free_class_structs(): Error freeing CLASS pt:%s\n",pt->error_message);
-=======
       ccl_cosmology_set_status_message(cosmo, "ccl_power.c: ccl_free_class_structs(): Error freeing CLASS pt:%s\n", pt->error_message);
       return;
->>>>>>> 4043d298
     }
   }
 
   if(init_arr[i_init--]) {
     if (thermodynamics_free(th) == _FAILURE_) {
       *status = CCL_ERROR_CLASS;
-<<<<<<< HEAD
-      sprintf(cosmo->status_message ,"ccl_power.c: ccl_free_class_structs(): Error freeing CLASS thermo:%s\n",th->error_message);
-=======
       ccl_cosmology_set_status_message(cosmo, "ccl_power.c: ccl_free_class_structs(): Error freeing CLASS thermo:%s\n", th->error_message);
       return;
->>>>>>> 4043d298
     }
   }
 
   if(init_arr[i_init--]) {
     if (background_free(ba) == _FAILURE_) {
       *status = CCL_ERROR_CLASS;
-<<<<<<< HEAD
-      sprintf(cosmo->status_message ,"ccl_power.c: ccl_free_class_structs(): Error freeing CLASS bg:%s\n",ba->error_message);
-=======
       ccl_cosmology_set_status_message(cosmo, "ccl_power.c: ccl_free_class_structs(): Error freeing CLASS bg:%s\n", ba->error_message);
       return;
->>>>>>> 4043d298
     }
   }
 
@@ -507,12 +479,8 @@
       free(y2d_lin);
       gsl_spline2d_free(log_power);
       ccl_free_class_structs(cosmo, &ba,&th,&pt,&tr,&pm,&sp,&nl,&le,init_arr,status);
-<<<<<<< HEAD
       *status = CCL_ERROR_SPLINE;
-      strcpy(cosmo->status_message,"ccl_power.c: ccl_cosmology_compute_power_class(): Error creating log_power spline\n");
-=======
       ccl_cosmology_set_status_message(cosmo, "ccl_power.c: ccl_cosmology_compute_power_class(): Error creating log_power spline\n");
->>>>>>> 4043d298
       return;
     }
     else {
@@ -562,12 +530,8 @@
 	free(y2d_lin);
 	gsl_spline2d_free(log_power_nl);
 	ccl_free_class_structs(cosmo, &ba,&th,&pt,&tr,&pm,&sp,&nl,&le,init_arr,status);
-<<<<<<< HEAD
 	*status = CCL_ERROR_SPLINE;
-	strcpy(cosmo->status_message,"ccl_power.c: ccl_cosmology_compute_power_class(): Error creating log_power_nl spline\n");
-=======
 	ccl_cosmology_set_status_message(cosmo, "ccl_power.c: ccl_cosmology_compute_power_class(): Error creating log_power_nl spline\n");
->>>>>>> 4043d298
 	return;
       }
       else {
@@ -1318,12 +1282,8 @@
       free(y2d_lin);
       gsl_spline2d_free(log_power);
       ccl_free_class_structs(cosmo, &ba,&th,&pt,&tr,&pm,&sp,&nl,&le,init_arr,status);
-<<<<<<< HEAD
       *status = CCL_ERROR_SPLINE;
-      strcpy(cosmo->status_message,"ccl_power.c: ccl_cosmology_compute_power_emu(): Error creating log_power spline\n");
-=======
       ccl_cosmology_set_status_message(cosmo, "ccl_power.c: ccl_cosmology_compute_power_emu(): Error creating log_power spline\n");
->>>>>>> 4043d298
       return;
     }
     else {
