--- conflicted
+++ resolved
@@ -1000,28 +1000,7 @@
 */
 void ccl_cosmology_compute_power(ccl_cosmology * cosmo, int * status)
 {
-<<<<<<< HEAD
-  if (cosmo->computed_power) return;
-    switch(cosmo->config.transfer_function_method){
-        case ccl_bbks:
-	  ccl_cosmology_compute_power_bbks(cosmo,status);
-	  break;
-        case ccl_eisenstein_hu:
-	  ccl_cosmology_compute_power_eh(cosmo,status);
-	  break;
-        case ccl_boltzmann_class:
-	  ccl_cosmology_compute_power_class(cosmo,status);
-	  break;
-        default:
-	  *status = CCL_ERROR_INCONSISTENT;
-	  sprintf(cosmo->status_message ,"ccl_power.c: ccl_cosmology_compute_power(): Unknown or non-implemented transfer function method: %d \n",cosmo->config.transfer_function_method);
-    }
-    cosmo->computed_power = true;
-    ccl_check_status(cosmo,status);
-=======
-  
   if (cosmo->computed_power)
->>>>>>> 77a8d561
     return;
 
   switch(cosmo->config.transfer_function_method) {
