#include "ccl_core.h"
#include "ccl_utils.h"
#include "math.h"
#include "stdio.h"
#include "stdlib.h"
#include "gsl/gsl_integration.h"
#include "gsl/gsl_interp.h"
#include "gsl/gsl_spline.h"
//#include "gsl/gsl_interp2d.h"
//#include "gsl/gsl_spline2d.h"
#include "ccl_placeholder.h"
#include "ccl_background.h"
#include "ccl_power.h"
#include "ccl_error.h"
#include "class.h"
#include "ccl_params.h"
#include "ccl_emu17.h"
#include "ccl_emu17_params.h"

/*------ ROUTINE: ccl_cosmology_compute_power_class ----- 
INPUT: ccl_cosmology * cosmo
*/
static void ccl_free_class_structs(ccl_cosmology *cosmo,               
				   struct background *ba,
				   struct thermo *th,
				   struct perturbs *pt,
				   struct transfers *tr,
				   struct primordial *pm,
				   struct spectra *sp,
				   struct nonlinear *nl,
				   struct lensing *le,
				   int *init_arr,
				   int * status)
{
  int i_init=6;
  if(init_arr[i_init--]) {
    if (spectra_free(sp) == _FAILURE_) {
      *status = CCL_ERROR_CLASS;
      sprintf(cosmo->status_message ,"ccl_power.c: ccl_free_class_structs(): Error freeing CLASS spectra:%s\n",sp->error_message);
      return;
    }
  }
  
  if(init_arr[i_init--]) {
    if (transfer_free(tr) == _FAILURE_) {
      *status = CCL_ERROR_CLASS;
      sprintf(cosmo->status_message ,"ccl_power.c: ccl_free_class_structs(): Error freeing CLASS transfer:%s\n",tr->error_message);
      return;
    }
  }

  if(init_arr[i_init--]) {
    if (nonlinear_free(nl) == _FAILURE_) {
      *status = CCL_ERROR_CLASS;
      sprintf(cosmo->status_message ,"ccl_power.c: ccl_free_class_structs(): Error freeing CLASS nonlinear:%s\n",nl->error_message);
      return;
    }
  }
  
  if(init_arr[i_init--]) {
    if (primordial_free(pm) == _FAILURE_) {
      *status = CCL_ERROR_CLASS;
      sprintf(cosmo->status_message ,"ccl_power.c: ccl_free_class_structs(): Error freeing CLASS pm:%s\n",pm->error_message);
      return;
    }
  }
  
  if(init_arr[i_init--]) {
    if (perturb_free(pt) == _FAILURE_) {
      *status = CCL_ERROR_CLASS;
      sprintf(cosmo->status_message ,"ccl_power.c: ccl_free_class_structs(): Error freeing CLASS pt:%s\n",pt->error_message);
      return;
    }
  }
  
  if(init_arr[i_init--]) {
    if (thermodynamics_free(th) == _FAILURE_) {
      *status = CCL_ERROR_CLASS;
      sprintf(cosmo->status_message ,"ccl_power.c: ccl_free_class_structs(): Error freeing CLASS thermo:%s\n",th->error_message);
      return;
    }
  }

  if(init_arr[i_init--]) {
    if (background_free(ba) == _FAILURE_) {
      *status = CCL_ERROR_CLASS;
      sprintf(cosmo->status_message ,"ccl_power.c: ccl_free_class_structs(): Error freeing CLASS bg:%s\n",ba->error_message);
      return;
    }
  }
}

static void ccl_class_preinit(struct background *ba,
			      struct thermo *th,
			      struct perturbs *pt,
			      struct transfers *tr,
			      struct primordial *pm,
			      struct spectra *sp,
			      struct nonlinear *nl,
			      struct lensing *le)
{
  //pre-initialize all fields that are freed by *_free() routine
  //prevents crashes if *_init()failed and did not initialize all tables freed by *_free()
  
  //init for background_free
  ba->tau_table = NULL;
  ba->z_table = NULL;
  ba->d2tau_dz2_table = NULL;
  ba->background_table = NULL;
  ba->d2background_dtau2_table = NULL;

  //init for thermodynamics_free
  th->z_table = NULL;
  th->thermodynamics_table = NULL;
  th->d2thermodynamics_dz2_table = NULL;

  //init for perturb_free
  pt->tau_sampling = NULL;
  pt->tp_size = NULL;
  pt->ic_size = NULL;
  pt->k = NULL;
  pt->k_size_cmb = NULL;
  pt->k_size_cl = NULL;
  pt->k_size = NULL;
  pt->sources = NULL;

  //init for primordial_free
  pm->amplitude = NULL;
  pm->tilt = NULL;
  pm->running = NULL;
  pm->lnpk = NULL;
  pm->ddlnpk = NULL;
  pm->is_non_zero = NULL;
  pm->ic_size = NULL;
  pm->ic_ic_size = NULL;
  pm->lnk = NULL;

  //init for nonlinear_free
  nl->k = NULL;
  nl->tau = NULL;
  nl->nl_corr_density = NULL;
  nl->k_nl = NULL;

  //init for transfer_free
  tr->tt_size = NULL;
  tr->l_size_tt = NULL;
  tr->l_size = NULL;
  tr->l = NULL;
  tr->q = NULL;
  tr->k = NULL;
  tr->transfer = NULL;

  //init for spectra_free
  //spectra_free checks all other data fields before freeing
  sp->is_non_zero = NULL;
  sp->ic_size = NULL;
  sp->ic_ic_size = NULL;
}

static void ccl_run_class(ccl_cosmology *cosmo, 
			  struct file_content *fc,
			  struct precision* pr,
			  struct background* ba,
			  struct thermo* th,
			  struct perturbs* pt,
			  struct transfers* tr,
			  struct primordial* pm,
			  struct spectra* sp,
			  struct nonlinear* nl,
			  struct lensing* le,
			  struct output* op, 
			  int *init_arr,
			  int * status)
{
  ErrorMsg errmsg;            // for error messages 
  int i_init=0;
  ccl_class_preinit(ba,th,pt,tr,pm,sp,nl,le);
  
  if(input_init(fc,pr,ba,th,pt,tr,pm,sp,nl,le,op,errmsg) == _FAILURE_) {
    *status = CCL_ERROR_CLASS;
    sprintf(cosmo->status_message ,"ccl_power.c: ccl_cosmology_compute_power_class(): Error running CLASS input:%s\n",errmsg);
    return;
  }
  if (background_init(pr,ba) == _FAILURE_) {
    *status = CCL_ERROR_CLASS;
    sprintf(cosmo->status_message ,"ccl_power.c: ccl_cosmology_compute_power_class(): Error running CLASS background:%s\n",ba->error_message);
    return;
  }
  init_arr[i_init++]=1;
  if (thermodynamics_init(pr,ba,th) == _FAILURE_) {
    *status = CCL_ERROR_CLASS;
    sprintf(cosmo->status_message ,"ccl_power.c: ccl_cosmology_compute_power_class(): Error running CLASS thermodynamics:%s\n",th->error_message);
    return;
  }
  init_arr[i_init++]=1;
  if (perturb_init(pr,ba,th,pt) == _FAILURE_) {
    *status = CCL_ERROR_CLASS;
    sprintf(cosmo->status_message ,"ccl_power.c: ccl_cosmology_compute_power_class(): Error running CLASS pertubations:%s\n",pt->error_message);
    return;
  }
  init_arr[i_init++]=1;
  if (primordial_init(pr,pt,pm) == _FAILURE_) {
    *status = CCL_ERROR_CLASS;
    sprintf(cosmo->status_message ,"ccl_power.c: ccl_cosmology_compute_power_class(): Error running CLASS primordial:%s\n",pm->error_message);
    return;
  }
  init_arr[i_init++]=1;
  if (nonlinear_init(pr,ba,th,pt,pm,nl) == _FAILURE_) {
    *status = CCL_ERROR_CLASS;
    sprintf(cosmo->status_message ,"ccl_power.c: ccl_cosmology_compute_power_class(): Error running CLASS nonlinear:%s\n",nl->error_message);
    return;
  }
  init_arr[i_init++]=1;
  if (transfer_init(pr,ba,th,pt,nl,tr) == _FAILURE_) {
    *status = CCL_ERROR_CLASS;
    sprintf(cosmo->status_message ,"ccl_power.c: ccl_cosmology_compute_power_class(): Error running CLASS transfer:%s\n",tr->error_message);
    return;
  }
  init_arr[i_init++]=1;
  if (spectra_init(pr,ba,pt,pm,nl,tr,sp) == _FAILURE_) {
    *status = CCL_ERROR_CLASS;
    sprintf(cosmo->status_message ,"ccl_power.c: ccl_cosmology_compute_power_class(): Error running CLASS spectra:%s\n",sp->error_message);
    return;
  }
  init_arr[i_init++]=1;
}

static double ccl_get_class_As(ccl_cosmology *cosmo, struct file_content *fc, int position_As,
			       double sigma8, int * status)
{
  //structures for class test run
  struct precision pr;        // for precision parameters 
  struct background ba;       // for cosmological background 
  struct thermo th;           // for thermodynamics 
  struct perturbs pt;         // for source functions 
  struct transfers tr;        // for transfer functions 
  struct primordial pm;       // for primordial spectra 
  struct spectra sp;          // for output spectra 
  struct nonlinear nl;        // for non-linear spectra 
  struct lensing le;
  struct output op;

  //temporarily overwrite P_k_max_1/Mpc to speed up sigma_8 calculation
  double k_max_old = 0.;
  int position_kmax =2;
  double A_s_guess;
  int init_arr[7]={0,0,0,0,0,0,0};

  if (strcmp(fc->name[position_kmax],"P_k_max_1/Mpc")) {
    k_max_old = strtof(fc->value[position_kmax],NULL);
    sprintf(fc->value[position_kmax],"%e",10.);  
  }
  A_s_guess = 2.43e-9/0.87659*sigma8;
  sprintf(fc->value[position_As],"%e",A_s_guess);

  ccl_run_class(cosmo, fc,&pr,&ba,&th,&pt,&tr,&pm,&sp,&nl,&le,&op,init_arr,status);
  if (cosmo->status != CCL_ERROR_CLASS) A_s_guess*=pow(sigma8/sp.sigma8,2.);
  ccl_free_class_structs(cosmo, &ba,&th,&pt,&tr,&pm,&sp,&nl,&le,init_arr,status);

  if (k_max_old >0) {
    sprintf(fc->value[position_kmax],"%e",k_max_old);      
  }
  return A_s_guess;
}

static void ccl_fill_class_parameters(ccl_cosmology * cosmo, struct file_content * fc,
				      int parser_length, int * status)
{
  // initialize fc fields
  //silences Valgrind's "Conditional jump or move depends on uninitialised value" warning
  for (int i = 0; i< parser_length; i++){
    strcpy(fc->name[i]," ");
    strcpy(fc->value[i]," "); 
  }

  strcpy(fc->name[0],"output");
  strcpy(fc->value[0],"mPk"); 

  strcpy(fc->name[1],"non linear");
  if (cosmo->config.matter_power_spectrum_method == ccl_halofit)
    strcpy(fc->value[1],"Halofit");
  else 
    strcpy(fc->value[1],"none");

  strcpy(fc->name[2],"P_k_max_1/Mpc");
  sprintf(fc->value[2],"%e",ccl_splines->K_MAX_SPLINE); //in units of 1/Mpc, corroborated with ccl_constants.h

  strcpy(fc->name[3],"z_max_pk");
  sprintf(fc->value[3],"%e",1./ccl_splines->A_SPLINE_MINLOG_PK-1.);

  strcpy(fc->name[4],"modes");
  strcpy(fc->value[4],"s");

  strcpy(fc->name[5],"lensing");
  strcpy(fc->value[5],"no");

  // now, copy over cosmology parameters
  strcpy(fc->name[6],"h");
  sprintf(fc->value[6],"%e",cosmo->params.h);

  strcpy(fc->name[7],"Omega_cdm");
  sprintf(fc->value[7],"%e",cosmo->params.Omega_c);

  strcpy(fc->name[8],"Omega_b");
  sprintf(fc->value[8],"%e",cosmo->params.Omega_b);

  strcpy(fc->name[9],"Omega_k");
  sprintf(fc->value[9],"%e",cosmo->params.Omega_k);

  strcpy(fc->name[10],"n_s");
  sprintf(fc->value[10],"%e",cosmo->params.n_s);


  //cosmological constant?
  // set Omega_Lambda = 0.0 if w !=-1
  if ((cosmo->params.w0 !=-1.0) || (cosmo->params.wa !=0)) {
    strcpy(fc->name[11],"Omega_Lambda");
    sprintf(fc->value[11],"%e",0.0);

    strcpy(fc->name[12],"w0_fld");
    sprintf(fc->value[12],"%e",cosmo->params.w0);

    strcpy(fc->name[13],"wa_fld");
    sprintf(fc->value[13],"%e",cosmo->params.wa);
  }
  //neutrino parameters
  //massless neutrinos
  if (cosmo->params.N_nu_rel > 1.e-4) {
    strcpy(fc->name[14],"N_ur");
    sprintf(fc->value[14],"%e",cosmo->params.N_nu_rel);
  }
  else {
    strcpy(fc->name[14],"N_ur");
    sprintf(fc->value[14],"%e", 0.);
  }
  if (cosmo->params.N_nu_mass > 0) {
    strcpy(fc->name[15],"N_ncdm");
    sprintf(fc->value[15],"%e",cosmo->params.N_nu_mass);
    strcpy(fc->name[16],"m_ncdm");
    sprintf(fc->value[16],"%e",cosmo->params.mnu/cosmo->params.N_nu_mass);
    //assume equal mass neutrino species for now!
    for (int i = 1; i < cosmo->params.N_nu_mass; i++) {
      char tmp[20];
      sprintf(tmp,", %e",cosmo->params.mnu/cosmo->params.N_nu_mass);
      strcat(fc->value[16],tmp);
    }
  }
  strcpy(fc->name[17],"T_cmb");
  sprintf(fc->value[17],"%e",cosmo->params.T_CMB);
  //normalization comes last, so that all other parameters are filled in for determining A_s if sigma_8 is specified
  if (isfinite(cosmo->params.sigma_8) && isfinite(cosmo->params.A_s)){
      *status = CCL_ERROR_INCONSISTENT;
      strcpy(cosmo->status_message ,"ccl_power.c: class_parameters(): Error initializing CLASS parameters: both sigma_8 and A_s defined\n");
    return;
  }
  if (isfinite(cosmo->params.sigma_8)) {
    strcpy(fc->name[parser_length-1],"A_s");
    sprintf(fc->value[parser_length-1],"%e",ccl_get_class_As(cosmo,fc,parser_length-1,cosmo->params.sigma_8, status));
  }
  else if (isfinite(cosmo->params.A_s)) {
    strcpy(fc->name[parser_length-1],"A_s");
    sprintf(fc->value[parser_length-1],"%e",cosmo->params.A_s);
  }
  else {
    *status = CCL_ERROR_INCONSISTENT;
    strcpy(cosmo->status_message ,"ccl_power.c: class_parameters(): Error initializing CLASS pararmeters: neither sigma_8 nor A_s defined\n");
    return;
  }
}

static void ccl_cosmology_compute_power_class(ccl_cosmology * cosmo, int * status)
{
  struct precision pr;        // for precision parameters 
  struct background ba;       // for cosmological background 
  struct thermo th;           // for thermodynamics 
  struct perturbs pt;         // for source functions 
  struct transfers tr;        // for transfer functions 
  struct primordial pm;       // for primordial spectra 
  struct spectra sp;          // for output spectra 
  struct nonlinear nl;        // for non-linear spectra 
  struct lensing le;
  struct output op;
  struct file_content fc;

  ErrorMsg errmsg; // for error messages 
  // generate file_content structure 
  // CLASS configuration parameters will be passed through this structure,
  // to avoid writing and reading .ini files for every call
  int parser_length = 20;
  int init_arr[7]={0,0,0,0,0,0,0};
  if (parser_init(&fc,parser_length,"none",errmsg) == _FAILURE_) {
    *status = CCL_ERROR_CLASS;
    sprintf(cosmo->status_message ,"ccl_power.c: ccl_cosmology_compute_power_class(): parser init error:%s\n",errmsg);
    return;
  }

  ccl_fill_class_parameters(cosmo,&fc,parser_length, status);
  
  if (*status != CCL_ERROR_CLASS)
    ccl_run_class(cosmo, &fc,&pr,&ba,&th,&pt,&tr,&pm,&sp,&nl,&le,&op,init_arr,status);

  if (*status == CCL_ERROR_CLASS) {
    //printed error message while running CLASS
    ccl_free_class_structs(cosmo, &ba,&th,&pt,&tr,&pm,&sp,&nl,&le,init_arr,status);
    return;
  }
  if (parser_free(&fc)== _FAILURE_) {
    *status = CCL_ERROR_CLASS;
    strcpy(cosmo->status_message ,"ccl_power.c: ccl_cosmology_compute_power_class(): Error freeing CLASS parser\n");
    ccl_free_class_structs(cosmo, &ba,&th,&pt,&tr,&pm,&sp,&nl,&le,init_arr,status);
    return;
  }

  cosmo->data.k_min_lin=2*exp(sp.ln_k[0]);
  cosmo->data.k_max_lin=ccl_splines->K_MAX_SPLINE;
  //CLASS calculations done - now allocate CCL splines
  double kmin = cosmo->data.k_min_lin;
  double kmax = ccl_splines->K_MAX_SPLINE;
  //Compute nk from number of decades and N_K = # k per decade
  double ndecades = log10(kmax) - log10(kmin);
  int nk = (int)ceil(ndecades*ccl_splines->N_K);
  double amin = ccl_splines->A_SPLINE_MINLOG_PK;
  double amax = ccl_splines->A_SPLINE_MAX;
  int na = ccl_splines->A_SPLINE_NA_PK+ccl_splines->A_SPLINE_NLOG_PK-1;
  
  // The x array is initially k, but will later
  // be overwritten with log(k)
  double * x = ccl_log_spacing(kmin, kmax, nk);
  double * z = ccl_linlog_spacing(amin, ccl_splines->A_SPLINE_MIN_PK, amax, ccl_splines->A_SPLINE_NLOG_PK, ccl_splines->A_SPLINE_NA_PK);
  double * y2d_lin = malloc(nk * na * sizeof(double));
  double * y2d_nl = malloc(nk * na * sizeof(double));
  if (z==NULL|| x==NULL || y2d_lin==NULL || y2d_nl==NULL) {
    *status = CCL_ERROR_SPLINE;
    strcpy(cosmo->status_message,"ccl_power.c: ccl_cosmology_compute_power_class(): memory allocation error\n");
  }
  else{  
    // After this loop x will contain log(k), y will contain log(P_nl), z will contain log(P_lin)
    // all in Mpc, not Mpc/h units!
    double psout_l,ic;
    int s=0;
    for (int i=0; i<nk; i++) {
      for (int j = 0; j < na; j++) {
	//The 2D interpolation routines access the function values y_{k_ia_j} with the following ordering:
	//y_ij = y2d[j*N_k + i]
	//with i = 0,...,N_k-1 and j = 0,...,N_a-1.
	s |= spectra_pk_at_k_and_z(&ba, &pm, &sp,x[i],1./z[j]-1., &psout_l,&ic);
	y2d_lin[j*nk+i] = log(psout_l);
      }
      x[i] = log(x[i]);
    }
    if(s) {
      free(x); 
      free(z);
      free(y2d_nl);
      free(y2d_lin);
      *status = CCL_ERROR_CLASS;
      strcpy(cosmo->status_message ,"ccl_power.c: ccl_cosmology_compute_power_class(): Error computing CLASS power spectrum\n");

      ccl_free_class_structs(cosmo, &ba,&th,&pt,&tr,&pm,&sp,&nl,&le,init_arr,status);

      return;
    }
    gsl_spline2d * log_power = gsl_spline2d_alloc(PLIN_SPLINE_TYPE, nk,na);
    int pwstatus = gsl_spline2d_init(log_power, x, z, y2d_lin,nk,na);
    if (pwstatus) {
      free(x); 
      free(z);
      free(y2d_nl);
      free(y2d_lin);
      gsl_spline2d_free(log_power);
      ccl_free_class_structs(cosmo, &ba,&th,&pt,&tr,&pm,&sp,&nl,&le,init_arr,status);
      strcpy(cosmo->status_message,"ccl_power.c: ccl_cosmology_compute_power_class(): Error creating log_power spline\n");
      return;
    }
    else {
      cosmo->data.p_lin = log_power;
    }

    // At the moment KMIN can't be less than CLASS's kmin in the nonlinear case. 
    if (kmin<(exp(sp.ln_k[0]))) {
      *status = CCL_ERROR_CLASS;
      strcpy(cosmo->status_message ,"ccl_power.c: ccl_cosmology_compute_power_class(): K_MIN is less than CLASS's kmin. Not yet supported for nonlinear P(k).\n");
    }

    cosmo->data.k_min_nl=2*exp(sp.ln_k[0]);
    cosmo->data.k_max_nl=ccl_splines->K_MAX_SPLINE;

    if(cosmo->config.matter_power_spectrum_method==ccl_halofit) {
      
      double psout_nl;
      
      for (int i=0; i<nk; i++) {
	for (int j = 0; j < na; j++) {
	  s |= spectra_pk_nl_at_k_and_z(&ba, &pm, &sp,exp(x[i]),1./z[j]-1.,&psout_nl);
	  y2d_nl[j*nk+i] = log(psout_nl);
	}
      }
      
      if(s) {
	free(x); 
	free(z);
	free(y2d_nl);
	free(y2d_lin);
	*status = CCL_ERROR_CLASS;
	strcpy(cosmo->status_message ,"ccl_power.c: ccl_cosmology_compute_power_class(): Error computing CLASS power spectrum\n");
	ccl_free_class_structs(cosmo, &ba,&th,&pt,&tr,&pm,&sp,&nl,&le,init_arr,status);
	return;

      }

      gsl_spline2d * log_power_nl = gsl_spline2d_alloc(PNL_SPLINE_TYPE, nk,na);
      pwstatus = gsl_spline2d_init(log_power_nl, x, z, y2d_nl,nk,na);

      if (pwstatus) {
	free(x); 
	free(z);
	free(y2d_nl);
	free(y2d_lin);
	gsl_spline2d_free(log_power_nl);
	ccl_free_class_structs(cosmo, &ba,&th,&pt,&tr,&pm,&sp,&nl,&le,init_arr,status);
	strcpy(cosmo->status_message,"ccl_power.c: ccl_cosmology_compute_power_class(): Error creating log_power_nl spline\n");
	return;
      }
      else {
	cosmo->data.p_nl = log_power_nl;
      }
      
      free(y2d_nl);
    }

    ccl_free_class_structs(cosmo, &ba,&th,&pt,&tr,&pm,&sp,&nl,&le,init_arr,status);
    free(x);
    free(y2d_lin);
    free(z);
  }

}

/* BCM correction */
// See Schneider & Teyssier (2015) for details of the model.  
double ccl_bcm_model_fkz(ccl_cosmology * cosmo, double k, double a, int *status){

  double fkz;
  double b0;
  double bfunc, bfunc4;
  double kg;
  double gf,scomp;
  double kh;
  double z;

  z=1./a-1.;
  kh = k/cosmo->params.h;
  b0 = 0.105*cosmo->params.bcm_log10Mc-1.27;
  bfunc = b0/(1.+pow(z/2.3,2.5));
  bfunc4 = (1-bfunc)*(1-bfunc)*(1-bfunc)*(1-bfunc);
  kg = 0.7*bfunc4*pow(cosmo->params.bcm_etab,-1.6);
  gf = bfunc/(1+pow(kh/kg,3.))+1.-bfunc; //k in h/Mpc                                 
  scomp = 1+(kh/cosmo->params.bcm_ks)*(kh/cosmo->params.bcm_ks); //k in h/Mpc   
  fkz = gf*scomp;
  return fkz;
}

void ccl_cosmology_write_power_class_z(char *filename, ccl_cosmology * cosmo, double z, int * status)
{
  struct precision pr;        // for precision parameters 
  struct background ba;       // for cosmological background 
  struct thermo th;           // for thermodynamics 
  struct perturbs pt;         // for source functions 
  struct transfers tr;        // for transfer functions 
  struct primordial pm;       // for primordial spectra 
  struct spectra sp;          // for output spectra 
  struct nonlinear nl;        // for non-linear spectra 
  struct lensing le;
  struct output op;
  struct file_content fc;

  ErrorMsg errmsg; // for error messages 
  // generate file_content structure 
  // CLASS configuration parameters will be passed through this structure,
  // to avoid writing and reading .ini files for every call
  int parser_length = 20;
  int init_arr[7]={0,0,0,0,0,0,0};
  if (parser_init(&fc,parser_length,"none",errmsg) == _FAILURE_) {
    *status = CCL_ERROR_CLASS;
    sprintf(cosmo->status_message ,"ccl_power.c: write_power_class_z(): parser init error:%s\n",errmsg);
    return;
  }

  ccl_fill_class_parameters(cosmo,&fc,parser_length, status);
  
  if (*status != CCL_ERROR_CLASS)
    ccl_run_class(cosmo, &fc,&pr,&ba,&th,&pt,&tr,&pm,&sp,&nl,&le,&op,init_arr,status);

  if (*status == CCL_ERROR_CLASS) {
    //printed error message while running CLASS
    ccl_free_class_structs(cosmo, &ba,&th,&pt,&tr,&pm,&sp,&nl,&le,init_arr,status);
    return;
  }
  if (parser_free(&fc)== _FAILURE_) {
    *status = CCL_ERROR_CLASS;
    strcpy(cosmo->status_message ,"ccl_power.c: write_power_class_z(): Error freeing CLASS parser\n");
    ccl_free_class_structs(cosmo, &ba,&th,&pt,&tr,&pm,&sp,&nl,&le,init_arr,status);
    return;
  }
  FILE *f;
  f = fopen(filename,"w");
  if (!f){
    *status = CCL_ERROR_CLASS;
    strcpy(cosmo->status_message ,"ccl_power.c: write_power_class_z(): Error opening output file\n");
    ccl_free_class_structs(cosmo, &ba,&th,&pt,&tr,&pm,&sp,&nl,&le,init_arr,status);
    fclose(f);
    return;
  }
  double psout_l,ic;
  int s=0;
  for (int i=0; i<sp.ln_k_size; i++) {
    s |= spectra_pk_at_k_and_z(&ba, &pm, &sp,exp(sp.ln_k[i]),z, &psout_l,&ic);
    fprintf(f,"%e %e\n",exp(sp.ln_k[i]),psout_l);
  }
  fclose(f);
  if(s) {
    *status = CCL_ERROR_CLASS;
    strcpy(cosmo->status_message ,"ccl_power.c: write_power_class_z(): Error writing CLASS power spectrum\n");
  }

  ccl_free_class_structs(cosmo, &ba,&th,&pt,&tr,&pm,&sp,&nl,&le,init_arr,status);
}


typedef struct {
  double rsound;
  double zeq;
  double keq;
  double zdrag;
  double kSilk;
  double rsound_approx;
  double th2p7;
  double alphac;
  double alphab;
  double betac;
  double betab;
  double bnode;
} eh_struct;

static eh_struct *eh_struct_new(ccl_parameters *params)
{
  //////
  // Computes Eisenstein & Hu parameters for
  // P_k and r_sound
  double OMh2,OBh2;
  double th2p7;
  eh_struct *eh=malloc(sizeof(eh_struct));
  if(eh==NULL)
    return NULL;

  OMh2=params->Omega_m*params->h*params->h;
  OBh2=params->Omega_b*params->h*params->h;
  th2p7=params->T_CMB/2.7;
  eh->th2p7=th2p7;
  eh->zeq=2.5E4*OMh2/pow(th2p7,4);
  eh->keq=0.0746*OMh2/(params->h*th2p7*th2p7);

  double b1,b2;
  b1=0.313*pow(OMh2,-0.419)*(1+0.607*pow(OMh2,0.674));
  b2=0.238*pow(OMh2,0.223);
  eh->zdrag=1291*pow(OMh2,0.251)*(1+b1*pow(OBh2,b2))/(1+0.659*pow(OMh2,0.828));

  double Req,Rd;
  Req=31.5*OBh2*1000./(eh->zeq*pow(th2p7,4));
  Rd=31.5*OBh2*1000./((1+eh->zdrag)*pow(th2p7,4));
  eh->rsound=2/(3*eh->keq)*sqrt(6/Req)*
    log((sqrt(1+Rd)+sqrt(Rd+Req))/(1+sqrt(Req)));

  eh->kSilk=1.6*pow(OBh2,0.52)*pow(OMh2,0.73)*(1+pow(10.4*OMh2,-0.95))/params->h;

  double a1,a2,b_frac;
  a1=pow(46.9*OMh2,0.670)*(1+pow(32.1*OMh2,-0.532));
  a2=pow(12.0*OMh2,0.424)*(1+pow(45.0*OMh2,-0.582));
  b_frac=OBh2/OMh2;
  eh->alphac=pow(a1,-b_frac)*pow(a2,-b_frac*b_frac*b_frac);

  double bb1,bb2;
  bb1=0.944/(1+pow(458*OMh2,-0.708));
  bb2=pow(0.395*OMh2,-0.0266);
  eh->betac=1/(1+bb1*(pow(1-b_frac,bb2)-1));

  double y=eh->zeq/(1+eh->zdrag);
  double sqy=sqrt(1+y);
  double gy=y*(-6*sqy+(2+3*y)*log((sqy+1)/(sqy-1)));
  eh->alphab=2.07*eh->keq*eh->rsound*pow(1+Rd,-0.75)*gy;

  eh->betab=0.5+b_frac+(3-2*b_frac)*sqrt(pow(17.2*OMh2,2)+1);

  eh->bnode=8.41*pow(OMh2,0.435);

  eh->rsound_approx=params->h*44.5*log(9.83/OMh2)/
    sqrt(1+10*pow(OBh2,0.75));

  //  printf("\n");
  //  printf("zeq           %lE\n",eh->zeq);
  //  printf("keq           %lE\n",eh->keq*params->h);
  //  printf("ksilk         %lE\n",eh->kSilk*params->h);
  //  printf("zd            %lE\n",eh->zdrag);
  //  printf("rsound        %lE\n",eh->rsound/params->h);
  //  printf("rsound_approx %lE\n",eh->rsound_approx/params->h);
  //  printf("Rd            %lE\n",Rd);
  //  printf("\n");

  return eh;
}

static double tkEH_0(double keq,double k,double a,double b)
{
  //////
  // Eisentstein & Hu's Tk_0
  double q=k/(13.41*keq);
  double c=14.2/a+386./(1+69.9*pow(q,1.08));
  double l=log(M_E+1.8*b*q);
  return l/(l+c*q*q);
}

static double tkEH_c(eh_struct *eh,double k)
{
  //////
  // Eisenstein & Hu's Tk_c
  double f=1/(1+pow(k*eh->rsound/5.4,4));
  return f*tkEH_0(eh->keq,k,1,eh->betac)+
    (1-f)*tkEH_0(eh->keq,k,eh->alphac,eh->betac);
}

static double jbes0(double x)
{
  double jl;
  double ax=fabs(x);
  double ax2=ax*ax;
  
  if(ax<0.01) jl=1-ax2*(1-ax2/20.)/6.;
  else jl=sin(x)/x;
  
  return jl;
}

static double tkEH_b(eh_struct *eh,double k)
{
  //////
  // Eisenstein & Hu's Tk_b
  double x_bessel,part1,part2,jbes;
  double x=k*eh->rsound;

  if(k==0) x_bessel=0;
  else {
    x_bessel=x*pow(1+eh->bnode*eh->bnode*eh->bnode/(x*x*x),-1./3.);
  }

  part1=tkEH_0(eh->keq,k,1,1)/(1+pow(x/5.2,2));

  if(k==0)
    part2=0;
  else
    part2=eh->alphab/(1+pow(eh->betab/x,3))*exp(-pow(k/eh->kSilk,1.4));
  
  return jbes0(x_bessel)*(part1+part2);
}

static double tsqr_EH(ccl_parameters *params,eh_struct * eh,double k,int wiggled)
{
  double tk;
  double b_frac=params->Omega_b/params->Omega_m;
  if(wiggled)
    tk=b_frac*tkEH_b(eh,k)+(1-b_frac)*tkEH_c(eh,k);
  else {
    double OMh2=params->Omega_m*params->h*params->h;
    double alpha_gamma=1-0.328*log(431*OMh2)*b_frac+0.38*log(22.3*OMh2)*b_frac*b_frac;
    double gamma_eff=params->Omega_m*params->h*(alpha_gamma+(1-alpha_gamma)/
						(1+pow(0.43*k*eh->rsound_approx,4)));
    double q=k*eh->th2p7*eh->th2p7/gamma_eff;
    double l0=log(2*M_E+1.8*q);
    double c0=14.2+731/(1+62.5*q);
    tk=l0/(l0+c0*q*q);
  }

  return tk*tk;
}

static double eh_power(ccl_parameters *params,eh_struct *eh,double k,int wiggled)
{
  //Wavenumber in units of Mpc^-1
  double kinvh=k/params->h;
  return pow(k,params->n_s)*tsqr_EH(params,eh,kinvh,wiggled);
}

static void ccl_cosmology_compute_power_eh(ccl_cosmology * cosmo, int * status)
{
  cosmo->data.k_min_lin=ccl_splines->K_MIN_DEFAULT;
  cosmo->data.k_min_nl=ccl_splines->K_MIN_DEFAULT;
  cosmo->data.k_max_lin=ccl_splines->K_MAX;
  cosmo->data.k_max_nl=ccl_splines->K_MAX;
  double kmin = cosmo->data.k_min_lin;
  double kmax = ccl_splines->K_MAX;
  //Compute nk from number of decades and N_K = # k per decade
  double ndecades = log10(kmax) - log10(kmin);
  int nk = (int)ceil(ndecades*ccl_splines->N_K);
  double amin = ccl_splines->A_SPLINE_MINLOG_PK;
  double amax = ccl_splines->A_SPLINE_MAX;
  int na = ccl_splines->A_SPLINE_NA_PK+ccl_splines->A_SPLINE_NLOG_PK-1;
  eh_struct *eh=eh_struct_new(&(cosmo->params));
  if (eh==NULL) {
    *status=CCL_ERROR_MEMORY;
    strcpy(cosmo->status_message,"ccl_power.c: ccl_cosmology_compute_power_eh(): memory allocation error\n");
    return;
  }

  // The x array is initially k, but will later
  // be overwritten with log(k)
  double * x = ccl_log_spacing(kmin, kmax, nk);
  double * y = malloc(sizeof(double)*nk);
  double * z = ccl_linlog_spacing(amin, ccl_splines->A_SPLINE_MIN_PK, amax, ccl_splines->A_SPLINE_NLOG_PK, ccl_splines->A_SPLINE_NA_PK);
  double * y2d = malloc(nk * na * sizeof(double));
  if (z==NULL||y==NULL|| x==NULL || y2d==NULL) {
    free(eh);
    *status=CCL_ERROR_MEMORY;
    strcpy(cosmo->status_message,"ccl_power.c: ccl_cosmology_compute_power_eh(): memory allocation error\n");
    return;
  }

  // After this loop x will contain log(k)
  for (int i=0; i<nk; i++) {
    y[i] = log(eh_power(&cosmo->params,eh,x[i],1));
    x[i] = log(x[i]);
  }

  // now normalize to cosmo->params.sigma_8
  if (isnan(cosmo->params.sigma_8)) {
    free(eh);
    free(x);
    free(y);
    free(z);
    free(y2d);
    *status = CCL_ERROR_INCONSISTENT;
    strcpy(cosmo->status_message ,"ccl_power.c: ccl_cosmology_compute_power_eh(): sigma_8 not set, required for E&H\n");
    return;
  }

  gsl_spline2d * log_power_lin = gsl_spline2d_alloc(PLIN_SPLINE_TYPE, nk,na);
  for (int j = 0; j < na; j++) {
    double g2 = 2.*log(ccl_growth_factor(cosmo,z[j], status));
    for (int i=0; i<nk; i++) {
      y2d[j*nk+i] = y[i]+g2;
    }

  }

  int splinstatus = gsl_spline2d_init(log_power_lin, x, z, y2d,nk,na);
  if (splinstatus) {
    free(eh);
    free(x);
    free(y);
    free(z);
    free(y2d);
    gsl_spline2d_free(log_power_lin);
    *status = CCL_ERROR_SPLINE;
    strcpy(cosmo->status_message,"ccl_power.c: ccl_cosmology_compute_power_eh(): Error creating log_power_lin spline\n");
    return;
  }
  cosmo->data.p_lin=log_power_lin;

  cosmo->computed_power=true;
  double sigma_8 = ccl_sigma8(cosmo,status);
  cosmo->computed_power=false;

  double log_sigma_8 = 2*(log(cosmo->params.sigma_8) - log(sigma_8));
  for (int i=0; i<nk; i++) {
    y[i] += log_sigma_8;
  }

  for (int j = 0; j < na; j++) {
    double g2 = 2.*log(ccl_growth_factor(cosmo,z[j], status));
    for (int i=0; i<nk; i++) {
      y2d[j*nk+i] = y[i]+g2;
    }
  }

  gsl_spline2d_free(log_power_lin);
  log_power_lin = gsl_spline2d_alloc(PLIN_SPLINE_TYPE, nk,na);
  splinstatus = gsl_spline2d_init(log_power_lin, x, z, y2d,nk,na);
  if (splinstatus) {
    free(eh);
    free(x);
    free(y);
    free(z);
    free(y2d);
    gsl_spline2d_free(log_power_lin);
    *status = CCL_ERROR_SPLINE;
    strcpy(cosmo->status_message,"ccl_power.c: ccl_cosmology_compute_power_eh(): Error creating log_power_lin spline\n");
    return;
  }
  else
    cosmo->data.p_lin = log_power_lin;

  gsl_spline2d * log_power_nl = gsl_spline2d_alloc(PNL_SPLINE_TYPE, nk,na);
  splinstatus = gsl_spline2d_init(log_power_nl, x, z, y2d,nk,na);

  if (splinstatus) {
    free(eh);
    free(x);
    free(y);
    free(z);
    free(y2d);
    gsl_spline2d_free(log_power_lin);
    gsl_spline2d_free(log_power_nl);
    *status = CCL_ERROR_SPLINE;
    strcpy(cosmo->status_message,"ccl_power.c: ccl_cosmology_compute_power_eh(): Error creating log_power_nl spline\n");
    return;
  }
  else
    cosmo->data.p_nl = log_power_nl;

  free(eh);
  free(x);
  free(y);
  free(z);
  free(y2d);
}

/*------ ROUTINE: tsqr_BBKS ----- 
INPUT: ccl_parameters and k wavenumber in 1/Mpc
TASK: provide the square of the BBKS transfer function with baryonic correction
*/

static double tsqr_BBKS(ccl_parameters * params, double k)
{
  double q = k/(params->Omega_m*params->h*params->h*exp(-params->Omega_b*(1.0+pow(2.*params->h,.5)/params->Omega_m)));
  return pow(log(1.+2.34*q)/(2.34*q),2.0)/pow(1.+3.89*q+pow(16.1*q,2.0)+pow(5.46*q,3.0)+pow(6.71*q,4.0),0.5);
}

/*------ ROUTINE: bbks_power ----- 
INPUT: ccl_parameters and k wavenumber in 1/Mpc
TASK: provide the BBKS power spectrum with baryonic correction at single k
*/

//Calculate Normalization see Cosmology Notes 8.105 (TODO: whose comment is this?)
static double bbks_power(ccl_parameters * params, double k)
{
  return pow(k,params->n_s)*tsqr_BBKS(params, k);
}

/*------ ROUTINE: ccl_cosmology_compute_bbks_power ----- 
INPUT: cosmology
TASK: provide spline for the BBKS power spectrum with baryonic correction
*/

static void ccl_cosmology_compute_power_bbks(ccl_cosmology * cosmo, int * status)
{
  cosmo->data.k_min_lin=ccl_splines->K_MIN_DEFAULT;
  cosmo->data.k_min_nl=ccl_splines->K_MIN_DEFAULT;
  cosmo->data.k_max_lin=ccl_splines->K_MAX;
  cosmo->data.k_max_nl=ccl_splines->K_MAX;
  double kmin = cosmo->data.k_min_lin;
  double kmax = ccl_splines->K_MAX;
  //Compute nk from number of decades and N_K = # k per decade
  double ndecades = log10(kmax) - log10(kmin);
  int nk = (int)ceil(ndecades*ccl_splines->N_K);
  double amin = ccl_splines->A_SPLINE_MINLOG_PK;
  double amax = ccl_splines->A_SPLINE_MAX;
  int na = ccl_splines->A_SPLINE_NA_PK+ccl_splines->A_SPLINE_NLOG_PK-1;
  
  // The x array is initially k, but will later
  // be overwritten with log(k)
  double * x = ccl_log_spacing(kmin, kmax, nk);
  double * y = malloc(sizeof(double)*nk);
  double * z = ccl_linlog_spacing(amin, ccl_splines->A_SPLINE_MIN_PK, amax, ccl_splines->A_SPLINE_NLOG_PK, ccl_splines->A_SPLINE_NA_PK);
  double * y2d = malloc(nk * na * sizeof(double));
  if (z==NULL||y==NULL|| x==NULL || y2d==0) {
    *status=CCL_ERROR_MEMORY;
    strcpy(cosmo->status_message,"ccl_power.c: ccl_cosmology_compute_power_bbks(): memory allocation error\n");
    return;
  }

  // After this loop x will contain log(k)
  for (int i=0; i<nk; i++) {
    y[i] = log(bbks_power(&cosmo->params, x[i]));
    x[i] = log(x[i]);
  }

  // now normalize to cosmo->params.sigma_8
  if (isnan(cosmo->params.sigma_8)) {
    free(x);
    free(y);
    free(z);
    free(y2d);
    *status = CCL_ERROR_INCONSISTENT;
    strcpy(cosmo->status_message ,"ccl_power.c: ccl_cosmology_compute_power_bbks(): sigma_8 not set, required for BBKS\n");
    return;
  }
  
  gsl_spline2d * log_power_lin = gsl_spline2d_alloc(PLIN_SPLINE_TYPE, nk,na);
  for (int j = 0; j < na; j++) {
    double g2 = 2.*log(ccl_growth_factor(cosmo,z[j], status));
    for (int i=0; i<nk; i++) {
      y2d[j*nk+i] = y[i]+g2;
    }

  }
  
  int splinstatus = gsl_spline2d_init(log_power_lin, x, z, y2d,nk,na);
  
  if (splinstatus) {
    free(x);
    free(y);
    free(z);
    free(y2d);
    gsl_spline2d_free(log_power_lin);
    *status = CCL_ERROR_SPLINE;
    strcpy(cosmo->status_message,"ccl_power.c: ccl_cosmology_compute_power_bbks(): Error creating log_power_lin spline\n");
    return;
  }
  cosmo->data.p_lin=log_power_lin;
  
  cosmo->computed_power=true;
  double sigma_8 = ccl_sigma8(cosmo,status);
  cosmo->computed_power=false;
  
  double log_sigma_8 = 2*(log(cosmo->params.sigma_8) - log(sigma_8));
  for (int i=0; i<nk; i++) {
    y[i] += log_sigma_8;
  }
  
  for (int j = 0; j < na; j++) {
    double g2 = 2.*log(ccl_growth_factor(cosmo,z[j], status));
    for (int i=0; i<nk; i++) {
      y2d[j*nk+i] = y[i]+g2;
    }
  }

  gsl_spline2d_free(log_power_lin);
  log_power_lin = gsl_spline2d_alloc(PLIN_SPLINE_TYPE, nk,na);
  splinstatus = gsl_spline2d_init(log_power_lin, x, z, y2d,nk,na);
  if (splinstatus) {
    free(x);
    free(y);
    free(z);
    free(y2d);
    gsl_spline2d_free(log_power_lin);
    *status = CCL_ERROR_SPLINE;
    strcpy(cosmo->status_message,"ccl_power.c: ccl_cosmology_compute_power_bbks(): Error creating log_power_lin spline\n");
    return;
  }
  else {
    cosmo->data.p_lin=log_power_lin;
  }
  

  gsl_spline2d * log_power_nl = gsl_spline2d_alloc(PNL_SPLINE_TYPE, nk,na);
  splinstatus = gsl_spline2d_init(log_power_nl, x, z, y2d,nk,na);
  
  if (splinstatus) {
    free(x);
    free(y);
    free(z);
    free(y2d);
    gsl_spline2d_free(log_power_nl);
    gsl_spline2d_free(log_power_lin);
    *status = CCL_ERROR_SPLINE;
    strcpy(cosmo->status_message,"ccl_power.c: ccl_cosmology_compute_power_bbks(): Error creating log_power_nl spline\n");
    return;
  }
  else {
    cosmo->data.p_nl = log_power_nl;
  }

  free(x);
  free(y);
  free(z);
  free(y2d);
}



/*------ ROUTINE: ccl_cosmology_compute_power_emu ----- 
INPUT: cosmology
TASK: provide spline for the emulated power spectrum from Cosmic EMU
*/

static void ccl_cosmology_compute_power_emu(ccl_cosmology * cosmo, int * status)
{

  struct precision pr;        // for precision parameters 
  struct background ba;       // for cosmological background 
  struct thermo th;           // for thermodynamics 
  struct perturbs pt;         // for source functions 
  struct transfers tr;        // for transfer functions 
  struct primordial pm;       // for primordial spectra 
  struct spectra sp;          // for output spectra 
  struct nonlinear nl;        // for non-linear spectra 
  struct lensing le;
  struct output op;
  struct file_content fc;

  ErrorMsg errmsg; // for error messages 
  // generate file_content structure 
  // CLASS configuration parameters will be passed through this structure,
  // to avoid writing and reading .ini files for every call
  int parser_length = 20;
  int init_arr[7]={0,0,0,0,0,0,0};
  if (parser_init(&fc,parser_length,"none",errmsg) == _FAILURE_) {
    *status = CCL_ERROR_CLASS;
    sprintf(cosmo->status_message ,"ccl_power.c: ccl_cosmology_compute_power_class(): parser init error:%s\n",errmsg);
    return;
  }
  
  // Check ranges to see if the cosmology is valid
  if((cosmo->params.h<0.55) || (cosmo->params.h>0.85)){
    *status=CCL_ERROR_INCONSISTENT;
    strcpy(cosmo->status_message,"ccl_power.c: ccl_cosmology_compute_power_emu(): h is outside allowed range\n");
    return;
  }
  if(cosmo->params.N_nu_mass>0){
    //From CLASS explanatory.ini: N_nu_rel=0.00641 to obtain Neff=3.046 in the early Universe.
    if(cosmo->params.N_nu_mass==3){
      if(fabs(cosmo->params.N_nu_rel-0.00641)>1.e-5){
	*status=CCL_ERROR_INCONSISTENT;
	strcpy(cosmo->status_message,"ccl_power.c: ccl_cosmology_compute_power_emu(): N_nu_rel must be fixed to 0.00641 for cosmic emulator predictions with 3 massive neutrinos.\n");
	return;
      }
    } else {
      *status=CCL_ERROR_INCONSISTENT;
      strcpy(cosmo->status_message,"ccl_power.c: ccl_cosmology_compute_power_emu(): N_nu_mass cannot be other than 3 for cosmic emulator predictions.\n");
      return;
    }
  } else {
    if(fabs(cosmo->params.N_nu_rel - 3.04)>1.e-6){
      *status=CCL_ERROR_INCONSISTENT;
      strcpy(cosmo->status_message,"ccl_power.c: ccl_cosmology_compute_power_emu(): N_nu_rel = 3.04 for cosmic emulator predictions in absence of massive neutrinos.\n");
      return;
    }
    }
  double w0wacomb = -cosmo->params.w0 - cosmo->params.wa;
  if(w0wacomb<0.3*0.3*0.3*0.3){
    *status=CCL_ERROR_INCONSISTENT;
    strcpy(cosmo->status_message,"ccl_power.c: ccl_cosmology_compute_power_emu(): w0 and wa do not satisfy the emulator bound\n");
    return;
  }
  if(cosmo->params.Omega_n_mass*cosmo->params.h*cosmo->params.h>0.01){
    *status=CCL_ERROR_INCONSISTENT;
    strcpy(cosmo->status_message,"ccl_power.c: ccl_cosmology_compute_power_emu(): Omega_nu does not satisfy the emulator bound\n");
    return;
    }
  
  // Check to see if sigma_8 was defined
  if(isnan(cosmo->params.sigma_8)){
    *status=CCL_ERROR_INCONSISTENT;
    strcpy(cosmo->status_message,"ccl_power.c: ccl_cosmology_compute_power_emu(): sigma_8 is not defined; specify sigma_8 instead of A_s\n");
    return;
  }
  
  // Prepare to run CLASS for linear scales
  ccl_fill_class_parameters(cosmo,&fc,parser_length, status);
  
  if (*status != CCL_ERROR_CLASS)
    ccl_run_class(cosmo, &fc,&pr,&ba,&th,&pt,&tr,&pm,&sp,&nl,&le,&op,init_arr,status);

  if (*status == CCL_ERROR_CLASS) {
    //printed error message while running CLASS
    ccl_free_class_structs(cosmo, &ba,&th,&pt,&tr,&pm,&sp,&nl,&le,init_arr,status);
    return;
  }
  if (parser_free(&fc)== _FAILURE_) {
    *status = CCL_ERROR_CLASS;
    strcpy(cosmo->status_message ,"ccl_power.c: ccl_cosmology_compute_power_class(): Error freeing CLASS parser\n");
    ccl_free_class_structs(cosmo, &ba,&th,&pt,&tr,&pm,&sp,&nl,&le,init_arr,status);
    return;
  }

  cosmo->data.k_min_lin=2*exp(sp.ln_k[0]); 
  cosmo->data.k_max_lin=ccl_splines->K_MAX_SPLINE;
//CLASS calculations done - now allocate CCL splines
  double kmin = cosmo->data.k_min_lin;
  double kmax = ccl_splines->K_MAX_SPLINE;
  int nk = ccl_splines->N_K;
  double amin = ccl_splines->A_SPLINE_MIN_PK;
  double amax = ccl_splines->A_SPLINE_MAX;
  int na = ccl_splines->A_SPLINE_NA_PK;
  
  // The x array is initially k, but will later
  // be overwritten with log(k)
  double * x = ccl_log_spacing(kmin, kmax, nk);
  double * z = ccl_linear_spacing(amin,amax, na);
  double * y2d_lin = malloc(nk * na * sizeof(double));
  if (z==NULL|| x==NULL || y2d_lin==NULL) {
    *status = CCL_ERROR_SPLINE;
    strcpy(cosmo->status_message,"ccl_power.c: ccl_cosmology_compute_power_class(): memory allocation error\n");
  }
  else{  
    // After this loop x will contain log(k), y will contain log(P_nl), z will contain log(P_lin)
    // all in Mpc, not Mpc/h units!
    double psout_l,ic;
    int s=0;
    for (int i=0; i<nk; i++) {
      for (int j = 0; j < na; j++) {
	//The 2D interpolation routines access the function values y_{k_ia_j} with the following ordering:
	//y_ij = y2d[j*N_k + i]
	//with i = 0,...,N_k-1 and j = 0,...,N_a-1.
	s |= spectra_pk_at_k_and_z(&ba, &pm, &sp,x[i],1./z[j]-1., &psout_l,&ic);
	y2d_lin[j*nk+i] = log(psout_l);
      }
      x[i] = log(x[i]);
    }
    if(s) {
      free(x); 
      free(z);
      free(y2d_lin);
      *status = CCL_ERROR_CLASS;
      strcpy(cosmo->status_message ,"ccl_power.c: ccl_cosmology_compute_power_emu(): Error computing CLASS power spectrum\n");

      ccl_free_class_structs(cosmo, &ba,&th,&pt,&tr,&pm,&sp,&nl,&le,init_arr,status);

      return;
    }
    gsl_spline2d * log_power = gsl_spline2d_alloc(PLIN_SPLINE_TYPE, nk,na);
    int pwstatus = gsl_spline2d_init(log_power, x, z, y2d_lin,nk,na);
    if (pwstatus) {
      free(x); 
      free(z);
      free(y2d_lin);
      gsl_spline2d_free(log_power);
      ccl_free_class_structs(cosmo, &ba,&th,&pt,&tr,&pm,&sp,&nl,&le,init_arr,status);
      strcpy(cosmo->status_message,"ccl_power.c: ccl_cosmology_compute_power_emu(): Error creating log_power spline\n");
      return;
    }
    else {
      cosmo->data.p_lin = log_power;
    }
  }

  //Now start the NL computation with the emulator
  cosmo->data.k_min_nl=K_MIN_EMU;
  cosmo->data.k_max_nl=K_MAX_EMU;
  amin = A_MIN_EMU; //limit of the emulator
  amax = ccl_splines->A_SPLINE_MAX; 
  na = ccl_splines->A_SPLINE_NA_PK;
  // The x array is initially k, but will later
  // be overwritten with log(k)
  double * logx= malloc(351*sizeof(double));
  double * y;
  double * xstar = malloc(9 * sizeof(double));
  double * zemu = ccl_linear_spacing(amin,amax, na);
  double * y2d = malloc(351 * na * sizeof(double));
  if (zemu==NULL || y2d==NULL || logx==NULL || xstar==NULL){
    *status=CCL_ERROR_MEMORY;
    strcpy(cosmo->status_message,"ccl_power.c: ccl_cosmology_compute_power_emu(): memory allocation error\n");
    return;
  }
  
  //For each redshift:
  for (int j = 0; j < na; j++){
    
    //Turn cosmology into xstar:
    xstar[0] = (cosmo->params.Omega_c+cosmo->params.Omega_b)*cosmo->params.h*cosmo->params.h;
    xstar[1] = cosmo->params.Omega_b*cosmo->params.h*cosmo->params.h;
    xstar[2] = cosmo->params.sigma_8;
    xstar[3] = cosmo->params.h;
    xstar[4] = cosmo->params.n_s;
    xstar[5] = cosmo->params.w0;
    xstar[6] = cosmo->params.wa;
    xstar[7] = cosmo->params.Omega_n_mass*cosmo->params.h*cosmo->params.h;
    xstar[8] = 1./zemu[j]-1;
    //Need to have this here because otherwise overwritten by emu in each loop
    
    //Call emulator at this redshift
    ccl_pkemu(xstar,&y, status, cosmo);
    ccl_check_status(cosmo, status);
    if (y == NULL) return;
    for (int i=0; i<351; i++){
      logx[i] = log(mode[i]);
      y2d[j*351+i] = log(y[i]);
    }
  }
  
  gsl_spline2d * log_power_nl = gsl_spline2d_alloc(PLIN_SPLINE_TYPE, 351,na);
  int splinstatus = gsl_spline2d_init(log_power_nl, logx, zemu, y2d,351,na);
  //Note the minimum k of the spline is different from the linear one.

  if (splinstatus){
    free(zemu);
    free(y2d);
    gsl_spline2d_free(log_power_nl);
    *status = CCL_ERROR_SPLINE;
    strcpy(cosmo->status_message,"ccl_power.c: ccl_cosmology_compute_power_emu(): Error creating log_power spline\n");
    return;

  }
  cosmo->data.p_nl = log_power_nl;
  cosmo->computed_power=true;
  
  free(zemu);
  free(y2d);
}



/*------ ROUTINE: ccl_cosmology_compute_power ----- 
INPUT: ccl_cosmology * cosmo
TASK: compute power spectrum
*/
void ccl_cosmology_compute_power(ccl_cosmology * cosmo, int * status)
{
  
  if (cosmo->computed_power) return;
    switch(cosmo->config.transfer_function_method){
        case ccl_bbks:
	  ccl_cosmology_compute_power_bbks(cosmo,status);
	  break;
        case ccl_eisenstein_hu:
	  ccl_cosmology_compute_power_eh(cosmo,status);
	  break;
        case ccl_boltzmann_class:
	  ccl_cosmology_compute_power_class(cosmo,status);
	  break;
        case ccl_emulator:
	  ccl_cosmology_compute_power_emu(cosmo,status);
	  break;
        default:
	  *status = CCL_ERROR_INCONSISTENT;
	  sprintf(cosmo->status_message ,"ccl_power.c: ccl_cosmology_compute_power(): Unknown or non-implemented transfer function method: %d \n",cosmo->config.transfer_function_method);
    }
    cosmo->computed_power = true;
    ccl_check_status(cosmo,status);
  return;
}


/*------ ROUTINE: ccl_power_extrapol_highk ----- 
INPUT: ccl_cosmology * cosmo, a, k [1/Mpc]
TASK: extrapolate power spectrum at high k
*/
static double ccl_power_extrapol_highk(ccl_cosmology * cosmo, double k, double a, 
				       gsl_spline2d * powerspl, double kmax, int * status)
{
  double log_p_1;
  double deltak=1e-2; //step for numerical derivative;
  double deriv_pk_kmid,deriv2_pk_kmid;
  double lkmid;
  double lpk_kmid;
  
  lkmid = log(kmax)-2*deltak;
  
  int pwstatus =  gsl_spline2d_eval_e(powerspl, lkmid,a,NULL ,NULL ,&lpk_kmid);
  if (pwstatus) {
    *status = CCL_ERROR_SPLINE_EV;
    sprintf(cosmo->status_message ,"ccl_power.c: ccl_power_extrapol_highk(): Spline evaluation error\n");
    return NAN;
  }
  //GSL derivatives
  pwstatus = gsl_spline2d_eval_deriv_x_e (powerspl, lkmid, a, NULL,NULL,&deriv_pk_kmid);
  if (pwstatus) {
    *status = CCL_ERROR_SPLINE_EV;
    sprintf(cosmo->status_message ,"ccl_power.c: ccl_power_extrapol_highk(): Spline evaluation error\n");
    return NAN;
  }
  pwstatus = gsl_spline2d_eval_deriv_xx_e (powerspl, lkmid, a, NULL,NULL,&deriv2_pk_kmid);
  if (pwstatus) {
    *status = CCL_ERROR_SPLINE_EV;
    sprintf(cosmo->status_message ,"ccl_power.c: ccl_power_extrapol_highk(): Spline evaluation error\n");
    return NAN;
  }
  
  log_p_1=lpk_kmid+deriv_pk_kmid*(log(k)-lkmid)+deriv2_pk_kmid/2.*(log(k)-lkmid)*(log(k)-lkmid);

  return log_p_1;
    
}

/*------ ROUTINE: ccl_power_extrapol_hxighk ----- 
INPUT: ccl_cosmology * cosmo, a, k [1/Mpc]
TASK: extrapolate power spectrum at low k
*/
static double ccl_power_extrapol_lowk(ccl_cosmology * cosmo, double k, double a,
				      gsl_spline2d * powerspl, double kmin, int * status)
{
  double log_p_1;
  double deltak=1e-2; //safety step
  double lkmin=log(kmin)+deltak;
  double lpk_kmin;
  int pwstatus=gsl_spline2d_eval_e(powerspl,lkmin,a,NULL,NULL,&lpk_kmin);

  if (pwstatus) {
    *status=CCL_ERROR_SPLINE_EV;
    sprintf(cosmo->status_message,"ccl_power.c: ccl_power_extrapol_lowk(): Spline evaluation error\n");
    return NAN;
  }

  return lpk_kmin+cosmo->params.n_s*(log(k)-lkmin);
}


/*------ ROUTINE: ccl_linear_matter_power ----- 
INPUT: ccl_cosmology * cosmo, k [1/Mpc],a
TASK: compute the linear power spectrum at a given redshift
      by rescaling using the growth function
*/

double ccl_linear_matter_power(ccl_cosmology * cosmo, double k, double a, int * status)
{
  if ((cosmo->config.transfer_function_method == ccl_emulator) && (a<A_MIN_EMU)){
    *status = CCL_ERROR_INCONSISTENT;
    sprintf(cosmo->status_message ,"ccl_power.c: the cosmic emulator cannot be used above z=2\n");
    return NAN;
  }
  
  if (!cosmo->computed_power) ccl_cosmology_compute_power(cosmo, status);
  double log_p_1;
  int pkstatus;
<<<<<<< HEAD
 
  if(a<ccl_splines->A_SPLINE_MINLOG_PK) {  //Extrapolate linearly at high redshift
    double pk0=ccl_linear_matter_power(cosmo,k,ccl_splines->A_SPLINE_MINLOG_PK,status);
    double gf=ccl_growth_factor(cosmo,a,status)/ccl_growth_factor(cosmo,ccl_splines->A_SPLINE_MINLOG_PK,status);
=======
  
  if(a<ccl_splines->A_SPLINE_MIN_PK) {  //Extrapolate linearly at high redshift
    double pk0=ccl_linear_matter_power(cosmo,k,ccl_splines->A_SPLINE_MIN_PK,status);
    double gf=ccl_growth_factor(cosmo,a,status)/ccl_growth_factor(cosmo,ccl_splines->A_SPLINE_MIN_PK,status);
>>>>>>> 70d03c85
    return pk0*gf*gf;
  }
 
  if(k<=cosmo->data.k_min_lin) { 
    log_p_1=ccl_power_extrapol_lowk(cosmo,k,a,cosmo->data.p_lin,cosmo->data.k_min_lin,status);
    return exp(log_p_1);
  }
  else if(k<cosmo->data.k_max_lin){
    pkstatus = gsl_spline2d_eval_e(cosmo->data.p_lin, log(k), a,NULL,NULL,&log_p_1);
    if (pkstatus) {
      *status = CCL_ERROR_SPLINE_EV;
      sprintf(cosmo->status_message ,"ccl_power.c: ccl_linear_matter_power(): Spline evaluation error\n");
      return NAN;
    }
    else
      return exp(log_p_1);
  }
  else { //Extrapolate using log derivative
    log_p_1 = ccl_power_extrapol_highk(cosmo,k,a,cosmo->data.p_lin,cosmo->data.k_max_lin,status);
    return exp(log_p_1);
  }
}


/*------ ROUTINE: ccl_nonlin_matter_power ----- 
INPUT: ccl_cosmology * cosmo, a, k [1/Mpc]
TASK: compute the nonlinear power spectrum at a given redshift
*/

double ccl_nonlin_matter_power(ccl_cosmology * cosmo, double k, double a, int *status)
{

  double log_p_1, pk;
  
  switch(cosmo->config.matter_power_spectrum_method) {
    
  //If the matter PS specified was linear, then do the linear compuation
  case ccl_linear:
    return ccl_linear_matter_power(cosmo,k,a,status);
    
  case ccl_halofit:

    if (!cosmo->computed_power)
      ccl_cosmology_compute_power(cosmo,status);
    
<<<<<<< HEAD
    double log_p_1,pk;
    
    if(a<ccl_splines->A_SPLINE_MINLOG_PK) { //Extrapolate linearly at high redshift
      double pk0=ccl_nonlin_matter_power(cosmo,k,ccl_splines->A_SPLINE_MINLOG_PK,status);
      double gf=ccl_growth_factor(cosmo,a,status)/ccl_growth_factor(cosmo,ccl_splines->A_SPLINE_MINLOG_PK,status);
=======
    if(a<ccl_splines->A_SPLINE_MIN_PK) { //Extrapolate linearly at high redshift
      double pk0=ccl_nonlin_matter_power(cosmo,k,ccl_splines->A_SPLINE_MIN_PK,status);
      double gf=ccl_growth_factor(cosmo,a,status)/ccl_growth_factor(cosmo,ccl_splines->A_SPLINE_MIN_PK,status);
>>>>>>> 70d03c85
      return pk0*gf*gf;
    }
    
    if(k<=cosmo->data.k_min_nl) {
      log_p_1=ccl_power_extrapol_lowk(cosmo,k,a,cosmo->data.p_nl,cosmo->data.k_min_nl,status);
      return exp(log_p_1);
    }
    if(k<cosmo->data.k_max_nl){
      int pwstatus =  gsl_spline2d_eval_e(cosmo->data.p_nl, log(k),a,NULL ,NULL ,&log_p_1);
      if (pwstatus) {
	    *status = CCL_ERROR_SPLINE_EV;
	    sprintf(cosmo->status_message ,"ccl_power.c: ccl_nonlin_matter_power(): Spline evaluation error\n");
	    return NAN;
      }else{
        pk = exp(log_p_1);
      }
    }
    else { //Extrapolate NL regime using log derivative
      log_p_1 = ccl_power_extrapol_highk(cosmo,k,a,cosmo->data.p_nl,cosmo->data.k_max_nl,status);
      pk = exp(log_p_1);
    }
    
    // Add baryonic correction
    if(cosmo->config.baryons_power_spectrum_method==ccl_bcm){
      int pwstatus=0;
      double fbcm=ccl_bcm_model_fkz(cosmo,k,a,&pwstatus);
      pk=pk*fbcm;
      if(pwstatus){
        *status = CCL_ERROR_SPLINE_EV;
        sprintf(cosmo->status_message ,"ccl_power.c: ccl_nonlin_matter_power(): Error in BCM correction\n");
        return NAN;
      }
    }
    return pk;

  case ccl_emu:
    if ((cosmo->config.transfer_function_method == ccl_emulator) && (a<A_MIN_EMU)){
      *status = CCL_ERROR_EMULATOR_BOUND;
      sprintf(cosmo->status_message, "ccl_power.c: the cosmic emulator cannot be used above z=2\
\n");
      return NAN;
    }
    
    // Compute power spectrum if needed; return if computation failed
    if (!cosmo->computed_power){
      ccl_cosmology_compute_power(cosmo,status);
    }
    if (cosmo->data.p_nl == NULL) return NAN;
    
    if(k<=cosmo->data.k_min_nl) {
      log_p_1=ccl_power_extrapol_lowk(cosmo,k,a,cosmo->data.p_nl,cosmo->data.k_min_nl,status);
      return exp(log_p_1);
    }
    
    if(k<cosmo->data.k_max_nl){
      int pwstatus =  gsl_spline2d_eval_e(cosmo->data.p_nl, log(k),a,NULL ,NULL ,&log_p_1);
      if (pwstatus) {
	*status = CCL_ERROR_SPLINE_EV;
	sprintf(cosmo->status_message ,"ccl_power.c: ccl_nonlin_matter_power(): Spline evaluation error\n");
	return NAN;
      }
      else{
	    pk = exp(log_p_1);
	  }
    }
    else { // Extrapolate NL regime using log derivative
      log_p_1 = ccl_power_extrapol_highk(cosmo,k,a,cosmo->data.p_nl,cosmo->data.k_max_nl,status);
      pk = exp(log_p_1);
    }
    // Add baryonic correction
    if(cosmo->config.baryons_power_spectrum_method==ccl_bcm){
      int pwstatus=0;
      double fbcm=ccl_bcm_model_fkz(cosmo,k,a,&pwstatus);
      pk = pk*fbcm;
      if(pwstatus){
	    *status = CCL_ERROR_SPLINE_EV;
	    sprintf(cosmo->status_message ,"ccl_power.c: ccl_nonlin_matter_power(): Error in BCM correction\n");
	    return NAN;
      }
    }
    return pk;
    
  default:
    printf("WARNING:  config.matter_power_spectrum_method = %d not yet supported\n continuing with linear power spectrum\n",cosmo->config.matter_power_spectrum_method);
    cosmo->config.matter_power_spectrum_method=ccl_linear;
    return ccl_linear_matter_power(cosmo,k,a,status);
  } // end switch

}

//Params for sigma(R) integrand
typedef struct {
  ccl_cosmology *cosmo;
  double R;
  int* status;
} SigmaR_pars;

static double sigmaR_integrand(double lk,void *params)
{
  SigmaR_pars *par=(SigmaR_pars *)params;
  
  double k=pow(10.,lk);
  double pk=ccl_linear_matter_power(par->cosmo,k, 1.,par->status);
  double kR=k*par->R;
  double w;
  if(kR<0.1) {
    w =1.-0.1*kR*kR+0.003571429*kR*kR*kR*kR
      -6.61376E-5*kR*kR*kR*kR*kR*kR
      +7.51563E-7*kR*kR*kR*kR*kR*kR*kR*kR;
  }
  else
    w = 3.*(sin(kR) - kR*cos(kR))/(kR*kR*kR);

  return pk*k*k*k*w*w;
}

double ccl_sigmaR(ccl_cosmology *cosmo,double R, int *status)
{
  SigmaR_pars par;
  par.status = status;
  
  par.cosmo=cosmo;
  par.R=R;
  gsl_integration_cquad_workspace *workspace=gsl_integration_cquad_workspace_alloc(1000);
  gsl_function F;
  F.function=&sigmaR_integrand;
  F.params=&par;
  double sigma_R;
  *status |=gsl_integration_cquad(&F,log10(ccl_splines->K_MIN_DEFAULT),log10(ccl_splines->K_MAX),
				  0.0,1E-5,workspace,&sigma_R,NULL,NULL);
  //TODO: log10 could be taken already in the macros.
  //TODO: 1E-5 should be a macro
  //TODO: we should check for integration success
  gsl_integration_cquad_workspace_free(workspace);

  return sqrt(sigma_R*M_LN10/(2*M_PI*M_PI));
}

double ccl_sigma8(ccl_cosmology *cosmo, int *status)
{
  return ccl_sigmaR(cosmo,8/cosmo->params.h, status);
}<|MERGE_RESOLUTION|>--- conflicted
+++ resolved
@@ -1176,15 +1176,17 @@
 //CLASS calculations done - now allocate CCL splines
   double kmin = cosmo->data.k_min_lin;
   double kmax = ccl_splines->K_MAX_SPLINE;
-  int nk = ccl_splines->N_K;
-  double amin = ccl_splines->A_SPLINE_MIN_PK;
+  //Compute nk from number of decades and N_K = # k per decade
+  double ndecades = log10(kmax) - log10(kmin);
+  int nk = (int)ceil(ndecades*ccl_splines->N_K);
+  double amin = ccl_splines->A_SPLINE_MINLOG_PK;
   double amax = ccl_splines->A_SPLINE_MAX;
-  int na = ccl_splines->A_SPLINE_NA_PK;
+  int na = ccl_splines->A_SPLINE_NA_PK+ccl_splines->A_SPLINE_NLOG_PK-1;
   
   // The x array is initially k, but will later
   // be overwritten with log(k)
   double * x = ccl_log_spacing(kmin, kmax, nk);
-  double * z = ccl_linear_spacing(amin,amax, na);
+  double * z = ccl_linlog_spacing(amin, ccl_splines->A_SPLINE_MIN_PK, amax, ccl_splines->A_SPLINE_NLOG_PK, ccl_splines->A_SPLINE_NA_PK);
   double * y2d_lin = malloc(nk * na * sizeof(double));
   if (z==NULL|| x==NULL || y2d_lin==NULL) {
     *status = CCL_ERROR_SPLINE;
@@ -1410,17 +1412,11 @@
   if (!cosmo->computed_power) ccl_cosmology_compute_power(cosmo, status);
   double log_p_1;
   int pkstatus;
-<<<<<<< HEAD
  
   if(a<ccl_splines->A_SPLINE_MINLOG_PK) {  //Extrapolate linearly at high redshift
     double pk0=ccl_linear_matter_power(cosmo,k,ccl_splines->A_SPLINE_MINLOG_PK,status);
     double gf=ccl_growth_factor(cosmo,a,status)/ccl_growth_factor(cosmo,ccl_splines->A_SPLINE_MINLOG_PK,status);
-=======
-  
-  if(a<ccl_splines->A_SPLINE_MIN_PK) {  //Extrapolate linearly at high redshift
-    double pk0=ccl_linear_matter_power(cosmo,k,ccl_splines->A_SPLINE_MIN_PK,status);
-    double gf=ccl_growth_factor(cosmo,a,status)/ccl_growth_factor(cosmo,ccl_splines->A_SPLINE_MIN_PK,status);
->>>>>>> 70d03c85
+
     return pk0*gf*gf;
   }
  
@@ -1466,17 +1462,11 @@
     if (!cosmo->computed_power)
       ccl_cosmology_compute_power(cosmo,status);
     
-<<<<<<< HEAD
     double log_p_1,pk;
     
     if(a<ccl_splines->A_SPLINE_MINLOG_PK) { //Extrapolate linearly at high redshift
       double pk0=ccl_nonlin_matter_power(cosmo,k,ccl_splines->A_SPLINE_MINLOG_PK,status);
       double gf=ccl_growth_factor(cosmo,a,status)/ccl_growth_factor(cosmo,ccl_splines->A_SPLINE_MINLOG_PK,status);
-=======
-    if(a<ccl_splines->A_SPLINE_MIN_PK) { //Extrapolate linearly at high redshift
-      double pk0=ccl_nonlin_matter_power(cosmo,k,ccl_splines->A_SPLINE_MIN_PK,status);
-      double gf=ccl_growth_factor(cosmo,a,status)/ccl_growth_factor(cosmo,ccl_splines->A_SPLINE_MIN_PK,status);
->>>>>>> 70d03c85
       return pk0*gf*gf;
     }
     
