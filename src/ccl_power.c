--- conflicted
+++ resolved
@@ -496,17 +496,7 @@
     }
 
     double p_1 = exp(log_p_1);
-<<<<<<< HEAD
     return p_1;
-=======
-
-    if (a==1){
-        return p_1;
-    }
-    // WARNING: NOT CORRECT, but 2d interpolation in gsl is still flaky!
-    double D = ccl_growth_factor(cosmo, a);
-    double p = D*D*p_1;
-    return p;
 }
 
 //Params for sigma(R) integrand
@@ -556,5 +546,4 @@
 double ccl_sigma8(ccl_cosmology *cosmo)
 {
   return ccl_sigmaR(cosmo,8/cosmo->params.h);
->>>>>>> d59bb001
 }