#include "ccl_core.h"
#include "ccl_utils.h"
#include "math.h"
#include "stdio.h"
#include "stdlib.h"
#include "gsl/gsl_integration.h"
#include "gsl/gsl_interp.h"
#include "gsl/gsl_spline.h"
//#include "gsl/gsl_interp2d.h"
//#include "gsl/gsl_spline2d.h"
#include "ccl_placeholder.h"
#include "ccl_background.h"
#include "ccl_power.h"
#include "ccl_error.h"
#include "class.h"
#include "ccl_params.h"
#include "ccl_emu17.h"
#include "ccl_emu17_params.h"

/*------ ROUTINE: ccl_cosmology_compute_power_class ----- 
INPUT: ccl_cosmology * cosmo
*/
static void ccl_free_class_structs(ccl_cosmology *cosmo,               
				   struct background *ba,
				   struct thermo *th,
				   struct perturbs *pt,
				   struct transfers *tr,
				   struct primordial *pm,
				   struct spectra *sp,
				   struct nonlinear *nl,
				   struct lensing *le,
				   int *init_arr,
				   int * status)
{
  int i_init=6;
  if(init_arr[i_init--]) {
    if (spectra_free(sp) == _FAILURE_) {
      *status = CCL_ERROR_CLASS;
      sprintf(cosmo->status_message ,"ccl_power.c: ccl_free_class_structs(): Error freeing CLASS spectra:%s\n",sp->error_message);
      return;
    }
  }
  
  if(init_arr[i_init--]) {
    if (transfer_free(tr) == _FAILURE_) {
      *status = CCL_ERROR_CLASS;
      sprintf(cosmo->status_message ,"ccl_power.c: ccl_free_class_structs(): Error freeing CLASS transfer:%s\n",tr->error_message);
      return;
    }
  }

  if(init_arr[i_init--]) {
    if (nonlinear_free(nl) == _FAILURE_) {
      *status = CCL_ERROR_CLASS;
      sprintf(cosmo->status_message ,"ccl_power.c: ccl_free_class_structs(): Error freeing CLASS nonlinear:%s\n",nl->error_message);
      return;
    }
  }
  
  if(init_arr[i_init--]) {
    if (primordial_free(pm) == _FAILURE_) {
      *status = CCL_ERROR_CLASS;
      sprintf(cosmo->status_message ,"ccl_power.c: ccl_free_class_structs(): Error freeing CLASS pm:%s\n",pm->error_message);
      return;
    }
  }
  
  if(init_arr[i_init--]) {
    if (perturb_free(pt) == _FAILURE_) {
      *status = CCL_ERROR_CLASS;
      sprintf(cosmo->status_message ,"ccl_power.c: ccl_free_class_structs(): Error freeing CLASS pt:%s\n",pt->error_message);
      return;
    }
  }
  
  if(init_arr[i_init--]) {
    if (thermodynamics_free(th) == _FAILURE_) {
      *status = CCL_ERROR_CLASS;
      sprintf(cosmo->status_message ,"ccl_power.c: ccl_free_class_structs(): Error freeing CLASS thermo:%s\n",th->error_message);
      return;
    }
  }

  if(init_arr[i_init--]) {
    if (background_free(ba) == _FAILURE_) {
      *status = CCL_ERROR_CLASS;
      sprintf(cosmo->status_message ,"ccl_power.c: ccl_free_class_structs(): Error freeing CLASS bg:%s\n",ba->error_message);
      return;
    }
  }
}

static void ccl_class_preinit(struct background *ba,
			      struct thermo *th,
			      struct perturbs *pt,
			      struct transfers *tr,
			      struct primordial *pm,
			      struct spectra *sp,
			      struct nonlinear *nl,
			      struct lensing *le)
{
  //pre-initialize all fields that are freed by *_free() routine
  //prevents crashes if *_init()failed and did not initialize all tables freed by *_free()
  
  //init for background_free
  ba->tau_table = NULL;
  ba->z_table = NULL;
  ba->d2tau_dz2_table = NULL;
  ba->background_table = NULL;
  ba->d2background_dtau2_table = NULL;

  //init for thermodynamics_free
  th->z_table = NULL;
  th->thermodynamics_table = NULL;
  th->d2thermodynamics_dz2_table = NULL;

  //init for perturb_free
  pt->tau_sampling = NULL;
  pt->tp_size = NULL;
  pt->ic_size = NULL;
  pt->k = NULL;
  pt->k_size_cmb = NULL;
  pt->k_size_cl = NULL;
  pt->k_size = NULL;
  pt->sources = NULL;

  //init for primordial_free
  pm->amplitude = NULL;
  pm->tilt = NULL;
  pm->running = NULL;
  pm->lnpk = NULL;
  pm->ddlnpk = NULL;
  pm->is_non_zero = NULL;
  pm->ic_size = NULL;
  pm->ic_ic_size = NULL;
  pm->lnk = NULL;

  //init for nonlinear_free
  nl->k = NULL;
  nl->tau = NULL;
  nl->nl_corr_density = NULL;
  nl->k_nl = NULL;

  //init for transfer_free
  tr->tt_size = NULL;
  tr->l_size_tt = NULL;
  tr->l_size = NULL;
  tr->l = NULL;
  tr->q = NULL;
  tr->k = NULL;
  tr->transfer = NULL;

  //init for spectra_free
  //spectra_free checks all other data fields before freeing
  sp->is_non_zero = NULL;
  sp->ic_size = NULL;
  sp->ic_ic_size = NULL;
}

static void ccl_run_class(ccl_cosmology *cosmo, 
			  struct file_content *fc,
			  struct precision* pr,
			  struct background* ba,
			  struct thermo* th,
			  struct perturbs* pt,
			  struct transfers* tr,
			  struct primordial* pm,
			  struct spectra* sp,
			  struct nonlinear* nl,
			  struct lensing* le,
			  struct output* op, 
			  int *init_arr,
			  int * status)
{
  ErrorMsg errmsg;            // for error messages 
  int i_init=0;
  ccl_class_preinit(ba,th,pt,tr,pm,sp,nl,le);
  
  if(input_init(fc,pr,ba,th,pt,tr,pm,sp,nl,le,op,errmsg) == _FAILURE_) {
    *status = CCL_ERROR_CLASS;
    sprintf(cosmo->status_message ,"ccl_power.c: ccl_cosmology_compute_power_class(): Error running CLASS input:%s\n",errmsg);
    return;
  }
  if (background_init(pr,ba) == _FAILURE_) {
    *status = CCL_ERROR_CLASS;
    sprintf(cosmo->status_message ,"ccl_power.c: ccl_cosmology_compute_power_class(): Error running CLASS background:%s\n",ba->error_message);
    return;
  }
  init_arr[i_init++]=1;
  if (thermodynamics_init(pr,ba,th) == _FAILURE_) {
    *status = CCL_ERROR_CLASS;
    sprintf(cosmo->status_message ,"ccl_power.c: ccl_cosmology_compute_power_class(): Error running CLASS thermodynamics:%s\n",th->error_message);
    return;
  }
  init_arr[i_init++]=1;
  if (perturb_init(pr,ba,th,pt) == _FAILURE_) {
    *status = CCL_ERROR_CLASS;
    sprintf(cosmo->status_message ,"ccl_power.c: ccl_cosmology_compute_power_class(): Error running CLASS pertubations:%s\n",pt->error_message);
    return;
  }
  init_arr[i_init++]=1;
  if (primordial_init(pr,pt,pm) == _FAILURE_) {
    *status = CCL_ERROR_CLASS;
    sprintf(cosmo->status_message ,"ccl_power.c: ccl_cosmology_compute_power_class(): Error running CLASS primordial:%s\n",pm->error_message);
    return;
  }
  init_arr[i_init++]=1;
  if (nonlinear_init(pr,ba,th,pt,pm,nl) == _FAILURE_) {
    *status = CCL_ERROR_CLASS;
    sprintf(cosmo->status_message ,"ccl_power.c: ccl_cosmology_compute_power_class(): Error running CLASS nonlinear:%s\n",nl->error_message);
    return;
  }
  init_arr[i_init++]=1;
  if (transfer_init(pr,ba,th,pt,nl,tr) == _FAILURE_) {
    *status = CCL_ERROR_CLASS;
    sprintf(cosmo->status_message ,"ccl_power.c: ccl_cosmology_compute_power_class(): Error running CLASS transfer:%s\n",tr->error_message);
    return;
  }
  init_arr[i_init++]=1;
  if (spectra_init(pr,ba,pt,pm,nl,tr,sp) == _FAILURE_) {
    *status = CCL_ERROR_CLASS;
    sprintf(cosmo->status_message ,"ccl_power.c: ccl_cosmology_compute_power_class(): Error running CLASS spectra:%s\n",sp->error_message);
    return;
  }
  init_arr[i_init++]=1;
}

static double ccl_get_class_As(ccl_cosmology *cosmo, struct file_content *fc, int position_As,
			       double sigma8, int * status)
{
  //structures for class test run
  struct precision pr;        // for precision parameters 
  struct background ba;       // for cosmological background 
  struct thermo th;           // for thermodynamics 
  struct perturbs pt;         // for source functions 
  struct transfers tr;        // for transfer functions 
  struct primordial pm;       // for primordial spectra 
  struct spectra sp;          // for output spectra 
  struct nonlinear nl;        // for non-linear spectra 
  struct lensing le;
  struct output op;

  //temporarily overwrite P_k_max_1/Mpc to speed up sigma_8 calculation
  double k_max_old = 0.;
  int position_kmax =2;
  double A_s_guess;
  int init_arr[7]={0,0,0,0,0,0,0};

  if (strcmp(fc->name[position_kmax],"P_k_max_1/Mpc")) {
    k_max_old = strtof(fc->value[position_kmax],NULL);
    sprintf(fc->value[position_kmax],"%e",10.);  
  }
  A_s_guess = 2.43e-9/0.87659*sigma8;
  sprintf(fc->value[position_As],"%e",A_s_guess);

  ccl_run_class(cosmo, fc,&pr,&ba,&th,&pt,&tr,&pm,&sp,&nl,&le,&op,init_arr,status);
  if (cosmo->status != CCL_ERROR_CLASS) A_s_guess*=pow(sigma8/sp.sigma8,2.);
  ccl_free_class_structs(cosmo, &ba,&th,&pt,&tr,&pm,&sp,&nl,&le,init_arr,status);

  if (k_max_old >0) {
    sprintf(fc->value[position_kmax],"%e",k_max_old);      
  }
  return A_s_guess;
}

static void ccl_fill_class_parameters(ccl_cosmology * cosmo, struct file_content * fc,
				      int parser_length, int * status)
{
  // initialize fc fields
  //silences Valgrind's "Conditional jump or move depends on uninitialised value" warning
  for (int i = 0; i< parser_length; i++){
    strcpy(fc->name[i]," ");
    strcpy(fc->value[i]," "); 
  }
  strcpy(fc->name[0],"output");
  strcpy(fc->value[0],"mPk"); 

  strcpy(fc->name[1],"non linear");
  if (cosmo->config.matter_power_spectrum_method == ccl_halofit)
    strcpy(fc->value[1],"Halofit");
  else 
    strcpy(fc->value[1],"none");

  strcpy(fc->name[2],"P_k_max_1/Mpc");
  sprintf(fc->value[2],"%e",ccl_splines->K_MAX_SPLINE); //in units of 1/Mpc, corroborated with ccl_constants.h

  strcpy(fc->name[3],"z_max_pk");
  sprintf(fc->value[3],"%e",1./ccl_splines->A_SPLINE_MIN_PK-1.);

  strcpy(fc->name[4],"modes");
  strcpy(fc->value[4],"s");

  strcpy(fc->name[5],"lensing");
  strcpy(fc->value[5],"no");

  // now, copy over cosmology parameters
  strcpy(fc->name[6],"h");
  sprintf(fc->value[6],"%e",cosmo->params.h);

  strcpy(fc->name[7],"Omega_cdm");
  sprintf(fc->value[7],"%e",cosmo->params.Omega_c);

  strcpy(fc->name[8],"Omega_b");
  sprintf(fc->value[8],"%e",cosmo->params.Omega_b);

  strcpy(fc->name[9],"Omega_k");
  sprintf(fc->value[9],"%e",cosmo->params.Omega_k);

  strcpy(fc->name[10],"n_s");
  sprintf(fc->value[10],"%e",cosmo->params.n_s);


  //cosmological constant?
  // set Omega_Lambda = 0.0 if w !=-1
  if ((cosmo->params.w0 !=-1.0) || (cosmo->params.wa !=0)) {
    strcpy(fc->name[11],"Omega_Lambda");
    sprintf(fc->value[11],"%e",0.0);

    strcpy(fc->name[12],"w0_fld");
    sprintf(fc->value[12],"%e",cosmo->params.w0);

    strcpy(fc->name[13],"wa_fld");
    sprintf(fc->value[13],"%e",cosmo->params.wa);
  }
  //neutrino parameters
  //massless neutrinos
  if (cosmo->params.N_nu_rel > 1.e-4) {
    strcpy(fc->name[14],"N_ur");
    sprintf(fc->value[14],"%e",cosmo->params.N_nu_rel);
  }
  else {
    strcpy(fc->name[14],"N_ur");
    sprintf(fc->value[14],"%e", 0.);
  }
  if (cosmo->params.N_nu_mass > 0) {
    strcpy(fc->name[15],"N_ncdm");
    sprintf(fc->value[15],"%e",cosmo->params.N_nu_mass);
    strcpy(fc->name[16],"m_ncdm");
    sprintf(fc->value[16],"%e",cosmo->params.mnu/cosmo->params.N_nu_mass);
    //assume equal mass neutrino species for now!
    for (int i = 1; i < cosmo->params.N_nu_mass; i++) {
      char tmp[20];
      sprintf(tmp,", %e",cosmo->params.mnu/cosmo->params.N_nu_mass);
      strcat(fc->value[16],tmp);
    }
  }
  //normalization comes last, so that all other parameters are filled in for determining A_s if sigma_8 is specified
  if (isfinite(cosmo->params.sigma_8) && isfinite(cosmo->params.A_s)){
      *status = CCL_ERROR_INCONSISTENT;
      strcpy(cosmo->status_message ,"ccl_power.c: class_parameters(): Error initialzing CLASS parameters: both sigma_8 and A_s defined\n");
    return;
  }
  if (isfinite(cosmo->params.sigma_8)) {
    strcpy(fc->name[parser_length-1],"A_s");
    sprintf(fc->value[parser_length-1],"%e",ccl_get_class_As(cosmo,fc,parser_length-1,cosmo->params.sigma_8, status));
  }
  else if (isfinite(cosmo->params.A_s)) {
    strcpy(fc->name[parser_length-1],"A_s");
    sprintf(fc->value[parser_length-1],"%e",cosmo->params.A_s);
  }
  else {
    *status = CCL_ERROR_INCONSISTENT;
    strcpy(cosmo->status_message ,"ccl_power.c: class_parameters(): Error initialzing CLASS pararmeters: neither sigma_8 nor A_s defined\n");
    return;
  }
}

static void ccl_cosmology_compute_power_class(ccl_cosmology * cosmo, int * status)
{
  struct precision pr;        // for precision parameters 
  struct background ba;       // for cosmological background 
  struct thermo th;           // for thermodynamics 
  struct perturbs pt;         // for source functions 
  struct transfers tr;        // for transfer functions 
  struct primordial pm;       // for primordial spectra 
  struct spectra sp;          // for output spectra 
  struct nonlinear nl;        // for non-linear spectra 
  struct lensing le;
  struct output op;
  struct file_content fc;

  ErrorMsg errmsg; // for error messages 
  // generate file_content structure 
  // CLASS configuration parameters will be passed through this structure,
  // to avoid writing and reading .ini files for every call
  int parser_length = 20;
  int init_arr[7]={0,0,0,0,0,0,0};
  if (parser_init(&fc,parser_length,"none",errmsg) == _FAILURE_) {
    *status = CCL_ERROR_CLASS;
    sprintf(cosmo->status_message ,"ccl_power.c: ccl_cosmology_compute_power_class(): parser init error:%s\n",errmsg);
    return;
  }

  ccl_fill_class_parameters(cosmo,&fc,parser_length, status);
  
  if (*status != CCL_ERROR_CLASS)
    ccl_run_class(cosmo, &fc,&pr,&ba,&th,&pt,&tr,&pm,&sp,&nl,&le,&op,init_arr,status);

  if (*status == CCL_ERROR_CLASS) {
    //printed error message while running CLASS
    ccl_free_class_structs(cosmo, &ba,&th,&pt,&tr,&pm,&sp,&nl,&le,init_arr,status);
    return;
  }
  if (parser_free(&fc)== _FAILURE_) {
    *status = CCL_ERROR_CLASS;
    strcpy(cosmo->status_message ,"ccl_power.c: ccl_cosmology_compute_power_class(): Error freeing CLASS parser\n");
    ccl_free_class_structs(cosmo, &ba,&th,&pt,&tr,&pm,&sp,&nl,&le,init_arr,status);
    return;
  }

  cosmo->data.k_min_lin=2*exp(sp.ln_k[0]);
  cosmo->data.k_max_lin=ccl_splines->K_MAX_SPLINE;
  //CLASS calculations done - now allocate CCL splines
  double kmin = cosmo->data.k_min_lin;
  double kmax = ccl_splines->K_MAX_SPLINE;
  //Compute nk from number of decades and N_K = # k per decade
  double ndecades = log10(kmax) - log10(kmin);
  int nk = (int)ceil(ndecades*ccl_splines->N_K);
  double amin = ccl_splines->A_SPLINE_MIN_PK;
  double amax = ccl_splines->A_SPLINE_MAX;
  int na = ccl_splines->N_A;
  
  // The x array is initially k, but will later
  // be overwritten with log(k)
  double * x = ccl_log_spacing(kmin, kmax, nk);
  double * z = ccl_linear_spacing(amin,amax, na);
  double * y2d_lin = malloc(nk * na * sizeof(double));
  double * y2d_nl = malloc(nk * na * sizeof(double));
  if (z==NULL|| x==NULL || y2d_lin==NULL || y2d_nl==NULL) {
    *status = CCL_ERROR_SPLINE;
    strcpy(cosmo->status_message,"ccl_power.c: ccl_cosmology_compute_power_class(): memory allocation error\n");
  }
  else{  
    // After this loop x will contain log(k), y will contain log(P_nl), z will contain log(P_lin)
    // all in Mpc, not Mpc/h units!
    double psout_l,ic;
    int s=0;
    for (int i=0; i<nk; i++) {
      for (int j = 0; j < na; j++) {
	//The 2D interpolation routines access the function values y_{k_ia_j} with the following ordering:
	//y_ij = y2d[j*N_k + i]
	//with i = 0,...,N_k-1 and j = 0,...,N_a-1.
	s |= spectra_pk_at_k_and_z(&ba, &pm, &sp,x[i],1./z[j]-1., &psout_l,&ic);
	y2d_lin[j*nk+i] = log(psout_l);
      }
      x[i] = log(x[i]);
    }
    if(s) {
      free(x); 
      free(z);
      free(y2d_nl);
      free(y2d_lin);
      *status = CCL_ERROR_CLASS;
      strcpy(cosmo->status_message ,"ccl_power.c: ccl_cosmology_compute_power_class(): Error computing CLASS power spectrum\n");

      ccl_free_class_structs(cosmo, &ba,&th,&pt,&tr,&pm,&sp,&nl,&le,init_arr,status);

      return;
    }
    gsl_spline2d * log_power = gsl_spline2d_alloc(PLIN_SPLINE_TYPE, nk,na);
    int pwstatus = gsl_spline2d_init(log_power, x, z, y2d_lin,nk,na);
    if (pwstatus) {
      free(x); 
      free(z);
      free(y2d_nl);
      free(y2d_lin);
      gsl_spline2d_free(log_power);
      ccl_free_class_structs(cosmo, &ba,&th,&pt,&tr,&pm,&sp,&nl,&le,init_arr,status);
      strcpy(cosmo->status_message,"ccl_power.c: ccl_cosmology_compute_power_class(): Error creating log_power spline\n");
      return;
    }
    else {
      cosmo->data.p_lin = log_power;
    }

    // At the moment KMIN can't be less than CLASS's kmin in the nonlinear case. 
    if (kmin<(exp(sp.ln_k[0]))) {
      *status = CCL_ERROR_CLASS;
      strcpy(cosmo->status_message ,"ccl_power.c: ccl_cosmology_compute_power_class(): K_MIN is less than CLASS's kmin. Not yet supported for nonlinear P(k).\n");
    }

    cosmo->data.k_min_nl=2*exp(sp.ln_k[0]);
    cosmo->data.k_max_nl=ccl_splines->K_MAX_SPLINE;

    if(cosmo->config.matter_power_spectrum_method==ccl_halofit) {
      
      double psout_nl;
      
      for (int i=0; i<nk; i++) {
	for (int j = 0; j < na; j++) {
	  s |= spectra_pk_nl_at_k_and_z(&ba, &pm, &sp,exp(x[i]),1./z[j]-1.,&psout_nl);
	  y2d_nl[j*nk+i] = log(psout_nl);
	}
      }
      
      if(s) {
	free(x); 
	free(z);
	free(y2d_nl);
	free(y2d_lin);
	*status = CCL_ERROR_CLASS;
	strcpy(cosmo->status_message ,"ccl_power.c: ccl_cosmology_compute_power_class(): Error computing CLASS power spectrum\n");
	ccl_free_class_structs(cosmo, &ba,&th,&pt,&tr,&pm,&sp,&nl,&le,init_arr,status);
	return;

      }

      gsl_spline2d * log_power_nl = gsl_spline2d_alloc(PNL_SPLINE_TYPE, nk,na);
      pwstatus = gsl_spline2d_init(log_power_nl, x, z, y2d_nl,nk,na);

      if (pwstatus) {
	free(x); 
	free(z);
	free(y2d_nl);
	free(y2d_lin);
	gsl_spline2d_free(log_power_nl);
	ccl_free_class_structs(cosmo, &ba,&th,&pt,&tr,&pm,&sp,&nl,&le,init_arr,status);
	strcpy(cosmo->status_message,"ccl_power.c: ccl_cosmology_compute_power_class(): Error creating log_power_nl spline\n");
	return;
      }
      else {
	cosmo->data.p_nl = log_power_nl;
      }
      
      free(y2d_nl);
    }

    ccl_free_class_structs(cosmo, &ba,&th,&pt,&tr,&pm,&sp,&nl,&le,init_arr,status);
    free(x);
    free(y2d_lin);
    free(z);
  }

}


void ccl_cosmology_write_power_class_z(char *filename, ccl_cosmology * cosmo, double z, int * status)
{
  struct precision pr;        // for precision parameters 
  struct background ba;       // for cosmological background 
  struct thermo th;           // for thermodynamics 
  struct perturbs pt;         // for source functions 
  struct transfers tr;        // for transfer functions 
  struct primordial pm;       // for primordial spectra 
  struct spectra sp;          // for output spectra 
  struct nonlinear nl;        // for non-linear spectra 
  struct lensing le;
  struct output op;
  struct file_content fc;

  ErrorMsg errmsg; // for error messages 
  // generate file_content structure 
  // CLASS configuration parameters will be passed through this structure,
  // to avoid writing and reading .ini files for every call
  int parser_length = 20;
  int init_arr[7]={0,0,0,0,0,0,0};
  if (parser_init(&fc,parser_length,"none",errmsg) == _FAILURE_) {
    *status = CCL_ERROR_CLASS;
    sprintf(cosmo->status_message ,"ccl_power.c: write_power_class_z(): parser init error:%s\n",errmsg);
    return;
  }

  ccl_fill_class_parameters(cosmo,&fc,parser_length, status);
  
  if (*status != CCL_ERROR_CLASS)
    ccl_run_class(cosmo, &fc,&pr,&ba,&th,&pt,&tr,&pm,&sp,&nl,&le,&op,init_arr,status);

  if (*status == CCL_ERROR_CLASS) {
    //printed error message while running CLASS
    ccl_free_class_structs(cosmo, &ba,&th,&pt,&tr,&pm,&sp,&nl,&le,init_arr,status);
    return;
  }
  if (parser_free(&fc)== _FAILURE_) {
    *status = CCL_ERROR_CLASS;
    strcpy(cosmo->status_message ,"ccl_power.c: write_power_class_z(): Error freeing CLASS parser\n");
    ccl_free_class_structs(cosmo, &ba,&th,&pt,&tr,&pm,&sp,&nl,&le,init_arr,status);
    return;
  }
  FILE *f;
  f = fopen(filename,"w");
  if (!f){
    *status = CCL_ERROR_CLASS;
    strcpy(cosmo->status_message ,"ccl_power.c: write_power_class_z(): Error opening output file\n");
    ccl_free_class_structs(cosmo, &ba,&th,&pt,&tr,&pm,&sp,&nl,&le,init_arr,status);
    fclose(f);
    return;
  }
  double psout_l,ic;
  int s=0;
  for (int i=0; i<sp.ln_k_size; i++) {
    s |= spectra_pk_at_k_and_z(&ba, &pm, &sp,exp(sp.ln_k[i]),z, &psout_l,&ic);
    fprintf(f,"%e %e\n",exp(sp.ln_k[i]),psout_l);
  }
  fclose(f);
  if(s) {
    *status = CCL_ERROR_CLASS;
    strcpy(cosmo->status_message ,"ccl_power.c: write_power_class_z(): Error writing CLASS power spectrum\n");
  }

  ccl_free_class_structs(cosmo, &ba,&th,&pt,&tr,&pm,&sp,&nl,&le,init_arr,status);
}


/* BCM correction */
// See Schneider & Teyssier (2015) for details of the model.  
double ccl_bcm_model_fkz(ccl_cosmology * cosmo, double k, double a, int *status){

  double fkz;
  double b0;
  double bfunc, bfunc4;
  double kg;
  double gf,scomp;
  double kh;
  double z;

  z=1./a-1.;
  kh = k/cosmo->params.h;
  b0 = 0.105*cosmo->params.bcm_log10Mc-1.27;
  bfunc = b0/(1.+pow(z/2.3,2.5));
  bfunc4 = (1-bfunc)*(1-bfunc)*(1-bfunc)*(1-bfunc);
  kg = 0.7*bfunc4*pow(cosmo->params.bcm_etab,-1.6);
  gf = bfunc/(1+pow(kh/kg,3.))+1.-bfunc; //k in h/Mpc                                 
  scomp = 1+(kh/cosmo->params.bcm_ks)*(kh/cosmo->params.bcm_ks); //k in h/Mpc   
  fkz = gf*scomp;
  
  return fkz;

}


typedef struct {
  double rsound;
  double zeq;
  double keq;
  double zdrag;
  double kSilk;
  double rsound_approx;
  double th2p7;
  double alphac;
  double alphab;
  double betac;
  double betab;
  double bnode;
} eh_struct;

static eh_struct *eh_struct_new(ccl_parameters *params)
{
  //////
  // Computes Eisenstein & Hu parameters for
  // P_k and r_sound
  double OMh2,OBh2;
  double th2p7;
  eh_struct *eh=malloc(sizeof(eh_struct));
  if(eh==NULL)
    return NULL;

  OMh2=params->Omega_m*params->h*params->h;
  OBh2=params->Omega_b*params->h*params->h;
  th2p7=params->T_CMB/2.7;
  eh->th2p7=th2p7;
  eh->zeq=2.5E4*OMh2/pow(th2p7,4);
  eh->keq=0.0746*OMh2/(params->h*th2p7*th2p7);

  double b1,b2;
  b1=0.313*pow(OMh2,-0.419)*(1+0.607*pow(OMh2,0.674));
  b2=0.238*pow(OMh2,0.223);
  eh->zdrag=1291*pow(OMh2,0.251)*(1+b1*pow(OBh2,b2))/(1+0.659*pow(OMh2,0.828));

  double Req,Rd;
  Req=31.5*OBh2*1000./(eh->zeq*pow(th2p7,4));
  Rd=31.5*OBh2*1000./((1+eh->zdrag)*pow(th2p7,4));
  eh->rsound=2/(3*eh->keq)*sqrt(6/Req)*
    log((sqrt(1+Rd)+sqrt(Rd+Req))/(1+sqrt(Req)));

  eh->kSilk=1.6*pow(OBh2,0.52)*pow(OMh2,0.73)*(1+pow(10.4*OMh2,-0.95))/params->h;

  double a1,a2,b_frac;
  a1=pow(46.9*OMh2,0.670)*(1+pow(32.1*OMh2,-0.532));
  a2=pow(12.0*OMh2,0.424)*(1+pow(45.0*OMh2,-0.582));
  b_frac=OBh2/OMh2;
  eh->alphac=pow(a1,-b_frac)*pow(a2,-b_frac*b_frac*b_frac);

  double bb1,bb2;
  bb1=0.944/(1+pow(458*OMh2,-0.708));
  bb2=pow(0.395*OMh2,-0.0266);
  eh->betac=1/(1+bb1*(pow(1-b_frac,bb2)-1));

  double y=eh->zeq/(1+eh->zdrag);
  double sqy=sqrt(1+y);
  double gy=y*(-6*sqy+(2+3*y)*log((sqy+1)/(sqy-1)));
  eh->alphab=2.07*eh->keq*eh->rsound*pow(1+Rd,-0.75)*gy;

  eh->betab=0.5+b_frac+(3-2*b_frac)*sqrt(pow(17.2*OMh2,2)+1);

  eh->bnode=8.41*pow(OMh2,0.435);

  eh->rsound_approx=params->h*44.5*log(9.83/OMh2)/
    sqrt(1+10*pow(OBh2,0.75));

  //  printf("\n");
  //  printf("zeq           %lE\n",eh->zeq);
  //  printf("keq           %lE\n",eh->keq*params->h);
  //  printf("ksilk         %lE\n",eh->kSilk*params->h);
  //  printf("zd            %lE\n",eh->zdrag);
  //  printf("rsound        %lE\n",eh->rsound/params->h);
  //  printf("rsound_approx %lE\n",eh->rsound_approx/params->h);
  //  printf("Rd            %lE\n",Rd);
  //  printf("\n");

  return eh;
}

static double tkEH_0(double keq,double k,double a,double b)
{
  //////
  // Eisentstein & Hu's Tk_0
  double q=k/(13.41*keq);
  double c=14.2/a+386./(1+69.9*pow(q,1.08));
  double l=log(M_E+1.8*b*q);
  return l/(l+c*q*q);
}

static double tkEH_c(eh_struct *eh,double k)
{
  //////
  // Eisenstein & Hu's Tk_c
  double f=1/(1+pow(k*eh->rsound/5.4,4));
  return f*tkEH_0(eh->keq,k,1,eh->betac)+
    (1-f)*tkEH_0(eh->keq,k,eh->alphac,eh->betac);
}

static double jbes0(double x)
{
  double jl;
  double ax=fabs(x);
  double ax2=ax*ax;
  
  if(ax<0.01) jl=1-ax2*(1-ax2/20.)/6.;
  else jl=sin(x)/x;
  
  return jl;
}

static double tkEH_b(eh_struct *eh,double k)
{
  //////
  // Eisenstein & Hu's Tk_b
  double x_bessel,part1,part2,jbes;
  double x=k*eh->rsound;

  if(k==0) x_bessel=0;
  else {
    x_bessel=x*pow(1+eh->bnode*eh->bnode*eh->bnode/(x*x*x),-1./3.);
  }

  part1=tkEH_0(eh->keq,k,1,1)/(1+pow(x/5.2,2));

  if(k==0)
    part2=0;
  else
    part2=eh->alphab/(1+pow(eh->betab/x,3))*exp(-pow(k/eh->kSilk,1.4));
  
  return jbes0(x_bessel)*(part1+part2);
}

static double tsqr_EH(ccl_parameters *params,eh_struct * eh,double k,int wiggled)
{
  double tk;
  double b_frac=params->Omega_b/params->Omega_m;
  if(wiggled)
    tk=b_frac*tkEH_b(eh,k)+(1-b_frac)*tkEH_c(eh,k);
  else {
    double OMh2=params->Omega_m*params->h*params->h;
    double alpha_gamma=1-0.328*log(431*OMh2)*b_frac+0.38*log(22.3*OMh2)*b_frac*b_frac;
    double gamma_eff=params->Omega_m*params->h*(alpha_gamma+(1-alpha_gamma)/
						(1+pow(0.43*k*eh->rsound_approx,4)));
    double q=k*eh->th2p7*eh->th2p7/gamma_eff;
    double l0=log(2*M_E+1.8*q);
    double c0=14.2+731/(1+62.5*q);
    tk=l0/(l0+c0*q*q);
  }

  return tk*tk;
}

static double eh_power(ccl_parameters *params,eh_struct *eh,double k,int wiggled)
{
  //Wavenumber in units of Mpc^-1
  double kinvh=k/params->h;
  return pow(k,params->n_s)*tsqr_EH(params,eh,kinvh,wiggled);
}

static void ccl_cosmology_compute_power_eh(ccl_cosmology * cosmo, int * status)
{
  cosmo->data.k_min_lin=ccl_splines->K_MIN_DEFAULT;
  cosmo->data.k_min_nl=ccl_splines->K_MIN_DEFAULT;
  cosmo->data.k_max_lin=ccl_splines->K_MAX;
  cosmo->data.k_max_nl=ccl_splines->K_MAX;
  double kmin = cosmo->data.k_min_lin;
  double kmax = ccl_splines->K_MAX;
  //Compute nk from number of decades and N_K = # k per decade
  double ndecades = log10(kmax) - log10(kmin);
  int nk = (int)ceil(ndecades*ccl_splines->N_K);
  double amin = ccl_splines->A_SPLINE_MIN_PK;
  double amax = ccl_splines->A_SPLINE_MAX;
  int na = ccl_splines->N_A;
  eh_struct *eh=eh_struct_new(&(cosmo->params));
  if (eh==NULL) {
    *status=CCL_ERROR_MEMORY;
    strcpy(cosmo->status_message,"ccl_power.c: ccl_cosmology_compute_power_eh(): memory allocation error\n");
    return;
  }

  // The x array is initially k, but will later
  // be overwritten with log(k)
  double * x = ccl_log_spacing(kmin, kmax, nk);
  double * y = malloc(sizeof(double)*nk);
  double * z = ccl_linear_spacing(amin,amax, na);
  double * y2d = malloc(nk * na * sizeof(double));
  if (z==NULL||y==NULL|| x==NULL || y2d==NULL) {
    free(eh);
    *status=CCL_ERROR_MEMORY;
    strcpy(cosmo->status_message,"ccl_power.c: ccl_cosmology_compute_power_eh(): memory allocation error\n");
    return;
  }

  // After this loop x will contain log(k)
  for (int i=0; i<nk; i++) {
    y[i] = log(eh_power(&cosmo->params,eh,x[i],1));
    x[i] = log(x[i]);
  }

  // now normalize to cosmo->params.sigma_8
  if (isnan(cosmo->params.sigma_8)) {
    free(eh);
    free(x);
    free(y);
    free(z);
    free(y2d);
    *status = CCL_ERROR_INCONSISTENT;
    strcpy(cosmo->status_message ,"ccl_power.c: ccl_cosmology_compute_power_eh(): sigma_8 not set, required for E&H\n");
    return;
  }

  gsl_spline2d * log_power_lin = gsl_spline2d_alloc(PLIN_SPLINE_TYPE, nk,na);
  for (int j = 0; j < na; j++) {
    double g2 = 2.*log(ccl_growth_factor(cosmo,z[j], status));
    for (int i=0; i<nk; i++) {
      y2d[j*nk+i] = y[i]+g2;
    }

  }

  int splinstatus = gsl_spline2d_init(log_power_lin, x, z, y2d,nk,na);
  if (splinstatus) {
    free(eh);
    free(x);
    free(y);
    free(z);
    free(y2d);
    gsl_spline2d_free(log_power_lin);
    *status = CCL_ERROR_SPLINE;
    strcpy(cosmo->status_message,"ccl_power.c: ccl_cosmology_compute_power_eh(): Error creating log_power_lin spline\n");
    return;
  }
  cosmo->data.p_lin=log_power_lin;

  cosmo->computed_power=true;
  double sigma_8 = ccl_sigma8(cosmo,status);
  cosmo->computed_power=false;

  double log_sigma_8 = 2*(log(cosmo->params.sigma_8) - log(sigma_8));
  for (int i=0; i<nk; i++) {
    y[i] += log_sigma_8;
  }

  for (int j = 0; j < na; j++) {
    double g2 = 2.*log(ccl_growth_factor(cosmo,z[j], status));
    for (int i=0; i<nk; i++) {
      y2d[j*nk+i] = y[i]+g2;
    }
  }

  gsl_spline2d_free(log_power_lin);
  log_power_lin = gsl_spline2d_alloc(PLIN_SPLINE_TYPE, nk,na);
  splinstatus = gsl_spline2d_init(log_power_lin, x, z, y2d,nk,na);
  if (splinstatus) {
    free(eh);
    free(x);
    free(y);
    free(z);
    free(y2d);
    gsl_spline2d_free(log_power_lin);
    *status = CCL_ERROR_SPLINE;
    strcpy(cosmo->status_message,"ccl_power.c: ccl_cosmology_compute_power_eh(): Error creating log_power_lin spline\n");
    return;
  }
  else
    cosmo->data.p_lin = log_power_lin;

  gsl_spline2d * log_power_nl = gsl_spline2d_alloc(PNL_SPLINE_TYPE, nk,na);
  splinstatus = gsl_spline2d_init(log_power_nl, x, z, y2d,nk,na);

  if (splinstatus) {
    free(eh);
    free(x);
    free(y);
    free(z);
    free(y2d);
    gsl_spline2d_free(log_power_lin);
    gsl_spline2d_free(log_power_nl);
    *status = CCL_ERROR_SPLINE;
    strcpy(cosmo->status_message,"ccl_power.c: ccl_cosmology_compute_power_eh(): Error creating log_power_nl spline\n");
    return;
  }
  else
    cosmo->data.p_nl = log_power_nl;

  free(eh);
  free(x);
  free(y);
  free(z);
  free(y2d);
}

/*------ ROUTINE: tsqr_BBKS ----- 
INPUT: ccl_parameters and k wavenumber in 1/Mpc
TASK: provide the square of the BBKS transfer function with baryonic correction
*/

static double tsqr_BBKS(ccl_parameters * params, double k)
{
  double q = k/(params->Omega_m*params->h*params->h*exp(-params->Omega_b*(1.0+pow(2.*params->h,.5)/params->Omega_m)));
  return pow(log(1.+2.34*q)/(2.34*q),2.0)/pow(1.+3.89*q+pow(16.1*q,2.0)+pow(5.46*q,3.0)+pow(6.71*q,4.0),0.5);
}

/*------ ROUTINE: bbks_power ----- 
INPUT: ccl_parameters and k wavenumber in 1/Mpc
TASK: provide the BBKS power spectrum with baryonic correction at single k
*/

//Calculate Normalization see Cosmology Notes 8.105 (TODO: whose comment is this?)
static double bbks_power(ccl_parameters * params, double k)
{
  return pow(k,params->n_s)*tsqr_BBKS(params, k);
}

/*------ ROUTINE: ccl_cosmology_compute_bbks_power ----- 
INPUT: cosmology
TASK: provide spline for the BBKS power spectrum with baryonic correction
*/

static void ccl_cosmology_compute_power_bbks(ccl_cosmology * cosmo, int * status)
{
  cosmo->data.k_min_lin=ccl_splines->K_MIN_DEFAULT;
  cosmo->data.k_min_nl=ccl_splines->K_MIN_DEFAULT;
  cosmo->data.k_max_lin=ccl_splines->K_MAX;
  cosmo->data.k_max_nl=ccl_splines->K_MAX;
  double kmin = cosmo->data.k_min_lin;
  double kmax = ccl_splines->K_MAX;
  //Compute nk from number of decades and N_K = # k per decade
  double ndecades = log10(kmax) - log10(kmin);
  int nk = (int)ceil(ndecades*ccl_splines->N_K);
  double amin = ccl_splines->A_SPLINE_MIN_PK;
  double amax = ccl_splines->A_SPLINE_MAX;
  int na = ccl_splines->N_A;
  
  // The x array is initially k, but will later
  // be overwritten with log(k)
  double * x = ccl_log_spacing(kmin, kmax, nk);
  double * y = malloc(sizeof(double)*nk);
  double * z = ccl_linear_spacing(amin,amax, na);
  double * y2d = malloc(nk * na * sizeof(double));
  if (z==NULL||y==NULL|| x==NULL || y2d==0) {
    *status=CCL_ERROR_MEMORY;
    strcpy(cosmo->status_message,"ccl_power.c: ccl_cosmology_compute_power_bbks(): memory allocation error\n");
    return;
  }

  // After this loop x will contain log(k)
  for (int i=0; i<nk; i++) {
    y[i] = log(bbks_power(&cosmo->params, x[i]));
    x[i] = log(x[i]);
  }

  // now normalize to cosmo->params.sigma_8
  if (isnan(cosmo->params.sigma_8)) {
    free(x);
    free(y);
    free(z);
    free(y2d);
    *status = CCL_ERROR_INCONSISTENT;
    strcpy(cosmo->status_message ,"ccl_power.c: ccl_cosmology_compute_power_bbks(): sigma_8 not set, required for BBKS\n");
    return;
  }
  
  gsl_spline2d * log_power_lin = gsl_spline2d_alloc(PLIN_SPLINE_TYPE, nk,na);
  for (int j = 0; j < na; j++) {
    double g2 = 2.*log(ccl_growth_factor(cosmo,z[j], status));
    for (int i=0; i<nk; i++) {
      y2d[j*nk+i] = y[i]+g2;
    }

  }
  
  int splinstatus = gsl_spline2d_init(log_power_lin, x, z, y2d,nk,na);
  
  if (splinstatus) {
    free(x);
    free(y);
    free(z);
    free(y2d);
    gsl_spline2d_free(log_power_lin);
    *status = CCL_ERROR_SPLINE;
    strcpy(cosmo->status_message,"ccl_power.c: ccl_cosmology_compute_power_bbks(): Error creating log_power_lin spline\n");
    return;
  }
  cosmo->data.p_lin=log_power_lin;
  
  cosmo->computed_power=true;
  double sigma_8 = ccl_sigma8(cosmo,status);
  cosmo->computed_power=false;
  
  double log_sigma_8 = 2*(log(cosmo->params.sigma_8) - log(sigma_8));
  for (int i=0; i<nk; i++) {
    y[i] += log_sigma_8;
  }
  
  for (int j = 0; j < na; j++) {
    double g2 = 2.*log(ccl_growth_factor(cosmo,z[j], status));
    for (int i=0; i<nk; i++) {
      y2d[j*nk+i] = y[i]+g2;
    }
  }

  gsl_spline2d_free(log_power_lin);
  log_power_lin = gsl_spline2d_alloc(PLIN_SPLINE_TYPE, nk,na);
  splinstatus = gsl_spline2d_init(log_power_lin, x, z, y2d,nk,na);
  if (splinstatus) {
    free(x);
    free(y);
    free(z);
    free(y2d);
    gsl_spline2d_free(log_power_lin);
    *status = CCL_ERROR_SPLINE;
    strcpy(cosmo->status_message,"ccl_power.c: ccl_cosmology_compute_power_bbks(): Error creating log_power_lin spline\n");
    return;
  }
  else {
    cosmo->data.p_lin=log_power_lin;
  }
  

  gsl_spline2d * log_power_nl = gsl_spline2d_alloc(PNL_SPLINE_TYPE, nk,na);
  splinstatus = gsl_spline2d_init(log_power_nl, x, z, y2d,nk,na);
  
  if (splinstatus) {
    free(x);
    free(y);
    free(z);
    free(y2d);
    gsl_spline2d_free(log_power_nl);
    gsl_spline2d_free(log_power_lin);
    *status = CCL_ERROR_SPLINE;
    strcpy(cosmo->status_message,"ccl_power.c: ccl_cosmology_compute_power_bbks(): Error creating log_power_nl spline\n");
    return;
  }
  else {
    cosmo->data.p_nl = log_power_nl;
  }

  free(x);
  free(y);
  free(z);
  free(y2d);
}



/*------ ROUTINE: ccl_cosmology_compute_power_emu ----- 
INPUT: cosmology
TASK: provide spline for the emulated power spectrum from Cosmic EMU
*/

static void ccl_cosmology_compute_power_emu(ccl_cosmology * cosmo, int * status)
{

  struct precision pr;        // for precision parameters 
  struct background ba;       // for cosmological background 
  struct thermo th;           // for thermodynamics 
  struct perturbs pt;         // for source functions 
  struct transfers tr;        // for transfer functions 
  struct primordial pm;       // for primordial spectra 
  struct spectra sp;          // for output spectra 
  struct nonlinear nl;        // for non-linear spectra 
  struct lensing le;
  struct output op;
  struct file_content fc;

  ErrorMsg errmsg; // for error messages 
  // generate file_content structure 
  // CLASS configuration parameters will be passed through this structure,
  // to avoid writing and reading .ini files for every call
  int parser_length = 20;
  int init_arr[7]={0,0,0,0,0,0,0};
  if (parser_init(&fc,parser_length,"none",errmsg) == _FAILURE_) {
    *status = CCL_ERROR_CLASS;
    sprintf(cosmo->status_message ,"ccl_power.c: ccl_cosmology_compute_power_class(): parser init error:%s\n",errmsg);
    return;
  }
  
  // Check ranges to see if the cosmology is valid
  if((cosmo->params.h<0.55) || (cosmo->params.h>0.85)){
    *status=CCL_ERROR_INCONSISTENT;
    strcpy(cosmo->status_message,"ccl_power.c: ccl_cosmology_compute_power_emu(): h is outside allowed range\n");
    return;
  }
  if(cosmo->params.N_nu_rel!=3.04){
    *status=CCL_ERROR_INCONSISTENT;
    strcpy(cosmo->status_message,"ccl_power.c: ccl_cosmology_compute_power_emu(): Neff should be 3.04 for the cosmic emulator predictions\n");//This error is not successfully passed to python
    return;
  }
  double w0wacomb = -cosmo->params.w0 - cosmo->params.wa;
  if(w0wacomb<0.3*0.3*0.3*0.3){
    *status=CCL_ERROR_INCONSISTENT;
    strcpy(cosmo->status_message,"ccl_power.c: ccl_cosmology_compute_power_emu(): w0 and wa do not satisfy the emulator bound\n");
    return;
  }
  if(cosmo->params.Omega_n_mass*cosmo->params.h*cosmo->params.h>0.01){
    *status=CCL_ERROR_INCONSISTENT;
    strcpy(cosmo->status_message,"ccl_power.c: ccl_cosmology_compute_power_emu(): Omega_nu does not satisfy the emulator bound\n");
    return;
    }
  
  // Check to see if sigma_8 was defined
  if(isnan(cosmo->params.sigma_8)){
    *status=CCL_ERROR_INCONSISTENT;
    strcpy(cosmo->status_message,"ccl_power.c: ccl_cosmology_compute_power_emu(): sigma_8 is not defined; specify sigma_8 instead of A_s\n");
    return;
  }
  
  // Prepare to run CLASS for linear scales
  ccl_fill_class_parameters(cosmo,&fc,parser_length, status);
  
  if (*status != CCL_ERROR_CLASS)
    ccl_run_class(cosmo, &fc,&pr,&ba,&th,&pt,&tr,&pm,&sp,&nl,&le,&op,init_arr,status);

  if (*status == CCL_ERROR_CLASS) {
    //printed error message while running CLASS
    ccl_free_class_structs(cosmo, &ba,&th,&pt,&tr,&pm,&sp,&nl,&le,init_arr,status);
    return;
  }
  if (parser_free(&fc)== _FAILURE_) {
    *status = CCL_ERROR_CLASS;
    strcpy(cosmo->status_message ,"ccl_power.c: ccl_cosmology_compute_power_class(): Error freeing CLASS parser\n");
    ccl_free_class_structs(cosmo, &ba,&th,&pt,&tr,&pm,&sp,&nl,&le,init_arr,status);
    return;
  }

  cosmo->data.k_min_lin=2*exp(sp.ln_k[0]); 
  cosmo->data.k_max_lin=ccl_splines->K_MAX_SPLINE;
//CLASS calculations done - now allocate CCL splines
  double kmin = cosmo->data.k_min_lin;
  double kmax = ccl_splines->K_MAX_SPLINE;
  int nk = ccl_splines->N_K;
  double amin = ccl_splines->A_SPLINE_MIN;
  double amax = ccl_splines->A_SPLINE_MAX;
  int na = ccl_splines->N_A;
  
  // The x array is initially k, but will later
  // be overwritten with log(k)
  double * x = ccl_log_spacing(kmin, kmax, nk);
  double * z = ccl_linear_spacing(amin,amax, na);
  double * y2d_lin = malloc(nk * na * sizeof(double));
  if (z==NULL|| x==NULL || y2d_lin==NULL) {
    *status = CCL_ERROR_SPLINE;
    strcpy(cosmo->status_message,"ccl_power.c: ccl_cosmology_compute_power_class(): memory allocation error\n");
  }
  else{  
    // After this loop x will contain log(k), y will contain log(P_nl), z will contain log(P_lin)
    // all in Mpc, not Mpc/h units!
    double psout_l,ic;
    int s=0;
    for (int i=0; i<nk; i++) {
      for (int j = 0; j < na; j++) {
	//The 2D interpolation routines access the function values y_{k_ia_j} with the following ordering:
	//y_ij = y2d[j*N_k + i]
	//with i = 0,...,N_k-1 and j = 0,...,N_a-1.
	s |= spectra_pk_at_k_and_z(&ba, &pm, &sp,x[i],1./z[j]-1., &psout_l,&ic);
	y2d_lin[j*nk+i] = log(psout_l);
      }
      x[i] = log(x[i]);
    }
    if(s) {
      free(x); 
      free(z);
      free(y2d_lin);
      *status = CCL_ERROR_CLASS;
      strcpy(cosmo->status_message ,"ccl_power.c: ccl_cosmology_compute_power_emu(): Error computing CLASS power spectrum\n");

      ccl_free_class_structs(cosmo, &ba,&th,&pt,&tr,&pm,&sp,&nl,&le,init_arr,status);

      return;
    }
    gsl_spline2d * log_power = gsl_spline2d_alloc(PLIN_SPLINE_TYPE, nk,na);
    int pwstatus = gsl_spline2d_init(log_power, x, z, y2d_lin,nk,na);
    if (pwstatus) {
      free(x); 
      free(z);
      free(y2d_lin);
      gsl_spline2d_free(log_power);
      ccl_free_class_structs(cosmo, &ba,&th,&pt,&tr,&pm,&sp,&nl,&le,init_arr,status);
      strcpy(cosmo->status_message,"ccl_power.c: ccl_cosmology_compute_power_emu(): Error creating log_power spline\n");
      return;
    }
    else {
      cosmo->data.p_lin = log_power;
    }
  }

  //Now start the NL computation with the emulator
  cosmo->data.k_min_nl=K_MIN_EMU;
  cosmo->data.k_max_nl=K_MAX_EMU;
  amin = A_MIN_EMU; //limit of the emulator
  amax = ccl_splines->A_SPLINE_MAX; 
  na = ccl_splines->N_A;
  // The x array is initially k, but will later
  // be overwritten with log(k)
  double * logx= malloc(351*sizeof(double));
  double * y;
  double * xstar = malloc(9 * sizeof(double));
  double * zemu = ccl_linear_spacing(amin,amax, na);
  double * y2d = malloc(351 * na * sizeof(double));
  if (zemu==NULL || y2d==NULL || logx==NULL || xstar==NULL){
    *status=CCL_ERROR_MEMORY;
    strcpy(cosmo->status_message,"ccl_power.c: ccl_cosmology_compute_power_emu(): memory allocation error\n");
    return;
  }
  
  //For each redshift:
  for (int j = 0; j < na; j++){
    
    //Turn cosmology into xstar:
    xstar[0] = (cosmo->params.Omega_c+cosmo->params.Omega_b)*cosmo->params.h*cosmo->params.h;
    xstar[1] = cosmo->params.Omega_b*cosmo->params.h*cosmo->params.h;
    xstar[2] = cosmo->params.sigma_8;
    xstar[3] = cosmo->params.h;
    xstar[4] = cosmo->params.n_s;
    xstar[5] = cosmo->params.w0;
    xstar[6] = cosmo->params.wa;
    xstar[7] = cosmo->params.Omega_n_mass*cosmo->params.h*cosmo->params.h;
    xstar[8] = 1./zemu[j]-1;
    //Need to have this here because otherwise overwritten by emu in each loop
    
    //Call emulator at this redshift
    ccl_pkemu(xstar,&y, status, cosmo);
    ccl_check_status(cosmo, status);
    if (y == NULL) return;
    for (int i=0; i<351; i++){
      logx[i] = log(mode[i]);
      y2d[j*351+i] = log(y[i]);
    }
  }
  
  gsl_spline2d * log_power_nl = gsl_spline2d_alloc(PLIN_SPLINE_TYPE, 351,na);
  int splinstatus = gsl_spline2d_init(log_power_nl, logx, zemu, y2d,351,na);
  //Note the minimum k of the spline is different from the linear one.

  if (splinstatus){
    free(zemu);
    free(y2d);
    gsl_spline2d_free(log_power_nl);
    *status = CCL_ERROR_SPLINE;
    strcpy(cosmo->status_message,"ccl_power.c: ccl_cosmology_compute_power_emu(): Error creating log_power spline\n");
    return;

  }
  cosmo->data.p_nl = log_power_nl;
  cosmo->computed_power=true;
  
  free(zemu);
  free(y2d);
}



/*------ ROUTINE: ccl_cosmology_compute_power ----- 
INPUT: ccl_cosmology * cosmo
TASK: compute power spectrum
*/
void ccl_cosmology_compute_power(ccl_cosmology * cosmo, int * status)
{
  
  if (cosmo->computed_power) return;
    switch(cosmo->config.transfer_function_method){
        case ccl_bbks:
	  ccl_cosmology_compute_power_bbks(cosmo,status);
	  break;
        case ccl_eisenstein_hu:
	  ccl_cosmology_compute_power_eh(cosmo,status);
	  break;
        case ccl_boltzmann_class:
	  ccl_cosmology_compute_power_class(cosmo,status);
	  break;
        case ccl_emulator:
	  ccl_cosmology_compute_power_emu(cosmo,status);
	  break;
        default:
	  *status = CCL_ERROR_INCONSISTENT;
	  sprintf(cosmo->status_message ,"ccl_power.c: ccl_cosmology_compute_power(): Unknown or non-implemented transfer function method: %d \n",cosmo->config.transfer_function_method);
    }
  
  cosmo->computed_power = true;
  ccl_check_status(cosmo,status);

  return;
}


/*------ ROUTINE: ccl_power_extrapol_highk ----- 
INPUT: ccl_cosmology * cosmo, a, k [1/Mpc]
TASK: extrapolate power spectrum at high k
*/
static double ccl_power_extrapol_highk(ccl_cosmology * cosmo, double k, double a, 
				       gsl_spline2d * powerspl, double kmax, int * status)
{
  double log_p_1;
  double deltak=1e-2; //step for numerical derivative;
  double deriv_pk_kmid,deriv2_pk_kmid;
  double lkmid;
  double lpk_kmid;
  
  lkmid = log(kmax)-2*deltak;
  
  int pwstatus =  gsl_spline2d_eval_e(powerspl, lkmid,a,NULL ,NULL ,&lpk_kmid);
  if (pwstatus) {
    *status = CCL_ERROR_SPLINE_EV;
    sprintf(cosmo->status_message ,"ccl_power.c: ccl_power_extrapol_highk(): Spline evaluation error\n");
    return NAN;
  }
  //GSL derivatives
  pwstatus = gsl_spline2d_eval_deriv_x_e (powerspl, lkmid, a, NULL,NULL,&deriv_pk_kmid);
  if (pwstatus) {
    *status = CCL_ERROR_SPLINE_EV;
    sprintf(cosmo->status_message ,"ccl_power.c: ccl_power_extrapol_highk(): Spline evaluation error\n");
    return NAN;
  }
  pwstatus = gsl_spline2d_eval_deriv_xx_e (powerspl, lkmid, a, NULL,NULL,&deriv2_pk_kmid);
  if (pwstatus) {
    *status = CCL_ERROR_SPLINE_EV;
    sprintf(cosmo->status_message ,"ccl_power.c: ccl_power_extrapol_highk(): Spline evaluation error\n");
    return NAN;
  }
  
  log_p_1=lpk_kmid+deriv_pk_kmid*(log(k)-lkmid)+deriv2_pk_kmid/2.*(log(k)-lkmid)*(log(k)-lkmid);

  return log_p_1;
    
}

/*------ ROUTINE: ccl_power_extrapol_hxighk ----- 
INPUT: ccl_cosmology * cosmo, a, k [1/Mpc]
TASK: extrapolate power spectrum at low k
*/
static double ccl_power_extrapol_lowk(ccl_cosmology * cosmo, double k, double a,
				      gsl_spline2d * powerspl, double kmin, int * status)
{
  double log_p_1;
  double deltak=1e-2; //safety step
  double lkmin=log(kmin)+deltak;
  double lpk_kmin;
  int pwstatus=gsl_spline2d_eval_e(powerspl,lkmin,a,NULL,NULL,&lpk_kmin);

  if (pwstatus) {
    *status=CCL_ERROR_SPLINE_EV;
    sprintf(cosmo->status_message,"ccl_power.c: ccl_power_extrapol_lowk(): Spline evaluation error\n");
    return NAN;
  }

  return lpk_kmin+cosmo->params.n_s*(log(k)-lkmin);
}


/*------ ROUTINE: ccl_linear_matter_power ----- 
INPUT: ccl_cosmology * cosmo, k [1/Mpc],a
TASK: compute the linear power spectrum at a given redshift
      by rescaling using the growth function
*/

double ccl_linear_matter_power(ccl_cosmology * cosmo, double k, double a, int * status)
{
  if ((cosmo->config.transfer_function_method == ccl_emulator) && (a<A_MIN_EMU)){
    *status = CCL_ERROR_INCONSISTENT;
    sprintf(cosmo->status_message ,"ccl_power.c: the cosmic emulator cannot be used above z=2\n");
    return NAN;
  }
  
  if (!cosmo->computed_power) ccl_cosmology_compute_power(cosmo, status);
  double log_p_1;
  int pkstatus;
 
<<<<<<< HEAD
  if(k<=cosmo->data.k_min_lin) { 
    log_p_1=ccl_power_extrapol_lowk(cosmo,k,a,cosmo->data.p_lin,cosmo->data.k_min_lin,status);
=======
  if(a<ccl_splines->A_SPLINE_MIN_PK) {  //Extrapolate linearly at high redshift
    double pk0=ccl_linear_matter_power(cosmo,k,ccl_splines->A_SPLINE_MIN_PK,status);
    double gf=ccl_growth_factor(cosmo,a,status)/ccl_growth_factor(cosmo,ccl_splines->A_SPLINE_MIN_PK,status);
    return pk0*gf*gf;
  }

  if(k<=cosmo->data.k_min) {
    log_p_1=ccl_power_extrapol_lowk(cosmo,k,a,cosmo->data.p_lin,status);
>>>>>>> a23602f3
    return exp(log_p_1);
  }
  else if(k<cosmo->data.k_max_lin){
    pkstatus = gsl_spline2d_eval_e(cosmo->data.p_lin, log(k), a,NULL,NULL,&log_p_1);
    if (pkstatus) {
      *status = CCL_ERROR_SPLINE_EV;
      sprintf(cosmo->status_message ,"ccl_power.c: ccl_linear_matter_power(): Spline evaluation error\n");
      return NAN;
    }
    else
      return exp(log_p_1);
  }
  else { //Extrapolate using log derivative
    log_p_1 = ccl_power_extrapol_highk(cosmo,k,a,cosmo->data.p_lin,cosmo->data.k_max_lin,status);
    return exp(log_p_1);
  }
}


/*------ ROUTINE: ccl_nonlin_matter_power ----- 
INPUT: ccl_cosmology * cosmo, a, k [1/Mpc]
TASK: compute the nonlinear power spectrum at a given redshift
*/

double ccl_nonlin_matter_power(ccl_cosmology * cosmo, double k, double a, int *status)
{
  double log_p_1, pk;
  
  switch(cosmo->config.matter_power_spectrum_method) {
    
  // If the matter PS specified was linear, then do the linear compuation
  case ccl_linear:
    return ccl_linear_matter_power(cosmo,k,a,status);
  
  
  // Halofit
  case ccl_halofit:

    if (!cosmo->computed_power)
<<<<<<< HEAD
      ccl_cosmology_compute_power(cosmo, status);

    if(k <= cosmo->data.k_min_nl) {
      log_p_1=ccl_power_extrapol_lowk(cosmo, k, a, cosmo->data.p_nl, 
                                      cosmo->data.k_min_nl,status);
      pk = exp(log_p_1);
    }else if(k < cosmo->data.k_max_nl){
      int pwstatus =  gsl_spline2d_eval_e(cosmo->data.p_nl, log(k), a, 
                                          NULL, NULL, &log_p_1);
=======
      ccl_cosmology_compute_power(cosmo,status);
    
    double log_p_1,pk;
    
    if(a<ccl_splines->A_SPLINE_MIN_PK) { //Extrapolate linearly at high redshift
      double pk0=ccl_nonlin_matter_power(cosmo,k,ccl_splines->A_SPLINE_MIN_PK,status);
      double gf=ccl_growth_factor(cosmo,a,status)/ccl_growth_factor(cosmo,ccl_splines->A_SPLINE_MIN_PK,status);
      return pk0*gf*gf;
    } 

    if(k<=cosmo->data.k_min) {
      log_p_1=ccl_power_extrapol_lowk(cosmo,k,a,cosmo->data.p_nl,status);
      pk=exp(log_p_1);
    }
    else if(k<ccl_splines->K_MAX_SPLINE) {
      int pwstatus =  gsl_spline2d_eval_e(cosmo->data.p_nl, log(k),a,NULL ,NULL ,&log_p_1);
>>>>>>> a23602f3
      if (pwstatus) {
	    *status = CCL_ERROR_SPLINE_EV;
	    sprintf(cosmo->status_message, 
	       "ccl_power.c: ccl_nonlin_matter_power(): Spline evaluation error\n");
	    return NAN;
      }
      else pk = exp(log_p_1);
    }
    else {
      // Extrapolate NL regime using log derivative
      log_p_1 = ccl_power_extrapol_highk(cosmo, k, a, cosmo->data.p_nl, 
                                         cosmo->data.k_max_nl, status);
      pk = exp(log_p_1);
    }
    break; // Return pk at end of function
  
  // CosmicEmu emulator
  case ccl_emu:
    if ((cosmo->config.transfer_function_method == ccl_emulator) 
        && (a<A_MIN_EMU)){
      *status = CCL_ERROR_INCONSISTENT;
      sprintf(cosmo->status_message, 
              "ccl_power.c: the cosmic emulator cannot be used above z=2\
\n");
      return NAN;
    }
    
    // Compute power spectrum if needed; return if computation failed
    if (!cosmo->computed_power){
      ccl_cosmology_compute_power(cosmo,status);
    }
    if (cosmo->data.p_nl == NULL) return NAN;
    
    if(k <= cosmo->data.k_min_nl) {
      log_p_1 = ccl_power_extrapol_lowk(cosmo, k, a, cosmo->data.p_nl, 
                                        cosmo->data.k_min_nl, status);
      pk = exp(log_p_1);
    }else if(k < cosmo->data.k_max_nl){
      int pwstatus = gsl_spline2d_eval_e(cosmo->data.p_nl, log(k), a, 
                                         NULL, NULL, &log_p_1);
      if (pwstatus) {
	    *status = CCL_ERROR_SPLINE_EV;
	    sprintf(cosmo->status_message,
	       "ccl_power.c: ccl_nonlin_matter_power(): Spline evaluation error\n");
	    return NAN;
      }
      else pk = exp(log_p_1);
    }
    else { 
      // Extrapolate NL regime using log derivative
      log_p_1 = ccl_power_extrapol_highk(cosmo, k, a, cosmo->data.p_nl, 
                                         cosmo->data.k_max_nl, status);
      pk = exp(log_p_1);
    }
    break; // Return pk at end of function
    
  default:
    fprintf(stderr, "WARNING: config.matter_power_spectrum_method = %d not yet supported\n continuing with linear power spectrum\n", 
           cosmo->config.matter_power_spectrum_method);
    cosmo->config.matter_power_spectrum_method = ccl_linear;
    return ccl_linear_matter_power(cosmo, k, a, status);
  } // end switch
  
  // Add baryonic correction if requested
  if(cosmo->config.baryons_power_spectrum_method == ccl_bcm){
    int pwstatus = 0;
    double fbcm = ccl_bcm_model_fkz(cosmo, k, a, &pwstatus);
    pk = pk * fbcm;
    if(pwstatus){
      *status = CCL_ERROR_SPLINE_EV;
      sprintf(cosmo->status_message, 
         "ccl_power.c: ccl_nonlin_matter_power(): Error in BCM correction\n");
      return NAN;
    }
  }
  return pk;

}

//Params for sigma(R) integrand
typedef struct {
  ccl_cosmology *cosmo;
  double R;
  int* status;
} SigmaR_pars;

static double sigmaR_integrand(double lk,void *params)
{
  SigmaR_pars *par=(SigmaR_pars *)params;
  
  double k=pow(10.,lk);
  double pk=ccl_linear_matter_power(par->cosmo,k, 1.,par->status);
  double kR=k*par->R;
  double w;
  if(kR<0.1) {
    w =1.-0.1*kR*kR+0.003571429*kR*kR*kR*kR
      -6.61376E-5*kR*kR*kR*kR*kR*kR
      +7.51563E-7*kR*kR*kR*kR*kR*kR*kR*kR;
  }
  else
    w = 3.*(sin(kR) - kR*cos(kR))/(kR*kR*kR);

  return pk*k*k*k*w*w;
}

double ccl_sigmaR(ccl_cosmology *cosmo,double R, int *status)
{
  SigmaR_pars par;
  par.status = status;
  
  par.cosmo=cosmo;
  par.R=R;
  gsl_integration_cquad_workspace *workspace=gsl_integration_cquad_workspace_alloc(1000);
  gsl_function F;
  F.function=&sigmaR_integrand;
  F.params=&par;
  double sigma_R;
  *status |=gsl_integration_cquad(&F,log10(ccl_splines->K_MIN_DEFAULT),log10(ccl_splines->K_MAX),
				  0.0,1E-5,workspace,&sigma_R,NULL,NULL);
  //TODO: log10 could be taken already in the macros.
  //TODO: 1E-5 should be a macro
  //TODO: we should check for integration success
  gsl_integration_cquad_workspace_free(workspace);

  return sqrt(sigma_R*M_LN10/(2*M_PI*M_PI));
}

double ccl_sigma8(ccl_cosmology *cosmo, int *status)
{
  return ccl_sigmaR(cosmo,8/cosmo->params.h, status);
}<|MERGE_RESOLUTION|>--- conflicted
+++ resolved
@@ -1358,7 +1358,7 @@
     
 }
 
-/*------ ROUTINE: ccl_power_extrapol_hxighk ----- 
+/*------ ROUTINE: ccl_power_extrapol_lowk ----- 
 INPUT: ccl_cosmology * cosmo, a, k [1/Mpc]
 TASK: extrapolate power spectrum at low k
 */
@@ -1399,23 +1399,22 @@
   double log_p_1;
   int pkstatus;
  
-<<<<<<< HEAD
-  if(k<=cosmo->data.k_min_lin) { 
-    log_p_1=ccl_power_extrapol_lowk(cosmo,k,a,cosmo->data.p_lin,cosmo->data.k_min_lin,status);
-=======
-  if(a<ccl_splines->A_SPLINE_MIN_PK) {  //Extrapolate linearly at high redshift
-    double pk0=ccl_linear_matter_power(cosmo,k,ccl_splines->A_SPLINE_MIN_PK,status);
-    double gf=ccl_growth_factor(cosmo,a,status)/ccl_growth_factor(cosmo,ccl_splines->A_SPLINE_MIN_PK,status);
+  // Extrapolate linearly at high redshift
+  if(a < ccl_splines->A_SPLINE_MIN_PK) {
+    double pk0 = ccl_linear_matter_power(cosmo, k, ccl_splines->A_SPLINE_MIN_PK, status);
+    double gf = ccl_growth_factor(cosmo, a, status) 
+              / ccl_growth_factor(cosmo, ccl_splines->A_SPLINE_MIN_PK, status);
     return pk0*gf*gf;
   }
-
-  if(k<=cosmo->data.k_min) {
-    log_p_1=ccl_power_extrapol_lowk(cosmo,k,a,cosmo->data.p_lin,status);
->>>>>>> a23602f3
+  
+  // Check which k regime was requested
+  if(k <= cosmo->data.k_min_lin) {
+    log_p_1 = ccl_power_extrapol_lowk(cosmo, k, a, cosmo->data.p_lin, 
+                                      cosmo->data.k_min_lin, status);
     return exp(log_p_1);
   }
   else if(k<cosmo->data.k_max_lin){
-    pkstatus = gsl_spline2d_eval_e(cosmo->data.p_lin, log(k), a,NULL,NULL,&log_p_1);
+    pkstatus = gsl_spline2d_eval_e(cosmo->data.p_lin, log(k), a, NULL, NULL, &log_p_1);
     if (pkstatus) {
       *status = CCL_ERROR_SPLINE_EV;
       sprintf(cosmo->status_message ,"ccl_power.c: ccl_linear_matter_power(): Spline evaluation error\n");
@@ -1451,34 +1450,28 @@
   case ccl_halofit:
 
     if (!cosmo->computed_power)
-<<<<<<< HEAD
       ccl_cosmology_compute_power(cosmo, status);
-
+    
+    double log_p_1, pk;
+    
+    // Extrapolate linearly at high redshift
+    if(a < ccl_splines->A_SPLINE_MIN_PK) {
+      double pk0 = ccl_nonlin_matter_power(cosmo, k, 
+                                           ccl_splines->A_SPLINE_MIN_PK, status);
+      double gf = ccl_growth_factor(cosmo, a, status)
+                / ccl_growth_factor(cosmo, ccl_splines->A_SPLINE_MIN_PK, status);
+      pk = pk0*gf*gf;
+    }
+    
+    // Check which k regime was requested
     if(k <= cosmo->data.k_min_nl) {
-      log_p_1=ccl_power_extrapol_lowk(cosmo, k, a, cosmo->data.p_nl, 
-                                      cosmo->data.k_min_nl,status);
+      log_p_1 = ccl_power_extrapol_lowk(cosmo, k, a, cosmo->data.p_nl, 
+                                        cosmo->data.k_min_nl, status);
       pk = exp(log_p_1);
-    }else if(k < cosmo->data.k_max_nl){
-      int pwstatus =  gsl_spline2d_eval_e(cosmo->data.p_nl, log(k), a, 
-                                          NULL, NULL, &log_p_1);
-=======
-      ccl_cosmology_compute_power(cosmo,status);
-    
-    double log_p_1,pk;
-    
-    if(a<ccl_splines->A_SPLINE_MIN_PK) { //Extrapolate linearly at high redshift
-      double pk0=ccl_nonlin_matter_power(cosmo,k,ccl_splines->A_SPLINE_MIN_PK,status);
-      double gf=ccl_growth_factor(cosmo,a,status)/ccl_growth_factor(cosmo,ccl_splines->A_SPLINE_MIN_PK,status);
-      return pk0*gf*gf;
-    } 
-
-    if(k<=cosmo->data.k_min) {
-      log_p_1=ccl_power_extrapol_lowk(cosmo,k,a,cosmo->data.p_nl,status);
-      pk=exp(log_p_1);
-    }
-    else if(k<ccl_splines->K_MAX_SPLINE) {
-      int pwstatus =  gsl_spline2d_eval_e(cosmo->data.p_nl, log(k),a,NULL ,NULL ,&log_p_1);
->>>>>>> a23602f3
+    }
+    else if(k < ccl_splines->K_MAX_SPLINE) {
+      int pwstatus = gsl_spline2d_eval_e(cosmo->data.p_nl, log(k), a, 
+                                         NULL, NULL, &log_p_1);
       if (pwstatus) {
 	    *status = CCL_ERROR_SPLINE_EV;
 	    sprintf(cosmo->status_message, 
