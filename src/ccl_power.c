#include <stdio.h>
#include <stdlib.h>
#include <math.h>

#include <gsl/gsl_integration.h>
#include <gsl/gsl_interp.h>
#include <gsl/gsl_spline.h>
#include <gsl/gsl_errno.h>
#include <gsl/gsl_sf_bessel.h>

#include "ccl.h"
#include "ccl_f2d.h"

// helper functions for BBKS and EH98
static double bbks_power(ccl_parameters *params, void *p, double k) {
  return ccl_bbks_power(params, k);
}

static double eh_power(ccl_parameters *params, void *p, double k) {
  return ccl_eh_power(params, (eh_struct*)p, k);
}

/*------ ROUTINE: ccl_cosmology_compute_power_analytic -----
INPUT: cosmology
TASK: provide spline for an analytic power spectrum with baryonic correction
*/

static ccl_f2d_t *ccl_compute_linpower_analytic(ccl_cosmology* cosmo, void* par,
                                                double (*pk)(ccl_parameters* params,
                                                             void* p, double k),
                                                int* status) {
  ccl_f2d_t *psp_out = NULL;
  double sigma8,log_sigma8;
  //These are the limits of the splining range
  double kmin = cosmo->spline_params.K_MIN;
  double kmax = cosmo->spline_params.K_MAX;
  //Compute nk from number of decades and N_K = # k per decade
  double ndecades = log10(kmax) - log10(kmin);
  int nk = (int)ceil(ndecades*cosmo->spline_params.N_K);
  // Compute na using predefined spline spacing
  double amin = cosmo->spline_params.A_SPLINE_MINLOG_PK;
  double amax = cosmo->spline_params.A_SPLINE_MAX;
  int na = cosmo->spline_params.A_SPLINE_NA_PK+cosmo->spline_params.A_SPLINE_NLOG_PK-1;

  // Exit if sigma8 wasn't specified
  if (isnan(cosmo->params.sigma8)) {
    *status = CCL_ERROR_INCONSISTENT;
    ccl_cosmology_set_status_message(cosmo,
             "ccl_power.c: ccl_compute_linpower_analytic(): "
             "sigma8 not set, required for analytic power spectra\n");
    return NULL;
  }

  // The x array is initially k, but will later
  // be overwritten with log(k)
  double *x=NULL, *y=NULL, *z=NULL, *y2d=NULL;
  x=ccl_log_spacing(kmin, kmax, nk);
  if(x==NULL) {
    *status = CCL_ERROR_MEMORY;
    ccl_cosmology_set_status_message(cosmo,
             "ccl_power.c: ccl_compute_linpower_analytic(): "
             "memory allocation\n");
  }
  if(*status==0) {
    y=malloc(sizeof(double)*nk);
    if(y==NULL) {
      *status = CCL_ERROR_MEMORY;
      ccl_cosmology_set_status_message(cosmo,
               "ccl_power.c: ccl_compute_linpower_analytic(): "
               "memory allocation\n");
    }
  }
  if(*status==0) {
    z=ccl_linlog_spacing(amin, cosmo->spline_params.A_SPLINE_MIN_PK,
       amax, cosmo->spline_params.A_SPLINE_NLOG_PK,
       cosmo->spline_params.A_SPLINE_NA_PK);
    if(z==NULL) {
      *status = CCL_ERROR_MEMORY;
      ccl_cosmology_set_status_message(cosmo,
               "ccl_power.c: ccl_compute_linpower_analytic(): "
               "memory allocation\n");
    }
  }

  if(*status==0) {
    y2d = malloc(nk * na * sizeof(double));
    if(y2d==NULL) {
      *status = CCL_ERROR_MEMORY;
      ccl_cosmology_set_status_message(cosmo,
               "ccl_power.c: ccl_compute_linpower_analytic(): "
               "memory allocation\n");
    }
  }

  if(*status==0) {
    // Calculate P(k) on k grid. After this loop, x will contain log(k) and y
    // will contain log(pk) [which has not yet been normalized]
    // After this loop x will contain log(k)
    for (int i=0; i<nk; i++) {
      y[i] = log((*pk)(&cosmo->params, par, x[i]));
      x[i] = log(x[i]);
    }
  }

  if(*status==0) {
    for (int j = 0; j < na; j++) {
      double gfac = ccl_growth_factor(cosmo,z[j], status);
      double g2 = 2.*log(gfac);
      for (int i=0; i<nk; i++) {
        y2d[j*nk+i] = y[i]+g2;
      }
    }
  }

  if(*status==0) {
    psp_out=ccl_f2d_t_new(na,z,nk,x,y2d,NULL,NULL,0,
                          1,2,ccl_f2d_cclgrowth,1,0,2,
                          ccl_f2d_3,status);
  }
  if(*status==0) {
    sigma8 = ccl_sigma8(cosmo, psp_out, status);
  }

  if(*status==0) {
    // Calculate normalization factor using computed value of sigma8, then
    // recompute P(k, a) using this normalization
    log_sigma8 = 2*(log(cosmo->params.sigma8) - log(sigma8));
    for(int j=0;j<na*nk;j++)
      y2d[j] += log_sigma8;
  }

  if(*status==0) {
    // Free the previous P(k,a) spline, and allocate a new one to store the
    // properly-normalized P(k,a)
    ccl_f2d_t_free(psp_out);
    psp_out = ccl_f2d_t_new(na,z,nk,x,y2d,NULL,NULL,0,
                            1,2,ccl_f2d_cclgrowth,1,0,2,
                            ccl_f2d_3,status);
  }

  free(x);
  free(y);
  free(z);
  free(y2d);
  return psp_out;
}

ccl_f2d_t *ccl_compute_linpower_bbks(ccl_cosmology *cosmo, int *status)
{
  ccl_f2d_t *psp=ccl_compute_linpower_analytic(cosmo, NULL, bbks_power, status);
  return psp;
}

ccl_f2d_t *ccl_compute_linpower_eh(ccl_cosmology *cosmo, int wiggled, int *status)
{
  ccl_f2d_t *psp = NULL;
  eh_struct *eh = NULL;
  eh = ccl_eh_struct_new(&(cosmo->params),wiggled);
  if (eh != NULL) {
    psp=ccl_compute_linpower_analytic(cosmo, eh,
                                      eh_power,
                                      status);
  }
  else
    *status = CCL_ERROR_MEMORY;
  free(eh);
  return psp;
}

<<<<<<< HEAD
/*------ ROUTINE: ccl_compute_power_emu -----
INPUT: cosmology
TASK: provide spline for the emulated power spectrum from Cosmic EMU
*/

ccl_f2d_t *ccl_compute_power_emu(ccl_cosmology * cosmo, int * status)
{
  double Omeganuh2_eq;
  ccl_f2d_t *psp_out=NULL;

  // Check ranges to see if the cosmology is valid
  if(*status==0) {
    if((cosmo->params.h<0.55) || (cosmo->params.h>0.85)){
      *status=CCL_ERROR_INCONSISTENT;
      ccl_cosmology_set_status_message(cosmo,
               "ccl_power.c: ccl_compute_power_emu(): "
               "h is outside allowed range\n");
    }
  }

  if(*status==0) {
   // Check if the cosmology has been set up with equal neutrino masses for the emulator
    // If not, check if the user has forced redistribution of masses and if so do this.
    if(cosmo->params.N_nu_mass>0) {
      if (cosmo->config.emulator_neutrinos_method == ccl_emu_strict){
        if (cosmo->params.N_nu_mass==3){
          if (cosmo->params.m_nu[0] != cosmo->params.m_nu[1] ||
              cosmo->params.m_nu[0] != cosmo->params.m_nu[2] ||
              cosmo->params.m_nu[1] != cosmo->params.m_nu[2]){
            *status = CCL_ERROR_INCONSISTENT;
            ccl_cosmology_set_status_message(cosmo,
                                             "ccl_power.c: ccl_compute_power_emu(): "
                                             "In the default configuration, you must pass a list of 3 "
                                             "equal neutrino masses or pass a sum and set "
                                             "m_nu_type = 'equal'. If you wish to over-ride this, "
                                             "set config->emulator_neutrinos_method = "
                                             "'ccl_emu_equalize'. This will force the neutrinos to "
                                             "be of equal mass but will result in "
                                             "internal inconsistencies.\n");
          }
        }else if (cosmo->params.N_nu_mass!=3){
          *status = CCL_ERROR_INCONSISTENT;
          ccl_cosmology_set_status_message(cosmo,
                                           "ccl_power.c: ccl_compute_power_emu(): "
                                           "In the default configuration, you must pass a list of 3 "
                                           "equal neutrino masses or pass a sum and set "
                                           "m_nu_type = 'equal'. If you wish to over-ride this, "
                                           "set config->emulator_neutrinos_method = "
                                           "'ccl_emu_equalize'. This will force the neutrinos to "
                                           "be of equal mass but will result in "
                                           "internal inconsistencies.\n");
        }
      }else if (cosmo->config.emulator_neutrinos_method == ccl_emu_equalize){
        // Reset the masses to equal
        double mnu_eq[3] = {cosmo->params.sum_nu_masses / 3.,
                            cosmo->params.sum_nu_masses / 3.,
                            cosmo->params.sum_nu_masses / 3.};
        Omeganuh2_eq = ccl_Omeganuh2(1.0, 3, mnu_eq, cosmo->params.T_CMB, cosmo->params.T_ncdm, status);
      }
    } else {
      if(fabs(cosmo->params.N_nu_rel - 3.04)>1.e-6){
        *status=CCL_ERROR_INCONSISTENT;
        ccl_cosmology_set_status_message(cosmo,
                                         "ccl_power.c: ccl_compute_power_emu(): "
                                         "Set Neff = 3.04 for cosmic emulator predictions in "
                                         "absence of massive neutrinos.\n");
      }
    }
  }

  if(*status==0) {
    double w0wacomb = -cosmo->params.w0 - cosmo->params.wa;
    if(w0wacomb<8.1e-3){ //0.3^4
      *status=CCL_ERROR_EMULATOR_BOUND;
      ccl_cosmology_set_status_message(cosmo,
                                       "ccl_power.c: ccl_compute_power_emu(): "
                                       "w0 and wa do not satisfy the emulator bound\n");
    }
  }

  if(*status==0) {
    if(cosmo->params.Omega_nu_mass*cosmo->params.h*cosmo->params.h>0.01){
      *status=CCL_ERROR_EMULATOR_BOUND;
      ccl_cosmology_set_status_message(cosmo,
                                       "ccl_power.c: ccl_compute_power_emu(): "
                                       "Omega_nu does not satisfy the emulator bound\n");
    }
  }

  if(*status==0) {
    // Check to see if sigma8 was defined
    if(isnan(cosmo->params.sigma8)){
      *status=CCL_ERROR_INCONSISTENT;
      ccl_cosmology_set_status_message(cosmo,
                                       "ccl_power.c: ccl_compute_power_emu(): "
                                       "sigma8 is not defined; specify sigma8 instead of A_s\n");
    }
  }

  int na=cosmo->spline_params.A_SPLINE_NA_PK;
  double *lpk_1a=NULL,*lk=NULL,*aemu=NULL,*lpk_nl=NULL;
  if (*status == 0) {
    //Now start the NL computation with the emulator
    //These are the limits of the splining range
    aemu = ccl_linear_spacing(A_MIN_EMU,cosmo->spline_params.A_SPLINE_MAX, na);
    if(aemu==NULL) {
      *status=CCL_ERROR_MEMORY;
      ccl_cosmology_set_status_message(cosmo,
                                       "ccl_power.c: ccl_compute_power_emu(): "
                                       "memory allocation error\n");
    }
  }
  if (*status == 0) {
    lk=malloc(NK_EMU*sizeof(double));
    if(lk==NULL) {
      *status=CCL_ERROR_MEMORY;
      ccl_cosmology_set_status_message(cosmo,
                                       "ccl_power.c: ccl_compute_power_emu(): "
                                       "memory allocation error\n");
    }
  }
  if (*status == 0) {
    //The emulator only computes power spectra at fixed nodes in k,
    //given by the global variable "mode"
    for (int i=0; i<NK_EMU; i++)
      lk[i] = log(mode[i]);
  }
  if (*status == 0) {
    lpk_nl = malloc(NK_EMU * na * sizeof(double));
    if(lpk_nl==NULL) {
      *status=CCL_ERROR_MEMORY;
      ccl_cosmology_set_status_message(cosmo,
                                       "ccl_power.c: ccl_compute_power_emu(): "
                                       "memory allocation error\n");
    }
  }
  if (*status == 0) {
    lpk_1a=malloc(NK_EMU*sizeof(double));
    if(lpk_1a==NULL) {
      *status=CCL_ERROR_MEMORY;
      ccl_cosmology_set_status_message(cosmo,
                                       "ccl_power.c: ccl_compute_power_emu(): "
                                       "memory allocation error\n");
    }
  }

  if (*status == 0) {
    double emu_par[9];
    //For each redshift:
    for (int j = 0; j < na; j++){
      //Turn cosmology into emu_par:
      if ((cosmo->params.N_nu_mass>0) &&
          (cosmo->config.emulator_neutrinos_method == ccl_emu_equalize)){
          emu_par[0] = (cosmo->params.Omega_c+cosmo->params.Omega_b)*cosmo->params.h*cosmo->params.h + Omeganuh2_eq;
      }else{
          emu_par[0] = (cosmo->params.Omega_c+cosmo->params.Omega_b+cosmo->params.Omega_nu_mass)*cosmo->params.h*cosmo->params.h;
      }
      emu_par[1] = cosmo->params.Omega_b*cosmo->params.h*cosmo->params.h;
      emu_par[2] = cosmo->params.sigma8;
      emu_par[3] = cosmo->params.h;
      emu_par[4] = cosmo->params.n_s;
      emu_par[5] = cosmo->params.w0;
      emu_par[6] = cosmo->params.wa;
      if ((cosmo->params.N_nu_mass>0) &&
          (cosmo->config.emulator_neutrinos_method == ccl_emu_equalize)){
        emu_par[7] = Omeganuh2_eq;
      }else{
        emu_par[7] = cosmo->params.Omega_nu_mass*cosmo->params.h*cosmo->params.h;
      }
      emu_par[8] = 1./aemu[j]-1;
      //Need to have this here because otherwise overwritten by emu in each loop

      //Call emulator at this redshift
      ccl_pkemu(emu_par,NK_EMU,lpk_1a, status, cosmo);
      if (*status) {
        *status=CCL_ERROR_MEMORY;
        ccl_cosmology_set_status_message(cosmo,
                                         "ccl_power.c: ccl_compute_power_emu(): "
                                         "call to emulator failed; "
                                         "(possibly out-of-bounds?)\n");
        break;
      }
      for (int i=0; i<NK_EMU; i++)
        lpk_nl[j*NK_EMU+i] = log(lpk_1a[i]);
    }
  }

  if(*status==0) {
    psp_out=ccl_f2d_t_new(na,aemu,NK_EMU,lk,lpk_nl,NULL,NULL,0,
                          1,2,ccl_f2d_no_extrapol,
                          1,0,2,ccl_f2d_3,status);
  }

  free(lpk_1a);
  free(lk);
  free(aemu);
  free(lpk_nl);
  return psp_out;
}

=======
>>>>>>> 265dd616

ccl_f2d_t *ccl_apply_halofit(ccl_cosmology* cosmo, ccl_f2d_t *plin, int *status)
{
  ccl_f2d_t *psp_out=NULL;
  size_t nk, na;
  double *x, *z, *y2d=NULL;

  //Halofit structure
  halofit_struct *hf=NULL;
  hf = ccl_halofit_struct_new(cosmo, plin, status);

  if(*status == 0) {
    //Find lk array
    if(plin->fk != NULL) {
      nk = plin->fk->size;
      x = plin->fk->x;
    }
    else {
      nk = plin->fka->interp_object.xsize;
      x = plin->fka->xarr;
    }

    //Find a array
    if(plin->fa != NULL) {
      na = plin->fa->size;
      z = plin->fa->x;
    }
    else {
      na = plin->fka->interp_object.ysize;
      z = plin->fka->yarr;
    }

    //Allocate pka array
    y2d = malloc(nk * na * sizeof(double));
    if (y2d == NULL) {
      *status = CCL_ERROR_MEMORY;
      ccl_cosmology_set_status_message(cosmo,
        "ccl_power.c: ccl_apply_halofit(): memory allocation\n");
    }
  }

  if (*status == 0) {
    // Calculate P(k) on a, k grid. After this loop, x will contain log(k) and y
    // will contain log(pk) [which has not yet been normalized]
    for (int j = 0; j<na; j++) {
      for (int i=0; i<nk; i++) {
        if (*status == 0) {
          double pk = ccl_halofit_power(cosmo, plin, x[i], z[j], hf, status);
          y2d[j*nk + i] = log(pk);
        }
      }
    }
  }

  if(*status == 0)
    psp_out = ccl_f2d_t_new(na, z, nk, x, y2d, NULL, NULL, 0,
                            1, 2, ccl_f2d_cclgrowth, 1,
                            0, 2, ccl_f2d_3, status);

  free(y2d);
  ccl_halofit_struct_free(hf);
  return psp_out;
}

void ccl_rescale_linpower(ccl_cosmology* cosmo, ccl_f2d_t *psp,
                          int rescale_mg, int rescale_norm,
                          int *status)
{
  if(rescale_mg || rescale_norm)
    ccl_rescale_musigma_s8(cosmo, psp, rescale_mg, rescale_norm, status);
}

// Params for sigma(R) integrand
typedef struct {
  ccl_cosmology *cosmo;
  double R;
  double a;
  ccl_f2d_t *psp;
  int* status;
} SigmaR_pars;


typedef struct {
  ccl_cosmology *cosmo;
  double R;
  double a;
  ccl_f2d_t *psp;
  int* status;
} SigmaV_pars;

// Params for k_NL integrand
typedef struct {
  ccl_cosmology *cosmo;
  double a;
  ccl_f2d_t *psp;
  int* status;
} KNL_pars;


/* --------- ROUTINE: w_tophat ---------
INPUT: kR, ususally a wavenumber multiplied by a smoothing radius
TASK: Output W(x)=[sin(x)-x*cos(x)]*(3/x)^3
*/
static double w_tophat_2d(double kR) {
  double w;
  double kR2 = kR*kR;

  // This is the Maclaurin expansion of W(x)=2 J1(x)/x to O(x^10), with x=kR.
  // Necessary numerically because at low x W(x) relies on the fine cancellation of two terms
  if(kR<0.1) {
    w= 1. + kR2*(-1.0/8.0 + kR2*(1.0/192.0 +
      kR2*(-1.0/9216.0 + kR2*(1.0/737280.0 +
      kR2* (-1.0/88473600.0)))));
  }
  else
    w = 2 * gsl_sf_bessel_J1(kR) / kR;
  return w;
}

// Integrand for sigmaB integral (used for the SSC covariance calculation)
static double sigma2B_integrand(double lk,void *params) {
  SigmaR_pars *par=(SigmaR_pars *)params;

  double k=pow(10.,lk);
  double pk=ccl_f2d_t_eval(par->psp, lk * M_LN10, par->a,
                           par->cosmo, par->status);
  double kR=k*par->R;
  double w = w_tophat_2d(kR);

  return pk*k*k*w*w;
}

/* --------- ROUTINE: ccl_sigmaB ---------
INPUT: cosmology, comoving smoothing radius, scale factor
TASK: compute sigmaB, the variance in the projected *linear* density field
smoothed with a 2D tophat filter of comoving size R
*/
double ccl_sigma2B(ccl_cosmology *cosmo,double R,double a,ccl_f2d_t *psp, int *status)
{
  SigmaR_pars par;
  par.status = status;

  par.cosmo=cosmo;
  par.R=R;
  par.a=a;
  par.psp=psp;

  gsl_integration_cquad_workspace *workspace =  NULL;
  gsl_function F;
  F.function=&sigma2B_integrand;
  F.params=&par;
  double sigma_B;

  workspace = gsl_integration_cquad_workspace_alloc(cosmo->gsl_params.N_ITERATION);
  if (workspace == NULL) {
    *status = CCL_ERROR_MEMORY;
  }
  if (*status == 0) {
    int gslstatus = gsl_integration_cquad(&F,
                                          log10(cosmo->spline_params.K_MIN),
                                          log10(cosmo->spline_params.K_MAX),
                                          0.0, cosmo->gsl_params.INTEGRATION_SIGMAR_EPSREL,
                                          workspace,&sigma_B,NULL,NULL);
    if(gslstatus != GSL_SUCCESS) {
      ccl_raise_gsl_warning(gslstatus, "ccl_power.c: ccl_sigma2B():");
      *status |= gslstatus;
    }
  }
  gsl_integration_cquad_workspace_free(workspace);

  return sigma_B*M_LN10/(2*M_PI);
}

void ccl_sigma2Bs(ccl_cosmology *cosmo,int na, double *a, double *R,
                  double *sigma2B_out, ccl_f2d_t *psp, int *status) {
#pragma omp parallel default(none)                      \
  shared(cosmo, na, a, R, psp, sigma2B_out, status)
  {
    int ia;
    int local_status=*status;

    #pragma omp for
    for(ia=0; ia<na; ia++) {
      if(local_status==0)
        sigma2B_out[ia]=ccl_sigma2B(cosmo,R[ia],a[ia],psp,&local_status);
    } //end omp for
    if(local_status) {
      #pragma omp atomic write
      *status=local_status;
    }
  } //end omp parallel

  if(*status) {
    ccl_cosmology_set_status_message(cosmo,
             "ccl_power.c: ccl_sigma2Bs(): "
             "integration error\n");
  }
}

/* --------- ROUTINE: w_tophat ---------
INPUT: kR, ususally a wavenumber multiplied by a smoothing radius
TASK: Output W(x)=[sin(x)-x*cos(x)]*(3/x)^3
*/
static double w_tophat(double kR) {
  double w;
  double kR2 = kR*kR;

  // This is the Maclaurin expansion of W(x)=[sin(x)-xcos(x)]*3/x**3 to O(x^10), with x=kR.
  // Necessary numerically because at low x W(x) relies on the fine cancellation of two terms
  if(kR<0.1) {
    w= 1. + kR2*(-1.0/10.0 + kR2*(1.0/280.0 +
      kR2*(-1.0/15120.0 + kR2*(1.0/1330560.0 +
      kR2* (-1.0/172972800.0)))));
  }
  else
    w = 3.*(sin(kR) - kR*cos(kR))/(kR2*kR);
  return w;
}

// Integrand for sigmaR integral
static double sigmaR_integrand(double lk,void *params) {
  SigmaR_pars *par=(SigmaR_pars *)params;

  double k=pow(10.,lk);
  double pk=ccl_f2d_t_eval(par->psp, lk * M_LN10, par->a,
                           par->cosmo, par->status);
  double kR=k*par->R;
  double w = w_tophat(kR);

  return pk*k*k*k*w*w;
}

// Integrand for sigmaV integral
static double sigmaV_integrand(double lk,void *params) {
  SigmaV_pars *par=(SigmaV_pars *)params;

  double k=pow(10.,lk);
  double pk=ccl_f2d_t_eval(par->psp, lk * M_LN10, par->a,
                           par->cosmo, par->status);
  double kR=k*par->R;
  double w = w_tophat(kR);

  return pk*k*w*w/3.0;
}

/* --------- ROUTINE: ccl_sigmaR ---------
INPUT: cosmology, comoving smoothing radius, scale factor
TASK: compute sigmaR, the variance in the *linear* density field
smoothed with a tophat filter of comoving size R
*/
double ccl_sigmaR(ccl_cosmology *cosmo,double R,double a,ccl_f2d_t *psp, int *status) {

  SigmaR_pars par;
  par.status = status;

  par.cosmo=cosmo;
  par.R=R;
  par.a=a;
  par.psp=psp;

  gsl_integration_cquad_workspace *workspace =  NULL;
  gsl_function F;
  F.function=&sigmaR_integrand;
  F.params=&par;
  double sigma_R;

  workspace = gsl_integration_cquad_workspace_alloc(cosmo->gsl_params.N_ITERATION);
  if (workspace == NULL) {
    *status = CCL_ERROR_MEMORY;
  }
  if (*status == 0) {
    int gslstatus = gsl_integration_cquad(&F,
                                          log10(cosmo->spline_params.K_MIN),
                                          log10(cosmo->spline_params.K_MAX),
                                          0.0, cosmo->gsl_params.INTEGRATION_SIGMAR_EPSREL,
                                          workspace,&sigma_R,NULL,NULL);
    if(gslstatus != GSL_SUCCESS) {
      ccl_raise_gsl_warning(gslstatus, "ccl_power.c: ccl_sigmaR():");
      *status |= gslstatus;
    }
  }
  gsl_integration_cquad_workspace_free(workspace);

  return sqrt(sigma_R*M_LN10/(2*M_PI*M_PI));
}

/* --------- ROUTINE: ccl_sigmaV ---------
INPUT: cosmology, comoving smoothing radius, scale factor
TASK: compute sigmaV, the variance in the *linear* displacement field
smoothed with a tophat filter of comoving size R
The linear displacement field is the gradient of the linear density field
*/
double ccl_sigmaV(ccl_cosmology *cosmo,double R,double a,ccl_f2d_t *psp, int *status) {

  SigmaV_pars par;
  par.status = status;

  par.cosmo=cosmo;
  par.R=R;
  par.a=a;
  par.psp=psp;

  gsl_integration_cquad_workspace *workspace = NULL;
  gsl_function F;
  F.function=&sigmaV_integrand;
  F.params=&par;
  double sigma_V;

  workspace = gsl_integration_cquad_workspace_alloc(cosmo->gsl_params.N_ITERATION);

  if (workspace == NULL) {
    *status = CCL_ERROR_MEMORY;
  }

  if (*status == 0) {
    int gslstatus = gsl_integration_cquad(&F,
                                          log10(cosmo->spline_params.K_MIN),
                                          log10(cosmo->spline_params.K_MAX),
                                          0.0, cosmo->gsl_params.INTEGRATION_SIGMAR_EPSREL,
                                          workspace,&sigma_V,NULL,NULL);

    if(gslstatus != GSL_SUCCESS) {
      ccl_raise_gsl_warning(gslstatus, "ccl_power.c: ccl_sigmaV():");
      *status |= gslstatus;
    }
  }

  gsl_integration_cquad_workspace_free(workspace);

  return sqrt(sigma_V*M_LN10/(2*M_PI*M_PI));
}

/* --------- ROUTINE: ccl_sigma8 ---------
INPUT: cosmology
TASK: compute sigma8, the variance in the *linear* density field at a=1
smoothed with a tophat filter of comoving size 8 Mpc/h
*/

double ccl_sigma8(ccl_cosmology *cosmo, ccl_f2d_t *psp, int *status) {
  double res = ccl_sigmaR(cosmo, 8/cosmo->params.h, 1., psp, status);
  if (isnan(cosmo->params.sigma8)) {
    cosmo->params.sigma8 = res;
  }
  return res;
}

// Integrand for kNL integral
static double kNL_integrand(double k,void *params) {
  KNL_pars *par=(KNL_pars *)params;

  double pk=ccl_f2d_t_eval(par->psp, log(k), par->a,
                           par->cosmo, par->status);

  return pk;
}

/* --------- ROUTINE: ccl_kNL ---------
INPUT: cosmology, scale factor
TASK: compute kNL, the scale for the non-linear cut
*/
double ccl_kNL(ccl_cosmology *cosmo,double a,ccl_f2d_t *psp, int *status) {

  KNL_pars par;
  par.status = status;
  par.a = a;
  par.psp=psp;

  par.cosmo=cosmo;
  gsl_integration_cquad_workspace *workspace =  NULL;
  gsl_function F;
  F.function=&kNL_integrand;
  F.params=&par;
  double PL_integral;

  workspace = gsl_integration_cquad_workspace_alloc(cosmo->gsl_params.N_ITERATION);
  if (workspace == NULL) {
    *status = CCL_ERROR_MEMORY;
  }
  if (*status == 0) {
    int gslstatus = gsl_integration_cquad(&F, cosmo->spline_params.K_MIN, cosmo->spline_params.K_MAX,
                                          0.0, cosmo->gsl_params.INTEGRATION_KNL_EPSREL,
                                          workspace,&PL_integral,NULL,NULL);
    if(gslstatus != GSL_SUCCESS) {
      ccl_raise_gsl_warning(gslstatus, "ccl_power.c: ccl_kNL():");
      *status |= gslstatus;
    }
  }
  gsl_integration_cquad_workspace_free(workspace);
  double sigma_eta = sqrt(PL_integral/(6*M_PI*M_PI));
  return pow(sigma_eta, -1);
}<|MERGE_RESOLUTION|>--- conflicted
+++ resolved
@@ -167,209 +167,6 @@
   return psp;
 }
 
-<<<<<<< HEAD
-/*------ ROUTINE: ccl_compute_power_emu -----
-INPUT: cosmology
-TASK: provide spline for the emulated power spectrum from Cosmic EMU
-*/
-
-ccl_f2d_t *ccl_compute_power_emu(ccl_cosmology * cosmo, int * status)
-{
-  double Omeganuh2_eq;
-  ccl_f2d_t *psp_out=NULL;
-
-  // Check ranges to see if the cosmology is valid
-  if(*status==0) {
-    if((cosmo->params.h<0.55) || (cosmo->params.h>0.85)){
-      *status=CCL_ERROR_INCONSISTENT;
-      ccl_cosmology_set_status_message(cosmo,
-               "ccl_power.c: ccl_compute_power_emu(): "
-               "h is outside allowed range\n");
-    }
-  }
-
-  if(*status==0) {
-   // Check if the cosmology has been set up with equal neutrino masses for the emulator
-    // If not, check if the user has forced redistribution of masses and if so do this.
-    if(cosmo->params.N_nu_mass>0) {
-      if (cosmo->config.emulator_neutrinos_method == ccl_emu_strict){
-        if (cosmo->params.N_nu_mass==3){
-          if (cosmo->params.m_nu[0] != cosmo->params.m_nu[1] ||
-              cosmo->params.m_nu[0] != cosmo->params.m_nu[2] ||
-              cosmo->params.m_nu[1] != cosmo->params.m_nu[2]){
-            *status = CCL_ERROR_INCONSISTENT;
-            ccl_cosmology_set_status_message(cosmo,
-                                             "ccl_power.c: ccl_compute_power_emu(): "
-                                             "In the default configuration, you must pass a list of 3 "
-                                             "equal neutrino masses or pass a sum and set "
-                                             "m_nu_type = 'equal'. If you wish to over-ride this, "
-                                             "set config->emulator_neutrinos_method = "
-                                             "'ccl_emu_equalize'. This will force the neutrinos to "
-                                             "be of equal mass but will result in "
-                                             "internal inconsistencies.\n");
-          }
-        }else if (cosmo->params.N_nu_mass!=3){
-          *status = CCL_ERROR_INCONSISTENT;
-          ccl_cosmology_set_status_message(cosmo,
-                                           "ccl_power.c: ccl_compute_power_emu(): "
-                                           "In the default configuration, you must pass a list of 3 "
-                                           "equal neutrino masses or pass a sum and set "
-                                           "m_nu_type = 'equal'. If you wish to over-ride this, "
-                                           "set config->emulator_neutrinos_method = "
-                                           "'ccl_emu_equalize'. This will force the neutrinos to "
-                                           "be of equal mass but will result in "
-                                           "internal inconsistencies.\n");
-        }
-      }else if (cosmo->config.emulator_neutrinos_method == ccl_emu_equalize){
-        // Reset the masses to equal
-        double mnu_eq[3] = {cosmo->params.sum_nu_masses / 3.,
-                            cosmo->params.sum_nu_masses / 3.,
-                            cosmo->params.sum_nu_masses / 3.};
-        Omeganuh2_eq = ccl_Omeganuh2(1.0, 3, mnu_eq, cosmo->params.T_CMB, cosmo->params.T_ncdm, status);
-      }
-    } else {
-      if(fabs(cosmo->params.N_nu_rel - 3.04)>1.e-6){
-        *status=CCL_ERROR_INCONSISTENT;
-        ccl_cosmology_set_status_message(cosmo,
-                                         "ccl_power.c: ccl_compute_power_emu(): "
-                                         "Set Neff = 3.04 for cosmic emulator predictions in "
-                                         "absence of massive neutrinos.\n");
-      }
-    }
-  }
-
-  if(*status==0) {
-    double w0wacomb = -cosmo->params.w0 - cosmo->params.wa;
-    if(w0wacomb<8.1e-3){ //0.3^4
-      *status=CCL_ERROR_EMULATOR_BOUND;
-      ccl_cosmology_set_status_message(cosmo,
-                                       "ccl_power.c: ccl_compute_power_emu(): "
-                                       "w0 and wa do not satisfy the emulator bound\n");
-    }
-  }
-
-  if(*status==0) {
-    if(cosmo->params.Omega_nu_mass*cosmo->params.h*cosmo->params.h>0.01){
-      *status=CCL_ERROR_EMULATOR_BOUND;
-      ccl_cosmology_set_status_message(cosmo,
-                                       "ccl_power.c: ccl_compute_power_emu(): "
-                                       "Omega_nu does not satisfy the emulator bound\n");
-    }
-  }
-
-  if(*status==0) {
-    // Check to see if sigma8 was defined
-    if(isnan(cosmo->params.sigma8)){
-      *status=CCL_ERROR_INCONSISTENT;
-      ccl_cosmology_set_status_message(cosmo,
-                                       "ccl_power.c: ccl_compute_power_emu(): "
-                                       "sigma8 is not defined; specify sigma8 instead of A_s\n");
-    }
-  }
-
-  int na=cosmo->spline_params.A_SPLINE_NA_PK;
-  double *lpk_1a=NULL,*lk=NULL,*aemu=NULL,*lpk_nl=NULL;
-  if (*status == 0) {
-    //Now start the NL computation with the emulator
-    //These are the limits of the splining range
-    aemu = ccl_linear_spacing(A_MIN_EMU,cosmo->spline_params.A_SPLINE_MAX, na);
-    if(aemu==NULL) {
-      *status=CCL_ERROR_MEMORY;
-      ccl_cosmology_set_status_message(cosmo,
-                                       "ccl_power.c: ccl_compute_power_emu(): "
-                                       "memory allocation error\n");
-    }
-  }
-  if (*status == 0) {
-    lk=malloc(NK_EMU*sizeof(double));
-    if(lk==NULL) {
-      *status=CCL_ERROR_MEMORY;
-      ccl_cosmology_set_status_message(cosmo,
-                                       "ccl_power.c: ccl_compute_power_emu(): "
-                                       "memory allocation error\n");
-    }
-  }
-  if (*status == 0) {
-    //The emulator only computes power spectra at fixed nodes in k,
-    //given by the global variable "mode"
-    for (int i=0; i<NK_EMU; i++)
-      lk[i] = log(mode[i]);
-  }
-  if (*status == 0) {
-    lpk_nl = malloc(NK_EMU * na * sizeof(double));
-    if(lpk_nl==NULL) {
-      *status=CCL_ERROR_MEMORY;
-      ccl_cosmology_set_status_message(cosmo,
-                                       "ccl_power.c: ccl_compute_power_emu(): "
-                                       "memory allocation error\n");
-    }
-  }
-  if (*status == 0) {
-    lpk_1a=malloc(NK_EMU*sizeof(double));
-    if(lpk_1a==NULL) {
-      *status=CCL_ERROR_MEMORY;
-      ccl_cosmology_set_status_message(cosmo,
-                                       "ccl_power.c: ccl_compute_power_emu(): "
-                                       "memory allocation error\n");
-    }
-  }
-
-  if (*status == 0) {
-    double emu_par[9];
-    //For each redshift:
-    for (int j = 0; j < na; j++){
-      //Turn cosmology into emu_par:
-      if ((cosmo->params.N_nu_mass>0) &&
-          (cosmo->config.emulator_neutrinos_method == ccl_emu_equalize)){
-          emu_par[0] = (cosmo->params.Omega_c+cosmo->params.Omega_b)*cosmo->params.h*cosmo->params.h + Omeganuh2_eq;
-      }else{
-          emu_par[0] = (cosmo->params.Omega_c+cosmo->params.Omega_b+cosmo->params.Omega_nu_mass)*cosmo->params.h*cosmo->params.h;
-      }
-      emu_par[1] = cosmo->params.Omega_b*cosmo->params.h*cosmo->params.h;
-      emu_par[2] = cosmo->params.sigma8;
-      emu_par[3] = cosmo->params.h;
-      emu_par[4] = cosmo->params.n_s;
-      emu_par[5] = cosmo->params.w0;
-      emu_par[6] = cosmo->params.wa;
-      if ((cosmo->params.N_nu_mass>0) &&
-          (cosmo->config.emulator_neutrinos_method == ccl_emu_equalize)){
-        emu_par[7] = Omeganuh2_eq;
-      }else{
-        emu_par[7] = cosmo->params.Omega_nu_mass*cosmo->params.h*cosmo->params.h;
-      }
-      emu_par[8] = 1./aemu[j]-1;
-      //Need to have this here because otherwise overwritten by emu in each loop
-
-      //Call emulator at this redshift
-      ccl_pkemu(emu_par,NK_EMU,lpk_1a, status, cosmo);
-      if (*status) {
-        *status=CCL_ERROR_MEMORY;
-        ccl_cosmology_set_status_message(cosmo,
-                                         "ccl_power.c: ccl_compute_power_emu(): "
-                                         "call to emulator failed; "
-                                         "(possibly out-of-bounds?)\n");
-        break;
-      }
-      for (int i=0; i<NK_EMU; i++)
-        lpk_nl[j*NK_EMU+i] = log(lpk_1a[i]);
-    }
-  }
-
-  if(*status==0) {
-    psp_out=ccl_f2d_t_new(na,aemu,NK_EMU,lk,lpk_nl,NULL,NULL,0,
-                          1,2,ccl_f2d_no_extrapol,
-                          1,0,2,ccl_f2d_3,status);
-  }
-
-  free(lpk_1a);
-  free(lk);
-  free(aemu);
-  free(lpk_nl);
-  return psp_out;
-}
-
-=======
->>>>>>> 265dd616
 
 ccl_f2d_t *ccl_apply_halofit(ccl_cosmology* cosmo, ccl_f2d_t *plin, int *status)
 {
