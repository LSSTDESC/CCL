--- conflicted
+++ resolved
@@ -171,11 +171,7 @@
   corr_int_par cp;
   ccl_f1d_t *cl_spl = NULL;
   cl_spl = ccl_f1d_t_new(n_ell, ell, cls, cls[0], 0,
-<<<<<<< HEAD
-			 ccl_f1d_extrap_logx_logy,
-=======
 			 ccl_f1d_extrap_const,
->>>>>>> 8375855c
 			 ccl_f1d_extrap_logx_logy, status);
   if(cl_spl == NULL) {
     *status = CCL_ERROR_MEMORY;
