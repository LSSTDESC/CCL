#include <stdio.h>
#include <stdlib.h>
#include <math.h>
#include <string.h>

#include <gsl/gsl_integration.h>
#include <gsl/gsl_errno.h>
#include <gsl/gsl_roots.h>
#include <gsl/gsl_spline.h>
#include <gsl/gsl_sf_bessel.h>
#include <gsl/gsl_sf_legendre.h>

#include "ccl.h"

/*--------ROUTINE: taper_cl ------
TASK:n Apply cosine tapering to Cls to reduce aliasing
INPUT: number of ell bins for Cl, ell vector, C_ell vector, limits for tapering
       e.g., ell_limits=[low_ell_limit_lower,low_ell_limit_upper,high_ell_limit_lower,high_ell_limit_upper]
*/
static int taper_cl(int n_ell,double *ell,double *cl, double *ell_limits)
{

  for(int i=0;i<n_ell;i++) {
    if(ell[i]<ell_limits[0] || ell[i]>ell_limits[3]) {
      cl[i]=0;//ell outside desirable range
      continue;
    }
    if(ell[i]>=ell_limits[1] && ell[i]<=ell_limits[2])
      continue;//ell within good ell range

    if(ell[i]<ell_limits[1])//tapering low ell
      cl[i]*=cos((ell[i]-ell_limits[1])/(ell_limits[1]-ell_limits[0])*M_PI/2.);

    if(ell[i]>ell_limits[2])//tapering high ell
      cl[i]*=cos((ell[i]-ell_limits[2])/(ell_limits[3]-ell_limits[2])*M_PI/2.);
  }

  return 0;
}

/*--------ROUTINE: ccl_tracer_corr_fftlog ------
TASK: For a given tracer, get the correlation function
      Following function takes a function to calculate angular cl as well.
      By default above function will call it using ccl_angular_cl
INPUT: type of tracer, number of theta values to evaluate = NL, theta vector
 */
static void ccl_tracer_corr_fftlog(ccl_cosmology *cosmo,
                                   int n_ell,double *ell,double *cls,
                                   int n_theta,double *theta,double *wtheta,
                                   int corr_type,int do_taper_cl,double *taper_cl_limits,
                                   int *status) {
  int i;
  double *l_arr,*cl_arr,*th_arr,*wth_arr;

  l_arr=ccl_log_spacing(cosmo->spline_params.ELL_MIN_CORR,cosmo->spline_params.ELL_MAX_CORR,cosmo->spline_params.N_ELL_CORR);
  if(l_arr==NULL) {
    *status=CCL_ERROR_LINSPACE;
    ccl_cosmology_set_status_message(cosmo, "ccl_correlation.c: ccl_tracer_corr_fftlog ran out of memory\n");
    return;
  }
  cl_arr=malloc(cosmo->spline_params.N_ELL_CORR*sizeof(double));
  if(cl_arr==NULL) {
    free(l_arr);
    *status=CCL_ERROR_MEMORY;
    ccl_cosmology_set_status_message(cosmo, "ccl_correlation.c: ccl_tracer_corr_fftlog ran out of memory\n");
    return;
  }

  //Interpolate input Cl into array needed for FFTLog
  ccl_f1d_t *cl_spl=ccl_f1d_t_new(n_ell,ell,cls,cls[0],0,
<<<<<<< HEAD
				  ccl_f1d_extrap_const,ccl_f1d_extrap_logx_logy);
=======
				  ccl_f1d_extrap_const,
				  ccl_f1d_extrap_logx_logy,
				  status);
>>>>>>> 31a75069
  if(cl_spl==NULL) {
    free(l_arr);
    free(cl_arr);
    *status=CCL_ERROR_MEMORY;
    ccl_cosmology_set_status_message(cosmo,
				     "ccl_correlation.c: ccl_tracer_corr_fftlog "
				     "ran out of memory\n");
    return;
  }

  for(i=0;i<cosmo->spline_params.N_ELL_CORR;i++)
    cl_arr[i]=ccl_f1d_t_eval(cl_spl,l_arr[i]);
  ccl_f1d_t_free(cl_spl);

  if (do_taper_cl)
    taper_cl(cosmo->spline_params.N_ELL_CORR,l_arr,cl_arr,taper_cl_limits);

  th_arr=malloc(sizeof(double)*cosmo->spline_params.N_ELL_CORR);
  if(th_arr==NULL) {
    free(l_arr);
    free(cl_arr);
    *status=CCL_ERROR_MEMORY;
    ccl_cosmology_set_status_message(cosmo, "ccl_correlation.c: ccl_tracer_corr_fftlog ran out of memory\n");
    return;
  }
  wth_arr=(double *)malloc(sizeof(double)*cosmo->spline_params.N_ELL_CORR);
  if(wth_arr==NULL) {
    free(l_arr);
    free(cl_arr);
    free(th_arr);
    *status=CCL_ERROR_MEMORY;
    ccl_cosmology_set_status_message(cosmo, "ccl_correlation.c: ccl_tracer_corr_fftlog ran out of memory\n");
    return;
  }

  for(i=0;i<cosmo->spline_params.N_ELL_CORR;i++)
    th_arr[i]=0;
  //Although set here to 0, theta is modified by FFTlog to obtain the correlation at ~1/l

  int i_bessel=0;
  if(corr_type==CCL_CORR_GG) i_bessel=0;
  if(corr_type==CCL_CORR_GL) i_bessel=2;
  if(corr_type==CCL_CORR_LP) i_bessel=0;
  if(corr_type==CCL_CORR_LM) i_bessel=4;
  ccl_fftlog_ComputeXi2D(i_bessel,0,
			 1, cosmo->spline_params.N_ELL_CORR,l_arr,&cl_arr,
			 th_arr,&wth_arr, status);

  // Interpolate to output values of theta
  ccl_f1d_t *wth_spl=ccl_f1d_t_new(cosmo->spline_params.N_ELL_CORR,th_arr,
				   wth_arr,wth_arr[0],0,
<<<<<<< HEAD
				   ccl_f1d_extrap_const,ccl_f1d_extrap_const);
=======
				   ccl_f1d_extrap_const,
				   ccl_f1d_extrap_const, status);
>>>>>>> 31a75069
  if (wth_spl == NULL) {
    free(l_arr);
    free(cl_arr);
    free(th_arr);
    free(wth_arr);
    *status = CCL_ERROR_MEMORY;
    ccl_cosmology_set_status_message(cosmo, "ccl_correlation.c: ccl_tracer_corr_fftlog ran out of memory\n");
    return;
  }
  for(i=0;i<n_theta;i++)
    wtheta[i]=ccl_f1d_t_eval(wth_spl,theta[i]*M_PI/180.);
  ccl_f1d_t_free(wth_spl);

  free(l_arr);
  free(cl_arr);
  free(th_arr);
  free(wth_arr);

  return;
}

typedef struct {
  ccl_f1d_t *cl_spl;
  int i_bessel;
  double th;
} corr_int_par;

static double corr_bessel_integrand(double l,void *params)
{
  double cl,jbes;
  corr_int_par *p=(corr_int_par *)params;
  double x=l*p->th;

  cl=ccl_f1d_t_eval(p->cl_spl,l);

  jbes=gsl_sf_bessel_Jn(p->i_bessel,x);

  return l*jbes*cl;
}

static void ccl_tracer_corr_bessel(ccl_cosmology *cosmo,
                                   int n_ell,double *ell,double *cls,
                                   int n_theta,double *theta,double *wtheta,
                                   int corr_type,int *status) {
  corr_int_par cp;
  ccl_f1d_t *cl_spl = NULL;
  cl_spl = ccl_f1d_t_new(n_ell, ell, cls, cls[0], 0,
			 ccl_f1d_extrap_logx_logy,
<<<<<<< HEAD
			 ccl_f1d_extrap_logx_logy);
=======
			 ccl_f1d_extrap_logx_logy, status);
>>>>>>> 31a75069
  if(cl_spl == NULL) {
    *status = CCL_ERROR_MEMORY;
    ccl_cosmology_set_status_message(
      cosmo,
      "ccl_correlation.c: ccl_tracer_corr_bessel ran out of memory\n");
    return;
  }

  int ith, gslstatus;
  double result,eresult;
  gsl_function F;
  gsl_integration_workspace *w = NULL;
  int local_status;

<<<<<<< HEAD
#pragma omp parallel default(none)				      \
  shared(cosmo, status, wtheta, n_ell, ell, cls,		      \
	 corr_type, cl_spl, theta, n_theta)				\
  private(w, F, result, eresult, local_status, ith,			\
	  gslstatus, cp)
=======
#pragma omp parallel default(none) \
                     shared(cosmo, status, wtheta, n_ell, ell, cls, \
			    corr_type, cl_spl, theta, n_theta)	\
                     private(w, F, result, eresult, local_status, ith, \
			     gslstatus, cp)
>>>>>>> 31a75069
  {
    local_status = *status;

    switch(corr_type) {
      case CCL_CORR_GG:
        cp.i_bessel = 0;
        break;
      case CCL_CORR_GL:
        cp.i_bessel = 2;
        break;
      case CCL_CORR_LP:
        cp.i_bessel = 0;
        break;
      case CCL_CORR_LM:
        cp.i_bessel = 4;
        break;
    }

    cp.cl_spl = cl_spl;

    w = gsl_integration_workspace_alloc(cosmo->gsl_params.N_ITERATION);

    if (w == NULL) {
      local_status = CCL_ERROR_MEMORY;
    }
    F.function = &corr_bessel_integrand;
    F.params = &cp;

    #pragma omp for schedule(dynamic)
    for(ith=0; ith < n_theta; ith++) {
      if (local_status == 0) {
        cp.th = theta[ith]*M_PI/180;
        //TODO: Split into intervals between first bessel zeros before integrating
        //This will help both speed and accuracy of the integral.
        gslstatus = gsl_integration_qag(&F, 0, cosmo->spline_params.ELL_MAX_CORR, 0,
                                        cosmo->gsl_params.INTEGRATION_EPSREL,
					cosmo->gsl_params.N_ITERATION,
                                        cosmo->gsl_params.INTEGRATION_GAUSS_KRONROD_POINTS,
                                        w, &result, &eresult);
        if(gslstatus != GSL_SUCCESS) {
          ccl_raise_gsl_warning(gslstatus, "ccl_correlation.c: ccl_tracer_corr_bessel():");
          local_status |= gslstatus;
        }
        wtheta[ith] = result/(2*M_PI);
      }
    }

    if (local_status) {
      #pragma omp atomic write
      *status = local_status;
    }

    gsl_integration_workspace_free(w);
  }
  ccl_f1d_t_free(cl_spl);
}


/*--------ROUTINE: ccl_compute_legendre_polynomial ------
TASK: Compute input factor for ccl_tracer_corr_legendre
INPUT: tracer 1, tracer 2, i_bessel, theta array, n_theta, L_max, output Pl_theta
 */
static void ccl_compute_legendre_polynomial(int corr_type,double theta,int ell_max,double *Pl_theta)
{
  int i,j;
  double k=0;
  double cth=cos(theta*M_PI/180);

  //Initialize Pl_theta
  for (j=0;j<=ell_max;j++)
      Pl_theta[j]=0.;

  if(corr_type==CCL_CORR_GG) {
    gsl_sf_legendre_Pl_array(ell_max,cth,Pl_theta);
    for (j=0;j<=ell_max;j++)
      Pl_theta[j]*=(2*j+1);
  }
  else if(corr_type==CCL_CORR_GL) {
    for (j=2;j<=ell_max;j++) {//https://arxiv.org/pdf/1007.4809.pdf
      Pl_theta[j]=gsl_sf_legendre_Plm(j,2,cth);
      Pl_theta[j]*=(2*j+1.)/((j+0.)*(j+1.));
    }
  }
}

/*--------ROUTINE: ccl_tracer_corr_legendre ------
TASK: Compute correlation function via Legendre polynomials
INPUT: cosmology, number of theta bins, theta array, tracer 1, tracer 2, i_bessel, boolean
       for tapering, vector of tapering limits, correlation vector, angular_cl function.
 */
static void ccl_tracer_corr_legendre(ccl_cosmology *cosmo,
                                     int n_ell,double *ell,double *cls,
                                     int n_theta,double *theta,double *wtheta,
                                     int corr_type,int do_taper_cl,double *taper_cl_limits,
                                     int *status) {
  int i;
  double *l_arr = NULL, *cl_arr = NULL, *Pl_theta = NULL;
  ccl_f1d_t *cl_spl;

  if(corr_type==CCL_CORR_LM || corr_type==CCL_CORR_LP){
    *status=CCL_ERROR_NOT_IMPLEMENTED;
    ccl_cosmology_set_status_message(cosmo, "ccl_correlation.c: CCL does not support full-sky xi+- calcuations.\nhttps://arxiv.org/abs/1702.05301 indicates flat-sky to be sufficient.\n");
  }

  if(*status==0) {
    l_arr=malloc(((int)(cosmo->spline_params.ELL_MAX_CORR)+1)*sizeof(double));
    if(l_arr==NULL) {
      *status=CCL_ERROR_MEMORY;
      ccl_cosmology_set_status_message(cosmo, "ccl_correlation.c: ccl_tracer_corr_legendre ran out of memory\n");
    }
  }

  if(*status==0) {
    cl_arr=malloc(((int)(cosmo->spline_params.ELL_MAX_CORR)+1)*sizeof(double));
    if(cl_arr==NULL) {
      *status=CCL_ERROR_MEMORY;
      ccl_cosmology_set_status_message(cosmo, "ccl_correlation.c: ccl_tracer_corr_legendre ran out of memory\n");
    }
  }

  if(*status==0) {
    //Interpolate input Cl into
    cl_spl=ccl_f1d_t_new(n_ell,ell,cls,cls[0],0,
			 ccl_f1d_extrap_const,
<<<<<<< HEAD
			 ccl_f1d_extrap_logx_logy);
=======
			 ccl_f1d_extrap_logx_logy, status);
>>>>>>> 31a75069
    if(cl_spl==NULL) {
      *status=CCL_ERROR_MEMORY;
      ccl_cosmology_set_status_message(cosmo, "ccl_correlation.c: ccl_tracer_corr_legendre ran out of memory\n");
    }
  }

  if(*status==0) {
    for(i=0;i<=(int)(cosmo->spline_params.ELL_MAX_CORR);i++) {
      double l=(double)i;
      l_arr[i]=l;
      cl_arr[i]=ccl_f1d_t_eval(cl_spl,l);
    }
    ccl_f1d_t_free(cl_spl);

    if (do_taper_cl)
      *status=taper_cl((int)(cosmo->spline_params.ELL_MAX_CORR)+1,l_arr,cl_arr,taper_cl_limits);
  }

  int local_status, i_L;
#pragma omp parallel default(none) \
  shared(cosmo, theta, cl_arr, wtheta, n_theta, status, corr_type)	\
  private(Pl_theta, i, i_L, local_status)
  {
    Pl_theta = NULL;
    local_status = *status;

    if (local_status == 0) {
      Pl_theta = malloc(sizeof(double)*((int)(cosmo->spline_params.ELL_MAX_CORR)+1));
      if (Pl_theta == NULL) {
        local_status = CCL_ERROR_MEMORY;
      }
    }

    #pragma omp for schedule(dynamic)
    for (int i=0; i < n_theta; i++) {
      if (local_status == 0) {
        wtheta[i] = 0;
        ccl_compute_legendre_polynomial(corr_type, theta[i], (int)(cosmo->spline_params.ELL_MAX_CORR), Pl_theta);
        for (i_L=1; i_L < (int)(cosmo->spline_params.ELL_MAX_CORR); i_L+=1)
          wtheta[i] += cl_arr[i_L]*Pl_theta[i_L];
        wtheta[i] /= (M_PI*4);
      }
    }

    if (local_status) {
      #pragma omp atomic write
      *status = local_status;
    }

    free(Pl_theta);
  }
  free(l_arr);
  free(cl_arr);
}

/*--------ROUTINE: ccl_tracer_corr ------
TASK: For a given tracer, get the correlation function. Do so by running
      ccl_angular_cls. If you already have Cls calculated, go to the next
      function to pass them directly.
INPUT: cosmology, number of theta values to evaluate = NL, theta vector,
       tracer 1, tracer 2, i_bessel, key for tapering, limits of tapering
       correlation function.
 */
void ccl_correlation(ccl_cosmology *cosmo,
                     int n_ell,double *ell,double *cls,
                     int n_theta,double *theta,double *wtheta,
                     int corr_type,int do_taper_cl,double *taper_cl_limits,int flag_method,
                     int *status) {
  switch(flag_method) {
  case CCL_CORR_FFTLOG :
    ccl_tracer_corr_fftlog(cosmo,n_ell,ell,cls,n_theta,theta,wtheta,corr_type,
                           do_taper_cl,taper_cl_limits,status);
    break;
  case CCL_CORR_LGNDRE :
    ccl_tracer_corr_legendre(cosmo,n_ell,ell,cls,n_theta,theta,wtheta,corr_type,
                             do_taper_cl,taper_cl_limits,status);
    break;
  case CCL_CORR_BESSEL :
    ccl_tracer_corr_bessel(cosmo,n_ell,ell,cls,n_theta,theta,wtheta,corr_type,status);
    break;
  default :
    *status=CCL_ERROR_INCONSISTENT;
    ccl_cosmology_set_status_message(cosmo, "ccl_correlation.c: ccl_correlation. Unknown algorithm\n");
  }

}

/*--------ROUTINE: ccl_correlation_3d ------
TASK: Calculate the 3d-correlation function. Do so by using FFTLog.

INPUT: cosmology, scale factor a,
       number of r values, r values,
       key for tapering, limits of tapering

Correlation function result will be in array xi
 */

void ccl_correlation_3d(ccl_cosmology *cosmo, double a,
                        int n_r,double *r,double *xi,
                        int do_taper_pk,double *taper_pk_limits,
                        int *status) {
  int i,N_ARR;
  double *k_arr,*pk_arr,*r_arr,*xi_arr;

  if (!cosmo->computed_nonlin_power) {
    *status = CCL_ERROR_NONLIN_POWER_INIT;
    ccl_cosmology_set_status_message(
      cosmo,
      "ccl_correlation.c: ccl_correlation_3d(): non-linear power spctrum has not been computed!");
    return;
  }

  //number of data points for k and pk array
  N_ARR=(int)(cosmo->spline_params.N_K_3DCOR*log10(cosmo->spline_params.K_MAX/cosmo->spline_params.K_MIN));

  k_arr=ccl_log_spacing(cosmo->spline_params.K_MIN,cosmo->spline_params.K_MAX,N_ARR);
  if(k_arr==NULL) {
    *status=CCL_ERROR_MEMORY;
    ccl_cosmology_set_status_message(cosmo, "ccl_correlation.c: ccl_correlation_3d ran out of memory\n");
    return;
  }

  pk_arr=malloc(N_ARR*sizeof(double));
  if(pk_arr==NULL) {
    free(k_arr);
    *status=CCL_ERROR_MEMORY;
    ccl_cosmology_set_status_message(cosmo, "ccl_correlation.c: ccl_correlation_3d ran out of memory\n");
    return;
  }

  for (i=0; i<N_ARR; i++){
    pk_arr[i] = ccl_nonlin_matter_power(cosmo, k_arr[i], a, status);
  }
  if (do_taper_pk)
    taper_cl(N_ARR,k_arr,pk_arr,taper_pk_limits);

  r_arr=malloc(sizeof(double)*N_ARR);
  if(r_arr==NULL) {
    free(k_arr);
    free(pk_arr);
    *status=CCL_ERROR_MEMORY;
    ccl_cosmology_set_status_message(cosmo, "ccl_correlation.c: ccl_correlation_3d ran out of memory\n");
    return;
  }
  xi_arr=malloc(sizeof(double)*N_ARR);
  if(xi_arr==NULL) {
    free(k_arr);
    free(pk_arr);
    free(r_arr);
    *status=CCL_ERROR_MEMORY;
    ccl_cosmology_set_status_message(cosmo, "ccl_correlation.c: ccl_correlation_3d ran out of memory\n");
    return;
  }

  for(i=0;i<N_ARR;i++)
    r_arr[i]=0;

  ccl_fftlog_ComputeXi3D(0, 0, 1, N_ARR, k_arr, &pk_arr, r_arr, &xi_arr, status);

  // Interpolate to output values of r
  ccl_f1d_t *xi_spl=ccl_f1d_t_new(N_ARR,r_arr,xi_arr,xi_arr[0],0,
<<<<<<< HEAD
				  ccl_f1d_extrap_const,ccl_f1d_extrap_const);
=======
				  ccl_f1d_extrap_const,
				  ccl_f1d_extrap_const, status);
>>>>>>> 31a75069
  if (xi_spl == NULL) {
    free(k_arr);
    free(pk_arr);
    free(r_arr);
    free(xi_arr);
    *status=CCL_ERROR_MEMORY;
    ccl_cosmology_set_status_message(cosmo, "ccl_correlation.c: ccl_correlation_3d ran out of memory\n");
    return;
  }
  for(i=0;i<n_r;i++)
    xi[i]=ccl_f1d_t_eval(xi_spl,r[i]);
  ccl_f1d_t_free(xi_spl);

  free(k_arr);
  free(pk_arr);
  free(r_arr);
  free(xi_arr);

  return;
}

/*--------ROUTINE: ccl_correlation_multipole ------
TASK: Calculate multipole of the redshift space correlation function. Do so using FFTLog.

INPUT:  cosmology, scale factor a, beta (= growth rate / bias),
        multipole order l = 0, 2, or 4, number of s values, s values

Multipole function result will be in array xi
 */

void ccl_correlation_multipole(ccl_cosmology *cosmo, double a, double beta,
                               int l, int n_s, double *s, double *xi,
                               int *status) {
  int i, N_ARR;
  double *k_arr, *pk_arr, *s_arr, *xi_arr, *xi_arr0;

  if (!cosmo->computed_nonlin_power) {
    *status = CCL_ERROR_NONLIN_POWER_INIT;
    ccl_cosmology_set_status_message(
      cosmo,
      "ccl_correlation.c: ccl_correlation_multipole(): non-linear power spctrum has not been computed!");
    return;
  }

  N_ARR = (int)(cosmo->spline_params.N_K_3DCOR * log10(cosmo->spline_params.K_MAX / cosmo->spline_params.K_MIN));

  k_arr = ccl_log_spacing(cosmo->spline_params.K_MIN, cosmo->spline_params.K_MAX, N_ARR);
  if (k_arr == NULL) {
    *status = CCL_ERROR_MEMORY;
    strcpy(cosmo->status_message,
           "ccl_correlation.c: ccl_correlation_multipole ran out of memory\n");
    return;
  }

  pk_arr = malloc(N_ARR * sizeof(double));
  if (pk_arr == NULL) {
    free(k_arr);
    *status = CCL_ERROR_MEMORY;
    strcpy(cosmo->status_message,
           "ccl_correlation.c: ccl_correlation_multipole ran out of memory\n");
    return;
  }

  for (i = 0; i < N_ARR; i++)
    pk_arr[i] = ccl_nonlin_matter_power(cosmo, k_arr[i], a, status);

  s_arr = malloc(sizeof(double) * N_ARR);
  if (s_arr == NULL) {
    free(k_arr);
    free(pk_arr);
    *status = CCL_ERROR_MEMORY;
    strcpy(cosmo->status_message,
           "ccl_correlation.c: ccl_correlation_multipole ran out of memory\n");
    return;
  }
  xi_arr = malloc(sizeof(double) * N_ARR);
  if (xi_arr == NULL) {
    free(k_arr);
    free(pk_arr);
    free(s_arr);
    *status = CCL_ERROR_MEMORY;
    strcpy(cosmo->status_message,
           "ccl_correlation.c: ccl_correlation_multipole ran out of memory\n");
    return;
  }
  xi_arr0 = malloc(sizeof(double) * N_ARR);
  if (xi_arr0 == NULL) {
    free(k_arr);
    free(pk_arr);
    free(s_arr);
    free(xi_arr);
    *status = CCL_ERROR_MEMORY;
    strcpy(cosmo->status_message,
           "ccl_correlation.c: ccl_correlation_multipole ran out of memory\n");
    return;
  }

  for (i = 0; i < N_ARR; i++) s_arr[i] = 0;

  // Calculate multipoles

  if (l == 0) {
    ccl_fftlog_ComputeXi3D(0, 0, 1, N_ARR, k_arr, &pk_arr, s_arr, &xi_arr0, status);
    for (i = 0; i < N_ARR; i++)
      xi_arr[i] = (1. + 2. / 3 * beta + 1. / 5 * beta * beta) * xi_arr0[i];
  } else if (l == 2) {
    ccl_fftlog_ComputeXi3D(2, 0, 1, N_ARR, k_arr, &pk_arr, s_arr, &xi_arr0, status);
    for (i = 0; i < N_ARR; i++)
      xi_arr[i] = -(4. / 3 * beta + 4. / 7 * beta * beta) * xi_arr0[i];
  } else if (l == 4) {
    ccl_fftlog_ComputeXi3D(4, 0, 1, N_ARR, k_arr, &pk_arr, s_arr, &xi_arr0, status);
    for (i = 0; i < N_ARR; i++) xi_arr[i] = 8. / 35 * beta * beta * xi_arr0[i];
  } else {
    strcpy(cosmo->status_message, "unavailable value of l\n");
    return;
  }

  // Interpolate to output values of s
  ccl_f1d_t *xi_spl = ccl_f1d_t_new(N_ARR, s_arr, xi_arr, xi_arr[0], 0,
<<<<<<< HEAD
				    ccl_f1d_extrap_const,ccl_f1d_extrap_const);
=======
				    ccl_f1d_extrap_const,
				    ccl_f1d_extrap_const, status);
>>>>>>> 31a75069
  if (xi_spl == NULL) {
    free(k_arr);
    free(pk_arr);
    free(s_arr);
    free(xi_arr);
    free(xi_arr0);
    *status = CCL_ERROR_MEMORY;
    strcpy(cosmo->status_message,
           "ccl_correlation.c: ccl_correlation_multipole ran out of memory\n");
  }
  for (i = 0; i < n_s; i++) xi[i] = ccl_f1d_t_eval(xi_spl,s[i]);
  ccl_f1d_t_free(xi_spl);

  free(k_arr);
  free(pk_arr);
  free(s_arr);
  free(xi_arr);
  free(xi_arr0);

  return;
}

/*--------ROUTINE: ccl_correlation_multipole_spline ------
TASK: Store multipoles of the redshift-space correlation in global splines

INPUT:  cosmology, scale factor a

Result is stored in cosmo->data.rsd_splines[]
 */

void ccl_correlation_multipole_spline(ccl_cosmology *cosmo, double a,
                                      int *status) {
  int i, N_ARR;
  double *k_arr, *pk_arr, *s_arr, *xi_arr, *xi_arr0, *xi_arr2, *xi_arr4;

  if (!cosmo->computed_nonlin_power) {
    *status = CCL_ERROR_NONLIN_POWER_INIT;
    ccl_cosmology_set_status_message(
      cosmo,
      "ccl_correlation.c: ccl_correlation_multipole_spline(): non-linear power spctrum has not been computed!");
    return;
  }

  N_ARR = (int)(cosmo->spline_params.N_K_3DCOR * log10(cosmo->spline_params.K_MAX / cosmo->spline_params.K_MIN));

  k_arr = ccl_log_spacing(cosmo->spline_params.K_MIN, cosmo->spline_params.K_MAX, N_ARR);
  if (k_arr == NULL) {
    *status = CCL_ERROR_MEMORY;
    strcpy(cosmo->status_message,
           "ccl_correlation.c: ccl_correlation_multipole_spline ran out of "
           "memory\n");
    return;
  }

  pk_arr = malloc(N_ARR * sizeof(double));
  if (pk_arr == NULL) {
    free(k_arr);
    *status = CCL_ERROR_MEMORY;
    strcpy(cosmo->status_message,
           "ccl_correlation.c: ccl_correlation_multipole_spline ran out of "
           "memory\n");
    return;
  }

  for (i = 0; i < N_ARR; i++)
    pk_arr[i] = ccl_nonlin_matter_power(cosmo, k_arr[i], a, status);

  s_arr = malloc(sizeof(double) * N_ARR);
  if (s_arr == NULL) {
    free(k_arr);
    free(pk_arr);
    *status = CCL_ERROR_MEMORY;
    strcpy(cosmo->status_message,
           "ccl_correlation.c: ccl_correlation_multipole_spline ran out of "
           "memory\n");
    return;
  }
  xi_arr = malloc(sizeof(double) * N_ARR);
  if (xi_arr == NULL) {
    free(k_arr);
    free(pk_arr);
    free(s_arr);
    *status = CCL_ERROR_MEMORY;
    strcpy(cosmo->status_message,
           "ccl_correlation.c: ccl_correlation_multipole_spline ran out of "
           "memory\n");
    return;
  }
  xi_arr0 = malloc(sizeof(double) * N_ARR);
  if (xi_arr0 == NULL) {
    free(k_arr);
    free(pk_arr);
    free(s_arr);
    free(xi_arr);
    *status = CCL_ERROR_MEMORY;
    strcpy(cosmo->status_message,
           "ccl_correlation.c: ccl_correlation_multipole_spline ran out of "
           "memory\n");
    return;
  }
  xi_arr2 = malloc(sizeof(double) * N_ARR);
  if (xi_arr2 == NULL) {
    free(k_arr);
    free(pk_arr);
    free(s_arr);
    free(xi_arr);
    free(xi_arr0);
    *status = CCL_ERROR_MEMORY;
    strcpy(cosmo->status_message,
           "ccl_correlation.c: ccl_correlation_multipole_spline ran out of "
           "memory\n");
    return;
  }
  xi_arr4 = malloc(sizeof(double) * N_ARR);
  if (xi_arr4 == NULL) {
    free(k_arr);
    free(pk_arr);
    free(s_arr);
    free(xi_arr);
    free(xi_arr0);
    free(xi_arr2);
    *status = CCL_ERROR_MEMORY;
    strcpy(cosmo->status_message,
           "ccl_correlation.c: ccl_correlation_multipole_spline ran out of "
           "memory\n");
    return;
  }

  for (i = 0; i < N_ARR; i++) s_arr[i] = 0;

  // Calculate multipoles
  ccl_fftlog_ComputeXi3D(0, 0, 1, N_ARR, k_arr, &pk_arr, s_arr, &xi_arr0, status);
  ccl_fftlog_ComputeXi3D(2, 0, 1, N_ARR, k_arr, &pk_arr, s_arr, &xi_arr2, status);
  ccl_fftlog_ComputeXi3D(4, 0, 1, N_ARR, k_arr, &pk_arr, s_arr, &xi_arr4, status);

  // free any memory that may have been allocated
  ccl_f1d_t_free(cosmo->data.rsd_splines[0]);
  ccl_f1d_t_free(cosmo->data.rsd_splines[1]);
  ccl_f1d_t_free(cosmo->data.rsd_splines[2]);
  cosmo->data.rsd_splines[0] = NULL;
  cosmo->data.rsd_splines[1] = NULL;
  cosmo->data.rsd_splines[1] = NULL;

  // Interpolate to output values of s
  cosmo->data.rsd_splines[0] = ccl_f1d_t_new(N_ARR, s_arr, xi_arr0, xi_arr0[0], 0,
<<<<<<< HEAD
					     ccl_f1d_extrap_const, ccl_f1d_extrap_const);
=======
					     ccl_f1d_extrap_const,
					     ccl_f1d_extrap_const, status);
>>>>>>> 31a75069
  if (cosmo->data.rsd_splines[0] == NULL) {
    free(k_arr);
    free(pk_arr);
    free(s_arr);
    free(xi_arr);
    free(xi_arr0);
    free(xi_arr2);
    free(xi_arr4);
    *status = CCL_ERROR_MEMORY;
    strcpy(cosmo->status_message,
           "ccl_correlation.c: ccl_correlation_multipole_spline ran out of "
           "memory\n");
    return;
  }

  cosmo->data.rsd_splines[1] = ccl_f1d_t_new(N_ARR, s_arr, xi_arr2, xi_arr2[0], 0,
<<<<<<< HEAD
					     ccl_f1d_extrap_const,ccl_f1d_extrap_const);
=======
					     ccl_f1d_extrap_const,
					     ccl_f1d_extrap_const, status);
>>>>>>> 31a75069
  if (cosmo->data.rsd_splines[1] == NULL) {
    free(k_arr);
    free(pk_arr);
    free(s_arr);
    free(xi_arr);
    free(xi_arr0);
    free(xi_arr2);
    free(xi_arr4);
    ccl_f1d_t_free(cosmo->data.rsd_splines[0]);
    cosmo->data.rsd_splines[0] = NULL;
    *status = CCL_ERROR_MEMORY;
    strcpy(cosmo->status_message,
           "ccl_correlation.c: ccl_correlation_multipole_spline ran out of "
           "memory\n");
    return;
  }

  cosmo->data.rsd_splines[2] = ccl_f1d_t_new(N_ARR, s_arr, xi_arr4, xi_arr4[0], 0,
<<<<<<< HEAD
					     ccl_f1d_extrap_const,ccl_f1d_extrap_const);
=======
					     ccl_f1d_extrap_const,
					     ccl_f1d_extrap_const, status);
>>>>>>> 31a75069
  if (cosmo->data.rsd_splines[2] == NULL) {
    free(k_arr);
    free(pk_arr);
    free(s_arr);
    free(xi_arr);
    free(xi_arr0);
    free(xi_arr2);
    free(xi_arr4);
    ccl_f1d_t_free(cosmo->data.rsd_splines[0]);
    cosmo->data.rsd_splines[0] = NULL;
    ccl_f1d_t_free(cosmo->data.rsd_splines[1]);
    cosmo->data.rsd_splines[1] = NULL;
    *status = CCL_ERROR_MEMORY;
    strcpy(cosmo->status_message,
           "ccl_correlation.c: ccl_correlation_multipole_spline ran out of "
           "memory\n");
    return;
  }

  // set the scale factor
  cosmo->data.rsd_splines_scalefactor = a;

  free(k_arr);
  free(pk_arr);
  free(s_arr);
  free(xi_arr);
  free(xi_arr0);
  free(xi_arr2);
  free(xi_arr4);

  return;
}

/*--------ROUTINE: ccl_correlation_3dRsd ------
TASK: Calculate the redshift-space correlation function.

INPUT:  cosmology, scale factor a, number of s values, s values,
        mu = cosine of galaxy separation angle w.r.t. line of sight,
        beta (= growth rate / bias), key for using spline

Correlation function result will be in array xi
 */

void ccl_correlation_3dRsd(ccl_cosmology *cosmo, double a, int n_s, double *s,
                           double mu, double beta, double *xi, int use_spline,
                           int *status) {
  int i;
  double *xi_arr0, *xi_arr2, *xi_arr4;

  if (!cosmo->computed_nonlin_power) {
    *status = CCL_ERROR_NONLIN_POWER_INIT;
    ccl_cosmology_set_status_message(
      cosmo,
      "ccl_correlation.c: ccl_correlation_3dRsd(): non-linear power spctrum has not been computed!");
    return;
  }

  if (use_spline == 0) {
    xi_arr0 = malloc(sizeof(double) * n_s);
    if (xi_arr0 == NULL) {
      *status = CCL_ERROR_MEMORY;
      strcpy(cosmo->status_message,
             "ccl_correlation.c: ccl_correlation_3dRsd ran out of memory\n");
      return;
    }
    xi_arr2 = malloc(sizeof(double) * n_s);
    if (xi_arr2 == NULL) {
      free(xi_arr0);
      *status = CCL_ERROR_MEMORY;
      strcpy(cosmo->status_message,
             "ccl_correlation.c: ccl_correlation_3dRsd ran out of memory\n");
      return;
    }
    xi_arr4 = malloc(sizeof(double) * n_s);
    if (xi_arr4 == NULL) {
      free(xi_arr0);
      free(xi_arr2);
      *status = CCL_ERROR_MEMORY;
      strcpy(cosmo->status_message,
             "ccl_correlation.c: ccl_correlation_3dRsd ran out of memory\n");
      return;
    }

    ccl_correlation_multipole(cosmo, a, beta, 0, n_s, s, xi_arr0, status);
    ccl_correlation_multipole(cosmo, a, beta, 2, n_s, s, xi_arr2, status);
    ccl_correlation_multipole(cosmo, a, beta, 4, n_s, s, xi_arr4, status);
    for (i = 0; i < n_s; i++)
      xi[i] = xi_arr0[i] + xi_arr2[i] * gsl_sf_legendre_Pl(2, mu) +
              xi_arr4[i] * gsl_sf_legendre_Pl(4, mu);
    free(xi_arr0);
    free(xi_arr2);
    free(xi_arr4);

  } else {
    if ((cosmo->data.rsd_splines[0] == NULL) ||
        (cosmo->data.rsd_splines[1] == NULL) ||
        (cosmo->data.rsd_splines[2] == NULL) ||
        (cosmo->data.rsd_splines_scalefactor != a))
      ccl_correlation_multipole_spline(cosmo, a, status);

    for (i = 0; i < n_s; i++)
      xi[i] = (1. + 2. / 3 * beta + 1. / 5 * beta * beta) *
        ccl_f1d_t_eval(cosmo->data.rsd_splines[0],s[i]) -
        (4. / 3 * beta + 4. / 7 * beta * beta) *
        ccl_f1d_t_eval(cosmo->data.rsd_splines[1],s[i]) *
        gsl_sf_legendre_Pl(2, mu) +
        8. / 35 * beta * beta * ccl_f1d_t_eval(cosmo->data.rsd_splines[2],s[i]) *
        gsl_sf_legendre_Pl(4, mu);
  }

  return;
}

/*--------ROUTINE: ccl_correlation_3dRsd_avgmu ------
TASK: Calculate the average of redshift-space correlation function xi(s,mu) over mu at constant s

INPUT:  cosmology, scale factor a, number of s values, s values, beta (= growth rate / bias)

The result will be in array xi
*/

void ccl_correlation_3dRsd_avgmu(ccl_cosmology *cosmo, double a, int n_s, double *s,
                                 double beta, double *xi,
                                 int *status) {
// The average is just the l=0 multipole - the higher multiples inetegrate to zero.
  ccl_correlation_multipole(cosmo, a, beta, 0, n_s, s, xi, status);

  return;
}

/*--------ROUTINE: ccl_correlation_pi_sigma ------
TASK: Calculate the redshift-space correlation function using longitudinal and
      transverse coordinates pi and sigma.

INPUT:  cosmology, scale factor a, beta (= growth rate / bias),
        pi, number of sigma values, sigma values,
        key for using spline

Correlation function result will be in array xi
*/

void ccl_correlation_pi_sigma(ccl_cosmology *cosmo, double a, double beta,
                              double pi, int n_sig, double *sig, double *xi,
                              int use_spline, int *status) {
  int i;
  double *mu_arr, *s_arr, *xi_arr;

  if (!cosmo->computed_nonlin_power) {
    *status = CCL_ERROR_NONLIN_POWER_INIT;
    ccl_cosmology_set_status_message(
      cosmo,
      "ccl_correlation.c: ccl_correlation_pi_sigma(): non-linear power spctrum has not been computed!");
    return;
  }

  mu_arr = malloc(sizeof(double) * n_sig);
  if (mu_arr == NULL) {
    *status = CCL_ERROR_MEMORY;
    strcpy(cosmo->status_message,
           "ccl_correlation.c: ccl_correlation_pi_sigma ran out of memory\n");
    return;
  }

  s_arr = malloc(sizeof(double) * n_sig);
  if (s_arr == NULL) {
    free(mu_arr);
    *status = CCL_ERROR_MEMORY;
    strcpy(cosmo->status_message,
           "ccl_correlation.c: ccl_correlation_pi_sigma ran out of memory\n");
    return;
  }

  xi_arr = malloc(sizeof(double) * n_sig);
  if (xi_arr == NULL) {
    free(mu_arr);
    free(s_arr);
    *status = CCL_ERROR_MEMORY;
    strcpy(cosmo->status_message,
           "ccl_correlation.c: ccl_correlation_pi_sigma ran out of memory\n");
    return;
  }

  for (i = 0; i < n_sig; i++) {
    s_arr[i] = sqrt(pi * pi + sig[i] * sig[i]);
    mu_arr[i] = pi / s_arr[i];
  }

  for (i = 0; i < n_sig; i++) {
    ccl_correlation_3dRsd(cosmo, a, n_sig, s_arr, mu_arr[i], beta, xi_arr,
                          use_spline, status);
    xi[i] = xi_arr[i];
  }

  free(mu_arr);
  free(xi_arr);
  free(s_arr);

  return;
}<|MERGE_RESOLUTION|>--- conflicted
+++ resolved
@@ -68,13 +68,9 @@
 
   //Interpolate input Cl into array needed for FFTLog
   ccl_f1d_t *cl_spl=ccl_f1d_t_new(n_ell,ell,cls,cls[0],0,
-<<<<<<< HEAD
-				  ccl_f1d_extrap_const,ccl_f1d_extrap_logx_logy);
-=======
 				  ccl_f1d_extrap_const,
 				  ccl_f1d_extrap_logx_logy,
 				  status);
->>>>>>> 31a75069
   if(cl_spl==NULL) {
     free(l_arr);
     free(cl_arr);
@@ -126,12 +122,8 @@
   // Interpolate to output values of theta
   ccl_f1d_t *wth_spl=ccl_f1d_t_new(cosmo->spline_params.N_ELL_CORR,th_arr,
 				   wth_arr,wth_arr[0],0,
-<<<<<<< HEAD
-				   ccl_f1d_extrap_const,ccl_f1d_extrap_const);
-=======
 				   ccl_f1d_extrap_const,
 				   ccl_f1d_extrap_const, status);
->>>>>>> 31a75069
   if (wth_spl == NULL) {
     free(l_arr);
     free(cl_arr);
@@ -180,11 +172,7 @@
   ccl_f1d_t *cl_spl = NULL;
   cl_spl = ccl_f1d_t_new(n_ell, ell, cls, cls[0], 0,
 			 ccl_f1d_extrap_logx_logy,
-<<<<<<< HEAD
-			 ccl_f1d_extrap_logx_logy);
-=======
 			 ccl_f1d_extrap_logx_logy, status);
->>>>>>> 31a75069
   if(cl_spl == NULL) {
     *status = CCL_ERROR_MEMORY;
     ccl_cosmology_set_status_message(
@@ -199,19 +187,11 @@
   gsl_integration_workspace *w = NULL;
   int local_status;
 
-<<<<<<< HEAD
-#pragma omp parallel default(none)				      \
-  shared(cosmo, status, wtheta, n_ell, ell, cls,		      \
-	 corr_type, cl_spl, theta, n_theta)				\
-  private(w, F, result, eresult, local_status, ith,			\
-	  gslstatus, cp)
-=======
 #pragma omp parallel default(none) \
                      shared(cosmo, status, wtheta, n_ell, ell, cls, \
 			    corr_type, cl_spl, theta, n_theta)	\
                      private(w, F, result, eresult, local_status, ith, \
 			     gslstatus, cp)
->>>>>>> 31a75069
   {
     local_status = *status;
 
@@ -336,11 +316,7 @@
     //Interpolate input Cl into
     cl_spl=ccl_f1d_t_new(n_ell,ell,cls,cls[0],0,
 			 ccl_f1d_extrap_const,
-<<<<<<< HEAD
-			 ccl_f1d_extrap_logx_logy);
-=======
 			 ccl_f1d_extrap_logx_logy, status);
->>>>>>> 31a75069
     if(cl_spl==NULL) {
       *status=CCL_ERROR_MEMORY;
       ccl_cosmology_set_status_message(cosmo, "ccl_correlation.c: ccl_tracer_corr_legendre ran out of memory\n");
@@ -502,12 +478,8 @@
 
   // Interpolate to output values of r
   ccl_f1d_t *xi_spl=ccl_f1d_t_new(N_ARR,r_arr,xi_arr,xi_arr[0],0,
-<<<<<<< HEAD
-				  ccl_f1d_extrap_const,ccl_f1d_extrap_const);
-=======
 				  ccl_f1d_extrap_const,
 				  ccl_f1d_extrap_const, status);
->>>>>>> 31a75069
   if (xi_spl == NULL) {
     free(k_arr);
     free(pk_arr);
@@ -627,12 +599,8 @@
 
   // Interpolate to output values of s
   ccl_f1d_t *xi_spl = ccl_f1d_t_new(N_ARR, s_arr, xi_arr, xi_arr[0], 0,
-<<<<<<< HEAD
-				    ccl_f1d_extrap_const,ccl_f1d_extrap_const);
-=======
 				    ccl_f1d_extrap_const,
 				    ccl_f1d_extrap_const, status);
->>>>>>> 31a75069
   if (xi_spl == NULL) {
     free(k_arr);
     free(pk_arr);
@@ -778,12 +746,8 @@
 
   // Interpolate to output values of s
   cosmo->data.rsd_splines[0] = ccl_f1d_t_new(N_ARR, s_arr, xi_arr0, xi_arr0[0], 0,
-<<<<<<< HEAD
-					     ccl_f1d_extrap_const, ccl_f1d_extrap_const);
-=======
 					     ccl_f1d_extrap_const,
 					     ccl_f1d_extrap_const, status);
->>>>>>> 31a75069
   if (cosmo->data.rsd_splines[0] == NULL) {
     free(k_arr);
     free(pk_arr);
@@ -800,12 +764,8 @@
   }
 
   cosmo->data.rsd_splines[1] = ccl_f1d_t_new(N_ARR, s_arr, xi_arr2, xi_arr2[0], 0,
-<<<<<<< HEAD
-					     ccl_f1d_extrap_const,ccl_f1d_extrap_const);
-=======
 					     ccl_f1d_extrap_const,
 					     ccl_f1d_extrap_const, status);
->>>>>>> 31a75069
   if (cosmo->data.rsd_splines[1] == NULL) {
     free(k_arr);
     free(pk_arr);
@@ -824,12 +784,8 @@
   }
 
   cosmo->data.rsd_splines[2] = ccl_f1d_t_new(N_ARR, s_arr, xi_arr4, xi_arr4[0], 0,
-<<<<<<< HEAD
-					     ccl_f1d_extrap_const,ccl_f1d_extrap_const);
-=======
 					     ccl_f1d_extrap_const,
 					     ccl_f1d_extrap_const, status);
->>>>>>> 31a75069
   if (cosmo->data.rsd_splines[2] == NULL) {
     free(k_arr);
     free(pk_arr);
