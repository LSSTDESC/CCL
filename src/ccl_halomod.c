--- conflicted
+++ resolved
@@ -148,8 +148,4 @@
 double p_1h(ccl_cosmology *cosmo, double k, double a, int * status){
   // Computes the one-halo integral
   return I02(cosmo, k, a, status);
-<<<<<<< HEAD
-}
-=======
-}
->>>>>>> 72eba255
+}