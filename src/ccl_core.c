#include <stdio.h>
#include <stdlib.h>
#include <stdarg.h>
#include <math.h>
#include <string.h>

#include <gsl/gsl_errno.h>
#include <gsl/gsl_odeiv.h>
#include <gsl/gsl_spline.h>
#include <gsl/gsl_integration.h>

#include "ccl.h"
#include "ccl_params.h"

//
// Macros for replacing relative paths
#define EXPAND_STR(s) STRING(s)
#define STRING(s) #s


const ccl_configuration default_config = {ccl_boltzmann_class, ccl_halofit, ccl_nobaryons, ccl_tinker10, ccl_duffy2008, ccl_emu_strict};

const ccl_gsl_params default_gsl_params = {GSL_EPSREL,                          // EPSREL
                                           GSL_N_ITERATION,                     // N_ITERATION
                                           GSL_INTEGRATION_GAUSS_KRONROD_POINTS,// INTEGRATION_GAUSS_KRONROD_POINTS
                                           GSL_EPSREL,                          // INTEGRATION_EPSREL
                                           GSL_INTEGRATION_GAUSS_KRONROD_POINTS,// INTEGRATION_LIMBER_GAUSS_KRONROD_POINTS
                                           GSL_EPSREL,                          // INTEGRATION_LIMBER_EPSREL
                                           GSL_EPSREL_DIST,                     // INTEGRATION_DISTANCE_EPSREL
                                           GSL_EPSREL_DNDZ,                     // INTEGRATION_DNDZ_EPSREL
                                           GSL_EPSREL_SIGMAR,                   // INTEGRATION_SIGMAR_EPSREL
                                           GSL_EPSREL_NU,                       // INTEGRATION_NU_EPSREL
                                           GSL_EPSABS_NU,                       // INTEGRATION_NU_EPSABS
                                           GSL_EPSREL,                          // ROOT_EPSREL
                                           GSL_N_ITERATION,                     // ROOT_N_ITERATION
                                           GSL_EPSREL_GROWTH                    // ODE_GROWTH_EPSREL
                                          };

/* ------- ROUTINE: ccl_cosmology_read_config ------
   INPUTS: none, but will look for ini file in include/ dir
   TASK: fill out global variables of splines with user defined input.
   The variables are defined in ccl_params.h.

   The following are the relevant global variables:
*/

ccl_spline_params * ccl_splines=NULL; // Global variable
ccl_gsl_params * ccl_gsl=NULL; // Global variable

void ccl_cosmology_read_config(void)
{

  int CONFIG_LINE_BUFFER_SIZE=100;
  int MAX_CONFIG_VAR_LEN=100;
  FILE *fconfig;
  char buf[CONFIG_LINE_BUFFER_SIZE];
  char var_name[MAX_CONFIG_VAR_LEN];
  char* rtn;
  double var_dbl;

  // Get parameter .ini filename from environment variable or default location
  const char* param_file;
  const char* param_file_env = getenv("CCL_PARAM_FILE");
  if (param_file_env != NULL) {
    param_file = param_file_env;
  }
  else {
    // Use default ini file
    param_file = EXPAND_STR(__CCL_DATA_DIR__) "/ccl_params.ini";
  }
  if ((fconfig=fopen(param_file, "r")) == NULL) {
    ccl_raise_exception(CCL_ERROR_MISSING_CONFIG_FILE, "ccl_core.c: Failed to open config file: %s", param_file);
    return;
  }

  if(ccl_splines == NULL) {
    ccl_splines = malloc(sizeof(ccl_spline_params));
  }
  if(ccl_gsl == NULL) {
    ccl_gsl = malloc(sizeof(ccl_gsl_params));
    memcpy(ccl_gsl, &default_gsl_params, sizeof(ccl_gsl_params));
  }

  /* Exit gracefully if we couldn't allocate memory */
  if(ccl_splines==NULL || ccl_gsl==NULL) {
    ccl_raise_exception(CCL_ERROR_MEMORY, "ccl_core.c: Failed to allocate memory for config file data.");
    return;
  }

#define MATCH(s, action) if (0 == strcmp(var_name, s)) { action ; continue;} do{} while(0)

  int lineno = 0;
  while(! feof(fconfig)) {
    rtn = fgets(buf, CONFIG_LINE_BUFFER_SIZE, fconfig);
    lineno ++;

    if (buf[0]==';' || buf[0]=='[' || buf[0]=='\n') {
      continue;
    }
    else {
      sscanf(buf, "%99[^=]=%le\n",var_name, &var_dbl);

      // Spline parameters
      MATCH("A_SPLINE_NA", ccl_splines->A_SPLINE_NA=(int) var_dbl);
      MATCH("A_SPLINE_NLOG", ccl_splines->A_SPLINE_NLOG=(int) var_dbl);
      MATCH("A_SPLINE_MINLOG", ccl_splines->A_SPLINE_MINLOG=var_dbl);
      MATCH("A_SPLINE_MIN", ccl_splines->A_SPLINE_MIN=var_dbl);
      MATCH("A_SPLINE_MINLOG_PK", ccl_splines->A_SPLINE_MINLOG_PK=var_dbl);
      MATCH("A_SPLINE_MIN_PK", ccl_splines->A_SPLINE_MIN_PK=var_dbl);
      MATCH("A_SPLINE_MAX", ccl_splines->A_SPLINE_MAX=var_dbl);
      MATCH("LOGM_SPLINE_DELTA", ccl_splines->LOGM_SPLINE_DELTA=var_dbl);
      MATCH("LOGM_SPLINE_NM", ccl_splines->LOGM_SPLINE_NM=(int) var_dbl);
      MATCH("LOGM_SPLINE_MIN", ccl_splines->LOGM_SPLINE_MIN=var_dbl);
      MATCH("LOGM_SPLINE_MAX", ccl_splines->LOGM_SPLINE_MAX=var_dbl);
      MATCH("A_SPLINE_NA_PK", ccl_splines->A_SPLINE_NA_PK=(int) var_dbl);
      MATCH("A_SPLINE_NLOG_PK", ccl_splines->A_SPLINE_NLOG_PK=(int) var_dbl);
      MATCH("K_MAX_SPLINE", ccl_splines->K_MAX_SPLINE=var_dbl);
      MATCH("K_MAX", ccl_splines->K_MAX=var_dbl);
      MATCH("K_MIN", ccl_splines->K_MIN=var_dbl);
      MATCH("N_K", ccl_splines->N_K=(int) var_dbl);

      // 3dcorr parameters
      MATCH("N_K_3DCOR", ccl_splines->N_K_3DCOR=(int) var_dbl);

      // GSL parameters
      MATCH("GSL_EPSREL", ccl_gsl->EPSREL=var_dbl);
      MATCH("GSL_N_ITERATION", ccl_gsl->N_ITERATION=(size_t) var_dbl);
      MATCH("GSL_INTEGRATION_GAUSS_KRONROD_POINTS", ccl_gsl->INTEGRATION_GAUSS_KRONROD_POINTS=(int) var_dbl);
      MATCH("GSL_INTEGRATION_EPSREL", ccl_gsl->INTEGRATION_EPSREL=var_dbl);
      MATCH("GSL_INTEGRATION_DISTANCE_EPSREL", ccl_gsl->INTEGRATION_DISTANCE_EPSREL=var_dbl);
      MATCH("GSL_INTEGRATION_DNDZ_EPSREL", ccl_gsl->INTEGRATION_DNDZ_EPSREL=var_dbl);
      MATCH("GSL_INTEGRATION_SIGMAR_EPSREL", ccl_gsl->INTEGRATION_SIGMAR_EPSREL=var_dbl);
      MATCH("GSL_INTEGRATION_NU_EPSREL", ccl_gsl->INTEGRATION_NU_EPSREL=var_dbl);
      MATCH("GSL_INTEGRATION_NU_EPSABS", ccl_gsl->INTEGRATION_NU_EPSABS=var_dbl);
      MATCH("GSL_INTEGRATION_LIMBER_GAUSS_KRONROD_POINTS", ccl_gsl->INTEGRATION_LIMBER_GAUSS_KRONROD_POINTS=(int) var_dbl);
      MATCH("GSL_INTEGRATION_LIMBER_EPSREL", ccl_gsl->INTEGRATION_LIMBER_EPSREL=var_dbl);
      MATCH("GSL_ROOT_EPSREL", ccl_gsl->ROOT_EPSREL=var_dbl);
      MATCH("GSL_ROOT_N_ITERATION", ccl_gsl->ROOT_N_ITERATION=(int) var_dbl);
      MATCH("GSL_ODE_GROWTH_EPSREL", ccl_gsl->ODE_GROWTH_EPSREL=var_dbl);

      ccl_raise_exception(CCL_ERROR_MISSING_CONFIG_FILE, "ccl_core.c: Failed to parse config file at line %d: %s", lineno, buf);
    }
  }
#undef MATCH

  fclose(fconfig);
}


/* ------- ROUTINE: ccl_cosmology_create ------
INPUTS: ccl_parameters params
        ccl_configuration config
TASK: creates the ccl_cosmology struct and passes some values to it
DEFINITIONS:
chi: comoving distance [Mpc]
growth: growth function (density)
fgrowth: logarithmic derivative of the growth (density) (dlnD/da?)
E: E(a)=H(a)/H0
accelerator: interpolation accelerator for functions of a
accelerator_achi: interpolation accelerator for functions of chi
growth0: growth at z=0, defined to be 1
sigma: ?
p_lin: linear matter power spectrum at z=0?
p_lnl: nonlinear matter power spectrum at z=0?
computed_distances, computed_growth,
computed_power, computed_sigma: store status of the computations
*/
ccl_cosmology * ccl_cosmology_create(ccl_parameters params, ccl_configuration config)
{
  ccl_cosmology * cosmo = malloc(sizeof(ccl_cosmology));
  cosmo->params = params;
  cosmo->config = config;

  cosmo->data.chi = NULL;
  cosmo->data.growth = NULL;
  cosmo->data.fgrowth = NULL;
  cosmo->data.E = NULL;
  cosmo->data.accelerator=NULL;
  cosmo->data.accelerator_achi=NULL;
  cosmo->data.accelerator_m=NULL;
  cosmo->data.accelerator_d=NULL;
  cosmo->data.accelerator_k=NULL;
  cosmo->data.growth0 = 1.;
  cosmo->data.achi=NULL;

  cosmo->data.logsigma = NULL;
  cosmo->data.dlnsigma_dlogm = NULL;

  // hmf parameter for interpolation
  cosmo->data.alphahmf = NULL;
  cosmo->data.betahmf = NULL;
  cosmo->data.gammahmf = NULL;
  cosmo->data.phihmf = NULL;
  cosmo->data.etahmf = NULL;

  cosmo->data.p_lin = NULL;
  cosmo->data.p_nl = NULL;
  //cosmo->data.nu_pspace_int = NULL;
  cosmo->computed_distances = false;
  cosmo->computed_growth = false;
  cosmo->computed_power = false;
  cosmo->computed_sigma = false;
  cosmo->computed_hmfparams = false;
  cosmo->status = 0;
  ccl_cosmology_set_status_message(cosmo, "");
<<<<<<< HEAD
=======

  return cosmo;
}


/* ------- ROUTINE: ccl_cosmology_create_with_params ------
INPUTS:
        Numbers for the basic cosmological parameters needed by CCL
        ccl_configuration config
TASK: Creates ccl_cosmology struct directly from a set of input cosmological
      parameter values, without the need to create a separate ccl_parameters
      struct.
DEFINITIONS:
Omega_c: cold dark matter
Omega_b: baryons
Omega_k: curvature
Neff: effective number of neutrinos species
mnu: neutrino mass(es)
mnu_type: how the neutrino mass(es) should be treated
w0: Dark energy eqn. of state parameter
wa: Dark energy eqn. of state parameter, time variation
h: Hubble's constant divided by (100 km/s/Mpc).
norm_pk: amplitude of the primordial PS (either A_s or sigma8)
n_s: index of the primordial PS
*/
ccl_cosmology * ccl_cosmology_create_with_params(double Omega_c, double Omega_b, double Omega_k,
						 double Neff, double* mnu, ccl_mnu_convention mnu_type,
						 double w0, double wa, double h, double norm_pk, double n_s,
						 double bcm_log10Mc, double bcm_etab, double bcm_ks,
						 int nz_mgrowth, double *zarr_mgrowth,
						 double *dfarr_mgrowth, ccl_configuration config,
						 int *status)
{

  // Create ccl_parameters struct from input parameters
  ccl_parameters params;

  params = ccl_parameters_create(Omega_c, Omega_b, Omega_k, Neff, mnu, mnu_type, w0, wa,
				 h, norm_pk, n_s, bcm_log10Mc, bcm_etab, bcm_ks, nz_mgrowth, zarr_mgrowth, dfarr_mgrowth, status);
  // Check status
  ccl_check_status_nocosmo(status);

  // Create  ccl_cosmology struct
  ccl_cosmology *cosmo;
  cosmo = ccl_cosmology_create(params, config);
>>>>>>> 09cbf64c

  return cosmo;
}

<<<<<<< HEAD
=======
/* ------- ROUTINE: ccl_cosmology_create_with_lcdm_params ------
INPUTS:
        Numbers for the basic LCDM cosmological parameters needed by CCL
        ccl_configuration config
TASK: Creates ccl_cosmology struct directly from a set of input cosmological
      parameter values (for a flat LCDM model), without the need to create a
      separate ccl_parameters struct.
DEFINITIONS:
Omega_c: cold dark matter
Omega_b: baryons
Omega_k: curvature
h: Hubble's constant divided by (100 km/s/Mpc).
norm_pk: amplitude of the primordial PS (either A_s or sigma8)
n_s: index of the primordial PS
*/
ccl_cosmology * ccl_cosmology_create_with_lcdm_params(double Omega_c, double Omega_b, double Omega_k,
						      double h, double norm_pk, double n_s,
						      ccl_configuration config, int *status)
{
  // Create ccl_parameters struct from input parameters
  ccl_parameters params;
  params = ccl_parameters_create_lcdm(Omega_c, Omega_b, Omega_k, h, norm_pk, n_s, status);
  // Check status
  ccl_check_status_nocosmo(status);

  // Create  ccl_cosmology struct
  ccl_cosmology *cosmo;
  cosmo = ccl_cosmology_create(params, config);
  return cosmo;
}

>>>>>>> 09cbf64c
/* ------ ROUTINE: ccl_parameters_fill_initial -------
INPUT: ccl_parameters: params
TASK: fill parameters not set by ccl_parameters_create with some initial values
DEFINITIONS:
Omega_g = (Omega_g*h^2)/h^2 is the radiation parameter; "g" is for photons, as in CLASS
T_CMB: CMB temperature in Kelvin
Omega_l: Lambda
A_s: amplitude of the primordial PS, enforced here to initially set to NaN
sigma8: variance in 8 Mpc/h spheres for normalization of matter PS, enforced here to initially set to NaN
z_star: recombination redshift
 */
void ccl_parameters_fill_initial(ccl_parameters * params, int *status)
{
  // Fixed radiation parameters
  // Omega_g * h**2 is known from T_CMB
  params->T_CMB =  TCMB;
  // kg / m^3
  double rho_g = 4. * STBOLTZ / pow(CLIGHT, 3) * pow(params->T_CMB, 4);
  // kg / m^3
  double rho_crit = RHO_CRITICAL * SOLAR_MASS/pow(MPC_TO_METER, 3) * pow(params->h, 2);
  params->Omega_g = rho_g/rho_crit;

  // Get the N_nu_rel from Neff and N_nu_mass
  params->N_nu_rel = params->Neff - params->N_nu_mass * pow(TNCDM, 4) / pow(4./11.,4./3.);

  // Temperature of the relativistic neutrinos in K
  double T_nu= (params->T_CMB) * pow(4./11.,1./3.);
  // in kg / m^3
  double rho_nu_rel = params->N_nu_rel* 7.0/8.0 * 4. * STBOLTZ / pow(CLIGHT, 3) * pow(T_nu, 4);
  params-> Omega_n_rel = rho_nu_rel/rho_crit;

  // If non-relativistic neutrinos are present, calculate the phase_space integral.
  if((params->N_nu_mass)>0) {
    // Pass NULL for the accelerator here because we don't have our cosmology object defined yet.
    params->Omega_n_mass = ccl_Omeganuh2(1.0, params->N_nu_mass, params->mnu, params->T_CMB, NULL, status) / ((params->h)*(params->h));
    ccl_check_status_nocosmo(status);
  }
  else{
    params->Omega_n_mass = 0.;
  }

  params->Omega_m = params->Omega_b + params-> Omega_c;
  params->Omega_l = 1.0 - params->Omega_m - params->Omega_g - params->Omega_n_rel -params->Omega_n_mass- params->Omega_k;
  // Initially undetermined parameters - set to nan to trigger
  // problems if they are mistakenly used.
  if (isfinite(params->A_s)) {params->sigma8 = NAN;}
  if (isfinite(params->sigma8)) {params->A_s = NAN;}
  params->z_star = NAN;

  if(fabs(params->Omega_k)<1E-6)
    params->k_sign=0;
  else if(params->Omega_k>0)
    params->k_sign=-1;
  else
    params->k_sign=1;
  params->sqrtk=sqrt(fabs(params->Omega_k))*params->h/CLIGHT_HMPC;
}


/* ------ ROUTINE: ccl_parameters_create -------
INPUT: numbers for the basic cosmological parameters needed by CCL
TASK: fill params with some initial values provided by the user
DEFINITIONS:
Omega_c: cold dark matter
Omega_b: baryons
Omega_m: matter
Omega_k: curvature
little omega_x means Omega_x*h^2
Neff : Effective number of neutrino speces
mnu : Pointer to either sum of neutrino masses or list of three masses.
mnu_type : how the neutrino mass(es) should be treated
w0: Dark energy eq of state parameter
wa: Dark energy eq of state parameter, time variation
H0: Hubble's constant in km/s/Mpc.
h: Hubble's constant divided by (100 km/s/Mpc).
A_s: amplitude of the primordial PS
n_s: index of the primordial PS

 */
ccl_parameters ccl_parameters_create(
                     double Omega_c, double Omega_b, double Omega_k,
				     double Neff, double* mnu, ccl_mnu_convention mnu_type,
				     double w0, double wa, double h, double norm_pk,
				     double n_s, double bcm_log10Mc, double bcm_etab,
				     double bcm_ks, int nz_mgrowth, double *zarr_mgrowth,
				     double *dfarr_mgrowth, int *status)
{
  #ifndef USE_GSL_ERROR
    gsl_set_error_handler_off ();
  #endif

  ccl_parameters params;
  // Initialize params
  params.mnu = NULL;
  params.z_mgrowth=NULL;
  params.df_mgrowth=NULL;
  params.sigma8 = NAN;
  params.A_s = NAN;
  params.Omega_c = Omega_c;
  params.Omega_b = Omega_b;
  params.Omega_k = Omega_k;
  params.Neff = Neff;

  // Set the sum of neutrino masses
  params.sum_nu_masses = *mnu;
  double mnusum = *mnu;
  double *mnu_in = NULL;

  /* Check whether ccl_splines and ccl_gsl exist. If either is not set yet, load
     parameters from the config file. */
  if(ccl_splines==NULL || ccl_gsl==NULL) {
    ccl_cosmology_read_config();
  }
<<<<<<< HEAD
=======
  /* Exit gracefully if config file can't be opened. */
  if(ccl_splines==NULL || ccl_gsl==NULL) {
    ccl_raise_exception(CCL_ERROR_MISSING_CONFIG_FILE, "ccl_core.c: Failed to read config file.");
    *status = CCL_ERROR_MISSING_CONFIG_FILE;
    return params;
  }
>>>>>>> 09cbf64c

  // Decide how to split sum of neutrino masses between 3 neutrinos. We use
  // a Newton's rule numerical solution (thanks M. Jarvis).

  if (mnu_type==ccl_mnu_sum){
	  // Normal hierarchy

	  mnu_in = malloc(3*sizeof(double));

	  // Check if the sum is zero
	  if (*mnu<1e-15){
		  mnu_in[0] = 0.;
		  mnu_in[1] = 0.;
		  mnu_in[2] = 0.;
	  } else{

	      mnu_in[0] = 0.; // This is a starting guess.

	      double sum_check;
	      // Check that sum is consistent
	      mnu_in[1] = sqrt(DELTAM12_sq);
	      mnu_in[2] = sqrt(DELTAM13_sq_pos);
	      sum_check = mnu_in[0] + mnu_in[1] + mnu_in[2];
	      if (ccl_mnu_sum < sum_check){
		      *status = CCL_ERROR_MNU_UNPHYSICAL;
          }

          double dsdm1;
          // This is the Newton's method
          while (fabs(*mnu - sum_check) > 1e-15){

              dsdm1 = 1. + mnu_in[0] / mnu_in[1] + mnu_in[0] / mnu_in[2];
              mnu_in[0] = mnu_in[0] - (sum_check - *mnu) / dsdm1;
              mnu_in[1] = sqrt(mnu_in[0]*mnu_in[0] + DELTAM12_sq);
              mnu_in[2] = sqrt(mnu_in[0]*mnu_in[0] + DELTAM13_sq_pos);
              sum_check = mnu_in[0] + mnu_in[1] + mnu_in[2];
          }
	  }

  } else if (mnu_type==ccl_mnu_sum_inverted){
	  // Inverted hierarchy

	  mnu_in = malloc(3*sizeof(double));

	  	  // Check if the sum is zero
	  if (*mnu<1e-15){
		  mnu_in[0] = 0.;
		  mnu_in[1] = 0.;
		  mnu_in[2] = 0.;
	  } else{

	      mnu_in[0] = 0.; // This is a starting guess.

	      double sum_check;
	      // Check that sum is consistent
	      mnu_in[1] = sqrt(-1.* DELTAM13_sq_neg - DELTAM12_sq);
	      mnu_in[2] = sqrt(-1.* DELTAM13_sq_neg);
	      sum_check = mnu_in[0] + mnu_in[1] + mnu_in[2];
	      if (ccl_mnu_sum < sum_check){
		      *status = CCL_ERROR_MNU_UNPHYSICAL;
          }


          double dsdm1;
          // This is the Newton's method
          while (fabs(*mnu- sum_check) > 1e-15){
              dsdm1 = 1. + (mnu_in[0] / mnu_in[1]) + (mnu_in[0] / mnu_in[2]);
              mnu_in[0] = mnu_in[0] - (sum_check - *mnu) / dsdm1;
              mnu_in[1] = sqrt(mnu_in[0]*mnu_in[0] + DELTAM12_sq);
              mnu_in[2] = sqrt(mnu_in[0]*mnu_in[0] + DELTAM13_sq_neg);
              sum_check = mnu_in[0] + mnu_in[1] + mnu_in[2];
          }

      }

  } else if (mnu_type==ccl_mnu_sum_equal){
	    // Split the sum of masses equally
	    mnu_in = malloc(3*sizeof(double));
	    mnu_in[0] = params.sum_nu_masses / 3.;
	    mnu_in[1] = params.sum_nu_masses / 3.;
	    mnu_in[2] = params.sum_nu_masses / 3.;
  } else if (mnu_type == ccl_mnu_list){
      // A list of neutrino masses was already passed in
	  params.sum_nu_masses = mnu[0] + mnu[1] + mnu[2];
	  mnu_in = malloc(3*sizeof(double));
	  for(int i=0; i<3; i++) mnu_in[i] = mnu[i];
  } else {
	  *status = CCL_ERROR_NOT_IMPLEMENTED;
  }
  // Check for errors in the neutrino set up (e.g. unphysical mnu)
  ccl_check_status_nocosmo(status);

  // Check which of the neutrino species are non-relativistic today
  int N_nu_mass = 0;
  for(int i = 0; i<3; i=i+1){
  	if (mnu_in[i] > 0.00017){ // Limit taken from Lesgourges et al. 2012
  		N_nu_mass = N_nu_mass + 1;
  	}
  }
  params.N_nu_mass = N_nu_mass;

  // Fill the array of massive neutrinos
  if (N_nu_mass>0){
  	params.mnu = malloc(params.N_nu_mass*sizeof(double));
  	int relativistic[3] = {0, 0, 0};
	for (int i = 0; i < N_nu_mass; i = i + 1){
		for (int j = 0; j<3; j = j +1){
			if ((mnu_in[j]>0.00017) && (relativistic[j]==0)){
				relativistic[j]=1;
				params.mnu[i] = mnu_in[j];
				break;
			}
		} // end loop over neutrinos
	} // end loop over massive neutrinos
  } else{
	  params.mnu = malloc(sizeof(double));
	  params.mnu[0] = 0.;
  }
  // Free mnu_in
  if (mnu_in != NULL) free(mnu_in);

  // Dark Energy
  params.w0 = w0;
  params.wa = wa;

  // Hubble parameters
  params.h = h;
  params.H0 = h*100;

  // Primordial power spectra
  if(norm_pk<1E-5)
    params.A_s=norm_pk;
  else
    params.sigma8=norm_pk;
  params.n_s = n_s;

  //Baryonic params
  if(bcm_log10Mc<0)
    params.bcm_log10Mc=log10(1.2e14);
  else
    params.bcm_log10Mc=bcm_log10Mc;
  if(bcm_etab<0)
    params.bcm_etab=0.5;
  else
    params.bcm_etab=bcm_etab;
  if(bcm_ks<0)
    params.bcm_ks=55.0;
  else
    params.bcm_ks=bcm_ks;

  // Set remaining standard and easily derived parameters
  ccl_parameters_fill_initial(&params, status);

  //Trigger modified growth function if nz>0
  if(nz_mgrowth>0) {
    params.has_mgrowth=true;
    params.nz_mgrowth=nz_mgrowth;
    params.z_mgrowth=malloc(params.nz_mgrowth*sizeof(double));
    params.df_mgrowth=malloc(params.nz_mgrowth*sizeof(double));
    memcpy(params.z_mgrowth,zarr_mgrowth,params.nz_mgrowth*sizeof(double));
    memcpy(params.df_mgrowth,dfarr_mgrowth,params.nz_mgrowth*sizeof(double));
  }
  else {
    params.has_mgrowth=false;
    params.nz_mgrowth=0;
    params.z_mgrowth=NULL;
    params.df_mgrowth=NULL;
  }

  return params;
}


/* ------- ROUTINE: ccl_parameters_create_flat_lcdm --------
INPUT: some cosmological parameters needed to create a flat LCDM model
TASK: call ccl_parameters_create to produce an LCDM model
*/
ccl_parameters ccl_parameters_create_flat_lcdm(double Omega_c, double Omega_b, double h,
					       double norm_pk, double n_s, int *status)
{
  double Omega_k = 0.0;
  double Neff = 3.046;
  double w0 = -1.0;
  double wa = 0.0;
  double *mnu;
  double mnuval = 0.;
  mnu = &mnuval;
  ccl_mnu_convention mnu_type = ccl_mnu_sum;

  ccl_parameters params = ccl_parameters_create(Omega_c, Omega_b, Omega_k, Neff,
						mnu, mnu_type, w0, wa, h, norm_pk, n_s, -1, -1, -1, -1, NULL, NULL, status);

  return params;

}



/* ------- ROUTINE: ccl_parameters_create_flat_lcdm --------
INPUT: some cosmological parameters needed to create a flat LCDM model
TASK: call ccl_parameters_create to produce an LCDM model with baryonic effects
*/
ccl_parameters ccl_parameters_create_flat_lcdm_bar(double Omega_c, double Omega_b, double h,
						   double norm_pk, double n_s, double bcm_log10Mc,
						   double bcm_etab, double bcm_ks, int *status)
{
  double Omega_k = 0.0;
  double Neff = 3.046;
  double *mnu;
  double mnuval = 0.;
  mnu = &mnuval;
  ccl_mnu_convention mnu_type = ccl_mnu_sum;
  double w0 = -1.0;
  double wa = 0.0;
  ccl_parameters params = ccl_parameters_create(Omega_c, Omega_b, Omega_k, Neff,
						mnu, mnu_type, w0, wa, h, norm_pk, n_s, bcm_log10Mc, bcm_etab,
						bcm_ks, -1, NULL, NULL, status);
  return params;

}

/* ------- ROUTINE: ccl_parameters_create_flat_lcdm_nu --------
INPUT: some cosmological parameters needed to create a flat LCDM model with neutrinos
TASK: call ccl_parameters_create to produce an LCDM model
*/
ccl_parameters ccl_parameters_create_flat_lcdm_nu(double Omega_c, double Omega_b, double h, double norm_pk,
						  double n_s, double Neff, double *mnu, ccl_mnu_convention mnu_type,
						  int *status)
{
  double Omega_k = 0.0;
  double w0 = -1.0;
  double wa = 0.0;
  ccl_parameters params = ccl_parameters_create(Omega_c, Omega_b, Omega_k, Neff, mnu, mnu_type, w0, wa,
						h, norm_pk, n_s, -1, -1, -1, -1, NULL, NULL, status);
  return params;

}


/* ------- ROUTINE: ccl_parameters_create_lcdm --------
INPUT: some cosmological parameters needed to create an LCDM model with curvature
TASK: call ccl_parameters_create for this specific model
*/
ccl_parameters ccl_parameters_create_lcdm(double Omega_c, double Omega_b, double Omega_k, double h,
					  double norm_pk, double n_s, int *status)
{
  double Neff = 3.046;
  double w0 = -1.0;
  double wa = 0.0;
  double *mnu;
  double mnuval = 0.;
  mnu = &mnuval;
  ccl_mnu_convention mnu_type = ccl_mnu_sum;

  ccl_parameters params = ccl_parameters_create(Omega_c, Omega_b, Omega_k, Neff, mnu, mnu_type, w0, wa,
						h, norm_pk, n_s, -1, -1, -1,-1,NULL,NULL, status);
  return params;
}


/* ------- ROUTINE: ccl_parameters_create_lcdm_nu --------
INPUT: some cosmological parameters needed to create an LCDM model with curvature and neutrinos
TASK: call ccl_parameters_create for this specific model
*/
ccl_parameters ccl_parameters_create_lcdm_nu(double Omega_c, double Omega_b, double Omega_k, double h,
					     double norm_pk, double n_s, double Neff,
					     double* mnu, ccl_mnu_convention mnu_type, int *status)
{
  double w0 = -1.0;
  double wa = 0.0;

  ccl_parameters params = ccl_parameters_create(Omega_c, Omega_b, Omega_k, Neff, mnu, mnu_type, w0, wa,
						h, norm_pk, n_s, -1, -1, -1,-1,NULL,NULL, status);

  return params;

}

/* ------- ROUTINE: ccl_parameters_create_flat_wcdm --------
INPUT: some cosmological parameters needed to create an LCDM model with wa=0 but w0!=-1
TASK: call ccl_parameters_create for this specific model
*/
ccl_parameters ccl_parameters_create_flat_wcdm(double Omega_c, double Omega_b, double w0, double h,
					       double norm_pk, double n_s, int *status)
{

  double Omega_k = 0.0;
  double Neff = 3.046;
  double wa = 0.0;
  double *mnu;
  double mnuval = 0.;
  mnu = &mnuval;
  ccl_mnu_convention mnu_type = ccl_mnu_sum;

  ccl_parameters params = ccl_parameters_create(Omega_c, Omega_b, Omega_k, Neff, mnu, mnu_type, w0, wa,
						h, norm_pk, n_s, -1, -1, -1,-1,NULL,NULL, status);
  return params;
}


/* ------- ROUTINE: ccl_parameters_create_wcdm_nu --------
INPUT: some cosmological parameters needed to create an LCDM model with neutrinos, and wa=0 but w0!=-1
TASK: call ccl_parameters_create for this specific model
*/
ccl_parameters ccl_parameters_create_flat_wcdm_nu(double Omega_c, double Omega_b, double w0, double h,
						  double norm_pk, double n_s, double Neff, double *mnu, ccl_mnu_convention mnu_type, int *status)
{

  double Omega_k = 0.0;
  double wa = 0.0;
  ccl_parameters params = ccl_parameters_create(Omega_c, Omega_b, Omega_k, Neff, mnu, mnu_type, w0, wa,
						h, norm_pk, n_s, -1, -1, -1,-1,NULL,NULL, status);
  return params;
}


/* ------- ROUTINE: ccl_parameters_create_wacdm --------
INPUT: some cosmological parameters needed to create an LCDM model with curvature wa!=0 and and w0!=-1
TASK: call ccl_parameters_create for this specific model
*/
ccl_parameters ccl_parameters_create_flat_wacdm(double Omega_c, double Omega_b, double w0, double wa,
						double h, double norm_pk, double n_s, int *status)
{
  double Omega_k = 0.0;
  double Neff = 3.046;
  double *mnu;
  double mnuval = 0.;
  mnu = &mnuval;
  ccl_mnu_convention mnu_type = ccl_mnu_sum;

  ccl_parameters params = ccl_parameters_create(Omega_c, Omega_b, Omega_k,Neff, mnu, mnu_type, w0, wa,
						h, norm_pk, n_s, -1, -1, -1,-1,NULL,NULL, status);
  return params;
}


/* ------- ROUTINE: ccl_parameters_create_wacdm_nu --------
INPUT: some cosmological parameters needed to create an LCDM model with neutrinoswith curvature wa!=0 and and w0!=-1
TASK: call ccl_parameters_create for this specific model
*/
ccl_parameters ccl_parameters_create_flat_wacdm_nu(double Omega_c, double Omega_b, double w0, double wa,
						   double h, double norm_pk, double n_s,
						   double Neff, double* mnu, ccl_mnu_convention mnu_type, int *status)
{

  double Omega_k = 0.0;
  ccl_parameters params = ccl_parameters_create(Omega_c, Omega_b, Omega_k,Neff, mnu, mnu_type, w0, wa,
						h, norm_pk, n_s, -1, -1, -1,-1,NULL,NULL, status);
  return params;
}


/**
 * Write a cosmology parameters object to a file in yaml format.
 * @param cosmo Cosmological parameters
 * @param f FILE* pointer opened for reading
 * @return void
 */
void ccl_parameters_write_yaml(ccl_parameters * params, const char * filename, int *status)
{

  FILE * f = fopen(filename, "w");

  if (!f){
    *status = CCL_ERROR_FILE_WRITE;
    return;
  }

#define WRITE_DOUBLE(name) fprintf(f, #name ": %le\n",params->name)
#define WRITE_INT(name) fprintf(f, #name ": %d\n",params->name)

  // Densities: CDM, baryons, total matter, curvature
  WRITE_DOUBLE(Omega_c);
  WRITE_DOUBLE(Omega_b);
  WRITE_DOUBLE(Omega_m);
  WRITE_DOUBLE(Omega_k);
  WRITE_INT(k_sign);

  // Dark Energy
  WRITE_DOUBLE(w0);
  WRITE_DOUBLE(wa);

  // Hubble parameters
  WRITE_DOUBLE(H0);
  WRITE_DOUBLE(h);

  // Neutrino properties
  WRITE_DOUBLE(Neff);
  WRITE_INT(N_nu_mass);
  WRITE_DOUBLE(N_nu_rel);

  if (params->N_nu_mass>0){
    fprintf(f, "mnu: [");
    for (int i=0; i<params->N_nu_mass; i++){
      fprintf(f, "%le, ", params->mnu[i]);
    }
    fprintf(f, "]\n");
  }

  WRITE_DOUBLE(sum_nu_masses);
  WRITE_DOUBLE(Omega_n_mass);
  WRITE_DOUBLE(Omega_n_rel);

  // Primordial power spectra
  WRITE_DOUBLE(A_s);
  WRITE_DOUBLE(n_s);

  // Radiation parameters
  WRITE_DOUBLE(Omega_g);
  WRITE_DOUBLE(T_CMB);

  // BCM baryonic model parameters
  WRITE_DOUBLE(bcm_log10Mc);
  WRITE_DOUBLE(bcm_etab);
  WRITE_DOUBLE(bcm_ks);

  // Derived parameters
  WRITE_DOUBLE(sigma8);
  WRITE_DOUBLE(Omega_l);
  WRITE_DOUBLE(z_star);

  WRITE_INT(has_mgrowth);
  WRITE_INT(nz_mgrowth);

  if (params->has_mgrowth){
    fprintf(f, "z_mgrowth: [");
    for (int i=0; i<params->nz_mgrowth; i++){
      fprintf(f, "%le, ", params->z_mgrowth[i]);
    }
    fprintf(f, "]\n");

    fprintf(f, "df_mgrowth: [");
    for (int i=0; i<params->nz_mgrowth; i++){
      fprintf(f, "%le, ", params->df_mgrowth[i]);
    }
    fprintf(f, "]\n");
  }

#undef WRITE_DOUBLE
#undef WRITE_INT

  fclose(f);

}

/**
 * Write a cosmology parameters object to a file in yaml format.
 * @param cosmo Cosmological parameters
 * @param f FILE* pointer opened for reading
 * @return void
 */
ccl_parameters ccl_parameters_read_yaml(const char * filename, int *status)
{

  FILE * f = fopen(filename, "r");

  if (!f){
    *status = CCL_ERROR_FILE_READ;
    ccl_parameters bad_params;

    ccl_raise_exception(CCL_ERROR_FILE_READ, "ccl_core.c: Failed to read parameters from file.");

    return bad_params;
  }

#define READ_DOUBLE(name) double name; *status |= (0==fscanf(f, #name ": %le\n",&name));
#define READ_INT(name) int name; *status |= (0==fscanf(f, #name ": %d\n",&name))

  // Densities: CDM, baryons, total matter, curvature
  READ_DOUBLE(Omega_c);
  READ_DOUBLE(Omega_b);
  READ_DOUBLE(Omega_m);
  READ_DOUBLE(Omega_k);
  READ_INT(k_sign);

  // Dark Energy
  READ_DOUBLE(w0);
  READ_DOUBLE(wa);

  // Hubble parameters
  READ_DOUBLE(H0);
  READ_DOUBLE(h);

  // Neutrino properties
  READ_DOUBLE(Neff);
  READ_INT(N_nu_mass);
  READ_DOUBLE(N_nu_rel);

  double mnu[3] = {0.0, 0.0, 0.0};
  if (N_nu_mass>0){
    *status |= (0==fscanf(f, "mnu: ["));
    for (int i=0; i<N_nu_mass; i++){
      *status |= (0==fscanf(f, "%le, ", mnu+i));
    }
    *status |= (0==fscanf(f, "]\n"));
  }

  READ_DOUBLE(sum_nu_masses);
  READ_DOUBLE(Omega_n_mass);
  READ_DOUBLE(Omega_n_rel);

  // Primordial power spectra
  READ_DOUBLE(A_s);
  READ_DOUBLE(n_s);

  // Radiation parameters
  READ_DOUBLE(Omega_g);
  READ_DOUBLE(T_CMB);

  // BCM baryonic model parameters
  READ_DOUBLE(bcm_log10Mc);
  READ_DOUBLE(bcm_etab);
  READ_DOUBLE(bcm_ks);

  // Derived parameters
  READ_DOUBLE(sigma8);
  READ_DOUBLE(Omega_l);
  READ_DOUBLE(z_star);

  READ_INT(has_mgrowth);
  READ_INT(nz_mgrowth);

  double *z_mgrowth;
  double *df_mgrowth;


  if (has_mgrowth){
    z_mgrowth = malloc(nz_mgrowth*sizeof(double));
    df_mgrowth = malloc(nz_mgrowth*sizeof(double));
    *status |= (0==fscanf(f, "z_mgrowth: ["));
    for (int i=0; i<nz_mgrowth; i++){
      *status |= (0==fscanf(f, "%le, ", z_mgrowth+i));
    }
    *status |= (0==fscanf(f, "]\n"));

    *status |= (0==fscanf(f, "df_mgrowth: ["));
    for (int i=0; i<nz_mgrowth; i++){
      *status |= (0==fscanf(f, "%le, ", df_mgrowth+i));
    }
    *status |= (0==fscanf(f, "]\n"));
  }
  else{
    z_mgrowth = NULL;
    df_mgrowth = NULL;
  }

#undef READ_DOUBLE
#undef READ_INT

  fclose(f);


  if (status){
    char msg[256];
    snprintf(msg, 256, "ccl_core.c: Structure of YAML file incorrect: %s", filename);
    ccl_raise_exception(*status, msg);
  }

  double norm_pk;

  if (isnan(A_s)){
    norm_pk = sigma8;
  }
  else{
   norm_pk = A_s;
  }

  ccl_parameters params = ccl_parameters_create(
    Omega_c, Omega_b, Omega_k,
    Neff, mnu, ccl_mnu_list,
    w0, wa, h, norm_pk,
    n_s, bcm_log10Mc, bcm_etab,
    bcm_ks, nz_mgrowth, z_mgrowth,
    df_mgrowth, status);

  if(z_mgrowth) free(z_mgrowth);
  if (df_mgrowth) free(df_mgrowth);

  return params;

}



/* ------- ROUTINE: ccl_data_free --------
INPUT: ccl_data
TASK: free the input data
*/
void ccl_data_free(ccl_data * data)
{
  //We cannot assume that all of these have been allocated
  //TODO: it would actually make more sense to do this within ccl_cosmology_free,
  //where we could make use of the flags "computed_distances" etc. to figure out
  //what to free up
  gsl_spline_free(data->chi);
  gsl_spline_free(data->growth);
  gsl_spline_free(data->fgrowth);
  gsl_interp_accel_free(data->accelerator);
  gsl_interp_accel_free(data->accelerator_achi);
  gsl_spline_free(data->E);
  gsl_spline_free(data->achi);
  gsl_spline_free(data->logsigma);
  gsl_spline_free(data->dlnsigma_dlogm);
  gsl_spline2d_free(data->p_lin);
  gsl_spline2d_free(data->p_nl);
  gsl_spline_free(data->alphahmf);
  gsl_spline_free(data->betahmf);
  gsl_spline_free(data->gammahmf);
  gsl_spline_free(data->phihmf);
  gsl_spline_free(data->etahmf);
  gsl_interp_accel_free(data->accelerator_d);
  gsl_interp_accel_free(data->accelerator_m);
  gsl_interp_accel_free(data->accelerator_k);
}

/* ------- ROUTINE: ccl_cosmology_set_status_message --------
INPUT: ccl_cosmology struct, status_string
TASK: set the status message safely.
*/
void ccl_cosmology_set_status_message(ccl_cosmology * cosmo, const char * message, ...)
{
  const int trunc = 480; /* must be < 500 - 4 */
  va_list va;
  va_start(va, message);
  vsnprintf(cosmo->status_message, trunc, message, va);
  va_end(va);

  /* if truncation happens, message[trunc - 1] is not NULL, ... will show up. */
  strcpy(&cosmo->status_message[trunc], "...");
}

/* ------- ROUTINE: ccl_parameters_free --------
INPUT: ccl_parameters struct
TASK: free allocated quantities in the parameters struct
*/
void ccl_parameters_free(ccl_parameters * params)
{
  if (params->mnu != NULL){
    free(params->mnu);
    params->mnu = NULL;
  }
  if (params->z_mgrowth != NULL){
    free(params->z_mgrowth);
    params->z_mgrowth = NULL;
  }
  if (params->df_mgrowth != NULL){
    free(params->df_mgrowth);
    params->df_mgrowth = NULL;
  }
}


/* ------- ROUTINE: ccl_cosmology_free --------
INPUT: ccl_cosmology struct
TASK: free the input data and the cosmology struct
*/
void ccl_cosmology_free(ccl_cosmology * cosmo)
{
  ccl_data_free(&cosmo->data);
  free(cosmo);
}<|MERGE_RESOLUTION|>--- conflicted
+++ resolved
@@ -203,92 +203,10 @@
   cosmo->computed_hmfparams = false;
   cosmo->status = 0;
   ccl_cosmology_set_status_message(cosmo, "");
-<<<<<<< HEAD
-=======
 
   return cosmo;
 }
 
-
-/* ------- ROUTINE: ccl_cosmology_create_with_params ------
-INPUTS:
-        Numbers for the basic cosmological parameters needed by CCL
-        ccl_configuration config
-TASK: Creates ccl_cosmology struct directly from a set of input cosmological
-      parameter values, without the need to create a separate ccl_parameters
-      struct.
-DEFINITIONS:
-Omega_c: cold dark matter
-Omega_b: baryons
-Omega_k: curvature
-Neff: effective number of neutrinos species
-mnu: neutrino mass(es)
-mnu_type: how the neutrino mass(es) should be treated
-w0: Dark energy eqn. of state parameter
-wa: Dark energy eqn. of state parameter, time variation
-h: Hubble's constant divided by (100 km/s/Mpc).
-norm_pk: amplitude of the primordial PS (either A_s or sigma8)
-n_s: index of the primordial PS
-*/
-ccl_cosmology * ccl_cosmology_create_with_params(double Omega_c, double Omega_b, double Omega_k,
-						 double Neff, double* mnu, ccl_mnu_convention mnu_type,
-						 double w0, double wa, double h, double norm_pk, double n_s,
-						 double bcm_log10Mc, double bcm_etab, double bcm_ks,
-						 int nz_mgrowth, double *zarr_mgrowth,
-						 double *dfarr_mgrowth, ccl_configuration config,
-						 int *status)
-{
-
-  // Create ccl_parameters struct from input parameters
-  ccl_parameters params;
-
-  params = ccl_parameters_create(Omega_c, Omega_b, Omega_k, Neff, mnu, mnu_type, w0, wa,
-				 h, norm_pk, n_s, bcm_log10Mc, bcm_etab, bcm_ks, nz_mgrowth, zarr_mgrowth, dfarr_mgrowth, status);
-  // Check status
-  ccl_check_status_nocosmo(status);
-
-  // Create  ccl_cosmology struct
-  ccl_cosmology *cosmo;
-  cosmo = ccl_cosmology_create(params, config);
->>>>>>> 09cbf64c
-
-  return cosmo;
-}
-
-<<<<<<< HEAD
-=======
-/* ------- ROUTINE: ccl_cosmology_create_with_lcdm_params ------
-INPUTS:
-        Numbers for the basic LCDM cosmological parameters needed by CCL
-        ccl_configuration config
-TASK: Creates ccl_cosmology struct directly from a set of input cosmological
-      parameter values (for a flat LCDM model), without the need to create a
-      separate ccl_parameters struct.
-DEFINITIONS:
-Omega_c: cold dark matter
-Omega_b: baryons
-Omega_k: curvature
-h: Hubble's constant divided by (100 km/s/Mpc).
-norm_pk: amplitude of the primordial PS (either A_s or sigma8)
-n_s: index of the primordial PS
-*/
-ccl_cosmology * ccl_cosmology_create_with_lcdm_params(double Omega_c, double Omega_b, double Omega_k,
-						      double h, double norm_pk, double n_s,
-						      ccl_configuration config, int *status)
-{
-  // Create ccl_parameters struct from input parameters
-  ccl_parameters params;
-  params = ccl_parameters_create_lcdm(Omega_c, Omega_b, Omega_k, h, norm_pk, n_s, status);
-  // Check status
-  ccl_check_status_nocosmo(status);
-
-  // Create  ccl_cosmology struct
-  ccl_cosmology *cosmo;
-  cosmo = ccl_cosmology_create(params, config);
-  return cosmo;
-}
-
->>>>>>> 09cbf64c
 /* ------ ROUTINE: ccl_parameters_fill_initial -------
 INPUT: ccl_parameters: params
 TASK: fill parameters not set by ccl_parameters_create with some initial values
@@ -402,15 +320,6 @@
   if(ccl_splines==NULL || ccl_gsl==NULL) {
     ccl_cosmology_read_config();
   }
-<<<<<<< HEAD
-=======
-  /* Exit gracefully if config file can't be opened. */
-  if(ccl_splines==NULL || ccl_gsl==NULL) {
-    ccl_raise_exception(CCL_ERROR_MISSING_CONFIG_FILE, "ccl_core.c: Failed to read config file.");
-    *status = CCL_ERROR_MISSING_CONFIG_FILE;
-    return params;
-  }
->>>>>>> 09cbf64c
 
   // Decide how to split sum of neutrino masses between 3 neutrinos. We use
   // a Newton's rule numerical solution (thanks M. Jarvis).
