--- conflicted
+++ resolved
@@ -126,11 +126,7 @@
 n_s: index of the primordial PS
  */
 
-<<<<<<< HEAD
-ccl_parameters ccl_parameters_create(double Omega_c, double Omega_b, double Omega_k, double N_nu_rel, double N_nu_mass, double mnu, double w0, double wa, double h, double A_s, double n_s,int nz_mgrowth,double *zarr_mgrowth,double *dfarr_mgrowth){
-=======
-ccl_parameters ccl_parameters_create(double Omega_c, double Omega_b, double Omega_k, double Omega_n, double w0, double wa, double h, double norm_pk, double n_s,int nz_mgrowth,double *zarr_mgrowth,double *dfarr_mgrowth){
->>>>>>> 82bc7207
+ccl_parameters ccl_parameters_create(double Omega_c, double Omega_b, double Omega_k, double N_nu_rel, double N_nu_mass, double mnu, double w0, double wa, double h, double norm_pk, double n_s,int nz_mgrowth,double *zarr_mgrowth,double *dfarr_mgrowth){
   ccl_parameters params;
   params.sigma_8 = NAN;
   params.A_s = NAN;
@@ -196,7 +192,7 @@
   double mnu = 0.0;
   double w0 = -1.0;
   double wa = 0.0;
-  ccl_parameters params = ccl_parameters_create(Omega_c, Omega_b, Omega_k, N_nu_rel, N_nu_mass, mnu, w0, wa, h, A_s, n_s, -1, NULL, NULL);
+  ccl_parameters params = ccl_parameters_create(Omega_c, Omega_b, Omega_k, N_nu_rel, N_nu_mass, mnu, w0, wa, h, norm_pk, n_s, -1, NULL, NULL);
   return params;
 
 }
@@ -206,17 +202,13 @@
 TASK: call ccl_parameters_create to produce an LCDM model
 */
 
-ccl_parameters ccl_parameters_create_flat_lcdm_nu(double Omega_c, double Omega_b, double h, double A_s, double n_s, double N_nu_rel, double N_nu_mass, double mnu)
+ccl_parameters ccl_parameters_create_flat_lcdm_nu(double Omega_c, double Omega_b, double h, double norm_pk, double n_s, double N_nu_rel, double N_nu_mass, double mnu)
 {
   double Omega_k = 0.0;
   //double Omega_n = 0.0;
   double w0 = -1.0;
   double wa = 0.0;
-<<<<<<< HEAD
-  ccl_parameters params = ccl_parameters_create(Omega_c, Omega_b, Omega_k, N_nu_rel, N_nu_mass, mnu, w0, wa, h, A_s, n_s, -1, NULL, NULL);
-=======
-  ccl_parameters params = ccl_parameters_create(Omega_c, Omega_b, Omega_k, Omega_n, w0, wa, h, norm_pk, n_s, -1, NULL, NULL);
->>>>>>> 82bc7207
+  ccl_parameters params = ccl_parameters_create(Omega_c, Omega_b, Omega_k, N_nu_rel, N_nu_mass, mnu, w0, wa, h, norm_pk, n_s, -1, NULL, NULL);
   return params;
 
 }
@@ -236,7 +228,7 @@
   double mnu = 0.0;
   double w0 = -1.0;
   double wa = 0.0;
-  ccl_parameters params = ccl_parameters_create(Omega_c, Omega_b, Omega_k, N_nu_rel, N_nu_mass, mnu, w0, wa, h, A_s, n_s,-1,NULL,NULL);
+  ccl_parameters params = ccl_parameters_create(Omega_c, Omega_b, Omega_k, N_nu_rel, N_nu_mass, mnu, w0, wa, h, norm_pk, n_s,-1,NULL,NULL);
   return params;
 
 }
@@ -246,16 +238,12 @@
 TASK: call ccl_parameters_create for this specific model
 */
 
-ccl_parameters ccl_parameters_create_lcdm_nu(double Omega_c, double Omega_b, double Omega_k, double h, double A_s, double n_s, double N_nu_rel, double N_nu_mass, double mnu)
+ccl_parameters ccl_parameters_create_lcdm_nu(double Omega_c, double Omega_b, double Omega_k, double h, double norm_pk, double n_s, double N_nu_rel, double N_nu_mass, double mnu)
 {
   //double Omega_n = 0.0;
   double w0 = -1.0;
   double wa = 0.0;
-<<<<<<< HEAD
-  ccl_parameters params = ccl_parameters_create(Omega_c, Omega_b, Omega_k, N_nu_rel, N_nu_mass, mnu, w0, wa, h, A_s, n_s,-1,NULL,NULL);
-=======
-  ccl_parameters params = ccl_parameters_create(Omega_c, Omega_b, Omega_k, Omega_n, w0, wa, h, norm_pk, n_s,-1,NULL,NULL);
->>>>>>> 82bc7207
+  ccl_parameters params = ccl_parameters_create(Omega_c, Omega_b, Omega_k, N_nu_rel, N_nu_mass, mnu, w0, wa, h, norm_pk, n_s,-1,NULL,NULL);
   return params;
 
 }
@@ -276,7 +264,7 @@
   double N_nu_rel = 0.0;
   double mnu = 0.0;
   double wa = 0.0;
-  ccl_parameters params = ccl_parameters_create(Omega_c, Omega_b, Omega_k, N_nu_rel, N_nu_mass, mnu, w0, wa, h, A_s, n_s,-1,NULL,NULL);
+  ccl_parameters params = ccl_parameters_create(Omega_c, Omega_b, Omega_k, N_nu_rel, N_nu_mass, mnu, w0, wa, h, norm_pk, n_s,-1,NULL,NULL);
   return params;
 }
 
@@ -286,17 +274,13 @@
 */
 
 
-ccl_parameters ccl_parameters_create_flat_wcdm_nu(double Omega_c, double Omega_b, double w0, double h, double A_s, double n_s, double N_nu_rel, double N_nu_mass, double mnu)
-{
-
-  double Omega_k = 0.0;
-  //double Omega_n = 0.0;
-  double wa = 0.0;
-<<<<<<< HEAD
-  ccl_parameters params = ccl_parameters_create(Omega_c, Omega_b, Omega_k, N_nu_rel, N_nu_mass, mnu, w0, wa, h, A_s, n_s,-1,NULL,NULL);
-=======
-  ccl_parameters params = ccl_parameters_create(Omega_c, Omega_b, Omega_k, Omega_n, w0, wa, h, norm_pk, n_s,-1,NULL,NULL);
->>>>>>> 82bc7207
+ccl_parameters ccl_parameters_create_flat_wcdm_nu(double Omega_c, double Omega_b, double w0, double h, double norm_pk, double n_s, double N_nu_rel, double N_nu_mass, double mnu)
+{
+
+  double Omega_k = 0.0;
+  //double Omega_n = 0.0;
+  double wa = 0.0;
+  ccl_parameters params = ccl_parameters_create(Omega_c, Omega_b, Omega_k, N_nu_rel, N_nu_mass, mnu, w0, wa, h, norm_pk, n_s,-1,NULL,NULL);
   return params;
 }
 
@@ -310,12 +294,11 @@
 {
 
   double Omega_k = 0.0;
-<<<<<<< HEAD
   //double Omega_n = 0.0;
   double N_nu_mass = 0.0;
   double N_nu_rel = 0.0;
   double mnu = 0.0;
-  ccl_parameters params = ccl_parameters_create(Omega_c, Omega_b, Omega_k,N_nu_rel, N_nu_mass, mnu, w0, wa, h, A_s, n_s,-1,NULL,NULL);
+  ccl_parameters params = ccl_parameters_create(Omega_c, Omega_b, Omega_k,N_nu_rel, N_nu_mass, mnu, w0, wa, h, norm_pk, n_s,-1,NULL,NULL);
   return params;
 }
 
@@ -324,16 +307,12 @@
 TASK: call ccl_parameters_create for this specific model
 */
 
-ccl_parameters ccl_parameters_create_flat_wacdm_nu(double Omega_c, double Omega_b, double w0, double wa, double h, double A_s, double n_s, double N_nu_rel, double N_nu_mass, double mnu)
-{
-
-  double Omega_k = 0.0;
-  //double Omega_n = 0.0;
-  ccl_parameters params = ccl_parameters_create(Omega_c, Omega_b, Omega_k,N_nu_rel, N_nu_mass, mnu, w0, wa, h, A_s, n_s,-1,NULL,NULL);
-=======
-  double Omega_n = 0.0;
-  ccl_parameters params = ccl_parameters_create(Omega_c, Omega_b, Omega_k, Omega_n, w0, wa, h, norm_pk, n_s,-1,NULL,NULL);
->>>>>>> 82bc7207
+ccl_parameters ccl_parameters_create_flat_wacdm_nu(double Omega_c, double Omega_b, double w0, double wa, double h, double norm_pk, double n_s, double N_nu_rel, double N_nu_mass, double mnu)
+{
+
+  double Omega_k = 0.0;
+  //double Omega_n = 0.0;
+  ccl_parameters params = ccl_parameters_create(Omega_c, Omega_b, Omega_k,N_nu_rel, N_nu_mass, mnu, w0, wa, h, norm_pk, n_s,-1,NULL,NULL);
   return params;
 }
 
