--- conflicted
+++ resolved
@@ -117,7 +117,7 @@
     //Don't go further than lmaw
     w->l_arr[w->n_ls-1]=w->lmax;
   }
-
+  
   return w;
 }
 
@@ -265,7 +265,7 @@
   gsl_function F;
   double nz_norm,nz_enorm;
   double *nz_normalized;
-
+  
   //Find redshift range where the N(z) has support
   get_support_interval(nz_n,z_n,n,CCL_FRAC_RELEVANT,&(clt->zmin),&(clt->zmax));
   clt->chimax=ccl_comoving_radial_distance(cosmo,1./(1+clt->zmax),status);
@@ -285,7 +285,7 @@
       return;
     }
   }
-
+  
   if(*status==0) {
     gsl_integration_workspace *w=gsl_integration_workspace_alloc(cosmo->gsl_params.N_ITERATION);
     F.function=&speval_bis;
@@ -302,7 +302,7 @@
       ccl_cosmology_set_status_message(cosmo, "ccl_cls.c: clt_init_nz(): integration error when normalizing N(z)\n");
     }
   }
-
+  
   if(*status==0) {
     for(int ii=0;ii<nz_n;ii++)
       nz_normalized[ii]=n[ii]/nz_norm;
@@ -313,7 +313,7 @@
       ccl_cosmology_set_status_message(cosmo, "ccl_cls.c: clt_init_nz(): error initializing normalized spline for N(z)\n");
     }
   }
-
+  
   free(nz_normalized);
 }
 
@@ -421,7 +421,7 @@
   double zmax=clt->spl_nz->xf;
   double chimax=ccl_comoving_radial_distance(cosmo,1./(1+zmax),status);
   //TODO: The interval in chi (5. Mpc) should be made a macro
-
+  
   //In this case we need to integrate all the way to z=0. Reset zmin and chimin
   clt->zmin=0;
   clt->chimin=0;
@@ -433,7 +433,7 @@
     ccl_cosmology_set_status_message(cosmo,
 				     "ccl_cls.c: clt_init_wL(): Error creating linear spacing in chi\n");
   }
-
+  
   if(*status==0) {
     y=(double *)malloc(nchi*sizeof(double));
     if(y==NULL) {
@@ -451,7 +451,7 @@
       ccl_cosmology_set_status_message(cosmo, "ccl_cls.c: clt_init_wL(): error computing lensing window\n");
     }
   }
-
+  
   if(*status==0) {
     clt->spl_wL=ccl_spline_init(nchi,x,y,y[0],0);
     if(clt->spl_wL==NULL) {
@@ -530,7 +530,7 @@
 
   if(*status==0) {
     clt->tracer_type=tracer_type;
-
+    
     double hub=cosmo->params.h*ccl_h_over_h0(cosmo,1.,status)/ccl_constants.CLIGHT_HMPC;
     clt->prefac_lensing=1.5*hub*hub*cosmo->params.Omega_m;
 
@@ -557,7 +557,7 @@
     free(clt);
     clt=NULL;
   }
-
+    
   return clt;
 }
 
@@ -765,7 +765,7 @@
     double f_all=f_lensing(a,chi,cosmo,clt,status);
     if(clt->has_intrinsic_alignment)
       f_all+=f_IA_NLA(a,chi,cosmo,clt,status);
-
+    
     ret=f_all;
   }
 
@@ -834,13 +834,8 @@
 
   double chi=(p->w->l_arr[p->il]+0.5)/k;
   double a=ccl_scale_factor_of_chi(p->cosmo,chi,p->status);
-<<<<<<< HEAD
   double pk=ccl_p2d_t_eval(p->psp,lk,a,p->cosmo,p->status);
   
-=======
-  double pk=ccl_nonlin_matter_power(p->cosmo,k,a,p->status);
-
->>>>>>> 6ec17e69
   return k*pk*d1*d2;
 }
 
@@ -855,11 +850,11 @@
 {
   double chimin,chimax;
   int cut_low_1=0,cut_low_2=0;
-
+  
   //Define a minimum distance only if no lensing is needed
   if((clt1->tracer_type==ccl_number_counts_tracer) && (clt1->has_magnification==0)) cut_low_1=1;
   if((clt2->tracer_type==ccl_number_counts_tracer) && (clt2->has_magnification==0)) cut_low_2=1;
-
+  
   if(cut_low_1) {
     if(cut_low_2) {
       chimin=fmax(clt1->chimin,clt2->chimin);
@@ -878,19 +873,12 @@
     chimin=0.5*(l+0.5)/cosmo->spline_params.K_MAX;
     chimax=2*(l+0.5)/cosmo->spline_params.K_MIN;
   }
-
+  
   if(chimin<=0)
-<<<<<<< HEAD
-    chimin=0.5*(l+0.5)/ccl_splines->K_MAX;
-  
-  *lkmax=log(fmin( ccl_splines->K_MAX  ,2  *(l+0.5)/chimin));
-  *lkmin=log(fmax( ccl_splines->K_MIN  ,0.5*(l+0.5)/chimax));
-=======
     chimin=0.5*(l+0.5)/cosmo->spline_params.K_MAX;
-
-  *lkmax=log10(fmin( cosmo->spline_params.K_MAX  ,2  *(l+0.5)/chimin));
-  *lkmin=log10(fmax( cosmo->spline_params.K_MIN  ,0.5*(l+0.5)/chimax));
->>>>>>> 6ec17e69
+  
+  *lkmax=log(fmin( cosmo->spline_params.K_MAX  ,2  *(l+0.5)/chimin));
+  *lkmin=log(fmax( cosmo->spline_params.K_MIN  ,0.5*(l+0.5)/chimax));
 }
 
 //Compute angular power spectrum between two bins
@@ -971,7 +959,7 @@
   int ii,do_angpow;
   double *l_nodes,*cl_nodes;
   SplPar *spcl_nodes;
-
+  
   //First check if ell range is within workspace
   for(ii=0;ii<nl_out;ii++) {
     if(l_out[ii]>w->lmax) {
@@ -1014,7 +1002,7 @@
 #ifndef HAVE_ANGPOW
     do_angpow=0;
 #endif //HAVE_ANGPOW
-
+  
     //Resort to Limber if we have lensing (this will hopefully only be temporary)
     if(clt1->tracer_type==ccl_weak_lensing_tracer || clt2->tracer_type==ccl_weak_lensing_tracer ||
        clt1->has_magnification || clt2->has_magnification) {
@@ -1043,12 +1031,12 @@
       ccl_cosmology_set_status_message(cosmo, "ccl_cls.c: ccl_cl_angular_cls(); memory allocation\n");
     }
   }
-
+  
   if(*status==0) {
     for(ii=0;ii<nl_out;ii++)
       cl_out[ii]=ccl_spline_eval((double)(l_out[ii]),spcl_nodes);
   }
-
+  
   //Cleanup
   ccl_spline_free(spcl_nodes);
   free(cl_nodes);
@@ -1110,7 +1098,7 @@
     x=ccl_comoving_radial_distance(cosmo,a,status); //x-variable is comoving distance for lensing kernels
   else
     x=1./a-1; //x-variable is redshift by default
-
+  
   return ccl_spline_eval(x,spl);
 }
 
@@ -1124,7 +1112,7 @@
     ccl_cosmology_set_status_message(cosmo, "ccl_cls.c: inconsistent combination of tracer and internal function to be evaluated");
     return -1;
   }
-
+  
   switch(func_code) {
   case ccl_trf_nz :
     spl=clt->spl_nz;
@@ -1148,7 +1136,7 @@
     spl=clt->spl_wM;
     break;
   }
-
+  
   int compchi = (func_code==ccl_trf_wL) || (func_code==ccl_trf_wM);
 
   int ia;
