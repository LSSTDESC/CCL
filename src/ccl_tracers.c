--- conflicted
+++ resolved
@@ -139,13 +139,9 @@
   // Prepare N(z) spline
   ccl_f1d_t *nz_f = NULL;
 
-<<<<<<< HEAD
-  nz_f = ccl_f1d_t_new(nz, z_arr, nz_arr, 0, 0,ccl_f1d_extrap_const,ccl_f1d_extrap_const);
-=======
   nz_f = ccl_f1d_t_new(nz, z_arr, nz_arr, 0, 0,
 		       ccl_f1d_extrap_const,
 		       ccl_f1d_extrap_const, status);
->>>>>>> 0280db61
   if (nz_f == NULL) {
     *status = CCL_ERROR_SPLINE;
     ccl_cosmology_set_status_message(
@@ -283,13 +279,9 @@
   int local_status;
 
   // Prepare N(z) spline
-<<<<<<< HEAD
-  nz_f = ccl_f1d_t_new(nz, z_arr, nz_arr, 0, 0,ccl_f1d_extrap_const,ccl_f1d_extrap_const);
-=======
   nz_f = ccl_f1d_t_new(nz, z_arr, nz_arr, 0, 0,
 		       ccl_f1d_extrap_const,
 		       ccl_f1d_extrap_const, status);
->>>>>>> 0280db61
   if (nz_f == NULL) {
     *status = CCL_ERROR_SPLINE;
     ccl_cosmology_set_status_message(
@@ -310,12 +302,8 @@
   if (*status == 0) {
     if ((nz_s > 0) && (zs_arr != NULL) && (sz_arr != NULL)) {
       sz_f = ccl_f1d_t_new(nz_s, zs_arr, sz_arr, sz_arr[0], sz_arr[nz_s-1],
-<<<<<<< HEAD
-			   ccl_f1d_extrap_const,ccl_f1d_extrap_const);
-=======
 			   ccl_f1d_extrap_const,
 			   ccl_f1d_extrap_const, status);
->>>>>>> 0280db61
       if (sz_f == NULL) {
         *status = CCL_ERROR_SPLINE;
         ccl_cosmology_set_status_message(
@@ -449,12 +437,8 @@
     // Initialize radial kernel
     if ((n_w > 0) && (chi_w != NULL) && (w_w != NULL)) {
       tr->kernel = ccl_f1d_t_new(n_w,chi_w,w_w,0,0,
-<<<<<<< HEAD
-				 ccl_f1d_extrap_const,ccl_f1d_extrap_const);
-=======
 				 ccl_f1d_extrap_const,
 				 ccl_f1d_extrap_const, status);
->>>>>>> 0280db61
       if (tr->kernel == NULL)
         *status=CCL_ERROR_MEMORY;
     }
