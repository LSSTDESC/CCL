--- conflicted
+++ resolved
@@ -310,11 +310,6 @@
     }
   }
 
-<<<<<<< HEAD
-  double lens_prefac = get_lensing_prefactor(cosmo, status);
-  double chi, a, z, mgfac, k;
-  int ichi;
-=======
   if(*status==0) {
     #pragma omp parallel default(none) \
                          shared(cosmo, z_max, i_nz_norm, sz_f, nz_f, \
@@ -324,7 +319,6 @@
       int ichi, local_status;
       integ_lensing_pars *ipar = NULL;
       gsl_integration_workspace *w = NULL;
->>>>>>> 31dc0c91
 
       local_status = *status;
 
@@ -347,28 +341,6 @@
         ipar->status = &local_status;
       }
 
-<<<<<<< HEAD
-  //Populate arrays
-  for (ichi=0; ichi < nchi; ichi++) {
-    if (local_status == 0) {
-      chi = chi_arr[ichi];
-      a = ccl_scale_factor_of_chi(cosmo, chi, &local_status);
-      z = 1./a-1;
-      // Add MG correction if needed
-      mgfac = 1.0;
-      if (fabs(cosmo->params.sigma_0))
-	k=0; 
-// MI: k=0 for now but will need to be assigned when fully implemented
-        mgfac += ccl_Sig_MG(cosmo, a, k, &local_status);
-      ipar->z_end = z;
-      ipar->chi_end = chi;
-
-      wL_arr[ichi] = lensing_kernel_integrate(cosmo, ipar, w)*(1+z)*lens_prefac*mgfac;
-    } else {
-      wL_arr[ichi] = NAN;
-    }
-  }
-=======
       //Populate arrays
       #pragma omp for
       for (ichi=0; ichi < nchi; ichi++) {
@@ -388,7 +360,6 @@
           wL_arr[ichi] = NAN;
         }
       } //end omp for
->>>>>>> 31dc0c91
 
       gsl_integration_workspace_free(w);
       free(ipar);
