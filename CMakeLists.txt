cmake_minimum_required(VERSION 3.2)
if (NOT CMAKE_BUILD_TYPE)
		message(STATUS "No build type selected, default to Release")
		set(CMAKE_BUILD_TYPE Release CACHE STRING "Choose the type of build." FORCE)
endif()
MESSAGE( STATUS "CMAKE_BUILD_TYPE: " ${CMAKE_BUILD_TYPE} )

# Adding customized cmake module
list(APPEND CMAKE_MODULE_PATH  "${CMAKE_SOURCE_DIR}/cmake/Modules/")

project(ccl VERSION 0.2.1)

    # Defines list of CCL src files
<<<<<<< HEAD
    set(CCL_SRC src/ccl_background.c src/ccl_params.c src/ccl_core.c src/ccl_error.c src/ccl_lsst_specs.c
                src/ccl_p2d.c src/ccl_power.c src/ccl_utils.c src/ccl_cls.c src/ccl_massfunc.c src/ccl_neutrinos.c
=======
    set(CCL_SRC src/ccl_background.c src/ccl_core.c src/ccl_error.c src/ccl_redshifts.c
                src/ccl_power.c src/ccl_utils.c src/ccl_cls.c src/ccl_massfunc.c src/ccl_neutrinos.c
>>>>>>> a4ffc414
              src/ccl_emu17.c src/ccl_correlation.c src/ccl_halomod.c src/fftlog.c)

    # Defines list of CCL tests src files
    # ! Add new tests to this list
    set(TEST_SRC tests/ccl_test.c tests/ccl_test_utils.c tests/ccl_test_params.c tests/ccl_test_params_mnu.c
	             tests/ccl_test_cosmology.c
    		 tests/ccl_test_distances_class_allz.c tests/ccl_test_distances_cosmomad_hiz.c tests/ccl_test_distances_cosmomad_lowz.c
                 tests/ccl_test_distances_astropy_mnu_lowz.c tests/ccl_test_distances_astropy_mnu_hiz.c
		 tests/ccl_test_growth_lowz.c tests/ccl_test_growth_hiz.c tests/ccl_test_growth_allz.c
                 tests/ccl_test_bbks.c tests/ccl_test_eh.c
		 tests/ccl_test_cls.c tests/ccl_test_sigmaM.c
<<<<<<< HEAD
		 tests/ccl_test_massfunc.c tests/ccl_test_correlation.c tests/ccl_test_correlation_3d.c
		 tests/ccl_test_bcm.c tests/ccl_test_emu.c tests/ccl_test_emu_nu.c
		 tests/ccl_test_power_nu.c tests/ccl_test_halomod.c tests/ccl_test_angpow.c
		 tests/ccl_test_p2d.c)
=======
		 tests/ccl_test_massfunc.c tests/ccl_test_correlation.c tests/ccl_test_correlation_3d.c tests/ccl_test_correlation_3dRSD.c
		 tests/ccl_test_bcm.c tests/ccl_test_emu.c tests/ccl_test_emu_nu.c
		 tests/ccl_test_power_nu.c tests/ccl_test_halomod.c tests/ccl_test_angpow.c)
>>>>>>> a4ffc414


    # Defines list of extra distribution files and directories to be installed on the system
    set(EXTRA_DIST include/ccl_params.ini README.md LICENSE LICENSE_COSMICEMU)
    set(EXTRA_DIST_DIRS)

    # Uses system libraries or downloads and build if necessary
    include(BuildFFTW)
    include(BuildGSL)

    # If a CLASS installation folder is provided, use it,
    # otherwise download and compile CLASS
    if(EXTERNAL_CLASS_PATH)
      message("Using external install of CLASS")
      set(CLASS_LIBRARY_DIRS ${EXTERNAL_CLASS_PATH})
      set(CLASS_INCLUDE_DIRS ${EXTERNAL_CLASS_PATH}/include)
      set(CLASS_LIBRARIES -lclass)
      set(CLASS_EXTERNAL True)
    else(EXTERNAL_CLASS_PATH)
      include(BuildCLASS)
    endif(EXTERNAL_CLASS_PATH)

    # Builds Angpow
    # TODO: the same mechanism as for CLASS could be used here to provide the
    # option to use a pre-installed version of angpow
    include(BuildAngpow)

    # Compilation flags
    set(CMAKE_C_FLAGS_RELEASE "-O3 -fomit-frame-pointer -fno-common -fPIC -std=gnu99 -DHAVE_ANGPOW -D__CCL_DATA_DIR__=${CMAKE_INSTALL_PREFIX}/share/ccl")
    set(CMAKE_C_FLAGS_DEBUG   "-Og -fomit-frame-pointer -fno-common -fPIC -std=gnu99 -DHAVE_ANGPOW -D__CCL_DATA_DIR__=${CMAKE_INSTALL_PREFIX}/share/ccl")
    if (NOT "${CMAKE_C_COMPILER_ID}" MATCHES "^(Apple)?Clang$")
      # When not using Clang and in Release mode, enabling OpenMP support
      set(CMAKE_C_FLAGS_RELEASE "${CMAKE_C_FLAGS_RELEASE} -fopenmp")
      set(CMAKE_C_FLAGS_DEBUG "${CMAKE_C_FLAGS_DEBUG} -fopenmp")
    endif()

    # Define include and library directories for external dependencies
    include_directories(${CLASS_INCLUDE_DIRS} ${GSL_INCLUDE_DIRS} ${FFTW_INCLUDES} ${ANGPOW_INCLUDE_DIRS})
    link_directories(${CLASS_LIBRARY_DIRS} ${GSL_LIBRARY_DIRS} ${FFTW_LIBRARY_DIRS} ${ANGPOW_LIBRARY_DIRS})
    # Adds path to CCL include folder
    include_directories(include)

    #
    # Builds the main CCL library
    #

    # Compiles all the source files
    add_library(objlib OBJECT ${CCL_SRC})
    # Make sure the external projects are correclty built
    add_dependencies(objlib ANGPOW)
    if(NOT CLASS_EXTERNAL)
      add_dependencies(objlib CLASS)
    endif()
    if(NOT GSL_FOUND)
      add_dependencies(objlib GSL)
      add_dependencies(ANGPOW GSL)
    endif()
    if(NOT FFTW_FOUND)
      add_dependencies(objlib FFTW)
      add_dependencies(ANGPOW FFTW)
    endif()

    # The reason for building ccl as a shared library is that we can link it to
    # class directly, and it's not a dependency anymore
    add_library(ccl SHARED $<TARGET_OBJECTS:objlib>)
    target_link_libraries(ccl ${GSL_LIBRARIES} ${FFTW_LIBRARIES} ${CLASS_LIBRARIES} ${ANGPOW_LIBRARIES} m)

    # Builds the test suite
    add_executable(check_ccl ${TEST_SRC})
    target_link_libraries(check_ccl ccl)

    # Builds example folder in place, make this optional
    add_subdirectory(examples "${CMAKE_CURRENT_SOURCE_DIR}/examples" EXCLUDE_FROM_ALL)

    # Builds pkgconfig file for CCL
    SET(PROJECT_DESCRIPTION "DESC Core Cosmology Library: cosmology routines with validated numerical accuracy")
    SET(PKG_CONFIG_LIBDIR "${CMAKE_INSTALL_PREFIX}/lib")
    SET(PKG_CONFIG_INCLUDEDIR "${CMAKE_INSTALL_PREFIX}/include/")
    SET(PKG_CONFIG_REQUIRES "gsl >= 2.1")
    SET(PKG_CONFIG_REQUIRES_PRIVATE "fftw3")
    SET(PKG_CONFIG_LIBS "-L${PKG_CONFIG_LIBDIR} -lccl -lm")
    SET(PKG_CONFIG_CFLAGS "-I${PKG_CONFIG_INCLUDEDIR}")
    CONFIGURE_FILE( "${CMAKE_CURRENT_SOURCE_DIR}/cmake/pkg-config.cmakein"
                    "${CMAKE_CURRENT_BINARY_DIR}/${PROJECT_NAME}.pc" )

    # Installs the CCL library
    install(TARGETS ccl check_ccl
            RUNTIME DESTINATION bin
            LIBRARY DESTINATION lib
            ARCHIVE DESTINATION lib)
    install(DIRECTORY include/ DESTINATION include
            FILES_MATCHING PATTERN "*.h")
    install(FILES ${EXTRA_DIST} DESTINATION share/ccl)
    install(DIRECTORY ${EXTRA_DIST_DIRS} DESTINATION share/ccl)
    install(FILES ${CMAKE_CURRENT_BINARY_DIR}/ccl.pc DESTINATION lib/pkgconfig)

    # Adds uninstall target
    if(NOT TARGET uninstall)
      configure_file(
          "${CMAKE_CURRENT_SOURCE_DIR}/cmake/cmake_uninstall.cmake.in"
          "${CMAKE_CURRENT_BINARY_DIR}/cmake_uninstall.cmake"
          IMMEDIATE @ONLY)
      add_custom_target(uninstall
          COMMAND ${CMAKE_COMMAND} -P ${CMAKE_CURRENT_BINARY_DIR}/cmake_uninstall.cmake)
    endif()

    # Optionally builds the python wrapper
    add_subdirectory(pyccl EXCLUDE_FROM_ALL)<|MERGE_RESOLUTION|>--- conflicted
+++ resolved
@@ -11,14 +11,9 @@
 project(ccl VERSION 0.2.1)
 
     # Defines list of CCL src files
-<<<<<<< HEAD
-    set(CCL_SRC src/ccl_background.c src/ccl_params.c src/ccl_core.c src/ccl_error.c src/ccl_lsst_specs.c
+    set(CCL_SRC src/ccl_background.c src/ccl_params.c src/ccl_core.c src/ccl_error.c src/ccl_redshifts.c
                 src/ccl_p2d.c src/ccl_power.c src/ccl_utils.c src/ccl_cls.c src/ccl_massfunc.c src/ccl_neutrinos.c
-=======
-    set(CCL_SRC src/ccl_background.c src/ccl_core.c src/ccl_error.c src/ccl_redshifts.c
-                src/ccl_power.c src/ccl_utils.c src/ccl_cls.c src/ccl_massfunc.c src/ccl_neutrinos.c
->>>>>>> a4ffc414
-              src/ccl_emu17.c src/ccl_correlation.c src/ccl_halomod.c src/fftlog.c)
+                src/ccl_emu17.c src/ccl_correlation.c src/ccl_halomod.c src/fftlog.c)
 
     # Defines list of CCL tests src files
     # ! Add new tests to this list
@@ -29,16 +24,10 @@
 		 tests/ccl_test_growth_lowz.c tests/ccl_test_growth_hiz.c tests/ccl_test_growth_allz.c
                  tests/ccl_test_bbks.c tests/ccl_test_eh.c
 		 tests/ccl_test_cls.c tests/ccl_test_sigmaM.c
-<<<<<<< HEAD
-		 tests/ccl_test_massfunc.c tests/ccl_test_correlation.c tests/ccl_test_correlation_3d.c
+		 tests/ccl_test_massfunc.c tests/ccl_test_correlation.c tests/ccl_test_correlation_3d.c tests/ccl_test_correlation_3dRSD.c
 		 tests/ccl_test_bcm.c tests/ccl_test_emu.c tests/ccl_test_emu_nu.c
 		 tests/ccl_test_power_nu.c tests/ccl_test_halomod.c tests/ccl_test_angpow.c
 		 tests/ccl_test_p2d.c)
-=======
-		 tests/ccl_test_massfunc.c tests/ccl_test_correlation.c tests/ccl_test_correlation_3d.c tests/ccl_test_correlation_3dRSD.c
-		 tests/ccl_test_bcm.c tests/ccl_test_emu.c tests/ccl_test_emu_nu.c
-		 tests/ccl_test_power_nu.c tests/ccl_test_halomod.c tests/ccl_test_angpow.c)
->>>>>>> a4ffc414
 
 
     # Defines list of extra distribution files and directories to be installed on the system
