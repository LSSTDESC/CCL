--- conflicted
+++ resolved
@@ -26,12 +26,8 @@
 		 tests/ccl_test_cls.c tests/ccl_test_sigmaM.c
 		 tests/ccl_test_massfunc.c tests/ccl_test_correlation.c tests/ccl_test_correlation_3d.c
 		 tests/ccl_test_bcm.c tests/ccl_test_emu.c tests/ccl_test_emu_nu.c
-<<<<<<< HEAD
-		 tests/ccl_test_power_nu.c tests/ccl_test_halomod.c tests/ccl_test_nonlimber.c tests/ccl_test_angpow.c
+		 tests/ccl_test_power_nu.c tests/ccl_test_halomod.c tests/ccl_test_angpow.c
 		 tests/ccl_test_p2d.c)
-=======
-		 tests/ccl_test_power_nu.c tests/ccl_test_halomod.c tests/ccl_test_angpow.c)
->>>>>>> acd6a1a9
 
 
     # Defines list of extra distribution files and directories to be installed on the system
