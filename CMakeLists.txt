--- conflicted
+++ resolved
@@ -11,15 +11,9 @@
 project(ccl VERSION 0.2.1)
 
     # Defines list of CCL src files
-<<<<<<< HEAD
     set(CCL_SRC src/ccl_background.c src/ccl_core.c src/ccl_error.c
-                src/ccl_power.c src/ccl_utils.c src/ccl_cls.c src/ccl_massfunc.c src/ccl_neutrinos.c
-              src/ccl_emu17.c src/ccl_correlation.c src/ccl_halomod.c src/fftlog.c)
-=======
-    set(CCL_SRC src/ccl_background.c src/ccl_core.c src/ccl_error.c src/ccl_redshifts.c
                 src/ccl_p2d.c src/ccl_power.c src/ccl_utils.c src/ccl_cls.c src/ccl_massfunc.c src/ccl_neutrinos.c
                 src/ccl_emu17.c src/ccl_correlation.c src/ccl_halomod.c src/fftlog.c)
->>>>>>> 38e7980a
 
     # Defines list of CCL tests src files
     # ! Add new tests to this list
