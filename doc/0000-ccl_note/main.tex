--- conflicted
+++ resolved
@@ -355,7 +355,7 @@
 
 As discussed in Section \ref{sec:extclass}, the user can compile \ccl with an external version of {\tt CLASS} as well.
 
-<<<<<<< HEAD
+
 \subsubsection{Cosmic emulator}
 
 The cosmic emulator of \citet{Lawrence17} is integrated into \ccl and it is available as one of the matter power spectrum and transfer function methods (both have to be specified). The cosmic emulator provides predictions for the matter power spectrum based on an interpolation over simulation outputs spanning a defined set of cosmological parameter values.
@@ -375,23 +375,23 @@
 \end{eqnarray}
  %
 Actually, $w_a$ and $w_0$ are constrained jointly to be $0.3\leq (-w_0-w_a)^{1/4}$. Note that \ccl only allows a subregion within this parameter space. For models in which w(z) crosses $-1$ at some given redshift, {\tt CLASS} will crash because this value corresponds to a true cosmological constant, which by definition should have no perturbations.\footnote{We thank Emilio Bellini and Miguel Zumalac\'arregui for clarifying this for us.} The linear matter power spectrum is still obtained from {\tt CLASS} as described in the section above. 
-=======
+
+
 \subsubsection{Impact of baryons}
 
 \ccl incorporates the impact of baryons on the total matter power spectrum via the ``baryonic correction model'' (BCM) of \citet{Schneider15}. This is implemented through a flag in the configuration object, which currently accepts the following options: {\tt ccl\_nobaryons} or {\tt ccl\_bcm}. When {\tt ccl\_bcm} is set, the nonlinear matter power spectrum (whichever the method that provides it) is multiplied by a correction factor $F(k,z)$ which models the impact of baryons.
 
-The main consequences of baryonic processes are: to suppress the power spectrum at intermediate scales ($k\sim$ a few $h/$Mpc) due to the ejection of gas by Active Galactic Nuclei feedaback, and to enhance it at smaller scales due to enhanced cooling. Three effective parameters govern the contribution of baryonic processes to modifying the total matter power spectrum:
-
+The main consequences of baryonic processes are: to suppress the power spectrum at intermediate scales ($k\sim$ a few $h/$Mpc) due to the ejection of gas by Active Galactic Nuclei feedback, and to enhance it at smaller scales due to enhanced cooling. Three effective parameters govern the contribution of baryonic processes to modifying the total matter power spectrum:
 \begin{itemize}
   \item $\log_{10} [M_c/($M$_\odot/h)]$: the mass of the clusters responsible for feedback, which regulates the amount of suppression of the matter power spectrum at intermediate scales;
   \item $\eta_b$: a dimensionless parameter which determines the scale at which suppression peaks;
   \item and $k_s$ [$h/$Mpc]: the wavenumber that determines the scale of the stellar profile.
 \end{itemize}
 
-If the BCM parameters are not specified and the user sets \ccl to compute the power spectrym with baryonic feedback included, \ccl will assume the default parameters of \citet{Schneider15}. The user may pass these explicitly if desired. 
+If the BCM parameters are not specified and the user sets \ccl to compute the power spectrum with baryonic feedback included, \ccl will assume the default parameters of \citet{Schneider15}. The user may pass these explicitly if desired. 
 
 Other baryonic impact models might be incorporated in the future as they become available.
->>>>>>> 77a8d561
+
 
 \subsubsection{Spline parameters \& the INI file}
 
