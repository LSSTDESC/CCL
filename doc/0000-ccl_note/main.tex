%
\RequirePackage{docswitch}
\setjournal{\flag}

\documentclass[\docopts]{\docclass}

% You could define the document class directly
%\documentclass[]{emulateapj}

\input{macros}

\usepackage[outdir=./]{epstopdf}
\usepackage{graphicx,verbatim}
\usepackage{xspace}

\graphicspath{{./}{./figures/}}
\bibliographystyle{apj}
\newcommand{\todo}[1]{\textcolor{magenta}{To do: #1}}
\newcommand{\mrm}[1]{\mathrm{#1}}

\newcommand{\ccl}{{\tt CCL}\xspace}
\newcommand{\CC}{C\nolinebreak\hspace{-.05em}\raisebox{.3ex}{\footnotesize +}\nolinebreak\hspace{-.10em}\raisebox{.3ex}{\footnotesize +}}

%This is a paper and note template for the LSST DESC \citep{Overview,ScienceBook,WhitePaper}.
%Eventually it will be possible to switch between various \LaTeX\xspace styles for internal notes and peer reviewed journals templates.
%The base switch is between \code{aastex.cls} and \code{revtex.cls}; however, facilities are also provided for \code{emulateapj.cls} and \code{mnras.cls}.\footnote{The \code{mnras.cls} class file is a bit odd...}
%Documents can be compiled using the provided \code{Makefile} with several options: \code{make apj}, \code{make apjl}, \code{make prd}, and \code{make mnras}.
%There are some oddities when changing between templates, so please be patient while we try to work these out.

%There are a number of useful \LaTeX\xspace commands predefined in \code{macros.tex}.
%Notice that the section labels are prefixed with \code{sec:} to allow the use of the \verb=\secref= command to reference a section (\ie, \secref{intro}).
%Figures can be referenced with the \verb=\figref= command, which assumes that the figure label is prefixed with \code{fig:}.
%In \figref{example} we show an example figure.
%You'll notice that the actual figure file is found in the \code{figures} directory.
%However, because we have specified this directory in our \verb=\graphicspath= we do not need to explicitly specify the path to the image.

%The \code{macros.tex} package also contains some conventional scientific units like \angstrom, \GeV, \Msun, etc. and some editorial tools for highlighting \FIXME{issues}, \CHECK{text to be checked}, \COMMENT{comments}, and \NEW{new additions}.

%%%%%%%%%%%%%%%%%%%%%%%%
%% Start the Document %%
%%%%%%%%%%%%%%%%%%%%%%%%

\begin{document}

\title{Core Cosmology Library: Precision Cosmological Predictions for LSST}

\maketitlepre

\begin{abstract}

The Core Cosmology Library (\ccl) provides routines to compute basic cosmological observables with validated numerical accuracy. These routines have been validated to an accuracy level, documented here, against the results of the Code Comparison Project. In the current version, predictions are provided for distances and background quantities, angular auto- and cross-spectra of cosmic shear and clustering, and the halo mass function. Fiducial specifications for the expected LSST galaxy distributions and clustering bias are also included, together with the capability of computing redshift distributions for a user-defined photometric redshift model. \ccl is written in C, with a Python interface. In this note, we explain the functionality of the publicly released (\ccl v0.2) library.

\end{abstract}

% Keywords for paper
%\dockeys{latex: templates, papers: awesome}

\maketitlepost

\newpage
\tableofcontents{}
\newpage

\section{Introduction}
\label{sec:intro}

In preparation for constraining cosmology with the Large Synoptic Survey Telescope (LSST), it is necessary to be able to produce rigorous theoretical predictions for the cosmological quantities that will be measured. The Core Cosmology Library\footnote{\url{https://github.com/LSSTDESC/CCL}} (\ccl) aims to provide, in one library, a way of making predictions that are validated to a well-documented numerical accuracy, for the purpose of constraining cosmology with LSST. By constructing a cosmology library specifically with LSST in mind, it is possible to ensure that it is flexible, adaptable, and validated for all cases of interest, as well as user-friendly and appropriate for the needs of all working groups.

The Core Cosmology Library is written in C and incorporates the {\tt CLASS} code \citep{class} to provide predictions for the matter power spectrum. It also incorporates emulated power spectra from the cosmic emulator of \citet{Lawrence17}.\footnote{Future versions of the library will incorporate other power-spectrum libraries and methods.} A Python wrapper is also provided for ease of use.

This note describes how to install \ccl (Section \ref{sec:install}), how \ccl is documented (Section \ref{sec:doc}), its functionality (Section \ref{sec:func}), the relevant unit tests (Section \ref{sec:tests}), directions for finding a \ccl example (Section \ref{sec:example}), the Python wrapper (Section \ref{sec:python}), future plans (Section \ref{sec:future}), means to contact the developers (Section \ref{sec:feedback}), instructions on how to cite \ccl (and {\tt CLASS}, Section \ref{sec:cite}), and the license under which \ccl is released (Section \ref{sec:license}).


\section{Installation}
\label{sec:install}

\subsection{Dependencies}

\begin{itemize}
\item GNU Scientific Library {\tt GSL},\footnote{\url{https://www.gnu.org/software/gsl/}} {\tt GSL-2.1} or higher.
\item The {\tt SWIG}\footnote{\url{http://www.swig.org/}} Python wrapper generator is not needed to run \ccl, but must be installed if you intend to modify \ccl in any way.
\item {\tt FFTW3}\footnote{\url{http://www.fftw.org}} is required for computation of correlation functions.
\item {\tt FFTlog}\footnote{\url{http://casa.colorado.edu/~ajsh/FFTLog/} and \url{https://github.com/slosar/FFTLog}} is provided within \ccl, with minor modifications.
\item The C library associated to the {\tt CLASS} code. The installation of this library is described below. 
%\item A version of {\tt Angpow} \citep{2017arXiv170103592C} is also incorporated within \ccl.
\end{itemize}

\subsection{Installing CLASS}
  {\tt CCL} uses {\tt CLASS} as one of the possible ways of computing the matter power spectrum. In order to communicate with {\tt CLASS}, {\tt CCL} must be linked to its library. Before installing CCL proper you must therefore install this library first. Since this process is not necessarily straightforward, we provide a python script {\tt class\_install.py} that automatically downloads and install the latest tagged stable version of CLASS. You should run this script (i.e. {\tt \$ python class\_install.py}) before carrying out the next steps. By default, the script assumes that your main C compiler is {\tt gcc}. If that's not the case, pass the name of your C compiler to the script via the command-line argument {\tt --c\_comp} (e.g. {\tt \$ python class\_install.py --c\_comp=icc}). Type {\tt python class\_install.py -h} for further details.

  This procedure has one final caveat: if you already have a working installation of {\tt CCL}, {\tt class\_install.py} may fail the first time you run it. This can be fixed by either simply running {\tt class\_install.py} a second time, or by starting from scratch (i.e. downloading or cloning {\tt CCL}).

  Note that, if you want to use your own version of {\tt CLASS}, you should follow the steps described in Section \ref{sec:extclass} below.

\subsection{Installation Procedure}

\ccl can be installed through an {\tt autotools}-generated configuration file. UNIX users should be familiar with the process: navigate to the directory containing the library and type
\begin{verbatim}
 $ ./configure
 $ make
 $ make install
\end{verbatim}
(You may need to pre-append {\tt sudo} to the last command, depending on your default privileges.) Users without admin privileges can install the library in a user-defined directory (e.g. {\tt /home/desc$\_$fan/}) by running
\begin{verbatim}
 $ ./configure --prefix=/home/desc_fan
 $ make
 $ make install
\end{verbatim}
This will create two directories (if not present already): {\tt /home/desc$\_$fan/include} and {\tt /home/desc$\_$fan/lib} where the header and shared library files will be placed after running {\tt make install}. \ccl has been successfully installed on several different Linux and Mac OS X systems.\footnote{We know of one case with Mac OS where libtools had the ``lock'' function set to ``yes'' and this caused the installation to stall. However, this is very rare. If this happens, after the {\tt configure} step, edit libtool to set the ``lock'' to ``no''.}

After installing the C library, you can make sure that it works correctly by typing {\tt make check}, which will run the unit tests described in Section \ref{sec:tests}. Assuming that the tests pass, you can then move on to installing the Python wrapper, as described in Section \ref{sec:python} (or see Section \ref{sec:install:alternative} below).

After pulling a new version of \ccl from the {\tt git} repository, you can recompile the library by running:
\begin{verbatim}
 $ make clean; make uninstall
 $ make; make install
\end{verbatim}
\ccl library can be called from \CC\ code without any  additional requirements or modifications. To make sure that there are no problems you can run
\begin{verbatim}
    $ make check-cpp
    $ ./tests/ccl_sample_run
   \end{verbatim}

\subsection{Alternative installation and pip}
\label{sec:install:alternative}

It is possible to install both the C library and the Python wrapper together in one step, by running
\begin{verbatim}
 $ python setup.py install --prefix=/home/desc_fan
\end{verbatim}
This will automatically perform the previous steps to install the C library, and will also install the Python library in {\tt /home/desc$\_$fan/lib/python2.7/site-packages}. You might need to add this path to the {\tt \$PYTHONPATH} environment variable to be able to use it. In the near future, the package will be made available through {\tt pip}.

Once installed you can check the installation status by typing
\begin{verbatim}
 $ python setup.py test
\end{verbatim}

This will run the embedded unit tests. Using this last method to install the Python library allows you to uninstall it simply by running
\begin{verbatim}
 $ python setup.py uninstall
\end{verbatim}

\subsection{Compiling against an external version of CLASS}
\label{sec:extclass}

The default installation procedure for \ccl implies automatically downloading and installing a tagged version of {\tt CLASS}. Optionally, you can also link \ccl against an external version of {\tt CLASS}. This section is useful if you want to use a modified version of {\tt CLASS}, or a different or more up-to-date version of the standard {\tt CLASS}. For example, we have successfully compiled and run \ccl with {\tt hiCLASS} \citep{hiclass}.

To compile \ccl with an external version of {\tt CLASS}, you must first prepare the external copy so that it can be linked as a shared library. By default, the {\tt CLASS} build tools create a static library. After compiling {\tt CLASS} in the usual way (by running {\tt make}), look for a static library file called {\tt libclass.a} that should have been placed in the root source directory. Then, run the following command from that directory (Linux only):
\begin{verbatim}
 $ gcc -shared -o libclass.so -Wl,--whole-archive libclass.a \
                              -Wl,--no-whole-archive -lgomp
\end{verbatim}
This should create a new shared library, {\tt libclass.so}, in the same directory. (N.B. The {\tt -lgomp} flag has to appear at the end of the command; otherwise the linker can fail.) If you are running Mac OS X, use the following command instead:
\begin{verbatim}
 $ gcc -fpic -shared -o libclass.dylib -Wl,-all_load libclass.a \
                              -Wl,-noall_load
\end{verbatim}

Next, change to the root \ccl directory and run {\tt make clean} if you have previously run the compilation process. Then, set the {\tt CLASSDIR} environment variable to point to the directory containing {\tt libclass.so}:
\begin{verbatim}
export CLASSDIR=/path/to/external/class
\end{verbatim}
Then, run {\tt ./configure} and compile and install \ccl as usual. The \ccl build tools should take care of linking to the external version of {\tt CLASS}.

Once compilation has finished, run {\tt make check} to make sure everything is working correctly. Remember to add the external {\tt CLASS} library directory to your system library path, using either {\tt export LD\_LIBRARY\_PATH=/path/to/external/class} (Linux) or {\tt export DYLD\_FALLBACK\_LIBRARY\_PATH=/path/to/external/class} (Mac). The system must be able to find both the \ccl and {\tt CLASS} libraries; it is not enough to only add \ccl to the library path.

\subsection{Creating a Docker Image}
\ccl supports the use of Docker, for the deployment of applications inside software containers. The Dockerfile included with \ccl makes it possible to quickly create an image file that can be used to run virtual machines that require no additional dependencies beyond the Docker software. The Docker website\footnote{\url{https://www.docker.com}} details the installation and start-up process for most common operating systems.

With Docker installed and the Docker Daemon running, creating an image is relatively straightforward:
\begin{verbatim}
docker build -t ccl .
\end{verbatim}
This will begin the process of creating the image file for \ccl locally. This Dockerfile contains all of the C libraries needed by \ccl, as well as the Python wrapper. It currently uses {\tt python:2.7} as a base image, and supports both ipython and Jupyter notebook. The virtualization process should have minimum impact on performance.

The resulting Docker image has two main functions. The first is a command that will open a Jupyter notebook, tied to a port on your local machine. This can be accessed by running:
\begin{verbatim}
docker run -p 8888:8888 ccl
\end{verbatim}
The Jupyter notebook can then be accessed through a browser at the address {\tt localhost:8888}. The second possibility is to run a {\tt bash} terminal, by issuing the command:
\begin{verbatim}
docker run -it ccl bash
\end{verbatim}
This will allow for full access to the virtual machine via a terminal, so you can install additional dependencies etc.

\subsection{Documentation}
\label{sec:doc}

\ccl has basic {\tt doxygen}\footnote{\url{http://www.stack.nl/~dimitri/doxygen/}} documentation for its C routines. This can be found in the directory {\tt doc/html} within the \ccl repository by opening the {\tt index.html} file in your browser. The {\tt python} routines are documented in situ; you can view the documentation for a function by calling {\tt help(function\_name)} from within {\tt python}.

\section{Functionality}
\label{sec:func}

\subsection{Physical constants}

\label{sec:constants}
We have performed a comparison of the physical constants used in \ccl and included dependencies and external sources. See Table \ref{tab:constants} for percent differences of the constants between these sources.

\input{table_constants}












\subsection{Supported cosmological models}

\label{sec:cosmologies}
Ultimately, \ccl plans to incorporate theoretical predictions for all cosmological models of interest to LSST. Currently, the following families of models are supported:
\begin{itemize}
 \item Flat $\Lambda$CDM
 \item wCDM and the CPL model ($w_0+w_a$, \citealt{Chevallier01} and \citealt{Linder03})
 \item Non-zero curvature ($K$)
 \item All of the above, plus an arbitrary, user-defined modified growth function (see description in Section \ref{sec:growth})
  \item A single massive neutrino species or multiple equal-mass massive neutrinos, in combination with any of the above (except the user-defined modified growth function).
\end{itemize}

Not all features of \ccl are available for all models. For a guide to which predictions are available for each model, see Table \ref{tab:cosmo}. Note that if users install their own version of {\tt CLASS}, {\tt CCL} can then make predictions for a more extended set of cosmologies. Users should take care to understand the validity of the {\tt CCL} assumptions for their own models.

In its default configuration, \ccl adopts the nonlinear matter power spectrum from {\tt CLASS} through the Halofit implementation and the Tinker mass function for cluster number counts.

\subsection{Creating a cosmology}

To use \ccl, the first step is to create a {\tt ccl$\_$cosmology} structure, containing all of the information required to compute cosmological observables. A {\tt ccl$\_$cosmology} structure can be generated using the information from a {\tt ccl$\_$parameters} object and a {\tt ccl$\_$configuration} object.

\input{table_cosmo}

{\tt ccl$\_$parameters} objects contain information about the cosmological parameters of a given model, and are initialized using one of the following routines (the full syntax for each function can be found in the header file {\tt ccl$\_$core.h}):
\begin{itemize}
 \item {\tt ccl$\_$parameters$\_$create(double Omega$\_$c, double Omega$\_$b, double Omega$\_$k, double N\_nu\_rel, double N\_nu\_mass, double mnu, double w0, double wa, double h, double norm$\_$pk, double n$\_$s,int nz$\_$mgrowth,double *zarr$\_$mgrowth,double *dfarr$\_$mgrowth, int *status)}: general {\tt ccl$\_$parameters} constructor supporting all the models described above.
 \item {\tt ccl$\_$parameters$\_$create$\_$flat$\_$lcdm(...)}: particular constructor for flat $\Lambda$CDM cosmologies.
 \item {\tt ccl$\_$parameters$\_$create$\_$flat$\_$wcdm(...)}: constant $w$ cosmologies.
 \item {\tt ccl$\_$parameters$\_$create$\_$flat$\_$wacdm(...)}: $w_0+w_a$.
 \item {\tt ccl$\_$parameters$\_$create$\_$lcdm(...)}: curved $\Lambda$CDM cosmologies.
\end{itemize}
The argument ${\tt norm\_pk}$ can be used to specify the power spectrum normalization in terms of either $\sigma_8$ or $A_\mathrm{s}$. The {\tt ccl$\_$parameters$\_$create} functions assume $\sigma_8$ normalization if ${\tt norm\_pk > 1.0e-5}$ and $A_{\mathrm s}$ normalization otherwise.

To include massive neutrinos, the suffix `{\tt $\_$nu}' may be appended to the last four {\tt ccl$\_$parameters\_create} functions above. Using these functions without the {\tt $\_$nu} suffix will set the number of massive neutrinos to 0 and the effective number of massless neutrinos to $3.046$. In the case of non-zero massive neutrinos, it may be desirable to set {\tt N\_nu\_rel} such that $N_{\rm eff}=3.046$ in the early universe. In agreement with {\tt CLASS}, when using the default value of $T_{\rm NCDM}$ as described in section \ref{subsec:densityparam} below, {\tt N\_nu\_rel} can be set to 2.0328, 1.0196, and 0.00641 for 1, 2 and 3 massive neutrinos respectively to achieve this.

{\tt ccl$\_$configuration} objects contain information about the prescriptions to be used to compute transfer functions, power spectra, mass functions, etc. A default {\tt ccl$\_$configuration} object is made available as {\tt default$\_$config}, which specifies that CLASS will be used to compute transfer functions, HaloFit will be used to calculate the matter power spectrum, there will be no impact of baryons included and the Tinker 2010 prescription will be used to compute the halo mass function.

After initializing instances of {\tt ccl$\_$parameters} and {\tt ccl$\_$configuration}, use the function {\tt ccl$\_$cosmology$\_$create(ccl$\_$parameters, ccl$\_$configuration)} to return a pointer to a {\tt ccl$\_$cosmology} structure. You will need to pass this pointer around to every CCL function.

An example of using \ccl is provided in Section \ref{sec:example}. The {\tt README} file has additional extensive documentation for the example run, as well as installation.

\subsection{Distances}
\label{sec:distances}

The routines described in this subsection are implemented in {\tt ccl$\_$background.c}.

The Hubble parameter is calculated as
%
\begin{align}\label{eq:Ha}
\frac{H(a)}{H_0} &= a^{-3/2}\Big(\Omega_{M,0}+\Omega_{\Lambda,0} a^{-3(w_0+w_a)}
    \exp[3 w_a (a-1)]+\Omega_{K,0} a \nonumber \\ &+(\Omega_{g,0} + \Omega_{\nu, {\rm rel}}) a^{-1} + \Omega_{\nu, {\rm m}}(a)a^3\Big)^{\frac{1}{2}}.
\end{align}

The radial comoving distance is calculated via a numerical integral,
\begin{equation}
 \chi(a)= c \int_a^1 \frac{da'}{a'^2 H(a')}.
\end{equation}
The transverse comoving distance is computed in terms of the radial comoving distance as:
\begin{equation}\label{eq:angdist}
 r(\chi)=\left\{\begin{array}{cc}
                 k^{-1/2}\sin(k^{1/2}\chi) & k>0\\
                 \chi & k=0\\
                 |k|^{-1/2}\sinh(|k|^{1/2}\chi) & k<0\\
                \end{array}\right.
\end{equation}
The usual angular diameter distance is $d_A=a\,r(a)$, and the luminosity distance is
$d_L=r(a)/a$.

\ccl can also compute the distance modulus, defined as,

\begin{equation}\label{eq:distmod}
    \mu = 5 \log_{10}(d_L / {\rm pc})-5
\end{equation}
and $a(\chi)$, the inverse of $\chi(a)$.


\subsection{Density parameter functions}
\label{subsec:densityparam}

The routines described in this subsection are implemented in {\tt ccl$\_$background.c}.

The density parameter functions $\Omega_X(a)$ can be calculated for six components:
\begin{itemize}
\item matter density parameter $\Omega_M(a) = \Omega_{M,0} H_0^2 / (a^3 H^2(a) )$,
\item dark energy density parameter $\Omega_\Lambda(a) = \Omega_{\Lambda,0} H_0^2 / H^2(a)$,
\item radiation density parameter $\Omega_g(a) = \Omega_{g,0} H_0^2 / (a^4 H^2(a) )$,
\item curvature density parameter $\Omega_K(a) = \Omega_{K,0} H_0^2 / (a^2 H^2(a) )$,
\item massless neutrino density parameter $\Omega_{\nu, {\rm rel}}(a) = \Omega_{\nu, {\rm rel},0} H_0^2 / (a^4 H^2(a) )$,
\item massive neutrino density parameter $\Omega_{\nu, {\rm m}}(a)$,
\end{itemize}
all using the Hubble parameter defined in equation~\ref{eq:Ha}.

For massive neutrinos, $\Omega_{\nu, {\rm m}}(a)$ is calculated by calling a set of functions contained in {\tt ccl\_neutrinos.c}. First, we assume that the mass of one neutrino is equal to $m_{\nu}^{\rm tot} / N_{\rm m}^{\nu}$ (recalling that we assume a single massive neutrino or equal-mass neutrinos). We then compute a quantity called the effective temperature:
\begin{equation}
T_{\nu}^{\rm eff} = T_{\rm CMB} T_{\rm NCDM}.
\label{Tnueff}
\end{equation}
Here, $T_{\rm NCDM}$ is used to explicitly set the value of $m_{\nu} / \Omega_{\nu}^0$. Note that despite its name, $T_{\rm NCDM}$ is a dimensionless temperature rescaling rather than an actual temperature, following the nomenclature used by {\tt CLASS}. We choose a default value of $T_{\rm NCDM} = 0.71611$, which corresponds to $m_{\nu} / \Omega_{\nu}^0 = 93.14$ eV, to agree with the default value set by {\tt CLASS}. We define
\begin{equation}
\mu = \frac{m_{\nu}^{\rm tot}a}{N_{\rm m}^\nu T_{\nu}^{\rm eff}}
\label{mnuOT}
\end{equation}
in units such that $\mu$ is dimensionless. We then conduct the phase-space integral required to get the neutrino density, and multiply by appropriate factors to obtain $\Omega_{\nu, {\rm m}}(a)$:
\begin{equation}
\Omega_{\nu, {\rm m}}(a) = N_{\rm m}^\nu \frac{8 \pi^2(\pi k_b )^3 k_b}{15(c h_{\rm P})^3} \frac{8 \pi G}{3h^2c^2} \left(\frac{T_{\nu}^{\rm eff}}{a}\right)^4 \left(\frac{7}{8}\int_0^{x_{\rm max}} dx \, x^2 \frac{\sqrt{x^2 + \mu^2}}{\exp(x) + 1}\right)
\label{Omnu}
\end{equation}
where $h_{\rm P}$ is Planck's constant and $h$ is $H_0/100$ with $H_0$ in units of km / s / Mpc. $x_{\rm max}$ is set to 1000. The final bracketed term which includes the phase-space integral can be simplified in the limit where $\mu$ is very large or very small: for small $\mu$, it is set to $\frac{7}{8}$, and for large $\mu$, it becomes $\frac{5\zeta(3)}{18\pi^4}\mu\sim 0.2776\mu$.


\subsection{Growth function}
\label{sec:growth}

The routines described in this subsection are implemented in {\tt ccl$\_$background.c}.
To compute the growth function, $D(a)$, the growth factor of matter perturbations, \ccl solves the following differential equation:
\begin{equation}
  \frac{d}{da}\left(a^3H(a)\frac{dD}{da}\right)=\frac{3}{2}\Omega_M(a)aH(a)D,
\end{equation}
using a Runge-Kutta Cash-Karp algorithm.

In doing this, \ccl simultaneously computes the growth rate $f(a)$, defined as:
\begin{equation}
  f(a)=\frac{d\ln D}{d\ln a}.
\end{equation}
\ccl provides different functions that return the growth normalized to $D(a=1)=1$ and to $D(a\ll1)\rightarrow a$.

Note that the above is strictly valid for a Universe containing only dust-like matter components. A scale-independent growth rate is, for example, ill-defined in the presence of massive neutrinos.

Currently \ccl allows for an alternative `modified gravity' cosmological model defined by a regular background $(w_0+w_a)$CDM (with arbitrary $K$) as well as a user-defined $\Delta f(a)$, such that the true growth rate in this model is given by $f(a)=f_0(a)+\Delta f(a)$, where $f_0(a)$ is the growth rate in the background model. Note that this model is only consistently implemented with regards to the computation of the linear growth factor and growth rates (which will also scale the linear power spectrum). All other \ccl functions (including the non-linear power spectrum) will ignore these modifications. This model, and the interpretation of the predictions given by \ccl, should therefore be used with care.

\subsection{Matter power spectrum}
\label{sec:power}

There are several options for obtaining the matter power spectrum in \ccl.
The routines described in this subsection are implemented in {\tt ccl$\_$power.c}.

\subsubsection{BBKS}
\ccl implements the analytical BBKS approximation to the transfer function \citep{BBKS}, given by
\begin{equation}
T(q\equiv k/\Gamma h {\rm Mpc}^{-1}) = \frac{\ln[1+2.34q]}{2.34q}[1+3.89q+(16.2q)^2+(5.47q)^3+(6.71q)^4]^{-0.25}
\end{equation}
where $\Gamma = \Omega_m h$.
The power spectrum is related to the transfer function by $\Delta(k)\propto T^2(k)k^{3+n}$ and $\Delta^2(k)\propto k^3P(k)$. The normalization of the power spectrum is defined at $z=0$ by setting $\sigma_8$ to its value today.
The BBKS power spectrum option is primarily used as a precisely-defined input for testing the numerical accuracy of \ccl routines (as described in Sect.~\ref{sec:tests}), and it is not recommended for other uses.

\subsubsection{Eisenstein and Hu}
\ccl also provides an approximation to the matter power spectrum as implemented by \citet{1998ApJ...496..605E} (E\&H; we refer the reader to this paper for a detailed discussion of the fitting formulae).\footnote{Note that the implementation in \ccl modifies Eq. 5 of \citet{1998ApJ...496..605E} using $a^{-1}=1+z$ instead of the approximation $a^{-1}\sim z$. The difference in the resulting power spectra is negligible, but larger than 1 part in $10^4$ for $k<10\,h\,{\rm Mpc}^{-1}$.}

The Eisenstein \& Hu and BBKS approximations are not very accurate (generally only to within a few percent), and so should not be used to derive precise cosmological constraints. They are, however, computationally faster, and therefore useful for code testing and comparison.

\subsubsection{CLASS}
The fiducial configuration calls the {\tt CLASS} software \citep{class} within \ccl to obtain either linear or nonlinear matter power spectra at given redshifts. On initializing the cosmology object, we construct a bi-dimensional spline in $k$ and the scale-factor which is then evaluated by the relevant routines to obtain the matter power spectrum at the desired wavenumber and redshift. The relevant routines can be found within {\tt ccl$\_$power.c}. CLASS currently computes the non-linear power spectrum using the HaloFit prescription of \cite{CLASS_halofit}.

As discussed in Section \ref{sec:extclass}, the user can compile \ccl with an external version of {\tt CLASS} as well.

\subsubsection{Cosmic emulator}

The cosmic emulator of \citet{Lawrence17} is integrated into \ccl and it is available as one of the matter power spectrum and transfer function methods (both have to be specified). The cosmic emulator provides predictions for the matter power spectrum based on an interpolation over simulation outputs spanning a defined set of cosmological parameter values.

The emulator provides accurate predictions for the nonlinear matter power spectrum, at the $1\%$ level, for $z\leq 2$ and in the wavenumber range $k=[10^{-3},5]$ Mpc$^{-1}$. If a redshift above $z=2$ is passed, the emulator will quit and return an error message. For $k$ values below and above the previously specified range, we extrapolate in the manner specified in the following section.

The allowed range of cosmological parameters is as follows:
\begin{eqnarray}
0.12&\leq& \Omega_m h^2 \leq 0.155,\nonumber\\
0.0215&\leq& \Omega_b h^2 \leq 0.0235,\nonumber\\
0.7&\leq& \sigma_8 \leq 0.9,\nonumber\\
0.55&\leq& h \leq 0.85,\nonumber\\
0.85&\leq& n_s\leq 1.05,\nonumber\\
-1.3&\leq& w_0\leq-0.7,\nonumber\\
-1.73&\leq& w_a\leq -0.7,\nonumber\\
0.0&\leq& \Omega_\nu h^2 \leq 0.01.
\end{eqnarray}
 %
Actually, $w_a$ and $w_0$ are constrained jointly to be $0.3\leq (-w_0-w_a)^{1/4}$. Note that \ccl only allows a subregion within this parameter space. For models in which w(z) crosses $-1$ at some given redshift, {\tt CLASS} will crash because this value corresponds to a true cosmological constant, which by definition should have no perturbations.\footnote{We thank Emilio Bellini and Miguel Zumalac\'arregui for clarifying this for us.} The linear matter power spectrum is still obtained from {\tt CLASS} as described in the section above.

\paragraph{Neutrino species} The emulator is set up to consider an effective number of relativistic species of $3.04$ and the user can provide $\Omega_\nu h^2$ to set the neutrino mass. This is different from the standard {\tt CCL} configuration, which takes as input the parameters the number of relativistic species, $N_{\nu,{\rm rel}}$, the number of massive neutrinos, $N_{\nu,{\rm mass}}$ and their mass in eV, $m_{\nu}$. For best compatibility with the emulator, the user can decide to pass the following set of parameters to {\tt CCL}:
\begin{itemize}
\item $\{N_{\nu,{\rm rel}},N_{\nu,{\rm mass}},m_{\nu}\}=\{0.00641,3,m_{\nu}\}$ for massive neutrinos or
\item $\{N_{\nu,{\rm rel}},N_{\nu,{\rm mass}},m_{\nu}\}=\{3.04,0,0\}$ otherwise.
\end{itemize}
If other combinations of parameters are passed in emulator mode, {\tt CCL} will quit and issue an error.

Notice that ideally we would like pass a non-integer number of massive neutrino species for best compatibility with the emulator set-up. However, since this is not possible within {\tt CCL}, we have opted to verify that neither the growth function nor the comoving radial distance computation are affected by this approximation to more than $10^{-4}$ in the range $0.01<a<1$, where $a$ is the scale factor. We have verified this by comparing this prediction for a fiducial cosmology $\{\Omega_c=0.27,\Omega_b=0.049,h=0.67,\sigma_8=0.8,n_s=0.96\}$ with the following neutrino parameters: $\{N_{\nu,{\rm rel}},N_{\nu,{\rm mass}},m_{\nu}\}=\{0.00641,3,0.06{\rm eV}\}$, $\{N_{\nu,{\rm rel}},N_{\nu,{\rm mass}},m_{\nu}\}=\{0,3.04,0.06{\rm eV}\}$ and $\{N_{\nu,{\rm rel}},N_{\nu,{\rm mass}},m_{\nu}\}=\{0,3.046,0.06{\rm eV}\}$. The discrepancy between distances and growth results between these choices of neutrino parameters can raise above $10^{-4}$ at $a<0.01$ and the user should be mindful of this for their particular application.

\subsubsection{Impact of baryons}

\ccl incorporates the impact of baryons on the total matter power spectrum via the ``baryonic correction model'' (BCM) of \citet{Schneider15}. This is implemented through a flag in the configuration object, which currently accepts the following options: {\tt ccl\_nobaryons} or {\tt ccl\_bcm}. When {\tt ccl\_bcm} is set, the nonlinear matter power spectrum (whichever the method that provides it) is multiplied by a correction factor $F(k,z)$ which models the impact of baryons.

The main consequences of baryonic processes are: to suppress the power spectrum at intermediate scales ($k\sim$ a few $h/$Mpc) due to the ejection of gas by Active Galactic Nuclei feedaback, and to enhance it at smaller scales due to enhanced cooling. Three effective parameters govern the contribution of baryonic processes to modifying the total matter power spectrum:

\begin{itemize}
  \item $\log_{10} [M_c/($M$_\odot/h)]$: the mass of the clusters responsible for feedback, which regulates the amount of suppression of the matter power spectrum at intermediate scales;
  \item $\eta_b$: a dimensionless parameter which determines the scale at which suppression peaks;
  \item and $k_s$ [$h/$Mpc]: the wavenumber that determines the scale of the stellar profile.
\end{itemize}

If the BCM parameters are not specified and the user sets \ccl to compute the power spectrym with baryonic feedback included, \ccl will assume the default parameters of \citet{Schneider15}. The user may pass these explicitly if desired. 

Other baryonic impact models might be incorporated in the future as they become available.

\subsubsection{Spline parameters \& the INI file}

All spline and grid parameters relevant for computing quantities such as distances, growth functions, power spectra, and halo mass functions are defined in the {\tt ccl$\_$params.ini} file in the {\tt include} folder of the repository. This file allows the user to configure the following constants:

\begin{itemize}
\item {\tt A$\_$SPLINE$\_$NLOG}: number of points in the logarithmic part of the scale factor spline. The default is {\tt A$\_$SPLINE$\_$NLOG}$=250$.
\item {\tt A$\_$SPLINE$\_$NA}: number of points in the linear part of the scale factor spline. The default is {\tt A$\_$SPLINE$\_$NA}$=250$.
\item {\tt A$\_$SPLINE$\_$MINLOG}: minimum value for the scale factor spline. The default is {\tt A$\_$SPLINE$\_$MINLOG}$=0.0001$. This only applies to background quantities.
\item {\tt A$\_$SPLINE$\_$MIN}: maximum value for the logarithmic part and minimum value for the linear part of the scale factor spline. The default is {\tt A$\_$SPLINE$\_$MIN}$=0.01$. This only applies to background quantities.
\item {\tt A$\_$SPLINE$\_$MAX}: maximum value for the scale factor spline. The default is {\tt A$\_$SPLINE$\_$MAX}$=1$.
\item {\tt LOGM$\_$SPLINE$\_$DELTA}: spacing of the mass function spline (logarithm). The default is {\tt LOGM$\_$SPLINE$\_$DELTA}$=0.025$.
\item {\tt LOGM$\_$SPLINE$\_$NM}: number of points in the mass function spline (logarithm). The default is {\tt LOGM$\_$SPLINE$\_$NA}$=440$.
\item {\tt LOGM$\_$SPLINE$\_$MIN}: minimum value for the mass function spline (logarithm). The default is {\tt LOGM$\_$SPLINE$\_$MIN}$=6$.
\item {\tt LOGM$\_$SPLINE$\_$MAX}: maximum value for the mass function spline (logarithm). The default is {\tt LOGM$\_$SPLINE$\_$MAX}$=17$.
<<<<<<< HEAD
\item {\tt A$\_$SPLINE$\_$NLOG$\_$PK}: number of bins for the logarithmic part of the scale factor in the case of two-dimensional splines (where the second variable is the wavenumber). The default is {\tt A$\_$SPLINE$\_$NLOG$\_$PK}$=11$.
\item {\tt A$\_$SPLINE$\_$NA$\_$PK}: number of bins for the linear part of the scale factor in the case of two-dimensional splines (where the second variable is the wavenumber). The default is {\tt A$\_$SPLINE$\_$NA$\_$PK}$=40$.
\item {\tt A$\_$SPLINE$\_$MINLOG$\_$PK}: minimum value for the scale factor spline. The default is {\tt A$\_$SPLINE$\_$MINLOG$\_$PK}$=0.01$. This only applies for the 2D power spectrum splines.
\item {\tt A$\_$SPLINE$\_$MIN$\_$PK}: maximum value for the logarithmic part and minimum value for the linear part of the scale factor spline. The default is {\tt A$\_$SPLINE$\_$MIN$\_$PK}$=0.1$. This only applies for the 2D power spectrum splines.
=======
\item {\tt A$\_$SPLINE$\_$NA$\_$PK}: number of bins for the scale factor in the case of two-dimensional splines (where the second variable is the wavenumber). The default is {\tt A$\_$SPLINE$\_$NA$\_$PK}$=50$. For the emulator, this is overwritten by adopting {\tt K$\_$MAX$\_$SPLINE}$=5/$Mpc for the nonlinear matter power spectrum.  
\item {\tt A$\_$SPLINE$\_$MIN$\_$PK}: minimum value for the scale factor spline. The default is {\tt A$\_$SPLINE$\_$MIN$\_$PK}$=0.1$. This only applies to the 2D power spectrum splines. For the cosmic emulator and in the case of the nonlinear matter power spectrum, this is overwritten by adopting {\tt A$\_$SPLINE$\_$MIN\_PK}$=1/3$.
>>>>>>> 70d03c85
\item {\tt K$\_$MAX$\_$SPLINE}: The maximum value of wavenumber considered in the spline. This is explained in more detail in the coming subsections. The default is {\tt K$\_$MAX$\_$SPLINE}$=50/$Mpc.
\item {\tt K$\_$MAX}: The maximum value of wavenumber when integrating over $k$. The default is {\tt K$\_$MAX}$=1000$/Mpc.
\item {\tt K$\_$MIN$\_$DEFAULT}:  The minimum value of wavenumber when integrating over $k$. The default is {\tt K$\_$MIN$\_$DEFAULT}$=5 \times 10^{-5}$/Mpc.
\item {\tt N$\_$K}: Number of bins per decade for the wavenumber. The default is {\tt N$\_$K}$=167$.
\end{itemize}
Note that a copy of {\tt ccl$\_$params.ini} is installed along with the library, so changing the version of this file inside the source directory will not have any effect unless you reinstall.

For the matter power spectrum, the spline is performed in two variables: the logarithmically-spaced wavenumber and the linearly-spaced scale factor. Splining the {\tt CLASS} output leads to some precision loss (compared to direct outputs from {\tt CLASS}). We quantify this, along with the impact of extrapolation, in the following subsection.

\subsubsection{Extrapolation for the nonlinear power spectrum}
\label{sec:NLextrapol}

The computation of the power spectrum from {\tt CLASS} can be significantly sped up by extrapolating in the range $k>$~{\tt K$\_$MAX$\_$SPLINE} and $k<$~{\tt K$\_$MIN}. In this section, we describe the implementation of the extrapolation and the accuracy attained. These tests are performed in a flat $\Lambda$CDM cosmology with $\Omega_c=0.25$, $\Omega_b=0.05$, $A_s=2.1\times10^{-9}$, $h=0.7$ and $n_s=0.96$.

We first describe the extrapolation at high wavenumbers. The introduction of the parameter {\tt K$\_$MAX$\_$SPLINE} allows us to spline the matter power spectrum within the {\tt cosmo} structure up to that value of $k$ (in units of $1/$Mpc). A separate {\tt K$\_$MAX} parameter sets the limit for evaluation of the matter power spectrum. The range between {\tt K$\_$MAX$\_$SPLINE}$<k<${\tt K$\_$MAX} is evaluated by performing a second order Taylor expansion in $\ln k$ within the static routine {\tt ccl$\_$power$\_$extrapol$\_$highk}.

First, we compute the first and second derivative of the $\ln P(k,z)$ at $k_0={\rm \tt K\_MAX}-2\Delta\ln k$ by computing the numerical derivatives by finite differences using GSL. The fiducial choice for $\Delta\ln k$ is $10^{-2}$. We then apply a second order Taylor expansion to extrapolate the matter power spectrum to $k>${\tt K$\_$MAX$\_$SPLINE}. The Taylor expansion gives
%
\begin{equation}
  \ln P(k,z) \simeq \ln P(k_0,z) + \frac{d\ln P}{d\ln k}(\ln k_0,z) (\ln k-\ln k_0)  + \frac{1}{2}  \frac{d^2\ln P}{d\ln k^2}(\ln k_0,z) (\ln k-\ln k_0)^2.
  \label{eq:NLPSTaylor}
\end{equation}

The accuracy of this approximation is shown in Figure \ref{fig:NLextrapol} for redshifts $z=0$ and $z=3$. We compare the nonlinear matter power spectrum at $z=0$ computed with the previously described approximation, to the matter power spectrum obtained by directly evaluating {\tt CLASS} at the desired $k$ value. In figure \ref{fig:NLextrapol}, we vary $\Delta \ln k$ and {\tt K$\_$MAX$\_$SPLINE} at a time to determine the impact of the choice of parameters. We find that for typical values of $\Delta \ln k=10^{-2}$ and {\tt K$\_$MAX$\_$SPLINE}$=50$/Mpc, $\ln P$ has converged to an accuracy that surpasses the expected impact of baryonic effects on the matter power spectrum at $k>10/$Mpc.  (For an estimate of the impact of baryons on the total matter power spectrum, see \citealt{Schneider15}.) The lower {\tt K$\_$MAX$\_$SPLINE} is, the faster \ccl will run. The optimum choice of {\tt K$\_$MAX$\_$SPLINE} is left to the user for their particular application.

We also extrapolate the power spectrum at small wavenumbers within the static routine {\tt ccl\_power\_extrapol\_lowk}. In this case, the power spectrum below {\tt K$\_$MIN} is obtained by a power-law extrapolation with index $n_s$:
\begin{equation}
  \log P(k<{\tt K\_MIN},z) = \log P({\tt K\_MIN},z) + n_s (\log k-\log{\tt K\_MIN})
\end{equation}
The value adopted for {\tt K\_MIN} depends on the choice of power spectrum method. For CLASS and the nonlinear power spectrum, we adopt {\tt K\_MIN} that coincides with the smallest wavenumber output by CLASS, {\tt K\_MIN}$=7\times 10^{-6}$/Mpc.\footnote{For BBKS, the power spectrum is computed analytically at all $k$, there is no extrapolation. For the Eisenstein \& Hu implementation, the splines of the power spectrum span {\tt K\_MIN\_DEFAULT}$<k<${\tt K$\_$MAX$\_$SPLINE}, so there is only extrapolation at high $k$.} Note that this parameter is different from {\tt K\_MIN\_DEFAULT}, which sets the minimum $k$ for integrations and which is set by default to {\tt K\_MIN\_DEFAULT}$=5\times 10^{-5}$/Mpc. Hence, in practice, no extrapolation is occurring in this case, unless the user specifically asks for an output power spectra below {\tt K\_MIN\_DEFAULT} for their own purposes.


%------------------------
\begin{figure*}
\centering
\includegraphics[width=0.9\textwidth]{PS_converge_nonlin.eps}
\caption{The relative error compared to direct CLASS outputs, $P_{fid}$, produced by splining the nonlinear matter power spectrum up to {\tt K$\_$MAX$\_$SPLINE} and extrapolating beyond this value with a second order Taylor expansion the natural logarithm of the matter power spectrum. The left panel shows the results at $z=0$. The right panel shows the results at $z=3$. The standard \ccl parameters adopted are those corresponding to the black dashed curve. The solid curve shows the accuracy when using {\tt K$\_$MAX$\_$SPLINE}$=500$/Mpc. The magenta curve shows the impact of using the higher resolution $\Delta\ln k=10^{-4}$ in Eq. \ref{eq:NLPSTaylor}. For comparison, the impact of baryonic physics on the matter power spectrum is $\sim 10\%$ at $k=1$/Mpc \citep{Schneider15}.}
\label{fig:NLextrapol}
\end{figure*}
%------------------------

\subsubsection{Extrapolation for the linear power spectrum}
\label{sec:Lextrapol}

With the implementation described in the previous section, the power spectrum splines are initialized up to {\tt K$\_$MAX$\_$SPLINE}. This is also true for the linear matter power spectrum, which is used within \ccl in particular to obtain $\sigma_8$ (see Eq. \ref{eq:sigR}). We have tested here how the procedure described in the previous section affects the convergence of the linear matter power spectrum. We compare the fiducial \ccl output to the case where we set {\tt K$\_$MAX$\_$SPLINE}$=5\times 10^3/$Mpc. The result is shown in Figure \ref{fig:Lextrapol}. Although there is a significant difference ($\gtrsim 10\%$) between the linear power spectra at large $k$, we have confirmed that the difference in $\sigma_8$ is negligible. Nevertheless, for other applications that use the linear power spectrum, the user might need to increase the value of {\tt K$\_$MAX$\_$SPLINE}.

%------------------------
\begin{figure*}
\centering
\includegraphics[width=0.9\textwidth]{PS_converge_lin.eps}
\caption{Same as Fig. \ref{fig:NLextrapol} but for the linear matter power spectrum at $z=0$ (left) and $z=3$ (right).}
\label{fig:Lextrapol}
\end{figure*}
%------------------------

As in the previous section, the power spectrum at small wavenumber is extrapolated using a power-law. This extrapolation is performed below a fiducial value of {\tt K\_MIN\_DEFAULT}$=5\times 10^{-5}$.

We have found that changing {\tt N$\_$A} to $200$, or changing the sampling of the wavenumber to $5000$ points, does not change the results presented in Figures \ref{fig:NLextrapol} and \ref{fig:Lextrapol} in this section.

\subsubsection{Wishlist for the future}
\label{Pk_wishlist}
We plan to implement the following power spectrum methods in the future:
\begin{itemize}
 \item CAMB,
 \item other emulators,
 \item Halo model/HOD.
\end{itemize}


\subsubsection{Normalization of the power spectrum}
\label{sec:PSnorm}

There are two alternative schemes for normalization of the matter power spectrum. The first one is to specify the value of $A_s$, the amplitude of the primordial power spectrum, which is passed directly to {\tt CLASS}. This option is available in the case of the linear/nonlinear matter power spectrum implementation. For these, as well as for BBKS and E\&H transfer functions, there is the additional option to set the normalization of the matter power spectrum by specifying $\sigma_8$, the RMS density contrast averaged over spheres of radius $8h^{-1}$Mpc. The computation of $\sigma_8$ is described in Section \ref{sec:hmf}.

In practice, there is only one argument that encodes the normalization. This is the argument ${\tt norm\_pk}$, which can be passed the power spectrum normalization parameterized by $\sigma_8$ or $A_\mathrm{s}$. As noted above, {\tt ccl$\_$parameters$\_$create} switches to $\sigma_8$ normalization if ${\tt norm\_pk} > 10^{-5}$, and to $A_{\mathrm s}$ normalization otherwise.

In the {\tt python} implementation, {\tt CCL} allows for either $\sigma 8$ or {\tt A\_s} to be passed as parameters.

\subsection{Angular power spectra}
\label{sec:cl}

In this section we will distinguish between {\sl observables} (quantities observed on the sky, such as number counts in a redshift bin, shear or CMB temperature fluctuations) and {\sl contributions} to the total observed fluctuations of these observables (such as the biased matter density term in number counts, redshift-space distortions, magnification, ISW, etc.).
The routines described in this subsection are implemented in {\tt ccl$\_$cls.c}.

\subsubsection{Exact expressions}
The angular power spectrum between two observables $a$ and $b$ can be written as:
\begin{equation}
 C^{ab}_\ell=4\pi\int_0^\infty \frac{dk}{k}\,\mathcal{P}_\Phi(k)\Delta^a_\ell(k)\Delta^b_\ell(k),
\end{equation}
where $\mathcal{P}_\Phi(k)$ is the dimensionless power spectrum of the primordial curvature perturbations, and $\Delta^a$ and $\Delta^b$ are, using the terminology of CLASS, the transfer functions corresponding to these observables. Each transfer function will receive contributions from different terms. Currently \ccl supports two observables (also labelled ``tracers''), number counts and galaxy shape distortions, with the following contributions:
\paragraph{\bf Number counts.} The transfer function for number counts can be decomposed into three terms: $\Delta^{\rm NC}=\Delta^{\rm D}+\Delta^{\rm RSD}+\Delta^{\rm M}$, where
\begin{itemize}
  \item $\Delta^{\rm D}$ is the standard density term proportional to the matter density:
        \begin{equation}
          \Delta^{\rm D}_\ell(k)=\int dz\,p_z(z)\,b(z)\,T_\delta(k,z)\,j_\ell(k\chi(z)),
        \end{equation}
        where $T_\delta$ is the matter transfer function. Note that \ccl currently does not support non-linear or scale-dependent bias. Here, $p_z(z)$ is the normalized distribution of sources in redshift (selection function). Thus \ccl understands each individual redshift bin as a separate ``observable''.
  \item $\Delta^{\rm RSD}$ is the linear contribution from redshift-space distortions:
        \begin{equation}
          \Delta^{\rm RSD}_\ell(k)=\int dz\,p_z(z)\frac{(1+z) p_z(z)}{H(z)}T_\theta(k,z) j_\ell''(k\chi(z)),
        \end{equation}
        where $T_\theta(k,z)$ is the transfer function of $\theta$, the divergence of the comoving velocity field. $T_\theta(k,z)$ depends on the growth, which \ccl does not compute for massive neutrino cosmologies. $C_\ell$ is instead computed assuming a linear-theory relation between the matter overdensity and peculiar velocity fields. While this should not be problematic for wide photometric redshift bins, users should exercise care when interpreting results for narrow window functions.
  \item $\Delta^{\rm M}$ is the contribution from magnification lensing:
        \begin{equation}
          \Delta_\ell^{\rm M}(k)=-\ell(\ell+1)\int \frac{dz}{H(z)} W^{\rm M}(z) T_{\phi+\psi}(k,z) j_\ell(k\chi(z)),
        \end{equation}
        where $T_{\phi+\psi}$ is the transfer function for the Newtonian-gauge scalar metric perturbations, and $W^{\rm M}$ is the magnification window function:
        \begin{equation}
           W^{\rm M}(z)\equiv\int_z^\infty dz' p_z(z')\frac{2-5s(z')}{2}\frac{r(\chi(z')-\chi(z))}{r(\chi(z'))}.
        \end{equation}
        Here $s(z)$ is the magnification bias, given as the logarithmic derivative of the number of sources with magnitude limit, and $r(\chi)$ is the angular comoving distance (see Eq. \ref{eq:angdist}).

        Note that \ccl currently does not compute relativistic corrections to number counts \cite{2011PhRvD..84d3516C,2011PhRvD..84f3505B}. Although these should be included in the future, their contribution to the total fluctuation is largely subdominant (see \cite{GReffects} and the two references above), and therefore it is safe to work without them in most cases.
\end{itemize}

\paragraph{\bf Galaxy shape distortions.} The transfer function for shape distortions is currently decomposed into two terms: $\Delta^{\rm SH}=\Delta^{\rm WL}+\Delta^{\rm IA}$, where
\begin{itemize}
  \item $\Delta^{\rm L}$ is the standard lensing contribution:
        \begin{equation} \label{eq:transfer_lensing}
          \Delta_\ell^{\rm L}(k)=-\frac{1}{2}\sqrt{\frac{(\ell+2)!}{(\ell-2)!}}\int \frac{dz}{H(z)} W^{\rm L}(z) T_{\phi+\psi}(k,z) j_\ell(k\chi(z)),
        \end{equation}
        where $W^{\rm L}$ is the lensing kernel, given by
        \begin{equation}
          W^L(z)\equiv\int_z^\infty dz' p_z(z')\frac{r(\chi(z')-\chi(z))}{r(\chi(z'))}.
        \end{equation}
  \item $\Delta^{\rm IA}$ is the transfer function for intrinsic galaxy alignments. \ccl currently supports the so-called ``non-linear alignment model'', according to which the galaxy inertia tensor is proportional the local tidal tensor \cite{2004PhRvD..70f3526H,2007MNRAS.381.1197H}.
        \begin{equation}
          \Delta_\ell^{\rm IA}(k)=\sqrt{\frac{(\ell+2)!}{(\ell-2)!}}\int dz\,p_z(z)\,b_{\rm IA}(z)\,f_{\rm red}(z)\,T_\delta(k,z)\,\frac{j_\ell(k\chi(z))}{(k\chi(z))^2}.
        \end{equation}
\end{itemize}

It is worth noting that the equations above should be modified for non-flat cosmologies by replacing the spherical Bessel functions $j_\ell$ with their hyperspherical counterparts \cite{1994ApJ...432....7K}. Since the library currently only uses the Limber approximation (documented below), this is not currently an issue. It will be revisited in future versions of \ccl.

\paragraph{\bf CMB lensing.} The transfer function lensing convergence from a source at redshift $z_{\rm S}$ is given by:
\begin{equation} \label{eq:transfer_cmb_lensing}
  \Delta_\ell^{\rm C}(k)=-\frac{\ell(\ell+1)}{2}\int_0^{\chi_{\rm S}} d\chi\,\frac{r(\chi_{\rm S})-r(\chi)}{r(\chi)r(\chi_{\rm S})}T_{\phi+\psi}(k,\chi) j_\ell(k\chi),
\end{equation}
where $\chi_{\rm S}\equiv\chi(z_{\rm S})$.

\subsubsection{The Limber approximation}
As shown above, computing each transfer function involves a radial projection (i.e. an integral over redshift or $\chi$), and thus computing full power spectrum consists of a triple integral for each $\ell$. This can be computationally intensive, but can be significantly simplified in certain regimes by using the Limber approximation, given by:
\begin{equation}
 j_\ell(x)\simeq\sqrt{\frac{\pi}{2\ell+1}}\,\delta\left(\ell+\frac{1}{2}-x\right).
\end{equation}
Thus for each $k$ and $\ell$ we can define a radial distance $\chi_\ell\equiv(\ell+1/2)/k$, with corresponding redshift $z_\ell$. This approximation works best for wide radial kernels and high multipoles.

Substituting this in the expressions above, the simplified versions become:
\begin{equation}\label{eq:limber}
 C^{ab}_\ell=\frac{2}{2\ell+1}\int_0^\infty dk\,P_\delta\left(k,z_\ell\right)
 \tilde{\Delta}^a_\ell(k)\tilde{\Delta}^b_\ell(k).
\end{equation}
where
\begin{align}
 &\tilde{\Delta}_\ell^{\rm D}(k)=p_z(z_\ell)\,b(z_\ell)\,H(z_\ell)\\
 &\tilde{\Delta}_\ell^{\rm RSD}(k)=
 \frac{1+8\ell}{(2\ell+1)^2}\,p_z(z_\ell)\,f(z_\ell)\,H(z_\ell)-\\
 &\hspace{48pt}\frac{4}{2\ell+3}\sqrt{\frac{2\ell+1}{2\ell+3}}p_z(z_{\ell+1})\,f(z_{\ell+1})\,H(z_{\ell+1})\\
 &\tilde{\Delta}_\ell^{\rm M}(k)=3\Omega_{M,0}H_0^2\frac{\ell(\ell+1)}{k^2}\,
 \frac{(1+z_\ell)}{r(\chi_\ell)}W^{\rm M}(z_\ell)\\
 &\tilde{\Delta}_\ell^{\rm L}(k)=\frac{3}{2}\Omega_{M,0}H_0^2\sqrt{\frac{(\ell+2)!}{(\ell-2)}}\frac{1}{k^2}\,
 \frac{1+z_\ell}{r(\chi_\ell)}W^{\rm L}(z_\ell)\\
 &\tilde{\Delta}_\ell^{\rm IA}(k)=\sqrt{\frac{(\ell+2)!}{(\ell-2)!}}\frac{p_z(z_\ell)\,b_{\rm IA}(z_\ell)f_{\rm red}(z_\ell)H(z_\ell)}{(\ell+1/2)^2}\\
 &\tilde{\Delta}_\ell^{\rm C}(k)=\frac{3}{2}\Omega_{M,0}H_0^2\,\ell(\ell+1)\frac{1+z_\ell}{k^2}\,\frac{r(\chi_{\rm S})-r(\chi_\ell)}{r(\chi_\ell)r(\chi_{\rm S})}\,\Theta(\chi_\ell;0,\chi_{\rm S}).
\end{align}
Here ($\Theta(x;x_i,x_f)$) is a top-hat function (1 for $x\in[x_i,x_f]$ and 0 otherwise).

%----------------------------------------------------------------
%
%      This is the Angpow section currently under development
%
%----------------------------------------------------------------

\begin{comment}

\subsubsection{Beyond Limber: angpow}

%Text Added JECampagne 27/05/17 START

%This reference to Angpow may change as soon as A&A will publish it.
%@ARTICLE{2017arXiv170103592C,
%   author = {{Campagne}, J.-E. and {Neveu}, J. and {Plaszczynski}, S.},
%    title = "{Angpow: a software for the fast computation of accurate tomographic power spectra}",
%	archivePrefix = "arXiv",
%   eprint = {1701.03592},
% keywords = {Astrophysics - Cosmology and Nongalactic Astrophysics},
%     year = 2017,
%    month = jan,
%    journal = {to be published to \aap},
%   adsurl = {http://adsabs.harvard.edu/abs/2017arXiv170103592C},
%  adsnote = {Provided by the SAO/NASA Astrophysics Data System}
%}

Our aim is to compute the angular over density power spectrum  $C_{\ell}(z_1, z_2)$ as a cross-correlation between two $z$-shells with mean values ($z_1, z_2$) and also the auto-correlation $C_{\ell}(z_1)$ with $z_1 = z_2$,  taking into account, in both cases, possible redshift selection functions and physical processes such as redshift-space distortions without any Limber numerical approximation. For this purpose, \ccl has been linked to the \texttt{Angpow} code \citep{2017arXiv170103592C}, which is briefly described here.

The angular power spectrum for two shells, $C_{\ell}(z_1, z_2)$, is computed according to the following expression
\begin{equation}
\begin{split}
C_{\ell}&(z_1, z_2;\sigma_1, \sigma_2)\\& = \iint_0^\infty \mathrm{d} z \mathrm{d} z^\prime \ W_1(z; z_1, \sigma_1) W_2(z^\prime; z_2, \sigma_2)\\
&\phantom{\iint_0^\infty \mathrm{d} z \mathrm{d} z^\prime} \times \int_0^\infty \mathrm{d} k\ f_{\ell}(z, k) f_{\ell}(z^\prime, k).
\end{split}
\label{eq-clz1z2-obs}
\end{equation}
%
where we have introduced two normalized redshift selection functions $W_1(z;z_1,\sigma_1)$ and $W_2(z^\prime;z_2,\sigma_2)$  around $z_1$ and $z_2$ with typical width $\sigma_1$ and $\sigma_2$, respectively. The auxiliary function $f_\ell(z,k)$ can be defined without loss of generality as
\begin{equation}
f_\ell(z,k) \equiv  \sqrt{\frac{2}{\pi}}\  k \sqrt{P(k,z)}\ \widetilde{\Delta}_\ell(z,k)\label{eq-fell-func}
\end{equation}
with
\begin{itemize}
\item  $P(k,z)$ : the power spectrum at redshift $z$ which is defined either using the primordial power spectrum $P_{in}(k)$ and the transfer function $T(k,z)$ as
\begin{equation}
P(k,z) = P_{in}(k) T(k,z),
\end{equation}
or using an approximation valid at low redshift  with the power spectrum at $z=0$ ($P(k)|_{z=0}$) and the growth factor $G(z)$ as
\begin{equation}
P(k,z) = P(k)|_{z=0} G^2(z);
\end{equation}
There are abstract classes that one may tune according to the use-case (see \texttt{angpow\_integrand\_base.h} and \texttt{angpow\_powspec\_base.h}). For instance we have specialized in \texttt{angpow\_powspec.h} the computation of a $P(k)$ from an external
file and a growth rate from \citet{1991MNRAS.251..128L, 1992ARA&A..30..499C}, and in \texttt{angpow\_integrand.h} we have included the RSD term and a constant bias.
\item $\widetilde{\Delta}_\ell(z,k)$: a function describing the physical processes such as matter density fluctuations, redshift-space distortions as described for instance in references \citet{2008cmb..book.....D,2009PhRvD..80h3514Y,2010PhRvD..82h3508Y, 2011PhRvD..84d3516C,2011PhRvD..84f3505B}. As example \todo{example for galaxy clustering?} with a constant bias $b$ and using the growth factor rate $f_a(z) = d\log G(a(z))/d\log(a(z))$, we can approximate
\begin{equation}
 \widetilde{\Delta}_\ell(z,k) \approx b j_\ell(k \chi(z)) - f_a(z) j_\ell^{\prime\prime}(k \chi(z)) + \dots
\end{equation}
with $j_\ell(x)$ and $j_\ell^{\prime\prime}(x)$ the spherical Bessel function of order $\ell$ and its second derivative, and $\chi(z)$ is the comoving distance at redshift $z$.
\end{itemize}

To proceed to a numerical evaluation of equation \ref{eq-clz1z2-obs}, we first conduct  inside the rectangle $ [z_{1\mrm{min}},z_{1\mrm{max}}] \times [z_{2\mrm{min}},z_{2\mrm{max}}]$ given by the $W$ selection functions a Cartesian product of one-dimensional (1D) quadrature
 defined by the set of sample nodes $z_i$ and weights $w_i$. In practice, we use the Clenshaw-Curtis quadrature.   The corresponding sampling points $(z_{1i},z_{2j})$ are weighted by the product  $w_i w_j$ using the 1D quadrature sample points and weights on both redshift regions with $i=0,\dots, N_{\mrm{z}_1}-1$ and $j=0,\dots,N_{\mrm{z}_2}-1$. Then, one gets the following approximation:
\begin{equation}
C^{\mrm{thick}}_{\ell}(z_1, z_2) \approx  \sum_{i=0}^{N_{\mrm{z}_1}-1}\sum_{j=0}^{N_{\mrm{z}_2}-1} w_i w_j W_1(z_i,z_1)W_2(z_j,z_2) \widehat{P}_\ell(\chi_i,\chi_j)
\label{eq-cross-zquadra}
\end{equation}
with the notations $z_i = z_{1i}$, $z_j = z_{2j}$ and  $\chi_i = \chi(z_{1i})$, $\chi_j = \chi(z_{2j})$ and
\begin{equation}
\widehat{P}_\ell(z_i,z_j) =   \int_0^\infty dk\ f_\ell(z_i,k) f_\ell(z_j,k)
\label{eq-Pellzizj}
,\end{equation}
defined with the $f_\ell(z,k)$ function of equation \ref{eq-fell-func}.
To conduct the computation of such integral of highly oscillating functions we use the 3C-algorithm described in details in reference \citep{2017arXiv170103592C}.

In brief this algorithm proceeds the following way:
\begin{enumerate}
\item the total integration $k$ interval (eg. $[k_\mathrm{min}, k_\mathrm{max}]$) in equation (\ref{eq-Pellzizj}) is cut on several $k$-sub-intervals;
\item  on each sub-interval the functions $f_{i\, \ell}(k) = f_\ell(z_i,k) $ and $f_{j\, \ell}(k) = f_\ell(z_j,k)$ are projected onto Chebyshev series of order $2^N$;
\item the product of the two Chebyshev series is performed with a $2^{2N}$ Chebyshev series;
\item then, the integral on the sub-interval is computed thanks to the Clenshaw-Curtis quadrature.
\end{enumerate}
All the Chebyshev expansions and the Clenshaw-Curtis quadrature are
performed via the DCT-I fast transform of FFTW.

We have tested the code both on laptop (Linux, MacOSX) as well as on
Computer Center (CCIN2P3 in France and NERSC in the USA).
We use OpenMP to distribute the computation of a given $C_\ell$ on a single
thread. The code wall time  decreases reasonably well with the number of threads
and a wall time at the $\mathcal{O}$(1s) level can be reached to
reconstruct these accurate spectra. Such performances are much higher than those obtained
with {\tt CLASSgal} when not using the Limber approximation.
For instance using{\tt CLASSgal}  to compute the auto-correlation with a Gaussian selection function with ($z_\mrm{mean}=1$, $\sigma_z=0.02$, $5\sigma_z$-cut) and $k_\mrm{max}=1\ \mrm{Mpc}^{-1}$ and a radial quadrature based on $N_\mrm{pts}=139$ sample points, it takes
about 15s on 16 threads, which is to be compared to about 0.5s with \texttt{Angpow}.
%Text Added JECampagne 27/05/17 END

\end{comment}


%----------------------------------------------------------------
%
%      End of the Angpow section currently under development
%
%----------------------------------------------------------------

\subsection{Correlation functions}
\label{sec:corr}


The following expressions relating the angular power spectra and correlation functions are valid in the flat-sky approximation\footnote{See the weak lensing review by \citet{Bartelmann01}, page 44 and \citet{Joachimi10}.}. In all cases, $f_K(\chi)$ is comoving angular diameter distance, which differs from the radial comoving distance $\chi$ only in the case of cosmologies with non-zero curvature.

{\bf Galaxy-galaxy.} The angular correlation function between two number-count tracers (labeled $a$ and $b$ here) is given by
\begin{equation}
  \xi^{ab}(\theta) = \int d\ell \frac{\ell}{2\pi} C^{ab}_\ell\, J_0(\ell\theta),
\label{eq:xiclu}
\end{equation}
where $C_{ab}$ is the angular power spectrum between both tracers.

{\bf Lensing-lensing.} The lensing correlation functions are \footnote{from Schneider 2002 and Bartelmann \& Schneider section 6.4.1}
\begin{eqnarray}
  \xi^{ab}_{+}(\theta)&=&\int_0^{\infty}d\ell\frac{\ell}{2\pi}J_0(\ell\theta)C^{ab}_\ell,\\
  \xi^{ab}_{-}(\theta)&=&\int_0^{\infty}d\ell\frac{\ell}{2\pi}J_4(\ell\theta)C^{ab}_\ell,
\label{eq:xipxim}
\end{eqnarray}
where the angular lensing convergence power spectrum $C^{ab}_\ell$ is given above (see Equations \ref{eq:transfer_lensing} and \ref{eq:limber}).

{\bf Galaxy-lensing.} The correlation between a number count tracer $a$ and a shear tracer $b$ is given by
\begin{equation}
  \xi^{ab}(\theta) = \int d\ell \frac{\ell}{2\pi} C^{ab}_\ell\, J_2(\ell\theta),
\end{equation}

Note that, in the above, ``Galaxy'' and ``Lensing'' can be replaced by any spin-0 and spin-2 fields on the sphere respectively (e.g. the CMB lensing convergence would play the same role as the galaxy overdensity field in all the formulas above).

For numerical integration of the correlation functions, we make use of the public code {\tt FFTlog}\footnote{\url{http://casa.colorado.edu/~ajsh/FFTLog/}}\citep{Hamilton2000,Talman2009}. In brief, {\tt FFTlog} works on functions periodic in log space, by writing the Hankel Transform as a convolution between Bessel functions and the function of interest (in this case $C_\ell$). A version of this code is included in \ccl with minor modifications.

%-----------------------------------------------------------
%
%   Correlation: beyond flat-sky (under development)
%
%-----------------------------------------------------------

\begin{comment}
\subsubsection{Beyond flat-sky}

We begin by writing the angular space observable, $X$, in terms of a decomposition in spherical harmonics,
\begin{align}\label{eq:X_harmonic}
  X(\Omega)=&\sum_{\ell m}\tilde X_{\ell m}Y_{\ell m}(\Omega)
\end{align}
where $\Omega$ refers to the angular coordinates on the sky.
The angular cross correlation function of two (scalar) tracers, $X$ and $Z$ of the large scale structure can be written in terms of their harmonic components, $\tilde X_{\ell m}$ and $\tilde Z_{\ell' m'}$ as
\begin{align}
  \langle XZ \rangle(\theta)=&\left\langle\sum_{\ell,m}\sum_{\ell', m'}\tilde X_{\ell m}\tilde Z_{\ell' m'}
  Y_{\ell m}(\Omega)
  Y_{\ell'm'}(\Omega+\theta)\right\rangle\\
  =&\sum_{\ell,m}C_{\ell}Y_{\ell m}(\Omega)
  Y_{\ell m}(\Omega+\theta)\\
  \langle XZ \rangle(\theta)=&\frac{1}{4\pi}\sum_{\ell}(2\ell+1)C_{\ell}P_{\ell}(\cos\theta)\label{eq:xi_pl0}
\end{align}
where we have used the identities
\begin{align}
  \langle\tilde X_{\ell m}\tilde Z_{\ell' m'}\rangle=&C_{\ell}\delta_D(m,m')\delta_D(\ell,\ell'),\\
  \sum_{m=-\ell}^{m=\ell}Y_{\ell m}(\Omega)Y_{\ell m}(\Omega+\theta)=&\frac{2\ell+1}{4\pi}\label{eq:Ylm_Pl}.
\end{align}

For the case of shear, since it is a spin-2 object, eq.\ref{eq:X_harmonic} is written in terms of spin harmonics
\citep[see for ex.][]{Castro2005,Kilbinger2017}. The rest of the analysis proceeds similarly, using the relation for spin
harmonics, analogous to eq.~\ref{eq:Ylm_Pl} \citep[see for ex. ][]{Hu1997}.

The expressions for $\xi_+$ (which is the same as in Eq.~\ref{eq:xi_pl0}) and for $\xi_-$ are given by
\begin{align}
  %\langle g\gamma_T\rangle(\theta)&=\frac{1}{4\pi}\sum_{\ell}\frac{(2\ell+1)}{\ell(\ell+1)}C_{\ell}^{g\kappa}
  %P_{\ell}^2(\cos\theta)\label{eq:xi_g_gamma}\\
  \xi_+(\theta)&=\frac{1}{4\pi}\sum_{\ell}{(2\ell+1)}C_{\ell}^{\kappa\kappa}
  P_{\ell}(\cos\theta)\label{eq:xi_p}\\
  \xi_-(\theta)&=\frac{1}{4\pi}\sum_{\ell}\frac{(\ell-4)!}{(\ell+4)!}\ell^4{(2\ell+1)}C_{\ell}^{\kappa\kappa}
  P_{\ell}^4(\cos\theta)\label{eq:xi_m}
\end{align}
\todo{Simply took the relation between $P_\ell^m$ and $J_m(\ell \theta)$ to get this expression from the Hankel transform for $\xi_-$. It may not be very accurate at large scale (low $\ell$) as is evident from $g\gamma_T$ expression. To be revisited.}

The {\tt ccl\_tracer\_corr\_legendre} routine computes these transform to convert angular power spectra, $C_\ell$, into correlation functions. We use the associated Legendre function implementation from the {\tt GSL} library. {\tt ccl\_tracer\_corr\_legendre} routine evaluations can be very slow, especially for polynomials $P_\ell^m$ with $m>0$. Note that $P_\ell^m$ evaluations need to be done only once and can then be saved as long as $\ell$ and $\theta$ values do not change. However, \ccl has not yet implemented this feature.

\paragraph{Hankel Transform}
Notice that in the flat-sky limit, the expressions in Eqs.~\ref{eq:xi_p}--\ref{eq:xi_m} can be written as Hankel transforms using the relation between $P_{\ell}^m$ and bessel functions $J_m$
\begin{align}
  P_{\ell}^m(\cos\theta)=(-1)^m\frac{(\ell+m)!}{(\ell-m)!}\ell^{-m}J_m(\ell\theta)
\end{align}
which yields final expressions that coincide with Eq. \ref{eq:xipxim}.

\end{comment}


%-----------------------------------------------------------
%
%   End of Correlation: beyond flat-sky (under development)
%
%-----------------------------------------------------------


\subsection{Halo mass \& halo bias functions}
\label{sec:hmf}

The routines described in this subsection are implemented in {\tt ccl$\_$massfunc.c}.

The halo mass function is implemented using several different definitions from the literature: \citet{Tinker2008}, \citet{Tinker2010}, \citet{Angulo2012}, and \citet{Watson2013}. All four models are tuned to simulation data and tested against observational results. In addition, each of these fits has been implemented using the common halo definition of $\Delta = 200$, where a halo is defined with:
\begin{equation}
\bar{\rho}(r_{\Delta}) = \Delta \times \rho_{\mathrm{m}},
\end{equation}
where a halo with size $r_{\Delta}$ has an average density $\bar{\rho}$ equal to the overdensity parameter $\Delta$ times the mean background density of the universe, $\rho_{\mathrm{m}}$. Note that another common definition utilizes the critical density of the universe, $\rho_{\mathrm{c}}$; currently \ccl requires that an external conversion by the end user between values of $\Delta$ with respect to the critical density to values of $\Delta$ as defined with respect to the mean density. In the future we plan to allow for self-consistent handling of critical density based definitions, though it is not implemented as of this build.

In addition to the usage of the most common definition, we have implemented an extension for two of the models. The Tinker 2010 model allows for a value of $\Delta$ to be given between the values of 200 and 3200 and interpolates the fitting parameters within this range in a space of $\log \Delta$ using splines. We also have implemented interpolation in the same range of Tinker 2008 $\Delta$ values. For both Tinker 2008 and Tinker 2010 models we have utilized spline interpolation through {\tt GSL} routines in order to guarantee a match to specified fitting parameters at exact values of $\Delta$. This fitting has slight deviation from the fit as expressed in Tinker 2010.


With the exception of the Tinker 2010 model, we attempt to keep a common form to the multiplicity function whenever possible for ease of extension:
\begin{equation}
f(\sigma)=A\Big[\Big(\frac{\sigma}{b}\Big)^{-a}+1\Big]e^{-c/{\sigma}^2},
\end{equation}
where $A$, $a$, $b$, and $c$ are fitting parameters that have additional redshift scaling and $\sigma$ is the RMS variance of the density field smoothed on some scale $M$ at some scale factor $a$. This basic form is modified for the \citet{Angulo2012} formulation. The resulting form is
\begin{equation}
f(\sigma)=A\Big[\Big(\frac{b}{\sigma}+1\Big)^{-a}\Big]e^{-c/{\sigma}^2},
\end{equation}
where the only change is in the formulation of the second term. Note that the fitting parameters in the \citet{Angulo2012} formulation do not contain any redshift dependence and the use of it is primarily for testing and benchmark purposes.

Each call to the halo mass function requires an assumed model (defined within the {\tt ccl$\_$configuration} structure contained in {\tt ccl$\_$cosmology}), in addition to a value of the halo mass and scale factor for which to evaluate the halo mass function. The currently implemented models can be called with the tags {\tt config.mass$\_$function$\_$method = ccl$\_$tinker}, {\tt ccl$\_$tinker10}, {\tt ccl$\_$angulo}, or {\tt ccl$\_$watson}. It returns the number density of halos in logarithmic mass bins, in the form $dn/d\log_{10}{M}$, where $n$ is the number density of halos of a given mass and $M$ is the input halo mass.

The halo mass $M$ is related to $\sigma$ by first computing the radius $R$ that would enclose a mass $M$ in a homogeneous Universe at $z=0$:
\begin{equation}
  M=\frac{H_0^2}{2G}R^3\,\rightarrow \frac{M}{M_\odot}=1.162\times10^{12}\Omega_Mh^2\,\left(\frac{R}{1\,{\rm Mpc}}\right)^3.
\end{equation}
The rms density contrast in spheres of radius $R$ can then be computed as
\begin{equation}
  \sigma_R^2 = \frac{1}{2\pi^2}\int dk\,k^2\,P_k\,\tilde{W}_R^2(k)
  \label{eq:sigR}
\end{equation}
where $P_k$ is the matter power spectrum and $\tilde{W}(kR)$ is the Fourier transform of a spherical top hat window function,
\begin{equation}
\tilde{W}_R(k) = \frac{3}{(kR)^3}[\sin(kR)-kR\cos(kR)]
\end{equation}
%
This function is directly implemented in \ccl as well as a specific $\sigma_8$ function.

The \citet{Tinker2010} model parameterizes both the halo mass function and the halo bias in terms of the peak height, $\nu = \delta_c / \sigma(M)$, where $\delta_c$ is the critical density for collapse and is chosen to be $1.686$ for this particular parameterization. We can then parameterize the halo function and halo bias as
\begin{equation}
  b(\nu) = 1 - A\frac{\nu^a}{\nu^a + {\delta_c}^a} + B\nu^b+C\nu^c,
  f(\nu) = \alpha[1+(\beta\nu)^{-2\phi}]\nu^{2\eta}e(-\gamma\nu^2/2).
\end{equation}
The currently implemented model in \ccl allows for an arbitrary overdensity $\Delta$ to be chosen, using the fitting functions provided in \citet{Tinker2010}. Other halo model definitions are not included in the halo bias calculation, though this remains an area of active work to improve upon.

\subsection{Photo-$z$ implementation}
\label{sec:photoz}
The functionality described in this section is implemented in {\tt ccl\_lsst\_specs.c}.

LSST galaxy redshifts will be obtained using photometry. A model is therefore required for the probability of measuring a photometric redshift $z_{\rm ph}$ for an object with hypothetical spectroscopic redshift $z_{\rm s}$. \ccl allows the user to flexibly provide their own photometric redshift model.

To take advantage of this functionality, the user writes a function which accepts as input a photometric redshift, a spectroscopic redshift, and a void pointer to a structure containing any further parameters of the photo-z model. This function will return the probability of measuring the input photometric redshift given the input spectroscopic redshift. Explicitly, it should take the form:

{\tt user$\_$pz$\_$probability(double z$\_$ph, double z$\_$s, void * user$\_$par)\{...\}}

This function is responsible for extracting the photo-z model parameters from the void pointer {\tt user$\_$par} itself.

This model can be used when computing $\frac{dN}{dz}^i$ in photometric redshift bin $i$, as given by equation \ref{photoz} below. An example of how the user can construct the required functions and structure can be found in {\tt ccl\_sample\_run.c}. An example that uses a built-in Gaussian photo-z model is also provided.

\subsection{LSST Specifications}
\label{sec:specs}

\ccl includes LSST specifications for the expected galaxy distributions of the full galaxy clustering sample and the lensing source galaxy sample. These enable the user to easily make forecasts for LSST. The functionality described in this section is implemented in {\tt ccl\_lsst\_specs.c}.

The functional forms of the expected $\frac{dN}{dz}$ for clustering galaxies and lensing source galaxies are provided. Here, $\frac{dN}{dz}$ is the number density of galaxies as a function of true redshift.

In the case of lensing source galaxies, these forms are given in \cite{Chang2013}, wherein three different cases are considered: fiducial, optimistic, and conservative. All three are included in \ccl, and are indicated via a label of {\tt DNDZ$\_$WL$\_$OPT}, {\tt DNDZ$\_$WL$\_$FID}, and {\tt DNDZ$\_$WL$\_$CONS} as appropriate. The functional form of $\frac{dN}{dz}$ for lensing source galaxies is given as:
\begin{equation}
\frac{dN}{dz} \propto z^\alpha {\rm exp}\left(-\frac{z}{z_0}^\beta\right).
\label{dndz_src}
\end{equation}
The parameters, in the fiducial case, are given as $\alpha=1.24$, $\beta=1.01$, and $z_0=0.51$. In the optimistic case, this becomes $\alpha=1.23$, $\beta=1.05$, and $z_0=0.59$. The conservative case is given by $\alpha=1.28$, $\beta=0.97$, and $z_0=0.41$.

For the case of the clustering galaxy sample, the functional form is given by \citep{ScienceBook}:
\begin{equation}
\frac{dN}{dz} \propto \frac{1}{2z_0}\left(\frac{z}{z_0}\right)^2 {\rm exp}\left(-\frac{z}{z_0}\right)
\label{dndz_clust}
\end{equation}
with $z_0=0.3$.

In order to be incorporated into forecasts or predictions, the above expressions for $\frac{dN}{dz}$ must be normalized, and the value of $\frac{dN}{dz}$ must be provided in a given photometric redshift bin. Support is provided for the user to input a flexible photometric redshift model, as described in Section \ref{sec:photoz}. This takes the form of a function which returns the probability $p(z,z')$ of measuring a particular photometric redshift $z$, given a spectroscopic redshift $z'$ and other relevant parameters. Also provided are functions to return $\sigma_z$ at a given redshift for both lensing sources and clustering galaxies, for the case in which the user-defined function is a Gaussian photo-z model.

With this, $\frac{dN^i}{dz}$ of lensing or clustering galaxies in a particular photometric redshift bin $i$ is given by:
\begin{equation}
\frac{dN^i}{dz} = \frac{\frac{dN}{dz}\int_{z_i}^{z_{i+1}} dz' p(z,z')}{\int_{z_{\rm min}}^{z_{\rm max}}dz \frac{dN}{dz} \int_{z_i}^{z_{i+1}}dz' p(z, z')}
\label{photoz}
\end{equation}
where $z_{i}$ and $z_{i+1}$ are the photo-z edges of the bin in question.

Finally, the expected (linear, scale-independent) bias of galaxies in the clustering sample is also provided. It is given by \citep{ScienceBook}:
\begin{equation}
b(z) = \frac{0.95}{D(z)}
\label{clustbias}
\end{equation}
where $D(z)$ in the linear growth rate of structure normalized to unity at z=0.

\section{Tests and validation}
\label{sec:tests}

Our goal is for outputs of \ccl to be validated against the results of a code-comparison project run within LSST-DESC down to a $10^{-4}$ or pre-established accuracy level if possible. In some cases, this level of accuracy is not necessary, as other systematics which have not been considered in this version of \ccl yet are expected to have a larger fractional impact. In the cases where this applies, we make it clear below.


A code comparison project was carried out among members of TJP where the following outputs of cosmological forecast codes were compared and validated:
\begin{enumerate}
\item growth factor at $z = 0,1,2,3,4,5$,
\item comoving radial distance $[$Mpc$/h]$ at the same redshifts, as well as the corresponding distance moduli,
\item linear matter power spectrum, $P(k)$, from BBKS \citep{BBKS} in units of $($Mpc$/h)^3$ at $z=0,2$ in the range $10^{-3} \leq k \leq 10 h/$Mpc with 10 bins per decade,
\item Eisenstein \& Hu matter power spectrum in units of $($Mpc$/h)^3$ at $z=0$ in the range $10^{-3} \leq k \leq 10 h/$Mpc with 10 bins per decade, and
\item the mass variance at $z=0$, $\sigma(M,z=0)$ for $M =\{10^6, 10^8, 10^{10}, 10^{12}, 10^{14}, 10^{16}\} $M$_\odot/h$.
\end{enumerate}
These predictions were produced and compared for different cosmologies, which are listed in the table below. The results agree to better than $0.1\%$ relative accuracy for comoving distance and growth factor among all submissions, and for $P(k)$ and $\sigma(M)$ among codes which use the same BBKS conventions.

\begin{center}
  \begin{tabular}{ c | c c c c c c c c }
    \hline
    \multicolumn{9}{|c|}{Cosmological models for code comparison project} \\
    \hline
    \hline
    Model & $\Omega_m$ & $\Omega_b$ & $\Omega_\Lambda$ & $h_0$ & $\sigma_8$ & $n_s$ & $w_0$ & $w_a$ \\
    \hline
    flat LCDM & 0.3 & 0.05 & 0.7 & 0.7 & 0.8 & 0.96 & -1 & 0 \\
    $w_0$ LCDM & 0.3 & 0.05 & 0.7 & 0.7 & 0.8 & 0.96 & -0.9 & 0  \\
    $w_a$ LCDM & 0.3 & 0.05 & 0.7 & 0.7 & 0.8 & 0.96 & -0.9 & 0.1  \\
    open $w_a$ LCDM & 0.3 & 0.05 & 0.65 & 0.7 & 0.8 & 0.96 & -0.9 & 0.1  \\
    closed $w_a$ LCDM & 0.3 & 0.05 & 0.75 & 0.7 & 0.8 & 0.96 & -0.9 & 0.1  \\
    \hline
  \end{tabular}
\end{center}

We noticed that there are 2 typos for the BBKS transfer function in ``Modern Cosmology'' \citep{DodelsonBook} compared to the original BBKS paper. The quadratic term should be $(16.1q)^2$ and the cubic term should be $(5.46q)^3$. The BBKS equation is correct in \citet{PeacockBook}. Using the wrong equation can give differences in the results above the $10^{-4}$ level.

From the comparison, we were also able to identify some typical issues which affect convergence at the desired level:
\begin{itemize}
\item For achieving $10^{-4}$ precision in $\sigma(M)$ and the normalisation of the power spectrum, one should check that the integral of $\sigma_8$ and $\sigma(M)$ has converged for the chosen values of $\{k_{\rm min},k_{\rm max}\}$. After checking convergence, we achieved the desired precision.
\item Also note that for $\sigma(M)$, it is important to set the desired precision level correctly for the numerical integrator. The integral usually yields $\sigma^2(M)$, and not $\sigma(M)$. Hence, one has to set the desired precision taking the exponent into account.
\item The value of the gravitational constant, $G$, enters into the critical density. We found that failure to define $G$ with sufficient precision would result in lack of convergence at the $10^{-4}$ level between the different submissions. Importantly, note that CAMB barely has $10^{-4}$ precision in $G$ (and similarly, there might be other constants within CAMB/CLASS for which one should check the precision level). For \ccl, we are using the value from the Particle Physics Handbook.
\item Including/excluding radiation in the computation of the comoving distances and the growth function can easily make a difference of $10^{-4}$ at the redshifts required in this comparison.
\end{itemize}

In a second stage, we used the BBKS linear matter power spectrum from the previous step to compare two-point statistics for two redshift bins, resulting in three tomography combinations, ($1-1$),($1-2$),($2-2$). We computed the following quantities:
\begin{itemize}
\item projected galaxy clustering tomography power spectra: density term only (no magnification, RSD, etc.) with non-evolving linear bias $b(z) = 1$, in the range $10 < \ell < 10000$, using $5$ bins per decade,
\item angular convergence tomography power spectra: leading order convergence term only (no magnification), in the same range and with the same resolution as the case above,
\item angular galaxy clustering tomography correlation function, in the range $0.01 \deg < \theta < 5 \deg$, using 5 bins per decade, and
\item angular shear tomography correlation functions ($\xi_+$,$\xi_-$), similarly to above.
\end{itemize}
We adopted the following analytic redshift distributions: a Gaussian with $\sigma = 0.15$, centered at $z_1 = 1$; and another Gaussian with the same dispersion but centered at $z_2 = 1.5$. We repeated the exercise for two redshift distribution histograms shown in Figure \ref{fig:zhistos}.

%------------------------
\begin{figure}
\centering
\includegraphics[width=0.6\textwidth]{zdist.eps}
\caption{Binned redshift distributions used for code comparison project.}
\label{fig:zhistos}
\end{figure}
%------------------------

In this second step, only 2 codes have been compared so far. More outputs are needed to guarantee convergence. Preliminarily, from these outputs, we have concluded that:
\begin{itemize}
\item The cross-correlation between bins is particularly sensitive to the number of points where the kernels have been sampled.
\item The accuracy of the correlation function is sensitive to $\ell_{\rm max}$. We had to use up to $\ell_{\rm max}=3\times10^4$ for convergence (and we could not achieve $0.01\%$ convergence).
\item The large scales of the correlation function are sensitive to $\ell_{\rm min}$. The use of the flat-sky approximation is also relevant on these scales.
\item For sufficiently high precision, the correlation functions are sensitive to how the power spectrum is sampled and interpolated.
\end{itemize}

For $C_\ell$ computations, we required the relative difference between \ccl and the benchmarks to be $<10^{-3}$. We performed the test both for analytic redshift distributions and histograms.

To obtain realistic targets for the convergence of correlation function computations for LSST analyses, we calculate the expected statistical uncertainty of the clustering and lensing correlation functions of the LSST gold sample (c.f. Sect.~\ref{sec:specs}), assuming an effective source galaxy density of $n_\mathrm{eff} = 26\mathrm{gal/sq\,arcmin}$ for galaxy shape distortions, and galaxy density of $n_\mathrm{gold} = 45\mathrm{gal/sq\,arcmin}$ for number counts. Specifically, we calculate the Gaussian covariance of angular correlation functions following the formalism of \citet{2008A&A...477...43J}, and note that leaving out the non-Gaussian covariance terms makes this convergence criterion more conservative. We split the galaxy samples into 10 tomography bins, defined to contain equal numbers of galaxies. The accuracy test then proceeds as follows. We compared the difference between \ccl calculated lensing and clustering correlations and the benchmarks for the analytic redshift distributions and for auto-correlations of redshift bins only. To pass the benchmark test, we required that this difference be smaller than half of the value of the errorbar derived from the covariance for each correlation function computed. Specifically, we take the value of the covariance in the bins centered at $z=1$ and $z=1.5$ to compare to the benchmarks.

Additionally, independent codes were utilized to test the accuracy of halo mass function predictions. For the halo mass function, we compare the value of $\sigma$, $\log(\sigma^{-1})$, and the value of the halo mass function in the form used in \cite{Tinker2008},
\begin{equation}
\log[(M^2/\bar{\rho}_m)dn/dM].
\end{equation}
We note that while we maintain the $10^{-4}$ for our evaluations of $\sigma$, the accuracy degrades to a value of $5\times10^{-3}$ for the halo mass function evaluation, primarily at the high halo mass and high redshift domains. We find that this increased error is acceptable, as the level of precision is significantly better than the accuracy of current halo mass function models.

The implementation of the matter power spectrum emulation code from \citet{Lawrence17} in \ccl has been validated at first instance by comparing the direct output of the original code to \ccl for the best fit cosmology (M000) in the range of wavenumbers spanned by the emulator predictions and confirming that the agreement is within the expectation from numerical errors (fractional difference of $<10^{-5}$). We have also compared the \ccl emulator outputs for certain cosmologies to smoothed power spectra from the simulations presented in \citet{Lawrence17}.\footnote{Courtesy of Earl Lawrence and Katrin Heitmann.} The check ensures that the \ccl outputs when calling the emulator are within $3\%$ of the simulation benchmarks at $z=0$ and for the $k$ range of validity of the emulator. This essentially corresponds to a verification of the results presented in Figure 5 and Figure 6 of \citet{Lawrence17}.

Finally, we note that formal tests for predictions in cosmologies with neutrinos are not yet included. The support for neutrino cosmologies in the current release is therefore not yet formally validated, although outputs have been informally compared against other codes where available. Formal validation of this functionality is ongoing.

\ccl has a suite of test routines which, upon compilation, compare its outputs to the benchmarks from code comparison. These are run with {\tt make check}.

\section{Examples for C implementation}
\label{sec:example}

Examples of how to run \ccl are provided in the {\tt tests} sub-directory of the library. The first resource for a new user should be the {\tt ccl$\_$sample$\_$run.c} file. This starts by setting up the \ccl default configuration. Then, it creates the ``cosmo'' structure, which contains distances and power spectra splines, for example. There are example calls for routines that output comoving radial distances, the scale factor, the growth factor and $\sigma_8$. Toy models are created for the redshift distributions of galaxies in the clustering and lensing samples, and for the bias of the clustering sample ($b(z)=1+z$). These are used for constructing the ``tracer'' structures via {\tt CCL$\_$Cltracer}, which can then be called to obtain the angular power spectra for clustering, cosmic shear and galaxy lensing.


\section{Python wrapper}
\label{sec:python}

A Python wrapper for \ccl is provided through a module called {\tt pyccl}. The whole \ccl interface can be accessed through regular Python functions and classes, with all of the computation happening in the background through the C code. The functions all support {\tt numpy} arrays as inputs and outputs, with any loops being performed in the C code for speed.

\subsection{Python installation}
\label{sec:python:install}

Before you can build the Python wrapper, you must have compiled and installed the C version of \ccl, as {\tt pyccl} will be dynamically linked to it. The Python wrapper's build tools currently assume that your C compiler is {\tt gcc}, and that you have a working Python 2.x or 3.x installation with {\tt numpy} and {\tt distutils} with {\tt swig} (the latter is not necessary for using \ccl, only for development). If you have installed \ccl in your default library path, you can build and install the {\tt pyccl} module by going to the root \ccl directory and choosing one of the following options:
\begin{itemize}
 \item To build and install the wrapper for the current user only, run \\
 {\tt \$ python setup.py install --user}
 \item To build and install the wrapper for all users, run \\
 {\tt \$ sudo python setup.py install}
 \item To build the wrapper in-place in the source directory (for testing), run \\
 {\tt \$ python setup.py build$\_$ext --inplace}
\end{itemize}
If you choose either of the first two options, the {\tt pyccl} module will be installed into a sensible location in your {\tt PYTHONPATH}, and so should be automatically picked up by your Python interpreter. You can then simply import the module using {\tt import pyccl}. If you use the last option, however, you must either start your interpreter from the root \ccl directory, or manually add the root \ccl directory to your {\tt PYTHONPATH}.

These options assume that the C library ({\tt libccl}) has been installed somewhere in the default library path. If this isn't the case, you will need to tell the Python build tools where to find the library. This can be achieved by running the following command first, before any of the commands above:

\texttt{python setup.py build$\_$ext --library-dirs=/path/to/lib/ --rpath=/path/to/lib/}

Here, {\tt /path/to/lib/} should point to the directory where you installed the C library. For example, if you ran {\tt ./configure --prefix=/my/path/} before you compiled the C library, the correct path would be {\tt /my/path/lib/}. The command above will build the Python wrapper in-place; you can then run one of the {\tt install} commands, as listed above, to actually install the wrapper. Note that the {\tt rpath} switch makes sure that the \ccl C library can be found at runtime, even if it is not in the default library path. If you use this option, there should therefore be no need to modify the library path yourself.

On some systems, building or installing the Python wrapper fails with a message similar to:

\texttt{fatal error: `gsl/gsl$\_$interp2d.h' file not found.}

This happens when the build tools fail to find the directory containing the GSL header files, e.g. when they have been installed in a non-standard directory. To work around this problem, use the {\tt --include-dirs} option when running the {\tt setup.py build$\_$ext} step above, i.e. if the GSL header files are in the directory {\tt /path/to/include/}, you would run

\texttt{python setup.py build$\_$ext --library-dirs=/path/to/install/lib/ --rpath=/path/to/install/lib/ --include-dirs=/path/to/include/}

and then run one of the {\tt setup.py install} commands listed above. (Note: As an alternative to the {\tt --include-dirs} option, you can use {\tt -I/path/to/include} instead.)

You can quickly check whether {\tt pyccl} has been installed correctly by running {\tt python -c "import pyccl"} and checking that no errors are returned. For a more in-depth test to make sure everything is working, change to the {\tt tests/} sub-directory and run {\tt python run$\_$tests.py}. These tests will take a few minutes. Notice that these are not the same tests that are run via {\tt make check}. In the case of the {\tt python} tests, the library will only check for finite outputs of the routines called from {\tt pyccl}. There is no benchmark comparison in this case.

\subsection{Python example}
\label{sec:python:example}

The Python module has essentially the same functions as the C library, just presented in a more standard Python-like way. You can inspect the available functions and their arguments by using the built-in Python {\tt help()} function, as with any Python module.

Below is a simple example Python script that creates a new {\tt Cosmology} object, and then uses it to calculate the $C_\ell$'s for a simple lensing cross-correlation. It should take a few seconds on a typical laptop.
\begin{verbatim}
import pyccl as ccl
import numpy as np

# Create new Cosmology object with a given set of parameters. This keeps track
# of previously-computed cosmological functions
cosmo = ccl.Cosmology(Omega_c=0.27, Omega_b=0.045, h=0.67, A_s=2e-9, n_s=0.96)

# Define a simple binned galaxy number density curve as a function of redshift
z_n = np.linspace(0., 1., 200)
n = np.ones(z_n.shape)

# Create objects to represent tracers of the weak lensing signal with this
# number density (with has_intrinsic_alignment=False)
lens1 = ccl.ClTracerLensing(cosmo, False, n=(z_n, n))
lens2 = ccl.ClTracerLensing(cosmo, False, n=(z_n, n))

# Calculate the angular cross-spectrum of the two tracers as a function of ell
ell = np.arange(2, 10)
cls = ccl.angular_cl(cosmo, lens1, lens2, ell)
print cls
\end{verbatim}

Further examples are collected in several Jupyter notebooks available in the {\tt tests/} directory. These are:
\begin{verbatim}
Photo-z example.ipynb,

Power spectrum example.ipynb,

Distance Calculations Example.ipynb,

HMFexample.ipynb,

Lensing angular power spectrum.ipynb,

Correlation.ipynb,

MCMC Likelihood Analysis.ipynb
\end{verbatim}

Note that the likelihood analysis in the last notebook is not intended to be realistic, but it gives an operational example of how {\tt CCL} can be integrated into such an analysis. In particular, the notebook only considers cosmic shear over one wide redshift bin and the covariance matrix adopted solely includes a contribution from cosmic variance. The ``data vector'' is simply a simulated using {\tt CCL} theoretical predictions. For speed, theoretical predictions use the BBKS power spectrum plementation.


\subsection{Technical notes on how the Python wrapper is implemented}
\label{sec:python:technical}

The Python wrapper is built using the {\tt swig} tool, which automatically scans the \ccl C headers and builds a matching interface in Python. The default autogenerated {\tt swig} interface can be accessed through the {\tt pyccl.lib} module if necessary. A more user-friendly wrapper has been written on top of this to provide more structure to the module, allow {\tt numpy} vectorization, and provide more natural Python objects to use (instead of opaque {\tt swig}-generated objects).

The key parts of the wrapper are as follows:
\paragraph{{\tt setup.py}} This instructs {\tt swig} and other build tools on how to find the right source files and set compile-time variables correctly. Most of this information is provided by header files and SWIG interface files that are included through the {\tt pyccl/ccl.i} interface file.

Note that certain compiler flags, like {\tt -fopenmp}, are also set in {\tt setup.py}. If you are not using {\tt gcc}, you may need to modify these flags (see the {\tt extra$\_$compile$\_$args} argument of the {\tt setup()} function).

\paragraph{Interface ({\tt .i}) files} These are kept in the {\tt pyccl/} directory, and tell {\tt swig} which functions to extract from the C headers. There are also commands in these files to generate basic function argument documentation, and remove the {\tt ccl$\_$} prefix from function names.

The interface files also contain code that tells {\tt swig} how to convert C array arguments to {\tt numpy} arrays. For certain functions, this code may also contain a simple loop to effectively vectorize the function.

The main interface file is {\tt pyccl/ccl.i}, which imports all of the other interface files. Most of the \ccl source files (e.g. {\tt core.c}) have their own interface file too. For other files, mostly containing support/utility functions, {\tt swig} only needs the C header ({\tt .h}) file to be specified in the main {\tt ccl.i} file, however. (The C source file must also be added to the list in {\tt setup.py} for it to be compiled successfully.)

\paragraph{Python module files} The structure of the Python module, as seen by the user, is organized through the {\tt pyccl/$\_$$\_$init$\_$$\_$.py} file, which imports only the parts of the {\tt swig} wrapper that are useful to the user. The complete autogenerated {\tt swig} interface can be accessed through the {\tt pyccl.lib} sub-module if necessary.

Individual sub-modules from \ccl are wrapped in their own Python scripts (e.g. {\tt power.py}), which typically provide a nicer ``Pythonic'' interface to the underlying \ccl functions and objects. This includes automatically choosing whether to use the vectorized C function or not, as well as some conversions from Python objects to the autogenerated {\tt swig} objects. Most of the core Python objects, like {\tt Parameters} and {\tt Cosmology}, are defined in {\tt core.py}. These objects also do some basic memory management, like calling the corresponding {\tt ccl$\_$free$\_$*} C function when the Python object is destroyed.

\paragraph{Auto-generated wrapper files} The {\tt swig} command is triggered when you run {\tt setup.py}, and automatically generates a number of C and Python wrapper files in the {\tt pyccl/} directory. These typically have names like {\tt ccl$\_$*.c} and {\tt ccl$\_$*.py}, and should not be edited directly, as {\tt swig} will overwrite them when it next runs.

\paragraph{{\tt pyccl/pyutils.py}} This file contains several generic helper functions for passing {\tt numpy} arrays in and out of Python functions in a convenient way, and for performing error checking and some type conversions.

The build process will also create a {\tt pyccl/ccllib.py} file, which is the raw autogenerated Python interface, and {\tt $\_$ccllib.so}, which is a C library containing all of the C functions and their Python bindings. A {\tt build/} directory and {\tt pyccl.egg-info/} directory will also be created in the same directory as {\tt setup.py} when you compile {\tt pyccl}. These (plus the {\tt pyccl/$\_$ccllib.so} file) should be removed if you want to do a clean recompilation. Running {\tt python setup.py clean --all} will remove some, but not all, of the generated files.


\section{Future functionality to be included}
\label{sec:future}

In the future, we hope that \ccl will include other functionalities. Functionalities which are currently under development:
\begin{itemize}
        \item a link to {\tt angpow} \citep{2017arXiv170103592C} for going beyond the Limber approximation,
	\item a link to {\tt FAST-PT} \citep{FASTPT} for efficient implementation of nonlinear perturbation theory,
	\item support for cosmologies with multiple unequal-mass neutrinos,
	\item and more power spectrum methods (see \ref{Pk_wishlist}).
\end{itemize}

\section{Feedback}
\label{sec:feedback}

If you would like to contribute to \ccl or contact the developers, please do so through the \ccl github repository located at \url{https://github.com/LSSTDESC/CCL}.

\section{Citing \ccl}
\label{sec:cite}

If you use \ccl in your work, please provide a link to the repository and cite it as LSST DESC (in preparation). For free use of the {\tt CLASS} library, the {\tt CLASS} developers require that the {\tt CLASS} paper be cited: {\it  CLASS II: Approximation schemes}, D. Blas, J. Lesgourgues, T. Tram, arXiv:1104.2933, JCAP 1107 (2011) 034. The {\tt CLASS} repository can be found in \url{http://class-code.net}.

\section{License}
\label{sec:license}

Copyright \textcopyright 2017, the LSSTDESC \ccl contributors are listed in the
documentation (``research note'') provided with this software. The repository can be found at \url{https://github.com/LSSTDESC/CCL}. All rights reserved.

Redistribution and use in source and binary forms, with or without
modification, are permitted provided that the following conditions are met:

\begin{itemize}
\item Redistributions of source code must retain the above copyright notice, this
  list of conditions and the following disclaimer.
\item Redistributions in binary form must reproduce the above copyright notice,
  this list of conditions and the following disclaimer in the documentation
  and/or other materials provided with the distribution.
\item Neither the name of \ccl (\url{https://github.com/LSSTDESC/CCL}) nor the names of its
  contributors may be used to endorse or promote products derived from
  this software without specific prior written permission.
\end{itemize}

THIS SOFTWARE IS PROVIDED BY THE COPYRIGHT HOLDERS AND CONTRIBUTORS ``AS IS''
AND ANY EXPRESS OR IMPLIED WARRANTIES, INCLUDING, BUT NOT LIMITED TO, THE
IMPLIED WARRANTIES OF MERCHANTABILITY AND FITNESS FOR A PARTICULAR PURPOSE ARE
DISCLAIMED. IN NO EVENT SHALL THE COPYRIGHT HOLDER OR CONTRIBUTORS BE LIABLE
FOR ANY DIRECT, INDIRECT, INCIDENTAL, SPECIAL, EXEMPLARY, OR CONSEQUENTIAL
DAMAGES (INCLUDING, BUT NOT LIMITED TO, PROCUREMENT OF SUBSTITUTE GOODS OR
SERVICES; LOSS OF USE, DATA, OR PROFITS; OR BUSINESS INTERRUPTION) HOWEVER
CAUSED AND ON ANY THEORY OF LIABILITY, WHETHER IN CONTRACT, STRICT LIABILITY,
OR TORT (INCLUDING NEGLIGENCE OR OTHERWISE) ARISING IN ANY WAY OUT OF THE USE
OF THIS SOFTWARE, EVEN IF ADVISED OF THE POSSIBILITY OF SUCH DAMAGE.

\input{acknowledgments}

\input{contributions}

%{\it Facilities:} \facility{LSST}

\bibliography{main}

\end{document}
%<|MERGE_RESOLUTION|>--- conflicted
+++ resolved
@@ -422,16 +422,11 @@
 \item {\tt LOGM$\_$SPLINE$\_$NM}: number of points in the mass function spline (logarithm). The default is {\tt LOGM$\_$SPLINE$\_$NA}$=440$.
 \item {\tt LOGM$\_$SPLINE$\_$MIN}: minimum value for the mass function spline (logarithm). The default is {\tt LOGM$\_$SPLINE$\_$MIN}$=6$.
 \item {\tt LOGM$\_$SPLINE$\_$MAX}: maximum value for the mass function spline (logarithm). The default is {\tt LOGM$\_$SPLINE$\_$MAX}$=17$.
-<<<<<<< HEAD
 \item {\tt A$\_$SPLINE$\_$NLOG$\_$PK}: number of bins for the logarithmic part of the scale factor in the case of two-dimensional splines (where the second variable is the wavenumber). The default is {\tt A$\_$SPLINE$\_$NLOG$\_$PK}$=11$.
-\item {\tt A$\_$SPLINE$\_$NA$\_$PK}: number of bins for the linear part of the scale factor in the case of two-dimensional splines (where the second variable is the wavenumber). The default is {\tt A$\_$SPLINE$\_$NA$\_$PK}$=40$.
-\item {\tt A$\_$SPLINE$\_$MINLOG$\_$PK}: minimum value for the scale factor spline. The default is {\tt A$\_$SPLINE$\_$MINLOG$\_$PK}$=0.01$. This only applies for the 2D power spectrum splines.
+\item {\tt A$\_$SPLINE$\_$NA$\_$PK}: number of bins for the linear part of the scale factor in the case of two-dimensional splines (where the second variable is the wavenumber). The default is {\tt A$\_$SPLINE$\_$NA$\_$PK}$=40$. In the case of the emulator's nonlinear power spectrum, the maximum wavenumber is {\tt K$\_$MAX$\_$SPLINE}$=5/$Mpc, the interpolation is only linear and we use {\tt A$\_$SPLINE$\_$NA$\_$PK}$=40$ as default. 
+\item {\tt A$\_$SPLINE$\_$MINLOG$\_$PK}: minimum value for the scale factor spline. The default is {\tt A$\_$SPLINE$\_$MINLOG$\_$PK}$=0.01$. This only applies for the 2D power spectrum splines. For the cosmic emulator and in the case of the nonlinear matter power spectrum, we use a linear spline only, adopting {\tt A$\_$SPLINE$\_$MIN\_PK}$=1/3$.
 \item {\tt A$\_$SPLINE$\_$MIN$\_$PK}: maximum value for the logarithmic part and minimum value for the linear part of the scale factor spline. The default is {\tt A$\_$SPLINE$\_$MIN$\_$PK}$=0.1$. This only applies for the 2D power spectrum splines.
-=======
-\item {\tt A$\_$SPLINE$\_$NA$\_$PK}: number of bins for the scale factor in the case of two-dimensional splines (where the second variable is the wavenumber). The default is {\tt A$\_$SPLINE$\_$NA$\_$PK}$=50$. For the emulator, this is overwritten by adopting {\tt K$\_$MAX$\_$SPLINE}$=5/$Mpc for the nonlinear matter power spectrum.  
-\item {\tt A$\_$SPLINE$\_$MIN$\_$PK}: minimum value for the scale factor spline. The default is {\tt A$\_$SPLINE$\_$MIN$\_$PK}$=0.1$. This only applies to the 2D power spectrum splines. For the cosmic emulator and in the case of the nonlinear matter power spectrum, this is overwritten by adopting {\tt A$\_$SPLINE$\_$MIN\_PK}$=1/3$.
->>>>>>> 70d03c85
-\item {\tt K$\_$MAX$\_$SPLINE}: The maximum value of wavenumber considered in the spline. This is explained in more detail in the coming subsections. The default is {\tt K$\_$MAX$\_$SPLINE}$=50/$Mpc.
+\item {\tt K$\_$MAX$\_$SPLINE}: The maximum value of wavenumber considered in the spline. This is explained in more detail in the coming subsections. The default is {\tt K$\_$MAX$\_$SPLINE}$=50/$Mpc. In the case of the emulator's nonlinear power spectrum, the maximum wavenumber is {\tt K$\_$MAX$\_$SPLINE}$=5/$Mpc.
 \item {\tt K$\_$MAX}: The maximum value of wavenumber when integrating over $k$. The default is {\tt K$\_$MAX}$=1000$/Mpc.
 \item {\tt K$\_$MIN$\_$DEFAULT}:  The minimum value of wavenumber when integrating over $k$. The default is {\tt K$\_$MIN$\_$DEFAULT}$=5 \times 10^{-5}$/Mpc.
 \item {\tt N$\_$K}: Number of bins per decade for the wavenumber. The default is {\tt N$\_$K}$=167$.
