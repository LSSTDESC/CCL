--- conflicted
+++ resolved
@@ -404,34 +404,20 @@
 All spline and grid parameters relevant for computing quantities such as distances, growth functions, power spectra, and halo mass functions are defined in the {\tt ccl$\_$params.ini} file in the {\tt include} folder of the repository. This file allows the user to configure the following constants:
 
 \begin{itemize}
-<<<<<<< HEAD
-\item {\tt A$\_$SPLINE$\_$DELTA}: spacing of the scale factor spline. The default is {\tt A$\_$SPLINE$\_$DELTA}$=0.001$.
-\item {\tt A$\_$SPLINE$\_$NA}: number of points in the scale factor spline. The default is {\tt A$\_$SPLINE$\_$NA}$=1000$.
-\item {\tt A$\_$SPLINE$\_$MIN}: minimum value for the scale factor spline. The default is {\tt A$\_$SPLINE$\_$MIN}$=0.01$. This only applies to background quantities.
-\item {\tt A$\_$SPLINE$\_$MIN$\_$PK}: minimum value for the scale factor spline. The default is {\tt A$\_$SPLINE$\_$MIN}$=0.1$. This only applies for the 2D power spectrum splines. For the cosmic emulator and in the case of the nonlinear matter power spectrum, this is overwritting by adopting {\tt A$\_$SPLINE$\_$MIN\_PK}$=1/3$.
-=======
 \item {\tt A$\_$SPLINE$\_$NLOG}: number of points in the logarithmic part of the scale factor spline. The default is {\tt A$\_$SPLINE$\_$NLOG}$=250$.
 \item {\tt A$\_$SPLINE$\_$NA}: number of points in the linear part of the scale factor spline. The default is {\tt A$\_$SPLINE$\_$NA}$=250$.
 \item {\tt A$\_$SPLINE$\_$MINLOG}: minimum value for the scale factor spline. The default is {\tt A$\_$SPLINE$\_$MINLOG}$=0.0001$. This only applies to background quantities.
 \item {\tt A$\_$SPLINE$\_$MIN}: maximum value for the logarithmic part and minimum value for the linear part of the scale factor spline. The default is {\tt A$\_$SPLINE$\_$MIN}$=0.01$. This only applies to background quantities.
->>>>>>> 1f68a8b9
 \item {\tt A$\_$SPLINE$\_$MAX}: maximum value for the scale factor spline. The default is {\tt A$\_$SPLINE$\_$MAX}$=1$.
 \item {\tt LOGM$\_$SPLINE$\_$DELTA}: spacing of the mass function spline (logarithm). The default is {\tt LOGM$\_$SPLINE$\_$DELTA}$=0.025$.
 \item {\tt LOGM$\_$SPLINE$\_$NM}: number of points in the mass function spline (logarithm). The default is {\tt LOGM$\_$SPLINE$\_$NA}$=440$.
 \item {\tt LOGM$\_$SPLINE$\_$MIN}: minimum value for the mass function spline (logarithm). The default is {\tt LOGM$\_$SPLINE$\_$MIN}$=6$.
 \item {\tt LOGM$\_$SPLINE$\_$MAX}: maximum value for the mass function spline (logarithm). The default is {\tt LOGM$\_$SPLINE$\_$MAX}$=17$.
-<<<<<<< HEAD
-\item {\tt N$\_$A}: number of bins for the scale factor in the case of two-dimensional splines (where the second variable is the wavenumber). The default is {\tt N$\_$A}$=50$. 
-\item {\tt K$\_$MAX$\_$SPLINE}: The maximum value of wavenumber considered in the spline. This is explained in more detail in the coming subsections. The default is {\tt K$\_$MAX$\_$SPLINE}$=50/$Mpc. For the emulator, this is overwritten by adopting {\tt K$\_$MAX$\_$SPLINE}$=5/$Mpc for the nonlinear matter power spectrum.  
-\item {\tt K$\_$MAX}: The maximum value of wavenumber when integrating over $k$. The default is {\tt K$\_$MAX}$=1000$/Mpc.  
-\item {\tt K$\_$MIN$\_$DEFAULT}:  The minimum value of wavenumber when integrating over $k$. The default is {\tt K$\_$MIN$\_$DEFAULT}$=5 \times 10^{-5}$/Mpc. 
-=======
-\item {\tt A$\_$SPLINE$\_$NA$\_$PK}: number of bins for the scale factor in the case of two-dimensional splines (where the second variable is the wavenumber). The default is {\tt A$\_$SPLINE$\_$NA$\_$PK}$=50$.
-\item {\tt A$\_$SPLINE$\_$MIN$\_$PK}: minimum value for the scale factor spline. The default is {\tt A$\_$SPLINE$\_$MIN$\_$PK}$=0.1$. This only applies for the 2D power spectrum splines.
+\item {\tt A$\_$SPLINE$\_$NA$\_$PK}: number of bins for the scale factor in the case of two-dimensional splines (where the second variable is the wavenumber). The default is {\tt A$\_$SPLINE$\_$NA$\_$PK}$=50$. For the emulator, this is overwritten by adopting {\tt K$\_$MAX$\_$SPLINE}$=5/$Mpc for the nonlinear matter power spectrum.  
+\item {\tt A$\_$SPLINE$\_$MIN$\_$PK}: minimum value for the scale factor spline. The default is {\tt A$\_$SPLINE$\_$MIN$\_$PK}$=0.1$. This only applies to the 2D power spectrum splines. For the cosmic emulator and in the case of the nonlinear matter power spectrum, this is overwritten by adopting {\tt A$\_$SPLINE$\_$MIN\_PK}$=1/3$.
 \item {\tt K$\_$MAX$\_$SPLINE}: The maximum value of wavenumber considered in the spline. This is explained in more detail in the coming subsections. The default is {\tt K$\_$MAX$\_$SPLINE}$=50/$Mpc.
 \item {\tt K$\_$MAX}: The maximum value of wavenumber when integrating over $k$. The default is {\tt K$\_$MAX}$=1000$/Mpc.
 \item {\tt K$\_$MIN$\_$DEFAULT}:  The minimum value of wavenumber when integrating over $k$. The default is {\tt K$\_$MIN$\_$DEFAULT}$=5 \times 10^{-5}$/Mpc.
->>>>>>> 1f68a8b9
 \item {\tt N$\_$K}: Number of bins per decade for the wavenumber. The default is {\tt N$\_$K}$=167$.
 \end{itemize}
 Note that a copy of {\tt ccl$\_$params.ini} is installed along with the library, so changing the version of this file inside the source directory will not have any effect unless you reinstall.
