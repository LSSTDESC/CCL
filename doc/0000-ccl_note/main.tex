%
\RequirePackage{docswitch}
\setjournal{\flag}

\documentclass[\docopts]{\docclass}

% You could define the document class directly
%\documentclass[]{emulateapj}

\input{macros}

\usepackage[outdir=./]{epstopdf}
\usepackage{graphicx,verbatim}
\usepackage{xspace}

\graphicspath{{./}{./figures/}}
\bibliographystyle{apj}
\newcommand{\todo}[1]{\textcolor{magenta}{To do: #1}}
\newcommand{\mrm}[1]{\mathrm{#1}}

\newcommand{\ccl}{{\tt CCL}\xspace}
\newcommand{\CC}{C\nolinebreak\hspace{-.05em}\raisebox{.3ex}{\footnotesize +}\nolinebreak\hspace{-.10em}\raisebox{.3ex}{\footnotesize +}}

%This is a paper and note template for the LSST DESC \citep{Overview,ScienceBook,WhitePaper}.
%Eventually it will be possible to switch between various \LaTeX\xspace styles for internal notes and peer reviewed journals templates.
%The base switch is between \code{aastex.cls} and \code{revtex.cls}; however, facilities are also provided for \code{emulateapj.cls} and \code{mnras.cls}.\footnote{The \code{mnras.cls} class file is a bit odd...}
%Documents can be compiled using the provided \code{Makefile} with several options: \code{make apj}, \code{make apjl}, \code{make prd}, and \code{make mnras}.
%There are some oddities when changing between templates, so please be patient while we try to work these out.

%There are a number of useful \LaTeX\xspace commands predefined in \code{macros.tex}.
%Notice that the section labels are prefixed with \code{sec:} to allow the use of the \verb=\secref= command to reference a section (\ie, \secref{intro}).
%Figures can be referenced with the \verb=\figref= command, which assumes that the figure label is prefixed with \code{fig:}.
%In \figref{example} we show an example figure.
%You'll notice that the actual figure file is found in the \code{figures} directory.
%However, because we have specified this directory in our \verb=\graphicspath= we do not need to explicitly specify the path to the image.

%The \code{macros.tex} package also contains some conventional scientific units like \angstrom, \GeV, \Msun, etc. and some editorial tools for highlighting \FIXME{issues}, \CHECK{text to be checked}, \COMMENT{comments}, and \NEW{new additions}.

%%%%%%%%%%%%%%%%%%%%%%%%
%% Start the Document %%
%%%%%%%%%%%%%%%%%%%%%%%%

\begin{document}

\title{Core Cosmology Library: Precision Cosmological Predictions for LSST}

\maketitlepre

\begin{abstract}

The Core Cosmology Library (\ccl) provides routines to compute basic cosmological observables with validated numerical accuracy. These routines have been validated to an accuracy level, documented here, against the results of independent implementations. In the current version, predictions are provided for distances and background quantities, angular auto- and cross-spectra of cosmic shear, galaxy-galaxy lensing, intrinsic alignments and clustering, halo bias and the halo mass function. \ccl uses different schemes to obtain the matter power spectrum, including analytical, phenomenological and other schemes calibrated through simulations. \ccl is written in C, with a Python interface. In this note, we explain the functionality of the publicly released (\ccl v1.0.0) library.

\end{abstract}

% Keywords for paper
%\dockeys{latex: templates, papers: awesome}

\maketitlepost

\newpage
\tableofcontents{}
\newpage

\section{Introduction}
\label{sec:intro}

In preparation for constraining cosmology with the Large Synoptic Survey Telescope (LSST), it is necessary to be able to produce rigorous theoretical predictions for the cosmological quantities that will be measured. The Core Cosmology Library\footnote{\url{https://github.com/LSSTDESC/CCL}} (\ccl) aims to provide, in one library, a way of making predictions that are validated to a well-documented numerical accuracy, for the purpose of constraining cosmology with LSST. By constructing a cosmology library specifically with LSST in mind, it is possible to ensure that it is flexible, adaptable, and validated for all cases of interest, as well as user-friendly and appropriate for the needs of all working groups.

The Core Cosmology Library is written in C and incorporates the {\tt CLASS} code \citep{class} to provide predictions for the matter power spectrum. It also incorporates emulated power spectra from the cosmic emulator of \citet{Lawrence17}.\footnote{Future versions of the library will incorporate other power-spectrum libraries and methods.} A Python wrapper is also provided for ease of use.

This note describes how to install \ccl (Section \ref{sec:install}), how \ccl is documented (Section \ref{sec:doc}), its functionality (Section \ref{sec:func}), the relevant unit tests (Section \ref{sec:tests}), directions for finding a \ccl example (Section \ref{sec:example}) in C, a Python example and technical details on the Python wrapper (Section \ref{sec:python:example}), details on the Python implementation (Section \ref{sec:python:technical}), future plans (Section \ref{sec:future}), means to contact the developers (Section \ref{sec:feedback}), instructions on how to cite \ccl (and {\tt CLASS}, Section \ref{sec:cite}), and the license under which \ccl is released (Section \ref{sec:license}).


\section{Installation}
\label{sec:install}

\subsection{General installation}

\ccl is available as a Python package through PyPi. To install, simply run:
\begin{verbatim}
$ pip install pyccl
\end{verbatim}
This should work as long as {\tt CMake} is installed on your system (if it isn't, follow the detailed instructions below).

\ccl comes in two forms: a C library and a Python module. These components can be installed independently of each other, instructions are provided below.

{\bf For developers: Note that the installation procedure for development workflow is different than stated here. Detailed instructions are provided in the {\tt README.md} file in the main \ccl directory.}

\subsection{Dependencies}

\ccl requires the following software and libraries

\begin{itemize}
\item GNU Scientific Library {\tt GSL},\footnote{\url{https://www.gnu.org/software/gsl/}} {\tt GSL-2.1} or higher.
\item {\tt FFTW3}\footnote{\url{http://www.fftw.org}} version 3.1 or above is required for computation of correlation functions.
\item {\tt FFTlog}\footnote{\url{http://casa.colorado.edu/~ajsh/FFTLog/} and \url{https://github.com/slosar/FFTLog}} is provided within \ccl, with minor modifications.
\item The C library associated to the {\tt CLASS} code. (Note that, if you want to use your own version of {\tt CLASS}, you should follow the steps described in Section \ref{sec:extclass} below.)
  \item {\tt Angpow} \citep{2017arXiv170103592C} for fast computation of angular power spectra beyond the Limber approximation\footnote{\url{https://gitlab.in2p3.fr/campagne/AngPow}}.
\end{itemize}

In addition, the build system for \ccl requires
\begin{itemize}
\item The {\tt SWIG}\footnote{\url{http://www.swig.org/}} Python wrapper.
\item {\tt CMake}\footnote{\url{https://cmake.org/}} version 3.2 or above. This is the only requirement that needs to be manually installed (sew below).
\end{itemize}

\subsection{Installing the dependencies}

It is preferable to install {\tt GSL} and {\tt FFTW} on your system before building \ccl, but only necessary if you want to properly install the C library, otherwise {\tt CMake} will automatically download and build the missing requirements in order to compile \ccl.

For {\tt CMake}, you can follow this set of instructions. On Ubuntu:
\begin{verbatim}
  $ sudo apt-get install cmake
\end{verbatim}
 On MacOs X:
\begin{itemize}
 \item Install using a {\tt DMG} package from this download page: \url{https://cmake.org/download/}.
 \item Or install using a package manager (e.g., {\tt brew}\footnote{\url{https://brew.sh/}}), MacPorts\footnote{\url{https://www.macports.org/}}, Fink\footnote{\url{http://www.finkproject.org/}}). For instance, with brew:
\begin{verbatim}
$ brew install cmake
\end{verbatim}
\end{itemize}

To install all the dependencies at once, and avoid having {\tt CMake} recompiling them, for instance on Ubuntu:
\begin{verbatim}
$ sudo apt-get install cmake swig libgsl-dev libfftw3-dev
\end{verbatim}

\subsection{Compile and install the C library}

To download the latest version of \ccl:
\begin{verbatim}
$ git clone https://github.com/LSSTDESC/CCL.git
$ cd CCL
\end{verbatim}
or download and extract the latest stable release from \url{https://github.com/LSSTDESC/CCL/releases}. Then, from the base \ccl directory run:
\begin{verbatim}
$ mkdir build && cd build
$ cmake ..
\end{verbatim}
This will run the configuration script, try to detect the required dependencies
on your machine and generate a Makefile. Once CMake has been configured, to build
and install the library simply run for the {\tt build} directory:
\begin{verbatim}
$ make
$ make install
\end{verbatim}
Often admin privileges will be needed to install the library. If you have those just type:
\begin{verbatim}
$ sudo make install
\end{verbatim}

{\bf Note:} This is the default install procedure, but depending on your system
you might want to customize the install process. Here are a few common configuration
options:
\begin{itemize}
  \item {\bf C compiler}: In case you have several C compilers on your machine, you will probably
need to specify which one to use to {\tt CMake} by setting the environment {\tt CC} like
so, **before** running {\tt CMake}:
\begin{verbatim}
$ export CC=gcc
\end{verbatim}
  \item {\bf Install directory}: By default, {\tt CMake} will try to install \ccl in {\tt /usr/local}, if you would like to instead install \ccl in a user-defined directory (for instance if you don't have
 admin privileges), you can specify it to {\tt CMake} by running instead the following command:
\begin{verbatim}
$ cmake -DCMAKE_INSTALL_PREFIX=/path/to/install ..
\end{verbatim}
This will instruct {\tt CMake} to install \ccl in the following folders: {\tt /path/to/install/include},{\tt /path/to/install/share},{\tt /path/to/install/lib}.
\end{itemize}

Depending on where you install \ccl your might need to add the installation path
to your to your {\tt PATH} and {\tt LD\_LIBRARY\_PATH} environment variables. In the default
case, it will look like:
\begin{verbatim}
$ export LD_LIBRARY_PATH=$LD_LIBRARY_PATH:/usr/local/lib
$ export PATH=$PATH:/usr/local/bin
\end{verbatim}

To make sure that everything is working properly, you can run all unit tests after installation by running \textbf{from the root \ccl directory}:
\begin{verbatim}
$ ./build/check_ccl
\end{verbatim}
Assuming that the tests pass, you have successfully installed \ccl!

If you ever need to uninstall \ccl, run the following from the {\tt build} directory:
\begin{verbatim}
$ make uninstall
\end{verbatim}
You may need to prepend a {\tt sudo} if you installed \ccl in a protected folder.

\begin{comment}
\subsection{C++ compatibility}

\ccl library can be called from C++ code without any additional requirements or modifications.
To make sure that there are no problems you can run:
\begin{verbatim}
$ make check-cpp
$ ./examples/ccl_sample_run
\end{verbatim}
\end{comment}


\subsection{Install the pyccl Python module}

\ccl also comes with a Python wrapper, called {\tt pyccl}, which can be built and
installed regardless of whether you install the C library. For convenience, we
provide a PyPi hosted package which can be installed simply by running:
\begin{verbatim}
$ pip install pyccl
\end{verbatim}
(Append {\tt --user} for single user install.)
This only assumes that {\tt CMake} is available on your system, you don't need to
download the source yourself.

You can also build and install {\tt pyccl} from the \ccl source, again {\bf without necessarily
installing the C library}. Download the latest version of \ccl:
\begin{verbatim}
$ git clone https://github.com/LSSTDESC/CCL.git
$ cd CCL
\end{verbatim}
or download and extract the latest stable release from \url{https://github.com/LSSTDESC/CCL/releases}. And from the root \ccl folder, simply run:
\begin{verbatim}
$ python setup.py install # append --user for single user install
\end{verbatim}

The {\tt pyccl} module will be installed into a sensible location in your {\tt PYTHONPATH},
and so should be picked up automatically by your Python interpreter. You can then simply
import the module using {\tt import pyccl}.

You can quickly check whether {\tt pyccl} has been installed correctly by running
{\tt python -c "import pyccl"} and checking that no errors are returned.

For a more in-depth test to make sure everything is working, run from the root
\ccl directory:
\begin{verbatim}
$ python setup.py test
\end{verbatim}
This will run the embedded unit tests (may take a few minutes).

Whatever the install method, you can always uninstall the pyton wrapper by running:
\begin{verbatim}
$ pip uninstall pyccl
\end{verbatim}

For quick introduction to \ccl in Python, take a look at notebooks in {\tt examples/}.

\subsection{Known installation issues}

In case you have several C compilers on your system, {\tt CMake} may not default
to the one you want to use. You can specify which C compiler will be used to compile \ccl by setting the {\tt CC} environment variable {\bf before} calling any {\tt cmake} or {\tt python setup.py} commands:
\begin{verbatim}
$ export CC=gcc
\end{verbatim}

If upon running the C tests you get an error from {\tt CLASS} saying it cannot find the file {\tt sBBN\_2017.dat}, it means that the {\tt CLASS} parameter files are not properly installed on your system. Make sure you have indeed installed the C library by running:
\begin{verbatim}
$ make install
\end{verbatim}
from the  {\tt CCL/build} directory.

Other known installation issues are documented in the \ccl wiki within the repository.

\subsection{Compiling against an external version of CLASS}
\label{sec:extclass}

The default installation procedure for \ccl implies automatically downloading and installing a tagged version of {\tt CLASS}. Optionally, you can also link \ccl against a different version of {\tt CLASS}. This is useful if you want to use a modified version of {\tt CLASS}, or a different or more up-to-date version of the standard {\tt CLASS}.

To compile \ccl with an external version of {\tt CLASS}, just run the following {\tt CMake} command at the first configuration step of the install (from the {\tt build} directory, make sure it is empty to get a clean configuration):
\begin{verbatim}
$ cmake -DEXTERNAL_CLASS_PATH=/path/to/class ..
\end{verbatim}
the rest of the build process should be the same.


\subsection{Creating a Docker Image}

The Dockerfile to generate a Docker image is included in the \ccl repository as Dockerfile. This can be used to create an image that Docker can spool up as a virtual machine, allowing you to utilize \ccl on any infrastructure with minimal hassle. The details of Docker and the installation process can be found at \url{https://www.docker.com/}. Once Docker is installed, it is a simple process to create an image. In a terminal of your choosing (with Docker running), type the command {\tt docker build -t ccl .} in the \ccl directory.

The resulting Docker image has two primary functionalities. The first is a CMD that will open Jupyter notebook tied to a port on your local machine. This can be used with the following run command: {\tt docker run -p 8888:8888 ccl}. You can then access the notebook in the browser of your choice at {\tt localhost:8888}. The second is to access the bash itself, which can be done using {\tt docker run -it ccl bash}.

This Dockerfile currently contains all installed C libraries and the Python wrapper. It currently uses continuumio/anaconda as the base image and supports ipython and Jupyter notebook. There should be minimal slowdown due to the virtualization.

\section{Documentation}
\label{sec:doc}

\ccl has basic {\tt doxygen}\footnote{\url{http://www.stack.nl/~dimitri/doxygen/}} documentation for its C routines. This can be found in the directory {\tt doc/html} within the \ccl repository by opening the {\tt index.html} file in your browser. The {\tt python} routines are documented in situ; you can view the documentation for a function by calling {\tt help(function\_name)} from within {\tt python}. A Readthedocs interface is also available, where you can browse the documentation, at: \url{https://readthedocs.org/projects/ccl/}.

\section{Functionality}
\label{sec:func}

\subsection{Physical constants}
\label{sec:constants}
We have performed a comparison of the physical constants used in \ccl and included dependencies and external sources. See Table \ref{tab:constants} for absolute fractional differences of the constants between these sources. Our final choice of constants for \ccl mainly relies on CODATA 2014 \citep{CODATA14} in as much as possible, except for ${\rm M}_\odot$, where we adopt the IAU 2015 value \citep{IAU15}, and for the conversion between parsec and meters, where we take the PDG 2013\footnote{\url{http://pdg.lbl.gov/2013/}} value. Notice that NIST\footnote{\url{https://physics.nist.gov/cuu/Constants/index.html}} adopts the CODATA 2014 values.

Notice there are some inconsistencies with the constants adopted by {\tt CLASS}. This includes the value of the gravitational constant, the Boltzmann constant, the Planck constant, the speed of light, and the electron charge. Also, the value of $\rho_c$ is derived from other constants, while PDG 2013 fixes it to a given value (this is the reason there is only one entry for that column).

After comparison between the physical constants used in \ccl and those of the sources mentioned above, we have found better than $0.01\%$ agreement for all constants of interest except for the gravitational constant and the value of the solar mass.

\input{table_constants}


\subsection{Supported cosmological models}

\label{sec:cosmologies}
Ultimately, \ccl plans to incorporate theoretical predictions for all cosmological models of interest to LSST. Currently, the following families of models are supported:
\begin{itemize}
 \item Flat $\Lambda$CDM
 \item wCDM and the CPL model ($w_0+w_a$, \citealt{Chevallier01} and \citealt{Linder03})
 \item Non-zero curvature ($K$)
 \item All of the above, plus an arbitrary, user-defined modified growth function (see description in Section \ref{sec:growth})
  \item Massive neutrinos, in combination with any of the above.
\end{itemize}

\ccl also provides support for modeling the impact of baryons on the matter power spectrum, as described in Sec. \ref{ss:baryons}.
Not all features of \ccl are available for all models. For a guide to which predictions are available for each model, see Table \ref{tab:cosmo}. Note that if users install their own version of {\tt CLASS}, {\tt CCL} can then make predictions for a more extended set of cosmologies. Users should take care to understand the validity of the {\tt CCL} assumptions for their own models.

In its default configuration, \ccl adopts the nonlinear matter power spectrum from {\tt CLASS} through the Halofit implementation and the Tinker mass function for cluster number counts.

\subsection{Creating a cosmology}

To use \ccl, the first step is to create a {\tt ccl$\_$cosmology} structure, containing all of the information required to compute cosmological observables. A {\tt ccl$\_$cosmology} structure can be generated using the information from a {\tt ccl$\_$parameters} object and a {\tt ccl$\_$configuration} object.

\input{table_cosmo}

{\tt ccl$\_$parameters} objects contain information about the cosmological parameters of a given model, and are initialized using one of the following routines (the full syntax for each function can be found in the header file {\tt ccl$\_$core.h}):
\begin{itemize}
 \item {\tt ccl$\_$parameters$\_$create(double Omega$\_$c, double Omega$\_$b, double Omega$\_$k, double N$\_$eff, double *mnu, ccl$\_$mnu$\_$type$\_$label mnu$\_$type, double w0, double wa, double h, double norm$\_$pk, double n$\_$s, int nz$\_$mgrowth,double *zarr$\_$mgrowth,double *dfarr$\_$mgrowth, int *status)}: general {\tt ccl$\_$parameters} constructor supporting all the models described above.
 \item {\tt ccl$\_$parameters$\_$create$\_$flat$\_$lcdm(...)}: particular constructor for flat $\Lambda$CDM cosmologies.
 \end{itemize}
The argument ${\tt norm\_pk}$ can be used to specify the power spectrum normalization in terms of either $\sigma_8$ or $A_\mathrm{s}$. The {\tt ccl$\_$parameters$\_$create} functions assume $\sigma_8$ normalization if ${\tt norm\_pk > 1.0e-5}$ and $A_{\mathrm s}$ normalization otherwise.

The arguments ${\tt mu\_0}$ ($\mu_0$) and ${\tt Sigma\_0}$ ($\Sigma_0$) are the parameters governing the amplitude of modifications to the cosmological Poisson equation for massive and massless particles respectively (see sections \ref{sec:growth} and \ref{sec:cl} below for more details). We currently assume the functional forms \citep{Ferreira2010}
\begin{equation}
\mu(z) = \mu_0 \frac{\Omega_\Lambda(z)}{\Omega_\Lambda(z=0)}\, , \,\,\, \Sigma(z) = \Sigma_0 \frac{\Omega_\Lambda(z)}{\Omega_\Lambda(z=0)}
\label{muSigform}
\end{equation}
but expect to introduce functionality for a broader range of functional forms in time.

{\tt ccl$\_$configuration} objects contain information about the prescriptions to be used to compute transfer functions, power spectra, mass functions, etc. A default {\tt ccl$\_$configuration} object is made available as {\tt default$\_$config}, which specifies that CLASS will be used to compute transfer functions, HaloFit will be used to calculate the matter power spectrum, there will be no impact of baryons included and the Tinker 2010 prescription will be used to compute the halo mass function.

After initializing instances of {\tt ccl$\_$parameters} and {\tt ccl$\_$configuration}, use the function {\tt ccl$\_$cosmology$\_$create(ccl$\_$parameters, ccl$\_$configuration)} to return a pointer to a {\tt ccl$\_$cosmology} structure. You will need to pass this pointer around to every CCL function.

An example of using \ccl is provided in Section \ref{sec:example}. The {\tt README} file has additional extensive documentation for the example run, as well as installation.

\paragraph{Creating a cosmology with massive neutrinos}
In the parameter construction routines above, {\tt mnu} is a pointer to either a single value, to be interpreted as the sum of neutrino masses, or to an array containing the three neutrino masses, both in eV. {\tt mnu$\_$type} is a label which indicates whether {\tt mnu} points to sum of the masses or to an array of three mass values. In the former case, {\tt mnu$\_$type} also defines which convention should be used to split the sum into three neutrino masses for calculations (options are normal hierarchy, inverted hierarchy, or an equal split).

To set up a cosmology with massive neutrinos, the user should pass {\tt mnu}, {\tt mnu$\_$type}, and {\tt N$\_$eff} to the parameter construction routine. When working from the python wrapper, it suffices to pass {\tt mnu} and {\tt N$\_$eff}; \ccl will infer whether {\tt mnu} is a set of masses or a sum. In the latter case, the default behaviour is to split the sum into masses consistent with the normal hierarchy, but an inverted hierarchy or equal splitting can be requested by passing {\tt mnu$\_$type}.

In the case where {\tt mnu} corresponds to a sum, we first allocate the three neutrino masses according to the requested convention. The default convention is the normal hierarchy, but users may also request either an inverted hierarchy or a split of the sum into three equal masses. In the latter case it is trivial to compute the three masses. If splitting with respect to the normal or inverted hierarchy is desired, the mass calculation of the three masses is only marginally more complicated. The relevant known quantity which has been determined via particle physics experiments is the square of the difference of neutrino masses (up to a sign for one of the differences, hence the two possible hierarchies, see \citealt{Lesgourgues2012, Gerbino2017}). Because we know the square of the differences rather than the differences themselves, we must solve a set of quadratic equations for the neutrino masses. This is accomplished via a simple implementation of Newton's method, which converges to within machine precision in a few iterations.


Having then a set of three masses regardless of {\tt mnu$\_$type}, we check for which of the three masses the corresponding neutrino species is non-relativistic today ($m_\nu>0.00017$, \citealt{Lesgourgues2012}), and obtain a number of massive neutrinos {\tt N$\_$nu$\_$mass}. We use this along with the {\tt N$\_$eff} value to set the number of relativistic neutrinos species {\tt N$\_$nu$\_$rel}. We must be slightly careful in doing so, as for massive neutrinos only we follow {\tt CLASS} in modifying the relationship between the temperature of the CMB and the neutrino temperature:
\begin{equation}
T_{\nu}^{\rm eff} = T_{\rm CMB} T_{\rm NCDM}
\label{Tnueff}
\end{equation}
where the above defines $T_{\rm NCDM}$, an adhoc modification to the equality between $T_{\rm CMB}$ and $T_{\nu}^{\rm eff}$. We follow the nomenclature of {\tt CLASS} here, but we emphasize that $T_{\rm NCDM}$ is a dimensionless scaling factor, not a temperature. Setting $T_{\rm NCDM}=0.71611$ ensures that $m_{\nu} / \Omega_{\nu}^0 = 93.14 {\rm eV}$, in agreement with second-order theoretical calculations which correctly take into account QED effects and electron / positron annihilation (\citealt{Mangano2005}). Therefore to get {\tt N$\_$nu$\_$rel} consistent with the {\tt N$\_$eff} passed by the user, we do:
\begin{equation}
{\tt N\_nu\_rel} = {\tt N\_eff} - \left(T_{\rm NCDM}\right)^{4} \left(\frac{4}{11}\right)^{-\frac{4}{3}} {\tt N\_nu\_mass}.
\label{Nnurel}
\end{equation}

For easier initiation of cosmologies with massive neutrinos, the suffix `{\tt $\_$nu}' may be appended to the last four {\tt ccl$\_$parameters$\_$create} functions in the previous section. Using these functions without the {\tt $\_$nu} suffix will set the neutrino masses to 0 and the effective number of neutrino species to $3.046$.

It may sometimes be preferable or necessarily to specify a cosmology in terms of $\Omega_\nu^0$ for massive neutrinos instead of $m_\nu$. To facilitate this, \ccl includes a convenience function {\tt ccl$\_$nu$\_$masses}, which takes as input $\Omega_\nu^0$ for massive neutrinos, the temperature of the CMB, and a label specifying how the neutrino mass should be split amongst species similarly to above. It then outputs a pointer to the resulting neutrino mass(es).


\subsection{Distances}
\label{sec:distances}

The routines described in this subsection are implemented in {\tt ccl$\_$background.c}.

The Hubble parameter is calculated as
%
\begin{align}\label{eq:Ha}
\frac{H(a)}{H_0} &= a^{-3/2}\Big(\Omega_{M,0}+\Omega_{\Lambda,0} a^{-3(w_0+w_a)}
    \exp[3 w_a (a-1)]+\Omega_{K,0} a \nonumber \\ &+(\Omega_{g,0} + \Omega_{\nu, {\rm rel}}) a^{-1} + \Omega_{\nu, {\rm m}}(a)a^3\Big)^{\frac{1}{2}}.
\end{align}

The radial comoving distance is calculated via a numerical integral,
\begin{equation}
 \chi(a)= c \int_a^1 \frac{da'}{a'^2 H(a')}.
\end{equation}
The transverse comoving distance is computed in terms of the radial comoving distance as:
\begin{equation}\label{eq:angdist}
 r(\chi)=\left\{\begin{array}{cc}
                 k^{-1/2}\sin(k^{1/2}\chi) & k>0\\
                 \chi & k=0\\
                 |k|^{-1/2}\sinh(|k|^{1/2}\chi) & k<0\\
                \end{array}\right.
\end{equation}
The usual angular diameter distance is $d_A=a\,r(a)$, and the luminosity distance is
$d_L=r(a)/a$.

\ccl can also compute the distance modulus, defined as,

\begin{equation}\label{eq:distmod}
    \mu = 5 \log_{10}(d_L / {\rm pc})-5
\end{equation}
and $a(\chi)$, the inverse of $\chi(a)$.


\subsection{Density parameter functions}
\label{subsec:densityparam}

The routines described in this subsection are implemented in {\tt ccl$\_$background.c}.

The density parameter functions $\Omega_X(a)$ can be calculated for six components:
\begin{itemize}
\item matter density parameter $\Omega_M(a) = \Omega_{M,0} H_0^2 / (a^3 H^2(a) )$,
\item dark energy density parameter $\Omega_\Lambda(a) = \Omega_{\Lambda,0} a^{-3(1+w_0+w_a)} \exp[3 w_a (a-1)] H_0^2 / H^2(a)$,
\item radiation density parameter $\Omega_g(a) = \Omega_{g,0} H_0^2 / (a^4 H^2(a) )$,
\item curvature density parameter $\Omega_K(a) = \Omega_{K,0} H_0^2 / (a^2 H^2(a) )$,
\item massless neutrino density parameter $\Omega_{\nu, {\rm rel}}(a) = \Omega_{\nu, {\rm rel},0} H_0^2 / (a^4 H^2(a) )$,
\item massive neutrino density parameter $\Omega_{\nu, {\rm m}}(a)$,
\end{itemize}
all using the Hubble parameter defined in equation~\ref{eq:Ha}.

For massive neutrinos, $\Omega_{\nu, {\rm m}}(a)$ is calculated by calling a set of functions contained in {\tt ccl\_neutrinos.c}. For each species of massive neutrino with mass $m_\nu^i$, we define
\begin{equation}
\tilde{m}^i = \frac{m_{\nu}^{i}a}{T_{\nu}^{\rm eff}}
\label{mnuOT}
\end{equation}
in units such that $\tilde{m}$ is dimensionless. We conduct once the phase-space integral required to get the neutrino density (the integral over $x$ in equation \ref{Omnu} below), and store the result as a {\tt gsl} spline for subsequent access. Given then the value of this integral, we multiply by appropriate factors to obtain $\Omega_{\nu, {\rm m}}(a)$:
\begin{equation}
\Omega_{\nu, {\rm m}}(a) = \sum_{i=1}^{N_\nu} \frac{8 \pi^2(\pi k_b )^3 k_b}{15(c h_{\rm P})^3} \frac{8 \pi G}{3h^2c^2} \left(\frac{T_{\nu}^{\rm eff}}{a}\right)^4 \left(\frac{7}{8}\int_0^{x_{\rm max}} dx \, x^2 \frac{\sqrt{x^2 + \left(\tilde{m}^i\right)^2}}{\exp(x) + 1}\right)
\label{Omnu}
\end{equation}
where $h_{\rm P}$ is Planck's constant and $h$ is $H_0/100$ with $H_0$ in units of km / s / Mpc. $x_{\rm max}$ is set to 1000. The final bracketed term which includes the phase-space integral can be simplified in the limit where $\tilde{m}$ is very large or very small: for small $\tilde{m}$, it is set to $\frac{7}{8}$, and for large $\tilde{m}$, it becomes $\frac{5\zeta(3)}{18\pi^4}\tilde{m}\sim 0.2776\mu$.


\subsection{Functions of the physical density}
\label{subsec:physicaldensity}

The routines described in this subsection are implemented in {\tt ccl$\_$background.c}.

The physical density $\rho_X(a)$ can be calculated for seven components:
\begin{itemize}
\item critical density $\rho_{\rm crit}(a) = {{3 H^2(a)} \over { 8 \pi G}} = \rho_{\rm crit,0} H^2(a) / H_0^2$,
\item matter density $\rho_M(a) = \rho_{\rm crit}(a) \Omega_M(a) = \rho_{\rm crit,0} \Omega_{M,0} / a^{3}$,
\item dark energy density parameter $\rho_\Lambda(a) = \rho_{\rm crit,0} \Omega_{\Lambda,0} a^{-3(1+w_0+w_a)} \exp[3 w_a (a-1)]$,
\item radiation density parameter $\rho_g(a) = \rho_{\rm crit,0} \Omega_{g,0} / a^{4}$,
\item curvature density parameter $\rho_K(a) = \rho_{\rm crit,0} \Omega_{K,0} / a^{2}$,
\item massless neutrino density parameter $\rho_{\nu, {\rm rel}}(a) = \rho_{\rm crit,0} \Omega_{\nu, {\rm rel},0} / a^{4}$,
\item massive neutrino density parameter $\Omega_{\nu, {\rm m}}(a) = \rho_{\rm crit,0} \Omega_{\nu, {\rm m}}(a) H^2(a) / H_0^2$,
\end{itemize}
where $\Omega_{\nu, {\rm m}}(a)$ is given by equation~\ref{Omnu} and the Hubble parameter by equation~\ref{eq:Ha}. \ccl moreover allows for comoving physical densities $\rho_{X, {\rm comoving}}(a) = \rho_X(a) a^3$.


\subsection{Growth function}
\label{sec:growth}

The routines described in this subsection are implemented in {\tt ccl$\_$background.c}.
To compute the growth function, $D(a)$, the growth factor of matter perturbations, \ccl solves the following differential equation:
\begin{equation}
  \frac{d}{da}\left(a^3H(a)\frac{dD}{da}\right)=\frac{3}{2}\Omega_M(a)aH(a)D,
\end{equation}
using a Runge-Kutta Cash-Karp algorithm.

In doing this, \ccl simultaneously computes the growth rate $f(a)$, defined as:
\begin{equation}
  f(a)=\frac{d\ln D}{d\ln a}.
\end{equation}
\ccl provides different functions that return the growth normalized to $D(a=1)=1$ and to $D(a\ll1)\rightarrow a$.

Note that the above is strictly valid for a Universe containing only dust-like matter components. A scale-independent growth rate is, for example, ill-defined in the presence of massive neutrinos; therefore \ccl will raise an error if the user attempts to calculate the growth rate or growth factor in a cosmology with massive neutrinos.

Currently, \ccl allows for two version of alternative `modified gravity' cosmological models. The first is defined by a regular background $(w_0+w_a)$CDM (with arbitrary $K$) as well as a user-defined $\Delta f(a)$, such that the true growth rate in this model is given by $f(a)=f_0(a)+\Delta f(a)$, where $f_0(a)$ is the growth rate in the background model. Note that this implementation of `modified gravity' is only consistently implemented with regards to the computation of the linear growth factor and growth rates (which will also scale the linear power spectrum). All other \ccl functions (including the non-linear power spectrum) will ignore these modifications. This model, and the interpretation of the predictions given by \ccl, should therefore be used with care.

The second model for deviations from General Relativity supported by \ccl is the quasistatic parameterization, with parameterizing functions $\mu(a)$ (the change to the Poisson equation for massive particles) and $\Sigma(a)$ (the change to the same for massless particles), with functional form assumed to be given as in equation \ref{muSigform}. The background is once again allowed to be defined by $(w_0+w_a)$CDM (with arbitrary $K$). 

The growth factor and growth rate are altered when ${\tt mu\_0} \ne 0$, with the above equation becoming
\begin{equation}
  \frac{d}{da}\left(a^3H(a)\frac{dD}{da}\right)=\frac{3}{2}\Omega_M(a)aH(a)(1 + \mu(a))D.
\end{equation}
As usual, the resulting growth factor can be returned normalized to $D(a=1)=1$ or to $D(a\ll1)\rightarrow a$. The second normalization is used in returning the matter power spectrum with appropriate modification in this model, as discussed in section \ref{sec:power}.

\subsection{Matter power spectrum}
\label{sec:power}

There are several options for obtaining the linear and non-linear matter power spectrum in \ccl.
We parameterize the linear matter power spectrum via the transfer function via the relationship
$P(k) = 2 \pi^2 \Delta^2(k) /k^3  \propto T^2(k) k^{n_s}$, where $\Delta(k)$ is the dimensionless power
spectrum and $n_s$ is the spectral index. The normalization of the power spectrum is defined at $z=0$ by
setting $\sigma_8$ to its value today or by setting the initial value $A_s$ depending on the option.
The non-linear matter power spectrum options either use the linear matter power spectrum as inputs (e.g., the halo model)
or supply their own values (e.g., an emulator). Both power spectra are interpolated in a two-dimensional
table of scale factor and redshift for later use. The routines described in this subsection are
implemented in {\tt ccl$\_$power.c} and related files for each specific model.

\subsubsection{BBKS}
\ccl implements the analytical BBKS approximation to the transfer function \citep{BBKS}, given by
\begin{equation}
T(q\equiv k/\Gamma h {\rm Mpc}^{-1}) = \frac{\ln[1+2.34q]}{2.34q}[1+3.89q+(16.2q)^2+(5.47q)^3+(6.71q)^4]^{-0.25}
\end{equation}
where $\Gamma = \Omega_m h$.

The BBKS power spectrum option is primarily used as a precisely-defined input for testing the numerical accuracy of \ccl routines (as described in Section~\ref{sec:tests}), and it is not recommended for other uses.

\subsubsection{Eisenstein and Hu}
\ccl also provides an approximation to the transfer function as implemented by
\citet{1998ApJ...496..605E} (E\&H; we refer the reader to this paper for a detailed
discussion of the fitting formulae).\footnote{Note that the implementation in \ccl modifies Eq. 5 of \citet{1998ApJ...496..605E} using $a^{-1}=1+z$ instead of the approximation $a^{-1}\sim z$. The difference in the resulting power spectra is negligible, but larger than 1 part in $10^4$ for $k<10\,h\,{\rm Mpc}^{-1}$.}

The Eisenstein \& Hu and BBKS approximations are not very accurate
(generally only to within a few percent), and so should not be used to derive
precise cosmological constraints. They are, however, computationally faster,
and therefore useful for code testing and comparison.

\subsubsection{CLASS}
The fiducial configuration calls the {\tt CLASS} software \citep{class} within \ccl to obtain the
linear matter power spectrum at given redshift. On initializing the cosmology object, we construct a
bi-dimensional spline in $k$ and the scale-factor which is then evaluated by the relevant routines
to obtain the matter power spectrum at the desired wavenumber and redshift. The relevant routines
can be found within {\tt ccl$\_$class.c}.

As discussed in Section \ref{sec:extclass}, the user can compile \ccl with an external version of {\tt CLASS} as well.

\subsubsection{Halofit}
We provide a Halofit implementation that applies a correction to any input linear matter power spectrum
to compute an approximation to the non-linear matter power spectrum. We use the model from \citet{CLASS_halofit}
which is accruate to roughly $10\%$.

\subsubsection{Halo Model}
We also provide a halo model implementation for computing the non-linear matter power spectrum. Halo model
computations are known to be innacurate at the $10\%$ level or more. See Section~\ref{sec:halo_model} for
details.

\subsubsection{Cosmic emulator}

The cosmic emulator of \citet{Lawrence17} is integrated into \ccl and it is available as one of the non-linear matter power spectrum
options. The cosmic emulator provides predictions for the non-linear matter power spectrum based on an
interpolation over simulation outputs spanning a defined set of cosmological parameter values.

The emulator provides accurate predictions for the nonlinear matter power spectrum, at the $1\%$ level,
for $z\leq 2$ and in the wavenumber range $k=[10^{-3},5]$ Mpc$^{-1}$. If a redshift above $z=2$ is passed,
the emulator will quit and return an error message. For $k$ values below and above the previously
specified range, we extrapolate in the manner specified in the following section.

The allowed range of cosmological parameters is as follows:
\begin{eqnarray}
0.12&\leq& \Omega_m h^2 \leq 0.155,\nonumber\\
0.0215&\leq& \Omega_b h^2 \leq 0.0235,\nonumber\\
0.7&\leq& \sigma_8 \leq 0.9,\nonumber\\
0.55&\leq& h \leq 0.85,\nonumber\\
0.85&\leq& n_s\leq 1.05,\nonumber\\
-1.3&\leq& w_0\leq-0.7,\nonumber\\
-1.73&\leq& w_a\leq -0.7,\nonumber\\
0.0&\leq& \Omega_\nu h^2 \leq 0.01.
\end{eqnarray}
 %
Actually, $w_a$ and $w_0$ are constrained jointly to be $0.3\leq (-w_0-w_a)^{1/4}$. Note that \ccl
only allows a subregion within this parameter space. For models in which w(z) crosses $-1$ at some
given redshift, {\tt CLASS} will crash because this value corresponds to a true cosmological
constant, which by definition should have no perturbations.\footnote{We thank Emilio Bellini and 
Miguel Zumalac\'arregui for clarifying this for us.}

\paragraph{Neutrino species} The emulator is set up to consider $N_{\rm eff}=3.04$ and to allow the user to provide $\Omega_\nu h^2$ in order to set the neutrino mass, where it is assumed that the corresponding mass is split equally amongst three neutrinos. This is different from the standard {\tt CCL} configuration, which takes as input the mass(es) of neutrinos in eV, $m_{\nu}$. The assumption of an equal split of masses amongst three neutrino species is also different from the default \ccl choice to split the mass amongst species according to the normal hierarchy. For best compatibility with the emulator, we therefore include a {\tt ccl$\_$configuration} element {\tt emulator$\_$neutrinos$\_$method}, which defaults to {\tt ccl$\_$strict} but can be set to {\tt ccl$\_$equalize} if desired:
\begin{itemize}
\item{{\tt ccl$\_$strict} requires the user to pass either a set of three equal neutrino masses, or to pass a sum of masses and to set {\tt ccl$\_$mnu$\_$type} such that the sum is split equally amongst species. If other options are selected when the emulator is in use, \ccl will raise an error and exit. This default option ensures full self-consistency within quantities calculated with a single \ccl cosmology.}
\item{{\tt ccl$\_$equalize} allows the user to pass an unequal set of neutrino masses, or to pass a sum with {\tt ccl$\_$mnu$\_$type} set such that the sum is not split equally amongst speices. In this case, \ccl will pass redistributed equal neutrino masses to the emulator. This choice may result in internal inconsistency amongst different quantities calculated with the same \ccl cosmology, or indeed even internal inconsistency between the linear and nonlinear parts of the same power spectrum. This option should only be selected for convenience if you are sure you don't care about the mass splitting between neutrino speices.}
\end{itemize}

Note also that because the emulator is constructed with $N_{\rm eff}=3.04$, the user is required to pass this when the emulator is in use.  If this is not the case, {\tt CCL} will quit and issue an error.

Notice that ideally we would like to pass a non-integer number of massive neutrino species for best compatibility with the emulator set-up. However, since this is not possible within {\tt CCL}, we have opted to verify that neither the growth function nor the comoving radial distance computation are affected by this approximation to more than $10^{-4}$ in the range $0.01<a<1$, where $a$ is the scale factor. We have verified this by comparing this prediction for a fiducial cosmology $\{\Omega_c=0.27,\Omega_b=0.049,h=0.67,\sigma_8=0.8,n_s=0.96\}$ with the following neutrino parameters: $\{N_{\nu,{\rm rel}},N_{\nu,{\rm mass}},m_{\nu}\}=\{0.00641,3,0.06{\rm eV}\}$, $\{N_{\nu,{\rm rel}},N_{\nu,{\rm mass}},m_{\nu}\}=\{0,3.04,0.06{\rm eV}\}$ and $\{N_{\nu,{\rm rel}},N_{\nu,{\rm mass}},m_{\nu}\}=\{0,3.046,0.06{\rm eV}\}$. The discrepancy between distances and growth results between these choices of neutrino parameters can raise above $10^{-4}$ at $a<0.01$ and the user should be mindful of this for their particular application.

\subsubsection{Impact of baryons}
\label{ss:baryons}

\ccl incorporates the impact of baryons on the total matter power spectrum via the ``baryonic correction model'' (BCM) of \citet{Schneider15}. This is implemented through a flag in the configuration object, which currently accepts the following options: {\tt ccl\_nobaryons} or {\tt ccl\_bcm}. When {\tt ccl\_bcm} is set, the nonlinear matter power spectrum (whichever the method that provides it) is multiplied by a correction factor $F(k,z)$ which models the impact of baryons.

The main consequences of baryonic processes are: to suppress the power spectrum at intermediate scales ($k\sim$ a few $h/$Mpc) due to the ejection of gas by Active Galactic Nuclei feedback, and to enhance it at smaller scales due to enhanced cooling. Three effective parameters govern the contribution of baryonic processes to modifying the total matter power spectrum:

\begin{itemize}
  \item $\log_{10} [M_c/($M$_\odot/h)]$: the mass of the clusters responsible for feedback, which regulates the amount of suppression of the matter power spectrum at intermediate scales;
  \item $\eta_b$: a dimensionless parameter which determines the scale at which suppression peaks;
  \item and $k_s$ [$h/$Mpc]: the wavenumber that determines the scale of the stellar profile.
\end{itemize}

If the BCM parameters are not specified and the user sets \ccl to compute the power spectrum with baryonic feedback included, \ccl will assume the default parameters of \citet{Schneider15}. The user may pass these explicitly if desired.

Other baryonic impact models might be incorporated in the future as they become available.

\subsubsection{Modified gravity ($\mu, \Sigma$)}
\ccl supports the quasistatic parameterization of modified gravity with scale-independent deviations from GR which arise at late times (currently with functional form given in equation \ref{muSigform}). Under these conditions, the matter power spectrum in a modified gravity scenario can be computed simply by re-scaling the GR matter power spectrum with the modified gravity growth factor.

For each power spectrum calculation method above, we first compute the power spectrum in GR at a grid in $a$ and $k$ as usual, in preparation for producing splines in these variables. If ${\tt mu\_0} \ne 0$, we then take the ratio of the growth factor $D$ at the given value of ${\tt mu\_0}$ to the GR (${\tt mu\_0}=0$) growth factor, and multiply the GR power spectrum by this ratio squared:
\begin{equation}
P(k,z) = \left(\frac{D^{\mu}(z)}{D^{\rm GR}(z)}\right)^2 P^{\rm GR}(k,z).
\label{Pkmu}
\end{equation}
We then set up splines for the power spectrum as usual. 

Note that the $\mu, \Sigma$ quasistatic parameterization of deviations from GR is technically only valid in the linear regime and at sub-horizon scales. We allow the user to do this re-scaling for the non-linear power spectrum, but issue a warning. Computing the matter power spectrum under this paramterisation of modified gravity will not produce physically meaningful results on very large or small scales. 

\subsubsection{Spline parameters}

All spline and grid parameters relevant for computing quantities such as distances, growth functions, power spectra, and halo mass functions can be set by assigning values to the members of the {\tt spline$\_$params} structure in each {\tt ccl$\_$cosmology} structure.
The user can configure the following constants:

\begin{itemize}
\item {\tt A$\_$SPLINE$\_$NLOG}: number of points in the logarithmic part of the scale factor spline. The default is {\tt A$\_$SPLINE$\_$NLOG}$=250$.
\item {\tt A$\_$SPLINE$\_$NA}: number of points in the linear part of the scale factor spline. The default is {\tt A$\_$SPLINE$\_$NA}$=250$.
\item {\tt A$\_$SPLINE$\_$MINLOG}: minimum value for the scale factor spline. The default is {\tt A$\_$SPLINE$\_$MINLOG}$=0.0001$. This only applies to background quantities.
\item {\tt A$\_$SPLINE$\_$MIN}: maximum value for the logarithmic part and minimum value for the linear part of the scale factor spline. The default is {\tt A$\_$SPLINE$\_$MIN}$=0.01$. This only applies to background quantities.
\item {\tt A$\_$SPLINE$\_$MAX}: maximum value for the scale factor spline. The default is {\tt A$\_$SPLINE$\_$MAX}$=1$.
\item {\tt LOGM$\_$SPLINE$\_$DELTA}: spacing of the mass function spline (logarithm). The default is {\tt LOGM$\_$SPLINE$\_$DELTA}$=0.025$.
\item {\tt LOGM$\_$SPLINE$\_$NM}: number of points in the mass function spline (logarithm). The default is {\tt LOGM$\_$SPLINE$\_$NA}$=440$.
\item {\tt LOGM$\_$SPLINE$\_$MIN}: minimum value for the mass function spline (logarithm). The default is {\tt LOGM$\_$SPLINE$\_$MIN}$=6$.
\item {\tt LOGM$\_$SPLINE$\_$MAX}: maximum value for the mass function spline (logarithm). The default is {\tt LOGM$\_$SPLINE$\_$MAX}$=17$.
\item {\tt A$\_$SPLINE$\_$NLOG$\_$PK}: number of bins for the logarithmic part of the scale factor in the case of two-dimensional splines (where the second variable is the wavenumber). The default is {\tt A$\_$SPLINE$\_$NLOG$\_$PK}$=11$.
\item {\tt A$\_$SPLINE$\_$NA$\_$PK}: number of bins for the linear part of the scale factor in the case of two-dimensional splines (where the second variable is the wavenumber). The default is {\tt A$\_$SPLINE$\_$NA$\_$PK}$=40$. In the case of the emulator's nonlinear power spectrum, the maximum wavenumber is {\tt K$\_$MAX$\_$SPLINE}$=5/$Mpc, the interpolation is only linear and we use {\tt A$\_$SPLINE$\_$NA$\_$PK}$=40$ as default.
\item {\tt A$\_$SPLINE$\_$MINLOG$\_$PK}: minimum value for the scale factor spline. The default is {\tt A$\_$SPLINE$\_$MINLOG$\_$PK}$=0.01$. This only applies for the 2D power spectrum splines. For the cosmic emulator and in the case of the nonlinear matter power spectrum, we use a linear spline only, adopting {\tt A$\_$SPLINE$\_$MIN\_PK}$=1/3$.
\item {\tt A$\_$SPLINE$\_$MIN$\_$PK}: maximum value for the logarithmic part and minimum value for the linear part of the scale factor spline. The default is {\tt A$\_$SPLINE$\_$MIN$\_$PK}$=0.1$. This only applies for the 2D power spectrum splines.
\item {\tt K$\_$MAX$\_$SPLINE}: The maximum value of wavenumber considered in the spline. This is explained in more detail in the coming subsections. The default is {\tt K$\_$MAX$\_$SPLINE}$=50/$Mpc. In the case of the emulator's nonlinear power spectrum, the maximum wavenumber is {\tt K$\_$MAX$\_$SPLINE}$=5/$Mpc.
\item {\tt K$\_$MAX}: The maximum value of wavenumber when integrating over $k$. The default is {\tt K$\_$MAX}$=1000$/Mpc.
\item {\tt K$\_$MIN}:  The minimum value of wavenumber when integrating over $k$. The default is {\tt K$\_$MIN}$=5 \times 10^{-5}$/Mpc.
\item {\tt N$\_$K}: Number of bins per decade for the wavenumber. The default is {\tt N$\_$K}$=167$.
\item {\tt N$\_$K$\_$3DCOR}: Number of bins per decade for the wavenumber in the 3d correlation function calculation.
The default is {\tt N$\_$K$\_$3DCOR}~=~100,000.
\end{itemize}

The precision parameters of {\tt GSL} routines can be set by assigning values to the members of the {\tt gsl$\_$params} structure in each {\tt ccl$\_$cosmology} structure. The parameters are organized in a hierarchal fashion, such that more specialized parameters take precedence over more general ones. For example, there is a general tolerance parameter, a tolerance parameter for integrals, and a tolerance parameter for the Limber integral. By default all are set to the value of the general tolerance. Changing the integration tolerance changes the tolerance for all integrals but not for root-finding routines, for example, and changing the Limber integral tolerance only affects that integral and no other.
The parameters are:

\begin{itemize}
\item {\tt GSL$\_$EPSREL}: Relative tolerance for {\tt GSL} routines. Default is $10^{-4}$.
\item {\tt GSL$\_$N$\_$ITERATION}: Maximum number of iterations allowed for {\tt GSL} routines. This parameter also controls the size of the integration workspaces. Default is 1000.
\item {\tt GSL$\_$INTEGRATION$\_$GAUSS$\_$KRONROD$\_$POINTS}: Number of Gauss-Kronrod points in the {\tt QAG} integration routines. Default is {\tt GSL$\_$INTEG$\_$GAUSS41} (numerical value 4).
\item {\tt GSL$\_$INTEGRATION$\_$EPSREL}: Relative tolerance for {\tt GSL} integration routines. Default is {\tt GSL$\_$EPSREL}.
\item {\tt GSL$\_$INTEGRATION$\_$DISTANCE$\_$EPSREL}: Relative tolerance for {\tt GSL} integration routines for distance calculations. Default is $10^{-6}$.
\item {\tt GSL$\_$INTEGRATION$\_$DNDZ$\_$EPSREL}: Relative tolerance for {\tt GSL} integration routines for  $\frac{dN}{dz}$ calculations. Default is $10^{-6}$.
\item {\tt GSL$\_$INTEGRATION$\_$SIGMAR$\_$EPSREL}: Relative tolerance for {\tt GSL} integration routines for  $\sigma_R$ calculations. Default is $10^{-5}$.
\item {\tt GSL$\_$INTEGRATION$\_$NU$\_$EPSREL}: Relative tolerance for {\tt GSL} integration routines for neutrino calculations. Default is $10^{-7}$.
\item {\tt GSL$\_$INTEGRATION$\_$NU$\_$EPSABS}: Absolute tolerance for {\tt GSL} integration routines for neutrino calculations. Default is $10^{-7}$.
\item {\tt GSL$\_$INTEGRATION$\_$LIMBER$\_$GAUSS$\_$KRONROD$\_$POINTS}: Number of Gauss-Kronrod points in the {\tt QAG} integration routines for the Limber integral. Default is {\tt GSL$\_$INTEGRATION$\_$GAUSS$\_$KRONROD$\_$POINTS}.
\item {\tt GSL$\_$INTEGRATION$\_$LIMBER$\_$EPSREL}: Relative tolerance for {\tt GSL} integration routines for Limber integral. Default is {\tt GSL$\_$EPSREL}.
\item {\tt GSL$\_$ROOT$\_$EPSREL}: Relative tolerance for {\tt GSL} root-finding routines. Default is {\tt GSL$\_$EPSREL}.
\item {\tt GSL$\_$ROOT$\_$N$\_$ITERATION}: Maximum number of iterations allowed for {\tt GSL} root-finding routines. Default is {\tt GSL$\_$N$\_$ITERATION}.
\item {\tt GSL$\_$ODE$\_$GROWTH$\_$EPSREL}: Relative tolerance for {\tt GSL} ODE-solving routines for growth factor calculation. Default is $10^{-6}$.
\end{itemize}

For the matter power spectrum, the spline is performed in two variables: the logarithmically-spaced wavenumber and the linearly-spaced scale factor. Splining the {\tt CLASS} output leads to some precision loss (compared to direct outputs from {\tt CLASS}). We quantify this, along with the impact of extrapolation, in the following subsection.

\subsubsection{Extrapolation for the nonlinear power spectrum}
\label{sec:NLextrapol}

The computation of the power spectrum from {\tt CLASS} can be significantly sped up by extrapolating in the range $k>$~{\tt K$\_$MAX$\_$SPLINE} and $k<$~{\tt K$\_$MIN$\_$SPLINE}. In this section, we describe the implementation of the extrapolation and the accuracy attained. These tests are performed in a flat $\Lambda$CDM cosmology with $\Omega_c=0.25$, $\Omega_b=0.05$, $A_s=2.1\times10^{-9}$, $h=0.7$ and $n_s=0.96$.

We first describe the extrapolation at high wavenumbers. The introduction of the parameter {\tt K$\_$MAX$\_$SPLINE} allows us to spline the matter power spectrum within the {\tt cosmo} structure up to that value of $k$ (in units of $1/$Mpc). A separate {\tt K$\_$MAX} parameter sets the limit for evaluation of the matter power spectrum. The range between {\tt K$\_$MAX$\_$SPLINE}$<k<${\tt K$\_$MAX} is evaluated by performing a second order Taylor expansion in $\ln k$ within the static routine {\tt ccl$\_$power$\_$extrapol$\_$highk}.

First, we compute the first and second derivative of the $\ln P(k,z)$ at $k_0={\rm \tt K\_MAX\_SPLINE}-2\Delta\ln k$ by computing the numerical derivatives by finite differences using {\tt GSL}. The fiducial choice for $\Delta\ln k$ is $10^{-2}$. We then apply a second order Taylor expansion to extrapolate the matter power spectrum to $k>${\tt K$\_$MAX$\_$SPLINE}. The Taylor expansion gives
%
\begin{equation}
  \ln P(k,z) \simeq \ln P(k_0,z) + \frac{d\ln P}{d\ln k}(\ln k_0,z) (\ln k-\ln k_0)  + \frac{1}{2}  \frac{d^2\ln P}{d\ln k^2}(\ln k_0,z) (\ln k-\ln k_0)^2.
  \label{eq:NLPSTaylor}
\end{equation}

The accuracy of this approximation is shown in Figure \ref{fig:NLextrapol} for redshifts $z=0$, $z=3$ and $z=20$. We compare the nonlinear matter power spectrum at these redshifts computed with the previously described approximation, to the matter power spectrum obtained by setting the power spectrum splines to high values. We find that for typical values of $\Delta \ln k=10^{-2}$ and {\tt K$\_$MAX$\_$SPLINE}$=50$/Mpc, $\ln P$ has converged to an accuracy that surpasses the expected impact of baryonic effects on the matter power spectrum at $k>10/$Mpc.  (For an estimate of the impact of baryons on the total matter power spectrum, see \citealt{Schneider15}.) The lower {\tt K$\_$MAX$\_$SPLINE} is, the faster \ccl will run. The optimum choice of {\tt K$\_$MAX$\_$SPLINE} is left to the user for their particular application.

We also extrapolate the power spectrum at small wavenumbers within the static routine {\tt ccl\_power\_extrapol\_lowk}. In this case, the power spectrum below {\tt K$\_$MIN$\_$SPLINE} is obtained by a power-law extrapolation with index $n_s$:
\begin{equation}
  \log P(k<{\tt K\_MIN\_SPLINE},z) = \log P({\tt K\_MIN\_SPLINE},z) + n_s (\log k-\log{\tt K\_MIN\_SPLINE})
\end{equation}
The value adopted for {\tt K\_MIN\_SPLINE} depends on the choice of power spectrum method and is not currently settable by the user. For {\tt CLASS} and the nonlinear power spectrum, we adopt {\tt K\_MIN\_SPLINE} that coincides with the smallest wavenumber output by {\tt CLASS}, {\tt K\_MIN\_SPLINE}$=7\times 10^{-6}$/Mpc.  Note that this parameter is different from {\tt K\_MIN}, which sets the minimum $k$ for integrations and which is set by default to {\tt K\_MIN}$=5\times 10^{-5}$/Mpc. Hence, in practice, no extrapolation is occurring in this case, unless the user specifically asks for an output power spectra below {\tt K\_MIN} for their own purposes.

For BBKS, the power spectrum is computed analytically at all $k$, there is no extrapolation. For the Eisenstein \& Hu implementation, the splines of the power spectrum span {\tt K\_MIN}$<k<${\tt K$\_$MAX$\_$SPLINE}, so there is only extrapolation at high $k$. For the nonlinear matter power spectrum from the emulator, {\tt K\_MIN\_SPLINE} and {\tt K\_MAX\_SPLINE} are set to fixed values that are determined from the range of validity of the emulator:  {\tt K\_MIN\_SPLINE}$=10^{-3}$ Mpc$^{-1}$ and {\tt K\_MAX\_SPLINE}$=5$ Mpc$^{-1}$.


%------------------------
\begin{figure*}
\centering
  \includegraphics[width=0.49\textwidth]{splacc_power_lin}
  \includegraphics[width=0.49\textwidth]{splacc_power_nl}
\caption{The relative error compared to power spectra produced with high values of the power spectrum splines, $P_{fid}$, produced by splining the matter power spectrum up to {\tt K$\_$MAX$\_$SPLINE}$=50\,\text{Mpc}^{-1}$ and extrapolating beyond this value with a second order Taylor expansion the natural logarithm of the matter power spectrum. The left panel shows the relative errors for the linear matter power spectrum at $z=0$, $z=3$ and $z=20$. The right panel shows the results for the non-linear matter power spectrum at the same redshifts. The standard \ccl parameters adopted are those corresponding to the black dashed curve. For comparison, the impact of baryonic physics on the matter power spectrum is $\sim 10\%$ at $k=1\,\text{Mpc}^{-1}$ \citep{Schneider15}.}
\label{fig:NLextrapol}
\end{figure*}
%------------------------

\subsubsection{Extrapolation for the linear power spectrum}
\label{sec:Lextrapol}

With the implementation described in the previous section, the power spectrum splines are initialized up to {\tt K$\_$MAX$\_$SPLINE}. This is also true for the linear matter power spectrum, which is used within \ccl in particular to obtain $\sigma_8$ (see Eq. \ref{eq:sigR}). We have tested here how the procedure described in the previous section affects the convergence of the linear matter power spectrum. The result is shown in Figure \ref{fig:NLextrapol}. For some applications that use the linear power spectrum, the user might need to increase the value of {\tt K$\_$MAX$\_$SPLINE}.

As in the previous section, the power spectrum at small wavenumber is extrapolated using a power-law. This extrapolation is performed below a fiducial value of {\tt K\_MIN\_SPLINE} that coincides with the smallest wavenumber output by {\tt CLASS}, as in the case of the nonlinear power spectrum described above.

We have found that changing {\tt N$\_$A} to $200$, or changing the sampling of the wavenumber to $5000$ points, does not change the results presented in Figures \ref{fig:NLextrapol} in this section.

\subsubsection{Wishlist for the future}
\label{Pk_wishlist}
We plan to implement the following power spectrum methods in the future:
\begin{itemize}
 \item CAMB,
 \item other emulators,
 \item HOD.
\end{itemize}


\subsubsection{Normalization of the power spectrum}
\label{sec:PSnorm}

There are two alternative schemes for normalization of the matter power spectrum. The first one is to specify the value of $A_s$, the amplitude of the primordial power spectrum, which is passed directly to {\tt CLASS}. This option is available in the case of the linear/nonlinear matter power spectrum implementation. For these, as well as for BBKS and E\&H transfer functions, there is the additional option to set the normalization of the matter power spectrum by specifying $\sigma_8$, the RMS density contrast averaged over spheres of radius $8h^{-1}$Mpc. The computation of $\sigma_8$ is described in Section \ref{sec:hmf}.

In practice, there is only one argument that encodes the normalization. This is the argument ${\tt norm\_pk}$, which can be passed the power spectrum normalization parameterized by $\sigma_8$ or $A_\mathrm{s}$. As noted above, {\tt ccl$\_$parameters$\_$create} switches to $\sigma_8$ normalization if ${\tt norm\_pk} > 10^{-5}$, and to $A_{\mathrm s}$ normalization otherwise.

In the {\tt python} implementation, {\tt CCL} allows for either $\sigma_8$ or {\tt A\_s} to be passed as parameters.

\subsection{Angular power spectra}
\label{sec:cl}

Angular power spectra between two quantities $\alpha$ and $\beta$ will in general take the form:
\begin{equation}
  C^{\alpha\beta}_\ell=\frac{2}{\pi}\int d\chi_1\,d\chi_2\,dk\,k^2 P_{\alpha\beta}(k,\chi_1,\chi_2)\,\Delta^\alpha_\ell(k,\chi_1)\,\Delta^\beta_\ell(k,\chi_2).
\end{equation}

Here $P_{\alpha\beta}$ will be a generalized power spectrum, and the functions $\Delta^\alpha_\ell(k,\chi)$ will in general be a sum over
different contributions, all of which take the form:
\begin{equation}
  \Delta^\alpha_\ell(k,\chi)=f^\alpha_\ell\,W_\alpha(\chi)\,T_\alpha(k,\chi)\,j^{(n_\alpha)}_\ell(k\chi),
\end{equation}
<<<<<<< HEAD
where we have defined the quantities:
\begin{enumerate}
 \item $f^\alpha_\ell$: the \emph{$\ell$-dependent prefactor}, usually associated with angular derivatives.
 \item $W_\alpha(\chi)$: the \emph{radial kernel}, dependent only on redshift/distance.
 \item $T_\alpha(k,\chi)$: the \emph{transfer function}, dependent on both $k$ and $z/\chi$.
 \item $j^{(n)}_\ell(x)$: generalized versions of the spherical Bessel functions, associated with radial derivatives or inverse laplacians.
\end{enumerate}
Let us describe these in more details.
=======
where $\mathcal{P}_\Phi(k)$ is the dimensionless power spectrum of the primordial curvature perturbations, and $\Delta^a$ and $\Delta^b$ are, using the terminology of CLASS, the transfer functions corresponding to these observables. Each transfer function will receive contributions from different terms. Currently \ccl supports two observables (also labelled ``tracers''), number counts and galaxy shape distortions, with the following contributions:
\paragraph{\bf Number counts.} The transfer function for number counts can be decomposed into three terms: $\Delta^{\rm NC}=\Delta^{\rm D}+\Delta^{\rm RSD}+\Delta^{\rm M}$, where
\begin{itemize}
  \item $\Delta^{\rm D}$ is the standard density term proportional to the matter density:
        \begin{equation}
          \Delta^{\rm D}_\ell(k)=\int dz\,p_z(z)\,b(z)\,T_\delta(k,z)\,j_\ell(k\chi(z)),
        \end{equation}
        where $T_\delta$ is the matter transfer function. Note that \ccl currently does not support non-linear or scale-dependent bias. Here, $p_z(z)$ is the normalized distribution of sources in redshift (selection function). Thus \ccl understands each individual redshift bin as a separate ``observable''. Note also that if ${\tt mu\_0 \ne 0}$, the matter transfer function is altered accordingly.
  \item $\Delta^{\rm RSD}$ is the linear contribution from redshift-space distortions:
        \begin{equation}
          \Delta^{\rm RSD}_\ell(k)=\int dz\,p_z(z)\frac{(1+z) p_z(z)}{H(z)}T_\theta(k,z) j_\ell''(k\chi(z)),
        \end{equation}
where $T_\theta(k,z)$ is the transfer function of $\theta$, the divergence of the comoving velocity field. $T_\theta(k,z)$ depends on the growth, which \ccl does not compute for massive neutrino cosmologies; therefore at this time an attempt to create a number count tracer in a cosmology with massive neutrinos will cause \ccl to raise an error. $C_\ell$ is instead computed assuming a linear-theory relation between the matter overdensity and peculiar velocity fields. While this should not be problematic for wide photometric redshift bins, users should exercise care when interpreting results for narrow window functions. Note also that if the growth is affected by modifications to gravity, this is reflected here.

  \item $\Delta^{\rm M}$ is the contribution from magnification lensing:
        \begin{equation}
          \Delta_\ell^{\rm M}(k)=-\ell(\ell+1)\int \frac{dz}{H(z)} W^{\rm M}(z) T_{\phi+\psi}(k,z) j_\ell(k\chi(z)),
          \label{eq:deltaM}
        \end{equation}
        where $T_{\phi+\psi}$ is the transfer function for the Newtonian-gauge scalar metric perturbations, and $W^{\rm M}$ is the magnification window function:
        \begin{equation}
           W^{\rm M}(z)\equiv\int_z^\infty dz' p_z(z')\frac{2-5s(z')}{2}\frac{r(\chi(z')-\chi(z))}{r(\chi(z'))}.
        \end{equation}
        Here $s(z)$ is the magnification bias, given as the logarithmic derivative of the number of sources with magnitude limit, and $r(\chi)$ is the angular comoving distance (see Eq. \ref{eq:angdist}).
        
        In the case where the quasistatic parameterization of modified gravity is in use and ${\tt sigma\_0} \ne 0$, equation \ref{eq:deltaM} becomes
        \begin{equation}
          \Delta_\ell^{\rm M}(k)=-\ell(\ell+1)\int \frac{dz}{H(z)} W^{\rm M}(z) (1 + \Sigma(z)) T_{\phi+\psi}(k,z) j_\ell(k\chi(z)),
          \label{eq:deltaM_MG}
        \end{equation}
and there is dependence on $\mu(z)$ via modifications to $T_{\phi+\psi}(k,z)$.

        Note that \ccl currently does not compute relativistic corrections to number counts \cite{2011PhRvD..84d3516C,2011PhRvD..84f3505B}. Although these should be included in the future, their contribution to the total fluctuation is largely subdominant (see \cite{GReffects} and the two references above), and therefore it is safe to work without them in most cases.
\end{itemize}
>>>>>>> fbb15675

\subsubsection*{Radial kernels}
Three important things must be noted about them:
\begin{itemize}
<<<<<<< HEAD
 \item Line-of-sight integrals will be carried out over the variable $\chi$, so it is important that the input arrays defining $W_\alpha(\chi)$ sample the kernel sufficiently well in that variable.
 \item {\tt CCL} automatically determines the range of $\chi$ over which it will carry out any line-of-sight integral. These are determined as the lowest and highest value of $\chi$ in the input arrays defining $W_\alpha(\chi)$ at which the value of $W_\alpha(\chi)$ reaches $0.05\%$ of its maximum value.
 \item If no input is passed, $W_\alpha(\chi)$ defaults to 1 everywhere.
\end{itemize}

\subsubsection*{Transfer functions}
In the most general case, {\tt CCL} accepts transfer functions as generic functions of $k$ and $a$. For simplicity and speed it also supports the simpler case where these are factorisable: $T_\alpha(k,a)=K_\alpha(k)\,A_\alpha(a)$.

=======
  \item $\Delta^{\rm L}$ is the standard lensing contribution:
        \begin{equation} \label{eq:transfer_lensing}
          \Delta_\ell^{\rm L}(k)=-\frac{1}{2}\sqrt{\frac{(\ell+2)!}{(\ell-2)!}}\int \frac{dz}{H(z)} W^{\rm L}(z) T_{\phi+\psi}(k,z) j_\ell(k\chi(z)),
        \end{equation}
        where $W^{\rm L}$ is the lensing kernel, given by
        \begin{equation}
          W^L(z)\equiv\int_z^\infty dz' p_z(z')\frac{r(\chi(z')-\chi(z))}{r(\chi(z'))}.
        \end{equation}
        
  When the quasistatic parameterization of modified gravity is in use, we have instead         
       \begin{equation} \label{eq:transfer_lensing_MG}
          \Delta_\ell^{\rm L}(k)=-\frac{1}{2}\sqrt{\frac{(\ell+2)!}{(\ell-2)!}}\int \frac{dz}{H(z)} W^{\rm L}(z) (1 + \Sigma(z))T_{\phi+\psi}(k,z) j_\ell(k\chi(z)).
        \end{equation} 
  \item $\Delta^{\rm IA}$ is the transfer function for intrinsic galaxy alignments. \ccl currently supports the so-called ``non-linear alignment model'', according to which the galaxy inertia tensor is proportional the local tidal tensor \cite{2004PhRvD..70f3526H,2007MNRAS.381.1197H}.
        \begin{equation}
          \Delta_\ell^{\rm IA}(k)=\sqrt{\frac{(\ell+2)!}{(\ell-2)!}}\int dz\,p_z(z)\,b_{\rm IA}(z)\,f_{\rm red}(z)\,T_\delta(k,z)\,\frac{j_\ell(k\chi(z))}{(k\chi(z))^2}.
        \end{equation}
        Note that $\Delta_\ell^{\rm IA}(k)$ is unchanged under modified gravity other than via the matter transfer function.
\end{itemize}

It is worth noting that the equations above should be modified for non-flat cosmologies by replacing the spherical Bessel functions $j_\ell$ with their hyperspherical counterparts \cite{1994ApJ...432....7K}. Since the library currently only uses the Limber approximation (documented below), this is not currently an issue. It will be revisited in future versions of \ccl.

\paragraph{\bf CMB lensing.} The transfer function lensing convergence from a source at redshift $z_{\rm S}$ is given by:
\begin{equation} \label{eq:transfer_cmb_lensing}
  \Delta_\ell^{\rm C}(k)=-\frac{\ell(\ell+1)}{2}\int_0^{\chi_{\rm S}} d\chi\,\frac{r(\chi_{\rm S})-r(\chi)}{r(\chi)r(\chi_{\rm S})}T_{\phi+\psi}(k,\chi) j_\ell(k\chi),
\end{equation}
where $\chi_{\rm S}\equiv\chi(z_{\rm S})$. Once again under the quasistatic parameterization of modified gravity we have
\begin{equation} \label{eq:transfer_cmb_lensing_MG}
  \Delta_\ell^{\rm C}(k)=-\frac{\ell(\ell+1)}{2}\int_0^{\chi_{\rm S}} d\chi\,\frac{r(\chi_{\rm S})-r(\chi)}{r(\chi)r(\chi_{\rm S})}(1+\Sigma(z))T_{\phi+\psi}(k,\chi) j_\ell(k\chi),
\end{equation}
with dependence on $\mu(z)$ via modifications to $T_{\phi+\psi}(k,\chi)$.

\subsubsection{The Limber approximation}
As shown above, computing each transfer function involves a radial projection (i.e. an integral over redshift or $\chi$), and thus computing full power spectrum consists of a triple integral for each $\ell$. This can be computationally intensive, but can be significantly simplified in certain regimes by using the Limber approximation, given by:
\begin{equation}
 j_\ell(x)\simeq\sqrt{\frac{\pi}{2\ell+1}}\,\delta\left(\ell+\frac{1}{2}-x\right).
\end{equation}
Thus for each $k$ and $\ell$ we can define a radial distance $\chi_\ell\equiv(\ell+1/2)/k$, with corresponding redshift $z_\ell$. This approximation works best for wide radial kernels and high multipoles.

Substituting this in the expressions above, the simplified versions become:
\begin{equation}\label{eq:limber}
 C^{ab}_\ell=\frac{2}{2\ell+1}\int_0^\infty dk\,P_\delta\left(k,z_\ell\right)
 \tilde{\Delta}^a_\ell(k)\tilde{\Delta}^b_\ell(k).
\end{equation}
where
\begin{align}
 &\tilde{\Delta}_\ell^{\rm D}(k)=p_z(z_\ell)\,b(z_\ell)\,H(z_\ell)\\
 &\tilde{\Delta}_\ell^{\rm RSD}(k)=
 \frac{1+8\ell}{(2\ell+1)^2}\,p_z(z_\ell)\,f(z_\ell)\,H(z_\ell)-\\
 &\hspace{48pt}\frac{4}{2\ell+3}\sqrt{\frac{2\ell+1}{2\ell+3}}p_z(z_{\ell+1})\,f(z_{\ell+1})\,H(z_{\ell+1})\\
 &\tilde{\Delta}_\ell^{\rm M}(k)=3\Omega_{M,0}H_0^2\frac{\ell(\ell+1)}{k^2}\,
 \frac{(1+z_\ell)}{r(\chi_\ell)}W^{\rm M}(z_\ell)\\
 &\tilde{\Delta}_\ell^{\rm L}(k)=\frac{3}{2}\Omega_{M,0}H_0^2\sqrt{\frac{(\ell+2)!}{(\ell-2)}}\frac{1}{k^2}\,
 \frac{1+z_\ell}{r(\chi_\ell)}W^{\rm L}(z_\ell)\\
 &\tilde{\Delta}_\ell^{\rm IA}(k)=\sqrt{\frac{(\ell+2)!}{(\ell-2)!}}\frac{p_z(z_\ell)\,b_{\rm IA}(z_\ell)f_{\rm red}(z_\ell)H(z_\ell)}{(\ell+1/2)^2}\\
 &\tilde{\Delta}_\ell^{\rm C}(k)=\frac{3}{2}\Omega_{M,0}H_0^2\,\ell(\ell+1)\frac{1+z_\ell}{k^2}\,\frac{r(\chi_{\rm S})-r(\chi_\ell)}{r(\chi_\ell)r(\chi_{\rm S})}\,\Theta(\chi_\ell;0,\chi_{\rm S}).
\end{align}
Here ($\Theta(x;x_i,x_f)$) is a top-hat function (1 for $x\in[x_i,x_f]$ and 0 otherwise). Of course, in the case where gravity is modified from GR, the Limber calculation proceeds similarly with the appropriately modified transfer functions where applicable (see equations \ref{eq:deltaM_MG}, \ref{eq:transfer_lensing_MG}, \ref{eq:transfer_cmb_lensing_MG}).
>>>>>>> fbb15675

\subsubsection*{$\ell$ prefactors}
We provide 3 options for these, encoded in a parameter that we will call $d_\theta$ here:
\begin{itemize}
 \item $d_\theta=0$: $f_\ell=1$.
 \item $d_\theta=1$: $=1$: $f_\ell=\ell(\ell+1)$. This corresponds to taking the angular laplacian $\nabla^2$.
 \item $d_\theta=2$: $f_\ell=\sqrt{(\ell+2)!/(\ell-2)!}$, corresponding to the second angular derivatives of spin-2 quantities. To avoid computing the square root we make use of the following approximation:
   \begin{equation}
     \sqrt{\frac{(\ell+2)!}{(\ell-2)!}}\simeq \ell_{1/2}^2\left(1-\frac{5}{4}\ell_{1/2}^{-2}+{\cal O}(\ell_{1/2}^{-4})\right),
   \end{equation}
   where $\ell_{1/2}=\ell+1/2$. This approximation is accurate at the level of $5\times10^{-5}$ for $\ell=10$, and for $\ell>1000$ the ${\cal O}(\ell_{1/2}^{-2})$ term can be dropped altogether with an accuracy of $\sim10^{-6}$.
\end{itemize}

\subsubsection*{Bessel functions}
  For $n\ge0$, $j^{(n)}_\ell(x)$ represents the $n$-th derivative of the spherical bessel functions with respect to their argument. We allow values $n=0,\,1$ and 2, encoded in the variable {\tt der\_bessel}, and use the following identities:
  \begin{align}
    &j^{(1)}_\ell(x)=\frac{\ell\,j_\ell(x)-x\,j_{\ell+1}(x)}{x}\\
    &j^{(2)}_\ell(x)=\frac{[\ell(\ell-1)-x^2]j_\ell(x)+2xj_{\ell+1}(x)}{x^2}.
  \end{align}
  We also allow a special value $n=-1$, for which:
  \begin{equation}
    j^{(-1)}_\ell(x)=\frac{j_\ell(x)}{x^2}.
  \end{equation}
  This case is quite ubiquitous (see next section).

\subsubsection*{Tracer combinations}
  {\tt CCL} also provides a way to generalize all the expressions in this sections to combinations of tracers. This is useful in many cases, such as galaxy number counts or cosmic shear, in which the actual physical observable (galaxy number overdensity or galaxy shape distortions) is made up of a combination of different effects. It is therefore possible to combine several tracers into a single one, such that the total $\Delta^X_\ell(k,\chi)$ of that tracer is the sum of the corresponding functions for all the tracers in the combination.
  
\subsubsection*{Standard tracers}
  {\tt CCL} provides specific functionality (besides its generic features) to define the following types of tracers:
  \begin{table*}[h]
    \centering
    \begin{tabular}{|c|c|c|c|c|c|}
      \hline
      Tracer & \(\displaystyle W_\alpha(\chi) \) & \(\displaystyle K_\alpha(k) \) & \(\displaystyle A_\alpha(a) \) & $d_\theta^\alpha$ & $n_\alpha$ \\
      \hline
      N.C., dens. & \(\displaystyle H(z)\,N(z)\)                                                                                                   & 1        & $b(z)$          & 0 &  0 \\
      N.C., RSD   & \(\displaystyle H(z)\,N(z)\)                                                                                                   & 1        & $-f(z)$         & 0 &  2 \\
      N.C., mag.  & \(\displaystyle -\frac{3H_0^2\Omega_M}{a}\chi\int_z^\infty dz'\,N(z')\left[1-\frac{5s(z')}{2}\right]\frac{\chi'-\chi}{\chi'}\) & 1        & 1               & 1 & -1 \\
      W.L., shear & \(\displaystyle \frac{3H_0^2\Omega_M}{2a}\chi\int_z^\infty dz'\,N(z')\frac{\chi'-\chi}{\chi'}\)                                & 1        & 1               & 2 & -1 \\
      W.L., I.A.  & \(\displaystyle H(z)\,N(z)\)                                                                                                   & 1        & $b_{\rm IA}(z)$ & 2 & -1 \\
      CMB $\kappa$ & \(\displaystyle \frac{3H_0^2\Omega_M}{2a}\chi\frac{\chi_s-\chi}{\chi_s}\)                                                      & 1        & 1               & 1 & -1 \\
      %CMB$\dot{\phi}$ & \(\displaystyle 3H_0^2\Omega_M\Theta(\chi;0,\chi_s)H(\chi)[1-f(\chi)]\)                                                    & $k^{-2}$ & 1               & 0 & 0  \\
      \hline
    \end{tabular}
  \end{table*}

  Here N.C. stands for ``number counts'', W.L. stands for ``weak lensing'' and CMB $\kappa$ is the CMB lensing convergence. $s(z)$ is the magnification bias, given as the logarithmic derivative of the number of sources with magnitude limit, and $r(\chi)$ is the angular comoving distance (see Eq. \ref{eq:angdist}). $f$ is the growth rate, which \ccl does not compute for massive neutrino cosmologies; therefore at this time an attempt to create a number count tracer in a cosmology with massive neutrinos will cause \ccl to raise an error. $C_\ell$ is instead computed assuming a linear-theory relation between the matter overdensity and peculiar velocity fields. While this should not be problematic for wide photometric redshift bins, users should exercise care when interpreting results for narrow window functions. For intrinsic alignments, (I.A. in the table), \ccl currently supports the so-called ``non-linear alignment model'', according to which the galaxy inertia tensor is proportional the local tidal tensor \cite{2004PhRvD..70f3526H,2007MNRAS.381.1197H}. $b_{\rm IA}$ is the corresponding alignment bias. $\chi_s$ is the distance to the source plane for CMB lensing.

  Note that \ccl currently does not compute relativistic corrections to number counts \cite{2011PhRvD..84d3516C,2011PhRvD..84f3505B}. Although these should be included in the future, their contribution to the total fluctuation is largely subdominant (see \cite{GReffects} and the two references above), and therefore it is safe to work without them in most cases.

  It is also worth noting that the equations above should be modified for non-flat cosmologies by replacing the spherical Bessel functions $j_\ell$ with their hyperspherical counterparts \cite{1994ApJ...432....7K}. This will be revisited in future versions of \ccl.
  
\subsubsection*{Limber integrals}
  In the Limber approximation:
  \begin{equation}
    j_\ell(k\chi)\simeq\sqrt{\frac{\pi}{2\ell_{1/2}}} \delta(k\chi-\ell_{1/2})
  \end{equation}
  Defining $\chi_\ell\equiv \ell_{1/2}/k$ and $k_\ell\equiv\ell_{1/2}/\chi$, the power spectra can now be calculated through a single integral as:
  \begin{equation}
    C^{\alpha\beta}_\ell=\ell_{1/2}^{-1}\int dk\,P_{\alpha\beta}(k,\chi_\ell,\chi_\ell)\tilde{\Delta}^\alpha_\ell(k)\tilde{\Delta}^\beta_\ell(k),
  \end{equation}
  where the $\tilde{\Delta}^\alpha$s depend on the value of $n_\alpha$:
  \begin{itemize}
    \item $n_\alpha=0$:
    \begin{equation}
      \tilde{\Delta}^\alpha_\ell(k)=f^\alpha_\ell\,W_\alpha(\chi_\ell)T_\alpha(k,\chi_\ell).
    \end{equation}
    \item $n_\alpha=1$:
    \begin{align}\nonumber
     \tilde{\Delta}^\alpha_\ell(k)=f^\alpha_\ell&\left[\frac{2\ell}{2\ell+1}\,W_\alpha(\chi_\ell)T_\alpha(k,\chi_\ell)-\right.\\
     &\hspace{5pt}\left.\sqrt{\frac{2\ell+1}{2\ell+3}}\,W_\alpha(\chi_{\ell+1})T_\alpha(k,\chi_{\ell+1})\right]
    \end{align}
    \item $n_\alpha=2$:
    \begin{align}\nonumber
     \tilde{\Delta}^\alpha_\ell(k)=f^\alpha_\ell&\left[\sqrt{\frac{2\ell+1}{2\ell+3}}\frac{4}{2\ell+3}W_\alpha(\chi_{\ell+1})T_\alpha(k,\chi_{\ell+1})-\right.\\
     &\hspace{5pt}\left.\frac{1+8\ell}{(2\ell+1)^2}W_\alpha(\chi_\ell)T_\alpha(k,\chi_\ell)\right]
    \end{align}
    \item $n_\alpha=-1$:
    \begin{equation}
      \tilde{\Delta}^\alpha_\ell(k)=\frac{f^\alpha_\ell\,W_\alpha(\chi_\ell)T_\alpha(k,\chi_\ell)}{(\ell+1/2)^2}.
    \end{equation}
  \end{itemize}



\subsubsection*{Beyond limber}

{\bf Native CCL computation.}

{\bf Note:} This capability has been deprecated in {\tt v1}, superseded by {\tt Angpow}, described below. But it is still available in previous versions of the library.

\ccl incorporates routines to compute the $C^{ab}_\ell$ angular power spectra as described above but without the Limber approximation. The algorithm performs first the integrals over $z$ for both tracers, and ends with the $k$ integral. This computation is much slower than using the Limber approximation, but it ends up with precise angular power spectra at low $\ell$, and correct cross-correlations between tracers (the Limber approximation fails at reproducing the interference terms $j_\ell(x)\times j_\ell(x')$).

Some parameters are needed to define this integral. First, to fasten the computation the $C^{ab}_\ell$ function is computed for a selection of $\ell$ values (linearly spaced at low-$\ell$ and logarithmicly spaced at high-$\ell$) and then the function is splined. Then the integration step of the redshift integrals must be specified in terms of a comoving distance. It is recommanded to start with a low value ($<3$\,Mpc) for a high precision integration, and then to release this parameter to achieve the user needs in terms of precision and rapidity. A logarithmic step in $k$ must also be provided: it does not correspond to the integration step but to a computation step before splining the transfer functions $\Delta^a_\ell(k)$. Last parameter, a minimum redshift can be given for the redshift integral bound so that the transfer functions are not computed near $z\approx 0$ where they can be numerically undefined.

The integration bounds in redshift are estimated automatically given the a redshift window so that the integration is preformed where the redshift window is relevant within a given precision (set by the \texttt{CCL\_FRAC\_RELEVANT} parameter). The integration bounds for the $k$ integrals are defined automatically given the $\ell$ multipole and the comoving distances at play.

It is worth noting that the user can define a threshold multipole $\ell$ from which the $C^{ab}_\ell$ computation switches to the Limber approximation which is faster and generally relevant at high $\ell$ values.

{\texttt{\bf Angpow}.}

The aim of the \texttt{Angpow} software \citep{2017arXiv170103592C} is to compute the angular power spectra  $C_{\ell}^{ab}$  without any Limber numerical approximation. \ccl has been linked to the \texttt{Angpow} code,  which is briefly described here.

The angular power spectrum for two shells $C_{\ell}^{ab}$ is computed in \texttt{Angpow} according to the following expression
\begin{equation}
  C_{\ell}^{ab} = \iint_0^\infty \mathrm{d} z \mathrm{d} z^\prime  p_{z_1}(z_1) p_{z_2}(z^\prime) \times \int_0^\infty \mathrm{d} k\ f_{\ell}(z, k) f_{\ell}(z^\prime, k).
  \label{eq-clz1z2-obs}
\end{equation}
The auxiliary function $f_\ell(z,k)$ can be defined without loss of generality as
\begin{equation}
f_\ell(z,k) \equiv  \sqrt{\frac{2}{\pi}}\  k \sqrt{P(k,z)}\ \widetilde{\Delta}_\ell(z,k)\label{eq-fell-func}
\end{equation}
with
\begin{itemize}
\item  $P(k,z)$ : the matter power spectrum at redshift $z$
\item $\widetilde{\Delta}_\ell(z,k)$: a function describing the physical processes such as matter density fluctuations, redshift-space distortions as described for instance in references \citet{2008cmb..book.....D,2009PhRvD..80h3514Y,2010PhRvD..82h3508Y, 2011PhRvD..84d3516C,2011PhRvD..84f3505B}. Currently, the \texttt{Angpow} version delivered with \ccl only can deal with galaxy clustering tracers (no lensing) and this without the magnification lensing term (equation \ref{eq:deltaM}). The incorporation of those transfer functions is left for future work, but in principle \texttt{Angpow} has already the capability to treat them. For now, for galaxy clustering tracers we defined $\widetilde{\Delta}_\ell(z,k)$ as
\begin{equation}
 \widetilde{\Delta}_\ell(z,k) \approx b j_\ell(k \chi(z)) - f(z) j_\ell^{\prime\prime}(k \chi(z))
\end{equation}
with $j_\ell(x)$ and $j_\ell^{\prime\prime}(x)$ the spherical Bessel function of order $\ell$ and its second derivative, and $f(a)$ the growth rate as defined subsection~\ref{sec:growth} (derivative of the growth function with respect to the scale factor $a$).
\end{itemize}

To proceed to a numerical evaluation of equation \ref{eq-clz1z2-obs}, \texttt{Angpow} first conducts  inside the rectangle $ [z_{1\mrm{min}},z_{1\mrm{max}}] \times [z_{2\mrm{min}},z_{2\mrm{max}}]$ given by the $p_z(z)$ selection functions a Cartesian product of one-dimensional (1D) quadrature
 defined by the set of sample nodes $z_i$ and weights $w_i$. In practice, the Clenshaw-Curtis quadrature is used.   The corresponding sampling points $(z_{1i},z_{2j})$ are weighted by the product  $w_i w_j$ using the 1D quadrature sample points and weights on both redshift regions with $i=0,\dots, N_{\mrm{z}_1}-1$ and $j=0,\dots,N_{\mrm{z}_2}-1$. Then, one gets the following approximation:
\begin{equation}
C_{\ell}^{ab} \approx  \sum_{i=0}^{N_{\mrm{z}_1}-1}\sum_{j=0}^{N_{\mrm{z}_2}-1} w_i w_j p_{z_1}(z_i)p_{z_2}(z_j) \widehat{P}_\ell(\chi_i,\chi_j)
\label{eq-cross-zquadra}
\end{equation}
with the notations $z_i = z_{1i}$, $z_j = z_{2j}$ and  $\chi_i = \chi(z_{1i})$, $\chi_j = \chi(z_{2j})$ and
\begin{equation}
\widehat{P}_\ell(z_i,z_j) =   \int_0^\infty dk\ f_\ell(z_i,k) f_\ell(z_j,k)
\label{eq-Pellzizj}
,\end{equation}
To conduct the computation of such integral of highly oscillating functions we use the 3C-algorithm described in details in reference \citep{2017arXiv170103592C}. In brief this algorithm proceeds the following way:
\begin{enumerate}
\item the total integration $k$ interval (eg. $[k_\mathrm{min}, k_\mathrm{max}]$) in equation (\ref{eq-Pellzizj}) is cut on several $k$-sub-intervals;
\item  on each sub-interval the functions $f_{i\, \ell}(k) = f_\ell(z_i,k) $ and $f_{j\, \ell}(k) = f_\ell(z_j,k)$ are projected onto Chebyshev series of order $2^N$;
\item the product of the two Chebyshev series is performed with a $2^{2N}$ Chebyshev series;
\item then, the integral on the sub-interval is computed thanks to the Clenshaw-Curtis quadrature.
\end{enumerate}
All the Chebyshev expansions and the Clenshaw-Curtis quadrature are performed via the DCT-I fast transform of FFTW.

Thanks to the 3C-algorithm, the \texttt{Angpow} is able to compute the $C_{\ell}^{ab}$ in a fast and accurate way. It was tested against \texttt{CLASS} and the native \ccl computation and can performed the computation an order of magnitude faster, which is more suitable for an extensive exploration of the cosmological parameter space ($\mathcal{O}(1s)$). Note that \texttt{Angpow} is written in C++ with OpenMP, to distribute the computation of a single $C_\ell$ on a single thread. The computation can also be switch by the user to the faster Limber approximation setting a threshold multipole $\ell$.


{\bf Precision tests.}

The code has been compared with \texttt{CLASS} and the native \ccl computation and all three softwares agrees perfectly if precision parameters are pushed to high levels.

A few parameters must be provided to set the precision of this computation. First the order of the Chebyshev polynomials is set to $2^{10}$ by default, and the number of $k$ sub-intervals to 200, and we checked this is enough for the current uses. Then the redshift quadrature stepping is set automatically given the redshift windows to recover the native \ccl computation boosted with high precision parameters: its precision is optimised so that the relative numerical error compared with the native method is two orders of magnitude below the relative cosmic variance $\sqrt{2/(2\ell+1)}$, from $\ell=2$ to $\ell=1000$. The $k_{\rm min}$ and $k_{\rm max}$ bounds are also automatically set given the current multipole $\ell$ and the comoving distance $\chi$ involved in the inner integral.




%----------------------------------------------------------------
%
%      End of the Angpow section currently under development
%
%----------------------------------------------------------------

\subsection{Correlation functions}
\label{sec:corr}


The following expressions relating the angular power spectra and correlation functions are valid in the flat-sky approximation\footnote{See the weak lensing review by \citet{Bartelmann01}, page 44 and \citet{Joachimi10}.}. In all cases, $f_K(\chi)$ is comoving angular diameter distance, which differs from the radial comoving distance $\chi$ only in the case of cosmologies with non-zero curvature. The routines described in this subsection are implemented in {\tt ccl$\_$correlation.c}.

{\bf Galaxy-galaxy.} The angular correlation function between two number-count tracers (labeled $a$ and $b$ here) is given by
\begin{equation}
  \xi^{ab}(\theta) = \int d\ell \frac{\ell}{2\pi} C^{ab}_\ell\, J_0(\ell\theta),
\label{eq:xiclu}
\end{equation}
where $C_{ab}$ is the angular power spectrum between both tracers.

{\bf Lensing-lensing.} The lensing correlation functions are \footnote{from Schneider 2002 and Bartelmann \& Schneider section 6.4.1}
\begin{eqnarray}
  \xi^{ab}_{+}(\theta)&=&\int_0^{\infty}d\ell\frac{\ell}{2\pi}J_0(\ell\theta)C^{ab}_\ell,\\
  \xi^{ab}_{-}(\theta)&=&\int_0^{\infty}d\ell\frac{\ell}{2\pi}J_4(\ell\theta)C^{ab}_\ell,
\label{eq:xipxim}
\end{eqnarray}
where the angular lensing convergence power spectrum $C^{ab}_\ell$ is given above (see Equations \ref{eq:transfer_lensing} and \ref{eq:limber}).

{\bf Galaxy-lensing.} The correlation between a number count tracer $a$ and a shear tracer $b$ is given by
\begin{equation}
  \xi^{ab}(\theta) = \int d\ell \frac{\ell}{2\pi} C^{ab}_\ell\, J_2(\ell\theta),
\end{equation}

Note that, in the above, ``Galaxy'' and ``Lensing'' can be replaced by any spin-0 and spin-2 fields on the sphere respectively (e.g. the CMB lensing convergence would play the same role as the galaxy overdensity field in all the formulas above).

{\bf 3d spatial correlation function.} In addition to the angular correlation functions, the 3-dimensional spatial correlation function $\xi(r)$ is also
calculated from the power spectrum $P(k)$ using
\begin{equation}
\xi(r) = \frac{1}{2 \pi^2} \int dk \; k^2 P(k) \frac{\sin(kr)}{kr}
\end{equation}


To evaluate the numerical integral in the correlation functions, we make use of the public code {\tt FFTlog}\footnote{\url{http://casa.colorado.edu/~ajsh/FFTLog/}}\citep{Hamilton2000,Talman2009}. In brief, {\tt FFTlog} works on functions periodic in log space, by writing the Hankel Transform as a convolution between Bessel functions and the function of interest (in this case either $C_\ell$ or $P(k)$). A version of this code is included in \ccl with minor modifications.


{\bf Redshift-space distortions.} In redshift space and under the linear approximation \citep{Kaiser1987} the correlation function $\xi(s,\mu)$ can be expanded in multipoles:
\begin{equation}
\xi(s,\mu) = \sum_{l\geq 0} \xi_l(s) L_l(\mu),
\end{equation}
where $s$ is the magnitude of the galaxy separation vector in redshift space $\bf s$, $\mu$ is the cosine of the separation angle between $\bf s$ and the line of sight, and $L_l(x)$ are the Legendre polynomials. The multipoles of the correlation function are given by
\begin{equation}
\xi_l(s) = \frac{i^l}{2 \pi^2} \int_0^{\infty} P_l(k) j_l(k s) k^2 dk,
\end{equation}
where $P_l(k)$ are multipoles of the power spectrum in redshift space $P(k,\mu_{\bf k})$ defined by
\begin{equation}
P(k,\mu_{\bf k}) = \sum_{l\geq 0} P_l(k) L_l(\mu_{\bf k}).
\end{equation}
In the linear approximation only the $l = 0,2,4$ multipoles are non-zero. They are related to the
real-space power spectrum $P(k)$ by
\begin{eqnarray}
&P_0(k) = \left(1+\frac{2}{3}\beta+\frac{1}{5}\beta^2\right)P(k),\\
&P_2(k) = \left(\frac{4}{3}\beta+\frac{4}{7}\beta^2\right)P(k),\\
&P_4(k) = \frac{8}{35}\beta^2 P(k),
\end{eqnarray}
where $\beta$ is the ratio of the growth rate $f$ and bias factor $b$, $\beta = f/b$.

\ccl implements the redshift space correlation function $\xi(s, \mu)$, it's average at constant $s$, $\xi(s)$,
the multiploes $\xi_l(s)$, and $\xi(\pi, \sigma)$, where $\pi$ is the galaxy pair separation
parallel to the line of sight and $\sigma$ is the separation perpendicular to the line of sight.
We use {\tt FFTlog} to calculate $\xi_l(s)$ from $P_l(k)$ in the implementation of $\xi(s,\mu)$.


In order to speed up the calculations, we provide the option to create a spline of the multipole functions $\xi_l(s)$ and store them in global splines for subsequent access. After calculating the redshift-space correlation functions for a given cosmology the splines should be freed using the provided function before calculating for a different cosmology.


%-----------------------------------------------------------
%
%   Correlation: beyond flat-sky (under development)
%
%-----------------------------------------------------------

\begin{comment}
\subsubsection{Beyond flat-sky}

We begin by writing the angular space observable, $X$, in terms of a decomposition in spherical harmonics,
\begin{align}\label{eq:X_harmonic}
  X(\Omega)=&\sum_{\ell m}\tilde X_{\ell m}Y_{\ell m}(\Omega)
\end{align}
where $\Omega$ refers to the angular coordinates on the sky.
The angular cross correlation function of two (scalar) tracers, $X$ and $Z$ of the large scale structure can be written in terms of their harmonic components, $\tilde X_{\ell m}$ and $\tilde Z_{\ell' m'}$ as
\begin{align}
  \langle XZ \rangle(\theta)=&\left\langle\sum_{\ell,m}\sum_{\ell', m'}\tilde X_{\ell m}\tilde Z_{\ell' m'}
  Y_{\ell m}(\Omega)
  Y_{\ell'm'}(\Omega+\theta)\right\rangle\\
  =&\sum_{\ell,m}C_{\ell}Y_{\ell m}(\Omega)
  Y_{\ell m}(\Omega+\theta)\\
  \langle XZ \rangle(\theta)=&\frac{1}{4\pi}\sum_{\ell}(2\ell+1)C_{\ell}P_{\ell}(\cos\theta)\label{eq:xi_pl0}
\end{align}
where we have used the identities
\begin{align}
  \langle\tilde X_{\ell m}\tilde Z_{\ell' m'}\rangle=&C_{\ell}\delta_D(m,m')\delta_D(\ell,\ell'),\\
  \sum_{m=-\ell}^{m=\ell}Y_{\ell m}(\Omega)Y_{\ell m}(\Omega+\theta)=&\frac{2\ell+1}{4\pi}\label{eq:Ylm_Pl}.
\end{align}

For the case of shear, since it is a spin-2 object, eq.\ref{eq:X_harmonic} is written in terms of spin harmonics
\citep[see for ex.][]{Castro2005,Kilbinger2017}. The rest of the analysis proceeds similarly, using the relation for spin
harmonics, analogous to eq.~\ref{eq:Ylm_Pl} \citep[see for ex. ][]{Hu1997}.

The expressions for $\xi_+$ (which is the same as in Eq.~\ref{eq:xi_pl0}) and for $\xi_-$ are given by
\begin{align}
  %\langle g\gamma_T\rangle(\theta)&=\frac{1}{4\pi}\sum_{\ell}\frac{(2\ell+1)}{\ell(\ell+1)}C_{\ell}^{g\kappa}
  %P_{\ell}^2(\cos\theta)\label{eq:xi_g_gamma}\\
  \xi_+(\theta)&=\frac{1}{4\pi}\sum_{\ell}{(2\ell+1)}C_{\ell}^{\kappa\kappa}
  P_{\ell}(\cos\theta)\label{eq:xi_p}\\
  \xi_-(\theta)&=\frac{1}{4\pi}\sum_{\ell}\frac{(\ell-4)!}{(\ell+4)!}\ell^4{(2\ell+1)}C_{\ell}^{\kappa\kappa}
  P_{\ell}^4(\cos\theta)\label{eq:xi_m}
\end{align}
\todo{Simply took the relation between $P_\ell^m$ and $J_m(\ell \theta)$ to get this expression from the Hankel transform for $\xi_-$. It may not be very accurate at large scale (low $\ell$) as is evident from $g\gamma_T$ expression. To be revisited.}

The {\tt ccl\_tracer\_corr\_legendre} routine computes these transform to convert angular power spectra, $C_\ell$, into correlation functions. We use the associated Legendre function implementation from the {\tt GSL} library. {\tt ccl\_tracer\_corr\_legendre} routine evaluations can be very slow, especially for polynomials $P_\ell^m$ with $m>0$. Note that $P_\ell^m$ evaluations need to be done only once and can then be saved as long as $\ell$ and $\theta$ values do not change. However, \ccl has not yet implemented this feature.

\paragraph{Hankel Transform}
Notice that in the flat-sky limit, the expressions in Eqs.~\ref{eq:xi_p}--\ref{eq:xi_m} can be written as Hankel transforms using the relation between $P_{\ell}^m$ and bessel functions $J_m$
\begin{align}
  P_{\ell}^m(\cos\theta)=(-1)^m\frac{(\ell+m)!}{(\ell-m)!}\ell^{-m}J_m(\ell\theta)
\end{align}
which yields final expressions that coincide with Eq. \ref{eq:xipxim}.

\end{comment}


%-----------------------------------------------------------
%
%   End of Correlation: beyond flat-sky (under development)
%
%-----------------------------------------------------------


\subsection{Halo mass \& halo bias functions}
\label{sec:hmf}

The routines described in this subsection are implemented in {\tt ccl$\_$massfunc.c}.

The halo mass function is implemented using several different definitions from the literature: \citet{Tinker2008}, \citet{Tinker2010}, \citet{Angulo2012}, and \citet{Watson2013}. All four models are tuned to simulation data and tested against observational results. In addition, each of these fits has been implemented using the common halo definition of $\Delta = 200$, where a halo is defined with:
\begin{equation}
\bar{\rho}(r_{\Delta}) = \Delta \times \rho_{\mathrm{m}},
\end{equation}
where a halo with size $r_{\Delta}$ has an average density $\bar{\rho}$ equal to the overdensity parameter $\Delta$ times the mean background density of the universe, $\rho_{\mathrm{m}}$. Note that another common definition utilizes the critical density of the universe, $\rho_{\mathrm{c}}$; currently \ccl requires that an external conversion by the end user between values of $\Delta$ with respect to the critical density to values of $\Delta$ as defined with respect to the mean density. In the future we plan to allow for self-consistent handling of critical density based definitions, though it is not implemented as of this build.

In addition to the usage of the most common definition, we have implemented an extension for two of the models. The Tinker 2010 model allows for a value of $\Delta$ to be given between the values of 200 and 3200 and interpolates the fitting parameters within this range in a space of $\log \Delta$ using splines. We also have implemented interpolation in the same range of Tinker 2008 $\Delta$ values. For both Tinker 2008 and Tinker 2010 models we have utilized spline interpolation through {\tt GSL} routines in order to guarantee a match to specified fitting parameters at exact values of $\Delta$. This fitting has slight deviation from the fit as expressed in Tinker 2010.

The halo mass function models implemented in CCL are tuned to simulations without massive neutrinos, therefore are not valid in cosmologies with massive neutrinos. Attempts to calculate the halo mass function, halo bias, or other related quantities within cosmologies with massive neutrinos will cause \ccl to raise an error and quit.


With the exception of the Tinker 2010 model, we attempt to keep a common form to the multiplicity function whenever possible for ease of extension:
\begin{equation}
f(\sigma)=A\Big[\Big(\frac{\sigma}{b}\Big)^{-a}+1\Big]e^{-c/{\sigma}^2},
\end{equation}
where $A$, $a$, $b$, and $c$ are fitting parameters that have additional redshift scaling and $\sigma$ is the RMS variance of the density field smoothed on some scale $M$ at some scale factor $a$. This basic form is modified for the \citet{Angulo2012} formulation. The resulting form is
\begin{equation}
f(\sigma)=A\Big[\Big(\frac{b}{\sigma}+1\Big)^{-a}\Big]e^{-c/{\sigma}^2},
\end{equation}
where the only change is in the formulation of the second term. Note that the fitting parameters in the \citet{Angulo2012} formulation do not contain any redshift dependence and the use of it is primarily for testing and benchmark purposes.

Each call to the halo mass function requires an assumed model (defined within the {\tt ccl$\_$configuration} structure contained in {\tt ccl$\_$cosmology}), in addition to a value of the halo mass and scale factor for which to evaluate the halo mass function. The currently implemented models can be called with the tags {\tt config.mass$\_$function$\_$method = ccl$\_$tinker}, {\tt ccl$\_$tinker10}, {\tt ccl$\_$angulo}, or {\tt ccl$\_$watson}. It returns the number density of halos in logarithmic mass bins, in the form $dn/d\log_{10}{M}$, where $n$ is the number density of halos of a given mass and $M$ is the input halo mass.

The halo mass $M$ is related to $\sigma$ by first computing the radius $R$ that would enclose a mass $M$ in a homogeneous Universe at $z=0$:
\begin{equation}
  M=\frac{H_0^2}{2G}R^3\,\rightarrow \frac{M}{M_\odot}=1.162\times10^{12}\Omega_Mh^2\,\left(\frac{R}{1\,{\rm Mpc}}\right)^3.
\end{equation}
The rms density contrast in spheres of radius $R$ can then be computed as
\begin{equation}
  \sigma_R^2 = \frac{1}{2\pi^2}\int dk\,k^2\,P_k\,\tilde{W}_R^2(k)
  \label{eq:sigR}
\end{equation}
where $P_k$ is the matter power spectrum and $\tilde{W}(kR)$ is the Fourier transform of a spherical top hat window function,
\begin{equation}
\tilde{W}_R(k) = \frac{3}{(kR)^3}[\sin(kR)-kR\cos(kR)]
\end{equation}
%
This function is directly implemented in \ccl as well as a specific $\sigma_8$ function.

The \citet{Tinker2010} model parameterizes both the halo mass function and the halo bias in terms of the peak height, $\nu = \delta_c / \sigma(M)$, where $\delta_c$ is the critical density for collapse and is chosen to be $1.686$ for this particular parameterization. We can then parameterize the halo function and halo bias as
\begin{equation}
  b(\nu) = 1 - A\frac{\nu^a}{\nu^a + {\delta_c}^a} + B\nu^b+C\nu^c,
  f(\nu) = \alpha[1+(\beta\nu)^{-2\phi}]\nu^{2\eta}e(-\gamma\nu^2/2).
  \label{eq:halo_bias_and_mass_function}
\end{equation}
The currently implemented model in \ccl allows for an arbitrary overdensity $\Delta$ to be chosen, using the fitting functions provided in \citet{Tinker2010}. Other halo model definitions are not included in the halo bias calculation, though this remains an area of active work to improve upon.


% Written by Alexander Mead
\subsection{Halo model}
\label{sec:halo_model}

The routines described in this subsection are implemented in {\tt ccl$\_$halomod.c}.

In this section we review a basic halo-model computation \citep{Seljak2000,Peacock2000,Cooray2002} of the cross-correlation between any two cosmological fields and only requires knowledge of the halo profiles of the field in question. For example, in the case of the matter-density auto spectrum we need only know the halo density profiles. For the galaxy spectrum we require knowledge of the number of, and distribution of, galaxies as a function of halo mass. In this simple form the halo model is approximate and makes the assumption that haloes are \emph{linearly} biased with respect to the \emph{linear} matter field and also assumes that haloes are spherical with properties that are determined solely by the halo mass. It is possible to go beyond these simplified assumptions, and we direct the interested reader to \cite{Cooray2002,Smith2007,Giocoli2010,Smith2011}.

The eventual aim for CCL is to have a halo model that can calculate the auto- and cross-spectra for any cosmological field combinations with parameters that can be taken either from numerical simulations or observational data. Currently we have only implemented the case of the matter-density auto spectrum, but we keep the notation as general as possible in the following:

Consider two 3D cosmological fields $\rho_i$ and $\rho_j$, the cross power spectrum at a given redshift can be written as a sum of a two- and a one-halo term given by
\begin{equation}
P_{2\mathrm{H},ij}(k)=P_{\mathrm{lin}}(k)
\prod_{n=i,j}\left[\int_0^\infty b(M)\frac{\mathrm{d}n}{\mathrm{d}M}W_n(M,k)\;\mathrm{d}M\right]\ ,
\label{eq:two_halo}
\end{equation}
\begin{equation}
P_{1\mathrm{H},ij}(k)=\int_0^\infty \frac{\mathrm{d}n}{\mathrm{d}M}W_i(M,k)W_j(M,k)\;\mathrm{d}M\ ,
\label{eq:one_halo}
\end{equation}
where $M$ is the halo mass, $\mathrm{d}n/\mathrm{d}M$ is the halo mass function defined as the first of equations~(\ref{eq:halo_bias_and_mass_function}) and $b(M)$ is the linear halo bias with respect to the linear matter density field, defined as the large-scale limit of the second of equations~(\ref{eq:halo_bias_and_mass_function}).

Equations~(\ref{eq:two_halo}) and (\ref{eq:one_halo}) contain the (spherical) Fourier transform of the halo profile, or halo `window function':
\begin{equation}
W_i(M,k)=\int_0^\infty4\pi r^2\frac{\sin(kr)}{kr}\rho_{\mathrm{H},i}(M,r)\;\mathrm{d}r\ ,
\label{eq:window_function}
\end{equation}
where $\rho_{\mathrm{H},i}(M,r)$ is the radial profile for the field $i$ in a host halo of mass $M$. For example, if one is interested in matter fields then this would be the halo density profile, if one were interested in galaxies then this would be the number density and distribution of galaxies around a halo of mass $M$.

Note that the halo mass function and bias \emph{must} satisfy the following properties for the total power spectrum to have the correct large-scale limit\footnote{Note that achieving these correct limits for some fields is difficult numerically because of the large amount of mass contained in low mass haloes according to most popular mass functions. Special care must be taken with the two-halo integral in the case of matter power spectra.}:
\begin{equation}
\frac{1}{\bar\rho_\mathrm{m}}\int_0^\infty M\frac{\mathrm{d}n}{\mathrm{d}M}\;\mathrm{d}M=1\ ,
\label{eq:mf_normalisation}
\end{equation}
\begin{equation}
\frac{1}{\bar\rho_\mathrm{m}}\int_0^\infty Mb(M)\frac{\mathrm{d}n}{\mathrm{d}M}\;\mathrm{d}M=1\ .
\label{eq:bias_normalisation}
\end{equation}
If one uses a mass function and bias pair that are related via the peak-background split formalism \citep{Mo1996,Sheth2001}, these conditions are automatically satisfied. In words these equations enforce that all matter is associated to a halo and that matter is on average unbiased with respect to itself. In the convention used in CCL the units of $P(k)$ will be exactly the units of $\rho_i\rho_j / \mathrm{Mpc}^3$. The units of the $W_i$ are those of $\rho_i$ multiplied by volume.

For the matter power spectrum we use the halo profiles of \citeauthor*{Navarro1997} (NFW; \citeyear{Navarro1997}):
\begin{equation}
\rho_\mathrm{H}(M,r)\propto\frac{1}{r/r_\mathrm{s}(1+r/r_\mathrm{s})^2}\ ,
\label{eq:NFW_profile}
\end{equation}
which is written in terms of a scale radius $r_\mathrm{s}$. The constant of proportionality fixed by the condition that the halo has total mass $M$ when the boundary is set at the virial radius $r_\mathrm{v}$, which is set such that the halo has a fixed density $\Delta_\mathrm{v}$ with respect to the mean
\begin{equation}
M=4\pi r_\mathrm{v}^3\Delta_\mathrm{v}\bar\rho\ .
\label{eq:virial_radius}
\end{equation}
Finally, the scale radius is usually expressed in terms of the mass-dependent halo concentration parameter $c(M)=r_\mathrm{v}/r_\mathrm{s}$. We use the simple mass-concentration relation from \cite{Bullock2001}
\begin{equation}
c(M)=9\left(\frac{M}{M_*}\right)^{-0.13}\ ,
\end{equation}
where $\delta_\mathrm{c}/\sigma(M_*)=1$.
Note that, in order to be consistent, one should use a value of $\Delta_\mathrm{v}$ and $c(M)$ that is consistent with the halo definition used for the halo mass function and bias.


\section{Tests and validation}
\label{sec:tests}

Our goal is for outputs of \ccl to be validated against independent benchmark codes. This process is documented in the \ccl paper that can be found in the {\tt doc/ccl\_paper} folder.

For each \ccl prediction, at least one independent code was used to produce the same result. Predictions were compared and the resulting numerical accuracy, documented in the paper. (See Table 2 for a summary of these results.) Potential differences in the implementation of the relevant algorithms were discussed there as well. For specific cases, such as the matter power spectrum provided by the Cosmic Emulator, angular power spectra and projected correlation functions, we established target accuracies for \ccl to achieve, though a more detailed forecasting exercise should be pursued in the future to establish whether results are compatible with the expected requirements of LSST DESC cosmological analyses in the next decade.

All benchmark codes are either made public within the \ccl repository or made available online and described in the \ccl wiki\footnote{\url{https://github.com/LSSTDESC/CCL/wiki}}.

\ccl has a suite of test routines which, upon compilation, compare its outputs to the benchmarks from code comparison. These are run from the \ccl root directory with the command {\tt ./build/check\_ccl}.

\section{Examples for C implementation}
\label{sec:example}

Examples of how to run \ccl are provided in the {\tt examples} sub-directory of the library. The first resource for a new user should be the {\tt ccl$\_$sample$\_$run.c} file. This starts by setting up the \ccl default configuration. Then, it creates the {\tt cosmo} structure, which contains distances and power spectra splines, for example. There are example calls for routines that output comoving radial distances, the scale factor, the growth factor and $\sigma_8$. Toy models are created for the redshift distributions of galaxies in the clustering and lensing samples, and for the bias of the clustering sample ($b(z)=1+z$). These are used for constructing the ``tracer'' structures via {\tt CCL$\_$Cltracer}, which can then be called to obtain the angular power spectra for clustering, cosmic shear and CMB lensing. All functions of redshift associated to each tracer can be retrieved at any arbitrary point using the same interpolation scheme used by \ccl internally.


\section{Python example}
\label{sec:python:example}

A Python wrapper for \ccl is provided through a module called {\tt pyccl}. The whole \ccl interface can be accessed through regular Python functions and classes, with all of the computation happening in the background through the C code. The functions all support {\tt numpy} arrays as inputs and outputs, with any loops being performed in the C code for speed.

The Python module has essentially the same functions as the C library, just presented in a more standard Python-like way. You can inspect the available functions and their arguments by using the built-in Python {\tt help()} function, as with any Python module.

Below is a simple example Python script that creates a new {\tt Cosmology} object, and then uses it to calculate the $C_\ell$'s for a simple lensing cross-correlation. It should take a few seconds on a typical laptop.
\begin{verbatim}
import pyccl as ccl
import numpy as np

# Create new Cosmology object with a given set of parameters. This keeps track
# of previously-computed cosmological functions
cosmo = ccl.Cosmology(Omega_c=0.27, Omega_b=0.045, h=0.67, A_s=2e-9, n_s=0.96)

# Define a simple binned galaxy number density curve as a function of redshift
z_n = np.linspace(0., 1., 200)
n = np.ones(z_n.shape)

# Create objects to represent tracers of the weak lensing signal with this
# number density (with has_intrinsic_alignment=False)
lens1 = ccl.WeakLensingTracer(cosmo, dndz=(z_n, n))
lens2 = ccl.WeakLensingTracer(cosmo, dndz=(z_n, n))

# Calculate the angular cross-spectrum of the two tracers as a function of ell
ell = np.arange(2, 10)
cls = ccl.angular_cl(cosmo, lens1, lens2, ell)
print cls
\end{verbatim}

Further examples are collected in several Jupyter notebooks available in the {\tt examples/} directory. These are:
\begin{verbatim}
Correlation.ipynb,

Distance Calculations Example.ipynb,

HMFexample.ipynb,

Lensing angular power spectrum.ipynb,

MCMC Likelihood Analysis.ipynb,

Photo-z example.ipynb,

Correlation_3d.ipynb,

Power spectrum example.ipynb
\end{verbatim}

Note that the likelihood analysis in the last notebook is not intended to be realistic, but it gives an operational example of how {\tt CCL} can be integrated into such an analysis. In particular, the notebook only considers cosmic shear over one wide redshift bin and the covariance matrix adopted solely includes a contribution from cosmic variance. The ``data vector'' is simply a simulated using {\tt CCL} theoretical predictions. For speed, theoretical predictions use the BBKS power spectrum implementation.


\section{Technical notes on how the Python wrapper is implemented}
\label{sec:python:technical}

The Python wrapper is built using the {\tt swig} tool, which automatically scans the \ccl C headers and builds a matching interface in Python. The default autogenerated {\tt swig} interface can be accessed through the {\tt pyccl.lib} module if necessary. A more user-friendly wrapper has been written on top of this to provide more structure to the module, allow {\tt numpy} vectorization, and provide more natural Python objects to use (instead of opaque {\tt swig}-generated objects).

The key parts of the wrapper are as follows:
\paragraph{{\tt setup.py}} This instructs {\tt swig} and other build tools on how to find the right source files and set compile-time variables correctly. Most of this information is provided by header files and SWIG interface files that are included through the {\tt pyccl/ccl.i} interface file.

Note that certain compiler flags, like {\tt -fopenmp}, are also set in {\tt setup.py}. If you are not using {\tt gcc}, you may need to modify these flags (see the {\tt extra$\_$compile$\_$args} argument of the {\tt setup()} function).

\paragraph{Interface ({\tt .i}) files} These are kept in the {\tt pyccl/} directory, and tell {\tt swig} which functions to extract from the C headers. There are also commands in these files to generate basic function argument documentation, and remove the {\tt ccl$\_$} prefix from function names.

The interface files also contain code that tells {\tt swig} how to convert C array arguments to {\tt numpy} arrays. For certain functions, this code may also contain a simple loop to effectively vectorize the function.

The main interface file is {\tt pyccl/ccl.i}, which imports all of the other interface files. Most of the \ccl source files (e.g. {\tt core.c}) have their own interface file too. For other files, mostly containing support/utility functions, {\tt swig} only needs the C header ({\tt .h}) file to be specified in the main {\tt ccl.i} file, however. (The C source file must also be added to the list in {\tt setup.py} for it to be compiled successfully.)

\paragraph{Python module files} The structure of the Python module, as seen by the user, is organized through the {\tt pyccl/$\_$$\_$init$\_$$\_$.py} file, which imports only the parts of the {\tt swig} wrapper that are useful to the user. The complete autogenerated {\tt swig} interface can be accessed through the {\tt pyccl.lib} sub-module if necessary.

Individual sub-modules from \ccl are wrapped in their own Python scripts (e.g. {\tt power.py}), which typically provide a nicer ``Pythonic'' interface to the underlying \ccl functions and objects. This includes automatically choosing whether to use the vectorized C function or not, as well as some conversions from Python objects to the autogenerated {\tt swig} objects. Most of the core Python objects, like {\tt Cosmology}, are defined in {\tt core.py}. These objects also do some basic memory management, like calling the corresponding {\tt ccl$\_$free$\_$*} C function when the Python object is destroyed.

\paragraph{Auto-generated wrapper files} The {\tt swig} command is triggered when you run {\tt setup.py}, and automatically generates a number of C and Python wrapper files in the {\tt pyccl/} directory. These typically have names like {\tt ccl$\_$*.c} and {\tt ccl$\_$*.py}, and should not be edited directly, as {\tt swig} will overwrite them when it next runs.

\paragraph{{\tt pyccl/pyutils.py}} This file contains several generic helper functions for passing {\tt numpy} arrays in and out of Python functions in a convenient way, and for performing error checking and some type conversions.

The build process will also create a {\tt pyccl/ccllib.py} file, which is the raw autogenerated Python interface, and {\tt $\_$ccllib.so}, which is a C library containing all of the C functions and their Python bindings. A {\tt build/} directory and {\tt pyccl.egg-info/} directory will also be created in the same directory as {\tt setup.py} when you compile {\tt pyccl}. These (plus the {\tt pyccl/$\_$ccllib.so} file) should be removed if you want to do a clean recompilation. Running {\tt python setup.py clean --all} will remove some, but not all, of the generated files.


\section{Future functionality to be included}
\label{sec:future}

In the future, we hope that \ccl will include other functionalities. Functionalities which are currently under development:
\begin{itemize}
\item further CMB observable predictions (beyond CMB lensing)\footnote{\url{https://github.com/LSSTDESC/CCL/issues/428}},
\item support for non-linear biasing models\footnote{\url{https://github.com/LSSTDESC/CCL/pull/444}}\citep[e.g.][]{FASTPT},
\item halo density profiles\footnote{\url{https://github.com/LSSTDESC/CCL/issues/407}},
\item velocity correlation function\footnote{\url{https://github.com/LSSTDESC/CCL/issues/429}},
\item mass function emulators\footnote{\url{https://github.com/LSSTDESC/CCL/issues/235}},
\item and more power spectrum methods (see \ref{Pk_wishlist}).
\end{itemize}

\section{Feedback}
\label{sec:feedback}

If you would like to provide feedback on \ccl or contact the administrators, please do so through the \ccl github repository located at \url{https://github.com/LSSTDESC/CCL}. We welcome users opening github issues.

\section{Citing \& using \ccl}
\label{sec:cite}

This software is a publicly released LSST DESC product which was developed within the LSST DESC using LSST DESC resources. DESC users should use it in accordance with the LSST DESC publication policy\footnote{\url{http://lsstdesc.org/Collaborators}}. External users are welcome to use the code outside DESC in accordance with the licensing information below.

This code has been released by DESC, although it is still under active development. It is accompanied by a journal paper that describes the development and validation of the library, which you can find the in the {\tt doc/ccl\_paper} folder. You are welcome to re-use the code, which is open source and available under terms consistent with our LICENSE\footnote{\url{https://github.com/LSSTDESC/CCL/blob/master/LICENSE}}, which is a BSD 3-Clause\footnote{\url{https://opensource.org/licenses/BSD-3-Clause}} license.

For free use of the {\tt CLASS} library, the {\tt CLASS} developers require that the {\tt CLASS} paper be cited: {\it  CLASS II: Approximation schemes}, D. Blas, J. Lesgourgues, T. Tram, arXiv:1104.2933, JCAP 1107 (2011) 034. The {\tt CLASS} repository can be found in \url{http://class-code.net}.

\section{License}
\label{sec:license}

Copyright \textcopyright 2016-2018, the LSST DESC \ccl contributors (https://github.com/LSSTDESC/CCL/graphs/contributors). The repository can be found at \url{https://github.com/LSSTDESC/CCL}. All rights reserved.

Redistribution and use in source and binary forms, with or without
modification, are permitted provided that the following conditions are met:

\begin{itemize}
\item Redistributions of source code must retain the above copyright notice, this
  list of conditions and the following disclaimer.
\item Redistributions in binary form must reproduce the above copyright notice,
  this list of conditions and the following disclaimer in the documentation
  and/or other materials provided with the distribution.
\item Neither the name of \ccl (\url{https://github.com/LSSTDESC/CCL}) nor the names of its
  contributors may be used to endorse or promote products derived from
  this software without specific prior written permission.
\end{itemize}

THIS SOFTWARE IS PROVIDED BY THE COPYRIGHT HOLDERS AND CONTRIBUTORS ``AS IS''
AND ANY EXPRESS OR IMPLIED WARRANTIES, INCLUDING, BUT NOT LIMITED TO, THE
IMPLIED WARRANTIES OF MERCHANTABILITY AND FITNESS FOR A PARTICULAR PURPOSE ARE
DISCLAIMED. IN NO EVENT SHALL THE COPYRIGHT HOLDER OR CONTRIBUTORS BE LIABLE
FOR ANY DIRECT, INDIRECT, INCIDENTAL, SPECIAL, EXEMPLARY, OR CONSEQUENTIAL
DAMAGES (INCLUDING, BUT NOT LIMITED TO, PROCUREMENT OF SUBSTITUTE GOODS OR
SERVICES; LOSS OF USE, DATA, OR PROFITS; OR BUSINESS INTERRUPTION) HOWEVER
CAUSED AND ON ANY THEORY OF LIABILITY, WHETHER IN CONTRACT, STRICT LIABILITY,
OR TORT (INCLUDING NEGLIGENCE OR OTHERWISE) ARISING IN ANY WAY OUT OF THE USE
OF THIS SOFTWARE, EVEN IF ADVISED OF THE POSSIBILITY OF SUCH DAMAGE.

\input{acknowledgments}

\input{contributions}

%{\it Facilities:} \facility{LSST}

\bibliography{main}

\end{document}
%<|MERGE_RESOLUTION|>--- conflicted
+++ resolved
@@ -720,7 +720,6 @@
 \begin{equation}
   \Delta^\alpha_\ell(k,\chi)=f^\alpha_\ell\,W_\alpha(\chi)\,T_\alpha(k,\chi)\,j^{(n_\alpha)}_\ell(k\chi),
 \end{equation}
-<<<<<<< HEAD
 where we have defined the quantities:
 \begin{enumerate}
  \item $f^\alpha_\ell$: the \emph{$\ell$-dependent prefactor}, usually associated with angular derivatives.
@@ -729,47 +728,10 @@
  \item $j^{(n)}_\ell(x)$: generalized versions of the spherical Bessel functions, associated with radial derivatives or inverse laplacians.
 \end{enumerate}
 Let us describe these in more details.
-=======
-where $\mathcal{P}_\Phi(k)$ is the dimensionless power spectrum of the primordial curvature perturbations, and $\Delta^a$ and $\Delta^b$ are, using the terminology of CLASS, the transfer functions corresponding to these observables. Each transfer function will receive contributions from different terms. Currently \ccl supports two observables (also labelled ``tracers''), number counts and galaxy shape distortions, with the following contributions:
-\paragraph{\bf Number counts.} The transfer function for number counts can be decomposed into three terms: $\Delta^{\rm NC}=\Delta^{\rm D}+\Delta^{\rm RSD}+\Delta^{\rm M}$, where
-\begin{itemize}
-  \item $\Delta^{\rm D}$ is the standard density term proportional to the matter density:
-        \begin{equation}
-          \Delta^{\rm D}_\ell(k)=\int dz\,p_z(z)\,b(z)\,T_\delta(k,z)\,j_\ell(k\chi(z)),
-        \end{equation}
-        where $T_\delta$ is the matter transfer function. Note that \ccl currently does not support non-linear or scale-dependent bias. Here, $p_z(z)$ is the normalized distribution of sources in redshift (selection function). Thus \ccl understands each individual redshift bin as a separate ``observable''. Note also that if ${\tt mu\_0 \ne 0}$, the matter transfer function is altered accordingly.
-  \item $\Delta^{\rm RSD}$ is the linear contribution from redshift-space distortions:
-        \begin{equation}
-          \Delta^{\rm RSD}_\ell(k)=\int dz\,p_z(z)\frac{(1+z) p_z(z)}{H(z)}T_\theta(k,z) j_\ell''(k\chi(z)),
-        \end{equation}
-where $T_\theta(k,z)$ is the transfer function of $\theta$, the divergence of the comoving velocity field. $T_\theta(k,z)$ depends on the growth, which \ccl does not compute for massive neutrino cosmologies; therefore at this time an attempt to create a number count tracer in a cosmology with massive neutrinos will cause \ccl to raise an error. $C_\ell$ is instead computed assuming a linear-theory relation between the matter overdensity and peculiar velocity fields. While this should not be problematic for wide photometric redshift bins, users should exercise care when interpreting results for narrow window functions. Note also that if the growth is affected by modifications to gravity, this is reflected here.
-
-  \item $\Delta^{\rm M}$ is the contribution from magnification lensing:
-        \begin{equation}
-          \Delta_\ell^{\rm M}(k)=-\ell(\ell+1)\int \frac{dz}{H(z)} W^{\rm M}(z) T_{\phi+\psi}(k,z) j_\ell(k\chi(z)),
-          \label{eq:deltaM}
-        \end{equation}
-        where $T_{\phi+\psi}$ is the transfer function for the Newtonian-gauge scalar metric perturbations, and $W^{\rm M}$ is the magnification window function:
-        \begin{equation}
-           W^{\rm M}(z)\equiv\int_z^\infty dz' p_z(z')\frac{2-5s(z')}{2}\frac{r(\chi(z')-\chi(z))}{r(\chi(z'))}.
-        \end{equation}
-        Here $s(z)$ is the magnification bias, given as the logarithmic derivative of the number of sources with magnitude limit, and $r(\chi)$ is the angular comoving distance (see Eq. \ref{eq:angdist}).
-        
-        In the case where the quasistatic parameterization of modified gravity is in use and ${\tt sigma\_0} \ne 0$, equation \ref{eq:deltaM} becomes
-        \begin{equation}
-          \Delta_\ell^{\rm M}(k)=-\ell(\ell+1)\int \frac{dz}{H(z)} W^{\rm M}(z) (1 + \Sigma(z)) T_{\phi+\psi}(k,z) j_\ell(k\chi(z)),
-          \label{eq:deltaM_MG}
-        \end{equation}
-and there is dependence on $\mu(z)$ via modifications to $T_{\phi+\psi}(k,z)$.
-
-        Note that \ccl currently does not compute relativistic corrections to number counts \cite{2011PhRvD..84d3516C,2011PhRvD..84f3505B}. Although these should be included in the future, their contribution to the total fluctuation is largely subdominant (see \cite{GReffects} and the two references above), and therefore it is safe to work without them in most cases.
-\end{itemize}
->>>>>>> fbb15675
 
 \subsubsection*{Radial kernels}
 Three important things must be noted about them:
 \begin{itemize}
-<<<<<<< HEAD
  \item Line-of-sight integrals will be carried out over the variable $\chi$, so it is important that the input arrays defining $W_\alpha(\chi)$ sample the kernel sufficiently well in that variable.
  \item {\tt CCL} automatically determines the range of $\chi$ over which it will carry out any line-of-sight integral. These are determined as the lowest and highest value of $\chi$ in the input arrays defining $W_\alpha(\chi)$ at which the value of $W_\alpha(\chi)$ reaches $0.05\%$ of its maximum value.
  \item If no input is passed, $W_\alpha(\chi)$ defaults to 1 everywhere.
@@ -777,67 +739,6 @@
 
 \subsubsection*{Transfer functions}
 In the most general case, {\tt CCL} accepts transfer functions as generic functions of $k$ and $a$. For simplicity and speed it also supports the simpler case where these are factorisable: $T_\alpha(k,a)=K_\alpha(k)\,A_\alpha(a)$.
-
-=======
-  \item $\Delta^{\rm L}$ is the standard lensing contribution:
-        \begin{equation} \label{eq:transfer_lensing}
-          \Delta_\ell^{\rm L}(k)=-\frac{1}{2}\sqrt{\frac{(\ell+2)!}{(\ell-2)!}}\int \frac{dz}{H(z)} W^{\rm L}(z) T_{\phi+\psi}(k,z) j_\ell(k\chi(z)),
-        \end{equation}
-        where $W^{\rm L}$ is the lensing kernel, given by
-        \begin{equation}
-          W^L(z)\equiv\int_z^\infty dz' p_z(z')\frac{r(\chi(z')-\chi(z))}{r(\chi(z'))}.
-        \end{equation}
-        
-  When the quasistatic parameterization of modified gravity is in use, we have instead         
-       \begin{equation} \label{eq:transfer_lensing_MG}
-          \Delta_\ell^{\rm L}(k)=-\frac{1}{2}\sqrt{\frac{(\ell+2)!}{(\ell-2)!}}\int \frac{dz}{H(z)} W^{\rm L}(z) (1 + \Sigma(z))T_{\phi+\psi}(k,z) j_\ell(k\chi(z)).
-        \end{equation} 
-  \item $\Delta^{\rm IA}$ is the transfer function for intrinsic galaxy alignments. \ccl currently supports the so-called ``non-linear alignment model'', according to which the galaxy inertia tensor is proportional the local tidal tensor \cite{2004PhRvD..70f3526H,2007MNRAS.381.1197H}.
-        \begin{equation}
-          \Delta_\ell^{\rm IA}(k)=\sqrt{\frac{(\ell+2)!}{(\ell-2)!}}\int dz\,p_z(z)\,b_{\rm IA}(z)\,f_{\rm red}(z)\,T_\delta(k,z)\,\frac{j_\ell(k\chi(z))}{(k\chi(z))^2}.
-        \end{equation}
-        Note that $\Delta_\ell^{\rm IA}(k)$ is unchanged under modified gravity other than via the matter transfer function.
-\end{itemize}
-
-It is worth noting that the equations above should be modified for non-flat cosmologies by replacing the spherical Bessel functions $j_\ell$ with their hyperspherical counterparts \cite{1994ApJ...432....7K}. Since the library currently only uses the Limber approximation (documented below), this is not currently an issue. It will be revisited in future versions of \ccl.
-
-\paragraph{\bf CMB lensing.} The transfer function lensing convergence from a source at redshift $z_{\rm S}$ is given by:
-\begin{equation} \label{eq:transfer_cmb_lensing}
-  \Delta_\ell^{\rm C}(k)=-\frac{\ell(\ell+1)}{2}\int_0^{\chi_{\rm S}} d\chi\,\frac{r(\chi_{\rm S})-r(\chi)}{r(\chi)r(\chi_{\rm S})}T_{\phi+\psi}(k,\chi) j_\ell(k\chi),
-\end{equation}
-where $\chi_{\rm S}\equiv\chi(z_{\rm S})$. Once again under the quasistatic parameterization of modified gravity we have
-\begin{equation} \label{eq:transfer_cmb_lensing_MG}
-  \Delta_\ell^{\rm C}(k)=-\frac{\ell(\ell+1)}{2}\int_0^{\chi_{\rm S}} d\chi\,\frac{r(\chi_{\rm S})-r(\chi)}{r(\chi)r(\chi_{\rm S})}(1+\Sigma(z))T_{\phi+\psi}(k,\chi) j_\ell(k\chi),
-\end{equation}
-with dependence on $\mu(z)$ via modifications to $T_{\phi+\psi}(k,\chi)$.
-
-\subsubsection{The Limber approximation}
-As shown above, computing each transfer function involves a radial projection (i.e. an integral over redshift or $\chi$), and thus computing full power spectrum consists of a triple integral for each $\ell$. This can be computationally intensive, but can be significantly simplified in certain regimes by using the Limber approximation, given by:
-\begin{equation}
- j_\ell(x)\simeq\sqrt{\frac{\pi}{2\ell+1}}\,\delta\left(\ell+\frac{1}{2}-x\right).
-\end{equation}
-Thus for each $k$ and $\ell$ we can define a radial distance $\chi_\ell\equiv(\ell+1/2)/k$, with corresponding redshift $z_\ell$. This approximation works best for wide radial kernels and high multipoles.
-
-Substituting this in the expressions above, the simplified versions become:
-\begin{equation}\label{eq:limber}
- C^{ab}_\ell=\frac{2}{2\ell+1}\int_0^\infty dk\,P_\delta\left(k,z_\ell\right)
- \tilde{\Delta}^a_\ell(k)\tilde{\Delta}^b_\ell(k).
-\end{equation}
-where
-\begin{align}
- &\tilde{\Delta}_\ell^{\rm D}(k)=p_z(z_\ell)\,b(z_\ell)\,H(z_\ell)\\
- &\tilde{\Delta}_\ell^{\rm RSD}(k)=
- \frac{1+8\ell}{(2\ell+1)^2}\,p_z(z_\ell)\,f(z_\ell)\,H(z_\ell)-\\
- &\hspace{48pt}\frac{4}{2\ell+3}\sqrt{\frac{2\ell+1}{2\ell+3}}p_z(z_{\ell+1})\,f(z_{\ell+1})\,H(z_{\ell+1})\\
- &\tilde{\Delta}_\ell^{\rm M}(k)=3\Omega_{M,0}H_0^2\frac{\ell(\ell+1)}{k^2}\,
- \frac{(1+z_\ell)}{r(\chi_\ell)}W^{\rm M}(z_\ell)\\
- &\tilde{\Delta}_\ell^{\rm L}(k)=\frac{3}{2}\Omega_{M,0}H_0^2\sqrt{\frac{(\ell+2)!}{(\ell-2)}}\frac{1}{k^2}\,
- \frac{1+z_\ell}{r(\chi_\ell)}W^{\rm L}(z_\ell)\\
- &\tilde{\Delta}_\ell^{\rm IA}(k)=\sqrt{\frac{(\ell+2)!}{(\ell-2)!}}\frac{p_z(z_\ell)\,b_{\rm IA}(z_\ell)f_{\rm red}(z_\ell)H(z_\ell)}{(\ell+1/2)^2}\\
- &\tilde{\Delta}_\ell^{\rm C}(k)=\frac{3}{2}\Omega_{M,0}H_0^2\,\ell(\ell+1)\frac{1+z_\ell}{k^2}\,\frac{r(\chi_{\rm S})-r(\chi_\ell)}{r(\chi_\ell)r(\chi_{\rm S})}\,\Theta(\chi_\ell;0,\chi_{\rm S}).
-\end{align}
-Here ($\Theta(x;x_i,x_f)$) is a top-hat function (1 for $x\in[x_i,x_f]$ and 0 otherwise). Of course, in the case where gravity is modified from GR, the Limber calculation proceeds similarly with the appropriately modified transfer functions where applicable (see equations \ref{eq:deltaM_MG}, \ref{eq:transfer_lensing_MG}, \ref{eq:transfer_cmb_lensing_MG}).
->>>>>>> fbb15675
 
 \subsubsection*{$\ell$ prefactors}
 We provide 3 options for these, encoded in a parameter that we will call $d_\theta$ here:
