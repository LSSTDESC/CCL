%
\RequirePackage{docswitch}
\setjournal{\flag}

\documentclass[\docopts]{\docclass}

% You could define the document class directly
%\documentclass[]{emulateapj}

\input{macros}

\usepackage[outdir=./]{epstopdf}
\usepackage{graphicx,verbatim}
\usepackage{xspace}

\graphicspath{{./}{./figures/}}
\bibliographystyle{apj}
\newcommand{\todo}[1]{\textcolor{magenta}{To do: #1}}
\newcommand{\mrm}[1]{\mathrm{#1}}

\newcommand{\ccl}{{\tt CCL}\xspace}
\newcommand{\CC}{C\nolinebreak\hspace{-.05em}\raisebox{.3ex}{\footnotesize +}\nolinebreak\hspace{-.10em}\raisebox{.3ex}{\footnotesize +}}

%This is a paper and note template for the LSST DESC \citep{Overview,ScienceBook,WhitePaper}.
%Eventually it will be possible to switch between various \LaTeX\xspace styles for internal notes and peer reviewed journals templates.
%The base switch is between \code{aastex.cls} and \code{revtex.cls}; however, facilities are also provided for \code{emulateapj.cls} and \code{mnras.cls}.\footnote{The \code{mnras.cls} class file is a bit odd...}
%Documents can be compiled using the provided \code{Makefile} with several options: \code{make apj}, \code{make apjl}, \code{make prd}, and \code{make mnras}.
%There are some oddities when changing between templates, so please be patient while we try to work these out.

%There are a number of useful \LaTeX\xspace commands predefined in \code{macros.tex}.
%Notice that the section labels are prefixed with \code{sec:} to allow the use of the \verb=\secref= command to reference a section (\ie, \secref{intro}).
%Figures can be referenced with the \verb=\figref= command, which assumes that the figure label is prefixed with \code{fig:}.
%In \figref{example} we show an example figure.
%You'll notice that the actual figure file is found in the \code{figures} directory.
%However, because we have specified this directory in our \verb=\graphicspath= we do not need to explicitly specify the path to the image.

%The \code{macros.tex} package also contains some conventional scientific units like \angstrom, \GeV, \Msun, etc. and some editorial tools for highlighting \FIXME{issues}, \CHECK{text to be checked}, \COMMENT{comments}, and \NEW{new additions}.

%%%%%%%%%%%%%%%%%%%%%%%%
%% Start the Document %%
%%%%%%%%%%%%%%%%%%%%%%%%

\begin{document}

\title{Core Cosmology Library: Precision Cosmological Predictions for LSST}

\maketitlepre

\begin{abstract}

The Core Cosmology Library (\ccl) provides routines to compute basic cosmological observables with validated numerical accuracy. These routines have been validated to an accuracy level, documented here, against the results of independent implementations. In the current version, predictions are provided for distances and background quantities, angular auto- and cross-spectra of cosmic shear, galaxy-galaxy lensing, intrinsic alignments and clustering, halo bias and the halo mass function. \ccl uses different schemes to obtain the matter power spectrum, including analytical, phenomenological and other schemes calibrated through simulations. \ccl is written in C, with a Python interface. In this note, we explain the functionality of the publicly released (\ccl v1.0.0) library.

\end{abstract}

% Keywords for paper
%\dockeys{latex: templates, papers: awesome}

\maketitlepost

\newpage
\tableofcontents{}
\newpage

\section{Introduction}
\label{sec:intro}

In preparation for constraining cosmology with the Large Synoptic Survey Telescope (LSST), it is necessary to be able to produce rigorous theoretical predictions for the cosmological quantities that will be measured. The Core Cosmology Library\footnote{\url{https://github.com/LSSTDESC/CCL}} (\ccl) aims to provide, in one library, a way of making predictions that are validated to a well-documented numerical accuracy, for the purpose of constraining cosmology with LSST. By constructing a cosmology library specifically with LSST in mind, it is possible to ensure that it is flexible, adaptable, and validated for all cases of interest, as well as user-friendly and appropriate for the needs of all working groups.

The Core Cosmology Library is written in C and incorporates the {\tt CLASS} code \citep{class} to provide predictions for the matter power spectrum. It also incorporates emulated power spectra from the cosmic emulator of \citet{Lawrence17}.\footnote{Future versions of the library will incorporate other power-spectrum libraries and methods.} A Python wrapper is also provided for ease of use.

This note describes how to install \ccl (Section \ref{sec:install}), how \ccl is documented (Section \ref{sec:doc}), its functionality (Section \ref{sec:func}), the relevant unit tests (Section \ref{sec:tests}), directions for finding a \ccl example (Section \ref{sec:example}) in C, a Python example and technical details on the Python wrapper (Section \ref{sec:python:example}), details on the Python implementation (Section \ref{sec:python:technical}), future plans (Section \ref{sec:future}), means to contact the developers (Section \ref{sec:feedback}), instructions on how to cite \ccl (and {\tt CLASS}, Section \ref{sec:cite}), and the license under which \ccl is released (Section \ref{sec:license}).


\section{Installation}
\label{sec:install}

\subsection{General installation}

\ccl is available as a Python package through PyPi. To install, simply run:
\begin{verbatim}
$ pip install pyccl
\end{verbatim}
This should work as long as {\tt CMake} is installed on your system (if it isn't, follow the detailed instructions below).

\ccl comes in two forms: a C library and a Python module. These components can be installed independently of each other, instructions are provided below.

{\bf For developers: Note that the installation procedure for development workflow is different than stated here. Detailed instructions are provided in the {\tt README.md} file in the main \ccl directory.}

\subsection{Dependencies}

\ccl requires the following software and libraries

\begin{itemize}
\item GNU Scientific Library {\tt GSL},\footnote{\url{https://www.gnu.org/software/gsl/}} {\tt GSL-2.1} or higher.
\item {\tt FFTW3}\footnote{\url{http://www.fftw.org}} version 3.1 or above is required for computation of correlation functions.
\item {\tt FFTlog}\footnote{\url{http://casa.colorado.edu/~ajsh/FFTLog/} and \url{https://github.com/slosar/FFTLog}} is provided within \ccl, with minor modifications.
\item The C library associated to the {\tt CLASS} code. (Note that, if you want to use your own version of {\tt CLASS}, you should follow the steps described in Section \ref{sec:extclass} below.)
  \item {\tt Angpow} \citep{2017arXiv170103592C} for fast computation of angular power spectra beyond the Limber approximation\footnote{\url{https://gitlab.in2p3.fr/campagne/AngPow}}.
\end{itemize}

In addition, the build system for \ccl requires
\begin{itemize}
\item The {\tt SWIG}\footnote{\url{http://www.swig.org/}} Python wrapper.
\item {\tt CMake}\footnote{\url{https://cmake.org/}} version 3.2 or above. This is the only requirement that needs to be manually installed (sew below).
\end{itemize}

\subsection{Installing the dependencies}

It is preferable to install {\tt GSL} and {\tt FFTW} on your system before building \ccl, but only necessary if you want to properly install the C library, otherwise {\tt CMake} will automatically download and build the missing requirements in order to compile \ccl.

For {\tt CMake}, you can follow this set of instructions. On Ubuntu:
\begin{verbatim}
  $ sudo apt-get install cmake
\end{verbatim}
 On MacOs X:
\begin{itemize}
 \item Install using a {\tt DMG} package from this download page: \url{https://cmake.org/download/}.
 \item Or install using a package manager (e.g., {\tt brew}\footnote{\url{https://brew.sh/}}), MacPorts\footnote{\url{https://www.macports.org/}}, Fink\footnote{\url{http://www.finkproject.org/}}). For instance, with brew:
\begin{verbatim}
$ brew install cmake
\end{verbatim}
\end{itemize}

To install all the dependencies at once, and avoid having {\tt CMake} recompiling them, for instance on Ubuntu:
\begin{verbatim}
$ sudo apt-get install cmake swig libgsl-dev libfftw3-dev
\end{verbatim}

\subsection{Compile and install the C library}

To download the latest version of \ccl:
\begin{verbatim}
$ git clone https://github.com/LSSTDESC/CCL.git
$ cd CCL
\end{verbatim}
or download and extract the latest stable release from \url{https://github.com/LSSTDESC/CCL/releases}. Then, from the base \ccl directory run:
\begin{verbatim}
$ mkdir build && cd build
$ cmake ..
\end{verbatim}
This will run the configuration script, try to detect the required dependencies
on your machine and generate a Makefile. Once CMake has been configured, to build
and install the library simply run for the {\tt build} directory:
\begin{verbatim}
$ make
$ make install
\end{verbatim}
Often admin privileges will be needed to install the library. If you have those just type:
\begin{verbatim}
$ sudo make install
\end{verbatim}

{\bf Note:} This is the default install procedure, but depending on your system
you might want to customize the install process. Here are a few common configuration
options:
\begin{itemize}
  \item {\bf C compiler}: In case you have several C compilers on your machine, you will probably
need to specify which one to use to {\tt CMake} by setting the environment {\tt CC} like
so, **before** running {\tt CMake}:
\begin{verbatim}
$ export CC=gcc
\end{verbatim}
  \item {\bf Install directory}: By default, {\tt CMake} will try to install \ccl in {\tt /usr/local}, if you would like to instead install \ccl in a user-defined directory (for instance if you don't have
 admin privileges), you can specify it to {\tt CMake} by running instead the following command:
\begin{verbatim}
$ cmake -DCMAKE_INSTALL_PREFIX=/path/to/install ..
\end{verbatim}
This will instruct {\tt CMake} to install \ccl in the following folders: {\tt /path/to/install/include},{\tt /path/to/install/share},{\tt /path/to/install/lib}.
\end{itemize}

Depending on where you install \ccl your might need to add the installation path
to your to your {\tt PATH} and {\tt LD\_LIBRARY\_PATH} environment variables. In the default
case, it will look like:
\begin{verbatim}
$ export LD_LIBRARY_PATH=$LD_LIBRARY_PATH:/usr/local/lib
$ export PATH=$PATH:/usr/local/bin
\end{verbatim}

To make sure that everything is working properly, you can run all unit tests after installation by running \textbf{from the root \ccl directory}:
\begin{verbatim}
$ ./build/check_ccl
\end{verbatim}
Assuming that the tests pass, you have successfully installed \ccl!

If you ever need to uninstall \ccl, run the following from the {\tt build} directory:
\begin{verbatim}
$ make uninstall
\end{verbatim}
You may need to prepend a {\tt sudo} if you installed \ccl in a protected folder.

\begin{comment}
\subsection{C++ compatibility}

\ccl library can be called from C++ code without any additional requirements or modifications.
To make sure that there are no problems you can run:
\begin{verbatim}
$ make check-cpp
$ ./examples/ccl_sample_run
\end{verbatim}
\end{comment}


\subsection{Install the pyccl Python module}

\ccl also comes with a Python wrapper, called {\tt pyccl}, which can be built and
installed regardless of whether you install the C library. For convenience, we
provide a PyPi hosted package which can be installed simply by running:
\begin{verbatim}
$ pip install pyccl
\end{verbatim}
(Append {\tt --user} for single user install.)
This only assumes that {\tt CMake} is available on your system, you don't need to
download the source yourself.

You can also build and install {\tt pyccl} from the \ccl source, again {\bf without necessarily
installing the C library}. Download the latest version of \ccl:
\begin{verbatim}
$ git clone https://github.com/LSSTDESC/CCL.git
$ cd CCL
\end{verbatim}
or download and extract the latest stable release from \url{https://github.com/LSSTDESC/CCL/releases}. And from the root \ccl folder, simply run:
\begin{verbatim}
$ python setup.py install # append --user for single user install
\end{verbatim}

The {\tt pyccl} module will be installed into a sensible location in your {\tt PYTHONPATH},
and so should be picked up automatically by your Python interpreter. You can then simply
import the module using {\tt import pyccl}.

You can quickly check whether {\tt pyccl} has been installed correctly by running
{\tt python -c "import pyccl"} and checking that no errors are returned.

For a more in-depth test to make sure everything is working, run from the root
\ccl directory:
\begin{verbatim}
$ python setup.py test
\end{verbatim}
This will run the embedded unit tests (may take a few minutes).

Whatever the install method, you can always uninstall the pyton wrapper by running:
\begin{verbatim}
$ pip uninstall pyccl
\end{verbatim}

For quick introduction to \ccl in Python, take a look at notebooks in {\tt examples/}.

\subsection{Known installation issues}

In case you have several C compilers on your system, {\tt CMake} may not default
to the one you want to use. You can specify which C compiler will be used to compile \ccl by setting the {\tt CC} environment variable {\bf before} calling any {\tt cmake} or {\tt python setup.py} commands:
\begin{verbatim}
$ export CC=gcc
\end{verbatim}

If upon running the C tests you get an error from {\tt CLASS} saying it cannot find the file {\tt sBBN\_2017.dat}, it means that the {\tt CLASS} parameter files are not properly installed on your system. Make sure you have indeed installed the C library by running:
\begin{verbatim}
$ make install
\end{verbatim}
from the  {\tt CCL/build} directory.

Other known installation issues are documented in the \ccl wiki within the repository.

\subsection{Compiling against an external version of CLASS}
\label{sec:extclass}

The default installation procedure for \ccl implies automatically downloading and installing a tagged version of {\tt CLASS}. Optionally, you can also link \ccl against a different version of {\tt CLASS}. This is useful if you want to use a modified version of {\tt CLASS}, or a different or more up-to-date version of the standard {\tt CLASS}.

To compile \ccl with an external version of {\tt CLASS}, just run the following {\tt CMake} command at the first configuration step of the install (from the {\tt build} directory, make sure it is empty to get a clean configuration):
\begin{verbatim}
$ cmake -DEXTERNAL_CLASS_PATH=/path/to/class ..
\end{verbatim}
the rest of the build process should be the same.


\subsection{Creating a Docker Image}

The Dockerfile to generate a Docker image is included in the \ccl repository as Dockerfile. This can be used to create an image that Docker can spool up as a virtual machine, allowing you to utilize \ccl on any infrastructure with minimal hassle. The details of Docker and the installation process can be found at \url{https://www.docker.com/}. Once Docker is installed, it is a simple process to create an image. In a terminal of your choosing (with Docker running), type the command {\tt docker build -t ccl .} in the \ccl directory.

The resulting Docker image has two primary functionalities. The first is a CMD that will open Jupyter notebook tied to a port on your local machine. This can be used with the following run command: {\tt docker run -p 8888:8888 ccl}. You can then access the notebook in the browser of your choice at {\tt localhost:8888}. The second is to access the bash itself, which can be done using {\tt docker run -it ccl bash}.

This Dockerfile currently contains all installed C libraries and the Python wrapper. It currently uses continuumio/anaconda as the base image and supports ipython and Jupyter notebook. There should be minimal slowdown due to the virtualization.

\section{Documentation}
\label{sec:doc}

\ccl has basic {\tt doxygen}\footnote{\url{http://www.stack.nl/~dimitri/doxygen/}} documentation for its C routines. This can be found in the directory {\tt doc/html} within the \ccl repository by opening the {\tt index.html} file in your browser. The {\tt python} routines are documented in situ; you can view the documentation for a function by calling {\tt help(function\_name)} from within {\tt python}. A Readthedocs interface is also available, where you can browse the documentation, at: \url{https://readthedocs.org/projects/ccl/}.

\section{Functionality}
\label{sec:func}

\subsection{Physical constants}
\label{sec:constants}
We have performed a comparison of the physical constants used in \ccl and included dependencies and external sources. See Table \ref{tab:constants} for absolute fractional differences of the constants between these sources. Our final choice of constants for \ccl mainly relies on CODATA 2014 \citep{CODATA14} in as much as possible, except for ${\rm M}_\odot$, where we adopt the IAU 2015 value \citep{IAU15}, and for the conversion between parsec and meters, where we take the PDG 2013\footnote{\url{http://pdg.lbl.gov/2013/}} value. Notice that NIST\footnote{\url{https://physics.nist.gov/cuu/Constants/index.html}} adopts the CODATA 2014 values.

Notice there are some inconsistencies with the constants adopted by {\tt CLASS}. This includes the value of the gravitational constant, the Boltzmann constant, the Planck constant, the speed of light, and the electron charge. Also, the value of $\rho_c$ is derived from other constants, while PDG 2013 fixes it to a given value (this is the reason there is only one entry for that column).

After comparison between the physical constants used in \ccl and those of the sources mentioned above, we have found better than $0.01\%$ agreement for all constants of interest except for the gravitational constant and the value of the solar mass.

\input{table_constants}


\subsection{Supported cosmological models}

\label{sec:cosmologies}
Ultimately, \ccl plans to incorporate theoretical predictions for all cosmological models of interest to LSST. Currently, the following families of models are supported:
\begin{itemize}
 \item Flat $\Lambda$CDM
 \item wCDM and the CPL model ($w_0+w_a$, \citealt{Chevallier01} and \citealt{Linder03})
 \item Non-zero curvature ($K$)
 \item All of the above, plus an arbitrary, user-defined modified growth function (see description in Section \ref{sec:growth})
  \item Massive neutrinos, in combination with any of the above.
\end{itemize}

\ccl also provides support for modeling the impact of baryons on the matter power spectrum, as described in Sec. \ref{ss:baryons}.
Not all features of \ccl are available for all models. For a guide to which predictions are available for each model, see Table \ref{tab:cosmo}. Note that if users install their own version of {\tt CLASS}, {\tt CCL} can then make predictions for a more extended set of cosmologies. Users should take care to understand the validity of the {\tt CCL} assumptions for their own models.

In its default configuration, \ccl adopts the nonlinear matter power spectrum from {\tt CLASS} through the Halofit implementation and the Tinker mass function for cluster number counts.

\subsection{Creating a cosmology}

To use \ccl, the first step is to create a {\tt ccl$\_$cosmology} structure, containing all of the information required to compute cosmological observables. A {\tt ccl$\_$cosmology} structure can be generated using the information from a {\tt ccl$\_$parameters} object and a {\tt ccl$\_$configuration} object.

\input{table_cosmo}

{\tt ccl$\_$parameters} objects contain information about the cosmological parameters of a given model, and are initialized using one of the following routines (the full syntax for each function can be found in the header file {\tt ccl$\_$core.h}):
\begin{itemize}
 \item {\tt ccl$\_$parameters$\_$create(double Omega$\_$c, double Omega$\_$b, double Omega$\_$k, double N$\_$eff, double *mnu, ccl$\_$mnu$\_$type$\_$label mnu$\_$type, double w0, double wa, double h, double norm$\_$pk, double n$\_$s, int nz$\_$mgrowth,double *zarr$\_$mgrowth,double *dfarr$\_$mgrowth, int *status)}: general {\tt ccl$\_$parameters} constructor supporting all the models described above.
 \item {\tt ccl$\_$parameters$\_$create$\_$flat$\_$lcdm(...)}: particular constructor for flat $\Lambda$CDM cosmologies.
 \end{itemize}
The argument ${\tt norm\_pk}$ can be used to specify the power spectrum normalization in terms of either $\sigma_8$ or $A_\mathrm{s}$. The {\tt ccl$\_$parameters$\_$create} functions assume $\sigma_8$ normalization if ${\tt norm\_pk > 1.0e-5}$ and $A_{\mathrm s}$ normalization otherwise.

The arguments ${\tt mu\_0}$ ($\mu_0$) and ${\tt Sigma\_0}$ ($\Sigma_0$) are the parameters governing the amplitude of modifications to the cosmological Poisson equation for massive and massless particles respectively (see sections \ref{sec:growth} and \ref{sec:cl} below for more details). We currently assume the functional forms \citep{Ferreira2010}
\begin{equation}
\mu(z) = \mu_0 \frac{\Omega_\Lambda(z)}{\Omega_\Lambda(z=0)}\, , \,\,\, \Sigma(z) = \Sigma_0 \frac{\Omega_\Lambda(z)}{\Omega_\Lambda(z=0)}
\label{muSigform}
\end{equation}
but expect to introduce functionality for a broader range of functional forms in time.

{\tt ccl$\_$configuration} objects contain information about the prescriptions to be used to compute transfer functions, power spectra, mass functions, etc. A default {\tt ccl$\_$configuration} object is made available as {\tt default$\_$config}, which specifies that CLASS will be used to compute transfer functions, HaloFit will be used to calculate the matter power spectrum, there will be no impact of baryons included and the Tinker 2010 prescription will be used to compute the halo mass function.

After initializing instances of {\tt ccl$\_$parameters} and {\tt ccl$\_$configuration}, use the function {\tt ccl$\_$cosmology$\_$create(ccl$\_$parameters, ccl$\_$configuration)} to return a pointer to a {\tt ccl$\_$cosmology} structure. You will need to pass this pointer around to every CCL function.

An example of using \ccl is provided in Section \ref{sec:example}. The {\tt README} file has additional extensive documentation for the example run, as well as installation.

\paragraph{Creating a cosmology with massive neutrinos}
In the parameter construction routines above, {\tt mnu} is a pointer to either a single value, to be interpreted as the sum of neutrino masses, or to an array containing the three neutrino masses, both in eV. {\tt mnu$\_$type} is a label which indicates whether {\tt mnu} points to sum of the masses or to an array of three mass values. In the former case, {\tt mnu$\_$type} also defines which convention should be used to split the sum into three neutrino masses for calculations (options are normal hierarchy, inverted hierarchy, or an equal split).

To set up a cosmology with massive neutrinos, the user should pass {\tt mnu}, {\tt mnu$\_$type}, and {\tt N$\_$eff} to the parameter construction routine. When working from the python wrapper, it suffices to pass {\tt mnu} and {\tt N$\_$eff}; \ccl will infer whether {\tt mnu} is a set of masses or a sum. In the latter case, the default behaviour is to split the sum into masses consistent with the normal hierarchy, but an inverted hierarchy or equal splitting can be requested by passing {\tt mnu$\_$type}.

In the case where {\tt mnu} corresponds to a sum, we first allocate the three neutrino masses according to the requested convention. The default convention is the normal hierarchy, but users may also request either an inverted hierarchy or a split of the sum into three equal masses. In the latter case it is trivial to compute the three masses. If splitting with respect to the normal or inverted hierarchy is desired, the mass calculation of the three masses is only marginally more complicated. The relevant known quantity which has been determined via particle physics experiments is the square of the difference of neutrino masses (up to a sign for one of the differences, hence the two possible hierarchies, see \citealt{Lesgourgues2012, Gerbino2017}). Because we know the square of the differences rather than the differences themselves, we must solve a set of quadratic equations for the neutrino masses. This is accomplished via a simple implementation of Newton's method, which converges to within machine precision in a few iterations.


Having then a set of three masses regardless of {\tt mnu$\_$type}, we check for which of the three masses the corresponding neutrino species is non-relativistic today ($m_\nu>0.00017$, \citealt{Lesgourgues2012}), and obtain a number of massive neutrinos {\tt N$\_$nu$\_$mass}. We use this along with the {\tt N$\_$eff} value to set the number of relativistic neutrinos species {\tt N$\_$nu$\_$rel}. We must be slightly careful in doing so, as for massive neutrinos only we follow {\tt CLASS} in modifying the relationship between the temperature of the CMB and the neutrino temperature:
\begin{equation}
T_{\nu}^{\rm eff} = T_{\rm CMB} T_{\rm NCDM}
\label{Tnueff}
\end{equation}
where the above defines $T_{\rm NCDM}$, an adhoc modification to the equality between $T_{\rm CMB}$ and $T_{\nu}^{\rm eff}$. We follow the nomenclature of {\tt CLASS} here, but we emphasize that $T_{\rm NCDM}$ is a dimensionless scaling factor, not a temperature. Setting $T_{\rm NCDM}=0.71611$ ensures that $m_{\nu} / \Omega_{\nu}^0 = 93.14 {\rm eV}$, in agreement with second-order theoretical calculations which correctly take into account QED effects and electron / positron annihilation (\citealt{Mangano2005}). Therefore to get {\tt N$\_$nu$\_$rel} consistent with the {\tt N$\_$eff} passed by the user, we do:
\begin{equation}
{\tt N\_nu\_rel} = {\tt N\_eff} - \left(T_{\rm NCDM}\right)^{4} \left(\frac{4}{11}\right)^{-\frac{4}{3}} {\tt N\_nu\_mass}.
\label{Nnurel}
\end{equation}

For easier initiation of cosmologies with massive neutrinos, the suffix `{\tt $\_$nu}' may be appended to the last four {\tt ccl$\_$parameters$\_$create} functions in the previous section. Using these functions without the {\tt $\_$nu} suffix will set the neutrino masses to 0 and the effective number of neutrino species to $3.046$.

It may sometimes be preferable or necessarily to specify a cosmology in terms of $\Omega_\nu^0$ for massive neutrinos instead of $m_\nu$. To facilitate this, \ccl includes a convenience function {\tt ccl$\_$nu$\_$masses}, which takes as input $\Omega_\nu^0$ for massive neutrinos, the temperature of the CMB, and a label specifying how the neutrino mass should be split amongst species similarly to above. It then outputs a pointer to the resulting neutrino mass(es).


\subsection{Distances}
\label{sec:distances}

The routines described in this subsection are implemented in {\tt ccl$\_$background.c}.

The Hubble parameter is calculated as
%
\begin{align}\label{eq:Ha}
\frac{H(a)}{H_0} &= a^{-3/2}\Big(\Omega_{M,0}+\Omega_{\Lambda,0} a^{-3(w_0+w_a)}
    \exp[3 w_a (a-1)]+\Omega_{K,0} a \nonumber \\ &+(\Omega_{g,0} + \Omega_{\nu, {\rm rel}}) a^{-1} + \Omega_{\nu, {\rm m}}(a)a^3\Big)^{\frac{1}{2}}.
\end{align}

The radial comoving distance is calculated via a numerical integral,
\begin{equation}
 \chi(a)= c \int_a^1 \frac{da'}{a'^2 H(a')}.
\end{equation}
The transverse comoving distance is computed in terms of the radial comoving distance as:
\begin{equation}\label{eq:angdist}
 r(\chi)=\left\{\begin{array}{cc}
                 k^{-1/2}\sin(k^{1/2}\chi) & k>0\\
                 \chi & k=0\\
                 |k|^{-1/2}\sinh(|k|^{1/2}\chi) & k<0\\
                \end{array}\right.
\end{equation}
The usual angular diameter distance is $d_A=a\,r(a)$, and the luminosity distance is
$d_L=r(a)/a$.

\ccl can also compute the distance modulus, defined as,

\begin{equation}\label{eq:distmod}
    \mu = 5 \log_{10}(d_L / {\rm pc})-5
\end{equation}
and $a(\chi)$, the inverse of $\chi(a)$.


\subsection{Density parameter functions}
\label{subsec:densityparam}

The routines described in this subsection are implemented in {\tt ccl$\_$background.c}.

The density parameter functions $\Omega_X(a)$ can be calculated for six components:
\begin{itemize}
\item matter density parameter $\Omega_M(a) = \Omega_{M,0} H_0^2 / (a^3 H^2(a) )$,
\item dark energy density parameter $\Omega_\Lambda(a) = \Omega_{\Lambda,0} a^{-3(1+w_0+w_a)} \exp[3 w_a (a-1)] H_0^2 / H^2(a)$,
\item radiation density parameter $\Omega_g(a) = \Omega_{g,0} H_0^2 / (a^4 H^2(a) )$,
\item curvature density parameter $\Omega_K(a) = \Omega_{K,0} H_0^2 / (a^2 H^2(a) )$,
\item massless neutrino density parameter $\Omega_{\nu, {\rm rel}}(a) = \Omega_{\nu, {\rm rel},0} H_0^2 / (a^4 H^2(a) )$,
\item massive neutrino density parameter $\Omega_{\nu, {\rm m}}(a)$,
\end{itemize}
all using the Hubble parameter defined in equation~\ref{eq:Ha}.

For massive neutrinos, $\Omega_{\nu, {\rm m}}(a)$ is calculated by calling a set of functions contained in {\tt ccl\_neutrinos.c}. For each species of massive neutrino with mass $m_\nu^i$, we define
\begin{equation}
\tilde{m}^i = \frac{m_{\nu}^{i}a}{T_{\nu}^{\rm eff}}
\label{mnuOT}
\end{equation}
in units such that $\tilde{m}$ is dimensionless. We conduct once the phase-space integral required to get the neutrino density (the integral over $x$ in equation \ref{Omnu} below), and store the result as a {\tt gsl} spline for subsequent access. Given then the value of this integral, we multiply by appropriate factors to obtain $\Omega_{\nu, {\rm m}}(a)$:
\begin{equation}
\Omega_{\nu, {\rm m}}(a) = \sum_{i=1}^{N_\nu} \frac{8 \pi^2(\pi k_b )^3 k_b}{15(c h_{\rm P})^3} \frac{8 \pi G}{3h^2c^2} \left(\frac{T_{\nu}^{\rm eff}}{a}\right)^4 \left(\frac{7}{8}\int_0^{x_{\rm max}} dx \, x^2 \frac{\sqrt{x^2 + \left(\tilde{m}^i\right)^2}}{\exp(x) + 1}\right)
\label{Omnu}
\end{equation}
where $h_{\rm P}$ is Planck's constant and $h$ is $H_0/100$ with $H_0$ in units of km / s / Mpc. $x_{\rm max}$ is set to 1000. The final bracketed term which includes the phase-space integral can be simplified in the limit where $\tilde{m}$ is very large or very small: for small $\tilde{m}$, it is set to $\frac{7}{8}$, and for large $\tilde{m}$, it becomes $\frac{5\zeta(3)}{18\pi^4}\tilde{m}\sim 0.2776\mu$.


\subsection{Functions of the physical density}
\label{subsec:physicaldensity}

The routines described in this subsection are implemented in {\tt ccl$\_$background.c}.

The physical density $\rho_X(a)$ can be calculated for seven components:
\begin{itemize}
\item critical density $\rho_{\rm crit}(a) = {{3 H^2(a)} \over { 8 \pi G}} = \rho_{\rm crit,0} H^2(a) / H_0^2$,
\item matter density $\rho_M(a) = \rho_{\rm crit}(a) \Omega_M(a) = \rho_{\rm crit,0} \Omega_{M,0} / a^{3}$,
\item dark energy density parameter $\rho_\Lambda(a) = \rho_{\rm crit,0} \Omega_{\Lambda,0} a^{-3(1+w_0+w_a)} \exp[3 w_a (a-1)]$,
\item radiation density parameter $\rho_g(a) = \rho_{\rm crit,0} \Omega_{g,0} / a^{4}$,
\item curvature density parameter $\rho_K(a) = \rho_{\rm crit,0} \Omega_{K,0} / a^{2}$,
\item massless neutrino density parameter $\rho_{\nu, {\rm rel}}(a) = \rho_{\rm crit,0} \Omega_{\nu, {\rm rel},0} / a^{4}$,
\item massive neutrino density parameter $\Omega_{\nu, {\rm m}}(a) = \rho_{\rm crit,0} \Omega_{\nu, {\rm m}}(a) H^2(a) / H_0^2$,
\end{itemize}
where $\Omega_{\nu, {\rm m}}(a)$ is given by equation~\ref{Omnu} and the Hubble parameter by equation~\ref{eq:Ha}. \ccl moreover allows for comoving physical densities $\rho_{X, {\rm comoving}}(a) = \rho_X(a) a^3$.


\subsection{Growth function}
\label{sec:growth}

The routines described in this subsection are implemented in {\tt ccl$\_$background.c}.
To compute the growth function, $D(a)$, the growth factor of matter perturbations, \ccl solves the following differential equation:
\begin{equation}
  \frac{d}{da}\left(a^3H(a)\frac{dD}{da}\right)=\frac{3}{2}\Omega_M(a)aH(a)D,
\end{equation}
using a Runge-Kutta Cash-Karp algorithm.

In doing this, \ccl simultaneously computes the growth rate $f(a)$, defined as:
\begin{equation}
  f(a)=\frac{d\ln D}{d\ln a}.
\end{equation}
\ccl provides different functions that return the growth normalized to $D(a=1)=1$ and to $D(a\ll1)\rightarrow a$.

Note that the above is strictly valid for a Universe containing only dust-like matter components. A scale-independent growth rate is, for example, ill-defined in the presence of massive neutrinos; therefore \ccl will raise an error if the user attempts to calculate the growth rate or growth factor in a cosmology with massive neutrinos.

Currently, \ccl allows for two version of alternative `modified gravity' cosmological models. The first is defined by a regular background $(w_0+w_a)$CDM (with arbitrary $K$) as well as a user-defined $\Delta f(a)$, such that the true growth rate in this model is given by $f(a)=f_0(a)+\Delta f(a)$, where $f_0(a)$ is the growth rate in the background model. Note that this implementation of `modified gravity' is only consistently implemented with regards to the computation of the linear growth factor and growth rates (which will also scale the linear power spectrum). All other \ccl functions (including the non-linear power spectrum) will ignore these modifications. This model, and the interpretation of the predictions given by \ccl, should therefore be used with care.

The second model for deviations from General Relativity supported by \ccl is the quasistatic parameterization, with parameterizing functions $\mu(a)$ (the change to the Poisson equation for massive particles) and $\Sigma(a)$ (the change to the same for massless particles), with functional form assumed to be given as in equation \ref{muSigform}. The background is once again allowed to be defined by $(w_0+w_a)$CDM (with arbitrary $K$). 

The growth factor and growth rate are altered when ${\tt mu\_0} \ne 0$, with the above equation becoming
\begin{equation}
  \frac{d}{da}\left(a^3H(a)\frac{dD}{da}\right)=\frac{3}{2}\Omega_M(a)aH(a)(1 + \mu(a))D.
\end{equation}
As usual, the resulting growth factor can be returned normalized to $D(a=1)=1$ or to $D(a\ll1)\rightarrow a$. The second normalization is used in returning the matter power spectrum with appropriate modification in this model, as discussed in section \ref{sec:power}.

\subsection{Matter power spectrum}
\label{sec:power}

There are several options for obtaining the linear and non-linear matter power spectrum in \ccl.
We parameterize the linear matter power spectrum via the transfer function via the relationship
$P(k) = 2 \pi^2 \Delta^2(k) /k^3  \propto T^2(k) k^{n_s}$, where $\Delta(k)$ is the dimensionless power
spectrum and $n_s$ is the spectral index. The normalization of the power spectrum is defined at $z=0$ by
setting $\sigma_8$ to its value today or by setting the initial value $A_s$ depending on the option.
The non-linear matter power spectrum options either use the linear matter power spectrum as inputs (e.g., the halo model)
or supply their own values (e.g., an emulator). Both power spectra are interpolated in a two-dimensional
table of scale factor and redshift for later use. The routines described in this subsection are
implemented in {\tt ccl$\_$power.c} and related files for each specific model.

\subsubsection{BBKS}
\ccl implements the analytical BBKS approximation to the transfer function \citep{BBKS}, given by
\begin{equation}
T(q\equiv k/\Gamma h {\rm Mpc}^{-1}) = \frac{\ln[1+2.34q]}{2.34q}[1+3.89q+(16.2q)^2+(5.47q)^3+(6.71q)^4]^{-0.25}
\end{equation}
where $\Gamma = \Omega_m h$.

The BBKS power spectrum option is primarily used as a precisely-defined input for testing the numerical accuracy of \ccl routines (as described in Section~\ref{sec:tests}), and it is not recommended for other uses.

\subsubsection{Eisenstein and Hu}
\ccl also provides an approximation to the transfer function as implemented by
\citet{1998ApJ...496..605E} (E\&H; we refer the reader to this paper for a detailed
discussion of the fitting formulae).\footnote{Note that the implementation in \ccl modifies Eq. 5 of \citet{1998ApJ...496..605E} using $a^{-1}=1+z$ instead of the approximation $a^{-1}\sim z$. The difference in the resulting power spectra is negligible, but larger than 1 part in $10^4$ for $k<10\,h\,{\rm Mpc}^{-1}$.}

The Eisenstein \& Hu and BBKS approximations are not very accurate
(generally only to within a few percent), and so should not be used to derive
precise cosmological constraints. They are, however, computationally faster,
and therefore useful for code testing and comparison.

\subsubsection{CLASS}
The fiducial configuration calls the {\tt CLASS} software \citep{class} within \ccl to obtain the
linear matter power spectrum at given redshift. On initializing the cosmology object, we construct a
bi-dimensional spline in $k$ and the scale-factor which is then evaluated by the relevant routines
to obtain the matter power spectrum at the desired wavenumber and redshift. The relevant routines
can be found within {\tt ccl$\_$class.c}.

As discussed in Section \ref{sec:extclass}, the user can compile \ccl with an external version of {\tt CLASS} as well.

\subsubsection{Halofit}
We provide a Halofit implementation that applies a correction to any input linear matter power spectrum
to compute an approximation to the non-linear matter power spectrum. We use the model from \citet{CLASS_halofit}
which is accruate to roughly $10\%$.

\subsubsection{Halo Model}
We also provide a halo model implementation for computing the non-linear matter power spectrum. Halo model
computations are known to be innacurate at the $10\%$ level or more. See Section~\ref{sec:halo_model} for
details.

\subsubsection{Cosmic emulator}

The cosmic emulator of \citet{Lawrence17} is integrated into \ccl and it is available as one of the non-linear matter power spectrum
options. The cosmic emulator provides predictions for the non-linear matter power spectrum based on an
interpolation over simulation outputs spanning a defined set of cosmological parameter values.

The emulator provides accurate predictions for the nonlinear matter power spectrum, at the $1\%$ level,
for $z\leq 2$ and in the wavenumber range $k=[10^{-3},5]$ Mpc$^{-1}$. If a redshift above $z=2$ is passed,
the emulator will quit and return an error message. For $k$ values below and above the previously
specified range, we extrapolate in the manner specified in the following section.

The allowed range of cosmological parameters is as follows:
\begin{eqnarray}
0.12&\leq& \Omega_m h^2 \leq 0.155,\nonumber\\
0.0215&\leq& \Omega_b h^2 \leq 0.0235,\nonumber\\
0.7&\leq& \sigma_8 \leq 0.9,\nonumber\\
0.55&\leq& h \leq 0.85,\nonumber\\
0.85&\leq& n_s\leq 1.05,\nonumber\\
-1.3&\leq& w_0\leq-0.7,\nonumber\\
-1.73&\leq& w_a\leq -0.7,\nonumber\\
0.0&\leq& \Omega_\nu h^2 \leq 0.01.
\end{eqnarray}
 %
Actually, $w_a$ and $w_0$ are constrained jointly to be $0.3\leq (-w_0-w_a)^{1/4}$. Note that \ccl
only allows a subregion within this parameter space. For models in which w(z) crosses $-1$ at some
given redshift, {\tt CLASS} will crash because this value corresponds to a true cosmological
constant, which by definition should have no perturbations.\footnote{We thank Emilio Bellini and 
Miguel Zumalac\'arregui for clarifying this for us.}

\paragraph{Neutrino species} The emulator is set up to consider $N_{\rm eff}=3.04$ and to allow the user to provide $\Omega_\nu h^2$ in order to set the neutrino mass, where it is assumed that the corresponding mass is split equally amongst three neutrinos. This is different from the standard {\tt CCL} configuration, which takes as input the mass(es) of neutrinos in eV, $m_{\nu}$. The assumption of an equal split of masses amongst three neutrino species is also different from the default \ccl choice to split the mass amongst species according to the normal hierarchy. For best compatibility with the emulator, we therefore include a {\tt ccl$\_$configuration} element {\tt emulator$\_$neutrinos$\_$method}, which defaults to {\tt ccl$\_$strict} but can be set to {\tt ccl$\_$equalize} if desired:
\begin{itemize}
\item{{\tt ccl$\_$strict} requires the user to pass either a set of three equal neutrino masses, or to pass a sum of masses and to set {\tt ccl$\_$mnu$\_$type} such that the sum is split equally amongst species. If other options are selected when the emulator is in use, \ccl will raise an error and exit. This default option ensures full self-consistency within quantities calculated with a single \ccl cosmology.}
\item{{\tt ccl$\_$equalize} allows the user to pass an unequal set of neutrino masses, or to pass a sum with {\tt ccl$\_$mnu$\_$type} set such that the sum is not split equally amongst speices. In this case, \ccl will pass redistributed equal neutrino masses to the emulator. This choice may result in internal inconsistency amongst different quantities calculated with the same \ccl cosmology, or indeed even internal inconsistency between the linear and nonlinear parts of the same power spectrum. This option should only be selected for convenience if you are sure you don't care about the mass splitting between neutrino speices.}
\end{itemize}

Note also that because the emulator is constructed with $N_{\rm eff}=3.04$, the user is required to pass this when the emulator is in use.  If this is not the case, {\tt CCL} will quit and issue an error.

Notice that ideally we would like to pass a non-integer number of massive neutrino species for best compatibility with the emulator set-up. However, since this is not possible within {\tt CCL}, we have opted to verify that neither the growth function nor the comoving radial distance computation are affected by this approximation to more than $10^{-4}$ in the range $0.01<a<1$, where $a$ is the scale factor. We have verified this by comparing this prediction for a fiducial cosmology $\{\Omega_c=0.27,\Omega_b=0.049,h=0.67,\sigma_8=0.8,n_s=0.96\}$ with the following neutrino parameters: $\{N_{\nu,{\rm rel}},N_{\nu,{\rm mass}},m_{\nu}\}=\{0.00641,3,0.06{\rm eV}\}$, $\{N_{\nu,{\rm rel}},N_{\nu,{\rm mass}},m_{\nu}\}=\{0,3.04,0.06{\rm eV}\}$ and $\{N_{\nu,{\rm rel}},N_{\nu,{\rm mass}},m_{\nu}\}=\{0,3.046,0.06{\rm eV}\}$. The discrepancy between distances and growth results between these choices of neutrino parameters can raise above $10^{-4}$ at $a<0.01$ and the user should be mindful of this for their particular application.

\subsubsection{Impact of baryons}
\label{ss:baryons}

\ccl incorporates the impact of baryons on the total matter power spectrum via the ``baryonic correction model'' (BCM) of \citet{Schneider15}. This is implemented through a flag in the configuration object, which currently accepts the following options: {\tt ccl\_nobaryons} or {\tt ccl\_bcm}. When {\tt ccl\_bcm} is set, the nonlinear matter power spectrum (whichever the method that provides it) is multiplied by a correction factor $F(k,z)$ which models the impact of baryons.

The main consequences of baryonic processes are: to suppress the power spectrum at intermediate scales ($k\sim$ a few $h/$Mpc) due to the ejection of gas by Active Galactic Nuclei feedback, and to enhance it at smaller scales due to enhanced cooling. Three effective parameters govern the contribution of baryonic processes to modifying the total matter power spectrum:

\begin{itemize}
  \item $\log_{10} [M_c/($M$_\odot/h)]$: the mass of the clusters responsible for feedback, which regulates the amount of suppression of the matter power spectrum at intermediate scales;
  \item $\eta_b$: a dimensionless parameter which determines the scale at which suppression peaks;
  \item and $k_s$ [$h/$Mpc]: the wavenumber that determines the scale of the stellar profile.
\end{itemize}

If the BCM parameters are not specified and the user sets \ccl to compute the power spectrum with baryonic feedback included, \ccl will assume the default parameters of \citet{Schneider15}. The user may pass these explicitly if desired.

Other baryonic impact models might be incorporated in the future as they become available.

<<<<<<< HEAD
\subsubsection{Modified gravity ($\mu, \Sigma$)}
\ccl supports the quasistatic parameterization of modified gravity with scale-independent deviations from GR which arise at late times (currently with functional form given in equation \ref{muSigform}). Under these conditions, the matter power spectrum in a modified gravity scenario can be computed simply by re-scaling the GR matter power spectrum with the modified gravity growth factor.

For each power spectrum calculation method above, we first first compute the power spectrum in GR at a grid in $a$ and $k$ as usual, in preparation for producing splines in these variables. If ${\tt mu\_0} \ne 0$, we then take the ratio of the growth factor $D$ at the given value of ${\tt mu\_0}$ to the GR (${\tt mu\_0}=0$) growth factor, and multiply the GR power spectrum by this ratio squared:
\begin{equation}
P(k,z) = \left(\frac{D^{\mu}(z)}{D^{\rm GR}(z)}\right)^2 P^{\rm GR}(k,z).
\label{Pkmu}
\end{equation}
We then set up splines for the power spectrum as usual. 

Note that the $\mu, \Sigma$ quasistatic parameterization of deviations from GR is technically only valid in the linear regime. We allow the user to do this re-scaling for the non-linear power spectrum, but issue a warning.

\subsubsection{Spline parameters \& the INI file}
=======
\subsubsection{Spline parameters}
>>>>>>> b1be9e56

All spline and grid parameters relevant for computing quantities such as distances, growth functions, power spectra, and halo mass functions can be set by assigning values to the members of the {\tt spline$\_$params} structure in each {\tt ccl$\_$cosmology} structure.
The user can configure the following constants:

\begin{itemize}
\item {\tt A$\_$SPLINE$\_$NLOG}: number of points in the logarithmic part of the scale factor spline. The default is {\tt A$\_$SPLINE$\_$NLOG}$=250$.
\item {\tt A$\_$SPLINE$\_$NA}: number of points in the linear part of the scale factor spline. The default is {\tt A$\_$SPLINE$\_$NA}$=250$.
\item {\tt A$\_$SPLINE$\_$MINLOG}: minimum value for the scale factor spline. The default is {\tt A$\_$SPLINE$\_$MINLOG}$=0.0001$. This only applies to background quantities.
\item {\tt A$\_$SPLINE$\_$MIN}: maximum value for the logarithmic part and minimum value for the linear part of the scale factor spline. The default is {\tt A$\_$SPLINE$\_$MIN}$=0.01$. This only applies to background quantities.
\item {\tt A$\_$SPLINE$\_$MAX}: maximum value for the scale factor spline. The default is {\tt A$\_$SPLINE$\_$MAX}$=1$.
\item {\tt LOGM$\_$SPLINE$\_$DELTA}: spacing of the mass function spline (logarithm). The default is {\tt LOGM$\_$SPLINE$\_$DELTA}$=0.025$.
\item {\tt LOGM$\_$SPLINE$\_$NM}: number of points in the mass function spline (logarithm). The default is {\tt LOGM$\_$SPLINE$\_$NA}$=440$.
\item {\tt LOGM$\_$SPLINE$\_$MIN}: minimum value for the mass function spline (logarithm). The default is {\tt LOGM$\_$SPLINE$\_$MIN}$=6$.
\item {\tt LOGM$\_$SPLINE$\_$MAX}: maximum value for the mass function spline (logarithm). The default is {\tt LOGM$\_$SPLINE$\_$MAX}$=17$.
\item {\tt A$\_$SPLINE$\_$NLOG$\_$PK}: number of bins for the logarithmic part of the scale factor in the case of two-dimensional splines (where the second variable is the wavenumber). The default is {\tt A$\_$SPLINE$\_$NLOG$\_$PK}$=11$.
\item {\tt A$\_$SPLINE$\_$NA$\_$PK}: number of bins for the linear part of the scale factor in the case of two-dimensional splines (where the second variable is the wavenumber). The default is {\tt A$\_$SPLINE$\_$NA$\_$PK}$=40$. In the case of the emulator's nonlinear power spectrum, the maximum wavenumber is {\tt K$\_$MAX$\_$SPLINE}$=5/$Mpc, the interpolation is only linear and we use {\tt A$\_$SPLINE$\_$NA$\_$PK}$=40$ as default.
\item {\tt A$\_$SPLINE$\_$MINLOG$\_$PK}: minimum value for the scale factor spline. The default is {\tt A$\_$SPLINE$\_$MINLOG$\_$PK}$=0.01$. This only applies for the 2D power spectrum splines. For the cosmic emulator and in the case of the nonlinear matter power spectrum, we use a linear spline only, adopting {\tt A$\_$SPLINE$\_$MIN\_PK}$=1/3$.
\item {\tt A$\_$SPLINE$\_$MIN$\_$PK}: maximum value for the logarithmic part and minimum value for the linear part of the scale factor spline. The default is {\tt A$\_$SPLINE$\_$MIN$\_$PK}$=0.1$. This only applies for the 2D power spectrum splines.
\item {\tt K$\_$MAX$\_$SPLINE}: The maximum value of wavenumber considered in the spline. This is explained in more detail in the coming subsections. The default is {\tt K$\_$MAX$\_$SPLINE}$=50/$Mpc. In the case of the emulator's nonlinear power spectrum, the maximum wavenumber is {\tt K$\_$MAX$\_$SPLINE}$=5/$Mpc.
\item {\tt K$\_$MAX}: The maximum value of wavenumber when integrating over $k$. The default is {\tt K$\_$MAX}$=1000$/Mpc.
\item {\tt K$\_$MIN}:  The minimum value of wavenumber when integrating over $k$. The default is {\tt K$\_$MIN}$=5 \times 10^{-5}$/Mpc.
\item {\tt N$\_$K}: Number of bins per decade for the wavenumber. The default is {\tt N$\_$K}$=167$.
\item {\tt N$\_$K$\_$3DCOR}: Number of bins per decade for the wavenumber in the 3d correlation function calculation.
The default is {\tt N$\_$K$\_$3DCOR}~=~100,000.
\end{itemize}

The precision parameters of {\tt GSL} routines can be set by assigning values to the members of the {\tt gsl$\_$params} structure in each {\tt ccl$\_$cosmology} structure. The parameters are organized in a hierarchal fashion, such that more specialized parameters take precedence over more general ones. For example, there is a general tolerance parameter, a tolerance parameter for integrals, and a tolerance parameter for the Limber integral. By default all are set to the value of the general tolerance. Changing the integration tolerance changes the tolerance for all integrals but not for root-finding routines, for example, and changing the Limber integral tolerance only affects that integral and no other.
The parameters are:

\begin{itemize}
\item {\tt GSL$\_$EPSREL}: Relative tolerance for {\tt GSL} routines. Default is $10^{-4}$.
\item {\tt GSL$\_$N$\_$ITERATION}: Maximum number of iterations allowed for {\tt GSL} routines. This parameter also controls the size of the integration workspaces. Default is 1000.
\item {\tt GSL$\_$INTEGRATION$\_$GAUSS$\_$KRONROD$\_$POINTS}: Number of Gauss-Kronrod points in the {\tt QAG} integration routines. Default is {\tt GSL$\_$INTEG$\_$GAUSS41} (numerical value 4).
\item {\tt GSL$\_$INTEGRATION$\_$EPSREL}: Relative tolerance for {\tt GSL} integration routines. Default is {\tt GSL$\_$EPSREL}.
\item {\tt GSL$\_$INTEGRATION$\_$DISTANCE$\_$EPSREL}: Relative tolerance for {\tt GSL} integration routines for distance calculations. Default is $10^{-6}$.
\item {\tt GSL$\_$INTEGRATION$\_$DNDZ$\_$EPSREL}: Relative tolerance for {\tt GSL} integration routines for  $\frac{dN}{dz}$ calculations. Default is $10^{-6}$.
\item {\tt GSL$\_$INTEGRATION$\_$SIGMAR$\_$EPSREL}: Relative tolerance for {\tt GSL} integration routines for  $\sigma_R$ calculations. Default is $10^{-5}$.
\item {\tt GSL$\_$INTEGRATION$\_$NU$\_$EPSREL}: Relative tolerance for {\tt GSL} integration routines for neutrino calculations. Default is $10^{-7}$.
\item {\tt GSL$\_$INTEGRATION$\_$NU$\_$EPSABS}: Absolute tolerance for {\tt GSL} integration routines for neutrino calculations. Default is $10^{-7}$.
\item {\tt GSL$\_$INTEGRATION$\_$LIMBER$\_$GAUSS$\_$KRONROD$\_$POINTS}: Number of Gauss-Kronrod points in the {\tt QAG} integration routines for the Limber integral. Default is {\tt GSL$\_$INTEGRATION$\_$GAUSS$\_$KRONROD$\_$POINTS}.
\item {\tt GSL$\_$INTEGRATION$\_$LIMBER$\_$EPSREL}: Relative tolerance for {\tt GSL} integration routines for Limber integral. Default is {\tt GSL$\_$EPSREL}.
\item {\tt GSL$\_$ROOT$\_$EPSREL}: Relative tolerance for {\tt GSL} root-finding routines. Default is {\tt GSL$\_$EPSREL}.
\item {\tt GSL$\_$ROOT$\_$N$\_$ITERATION}: Maximum number of iterations allowed for {\tt GSL} root-finding routines. Default is {\tt GSL$\_$N$\_$ITERATION}.
\item {\tt GSL$\_$ODE$\_$GROWTH$\_$EPSREL}: Relative tolerance for {\tt GSL} ODE-solving routines for growth factor calculation. Default is $10^{-6}$.
\end{itemize}

For the matter power spectrum, the spline is performed in two variables: the logarithmically-spaced wavenumber and the linearly-spaced scale factor. Splining the {\tt CLASS} output leads to some precision loss (compared to direct outputs from {\tt CLASS}). We quantify this, along with the impact of extrapolation, in the following subsection.

\subsubsection{Extrapolation for the nonlinear power spectrum}
\label{sec:NLextrapol}

The computation of the power spectrum from {\tt CLASS} can be significantly sped up by extrapolating in the range $k>$~{\tt K$\_$MAX$\_$SPLINE} and $k<$~{\tt K$\_$MIN$\_$SPLINE}. In this section, we describe the implementation of the extrapolation and the accuracy attained. These tests are performed in a flat $\Lambda$CDM cosmology with $\Omega_c=0.25$, $\Omega_b=0.05$, $A_s=2.1\times10^{-9}$, $h=0.7$ and $n_s=0.96$.

We first describe the extrapolation at high wavenumbers. The introduction of the parameter {\tt K$\_$MAX$\_$SPLINE} allows us to spline the matter power spectrum within the {\tt cosmo} structure up to that value of $k$ (in units of $1/$Mpc). A separate {\tt K$\_$MAX} parameter sets the limit for evaluation of the matter power spectrum. The range between {\tt K$\_$MAX$\_$SPLINE}$<k<${\tt K$\_$MAX} is evaluated by performing a second order Taylor expansion in $\ln k$ within the static routine {\tt ccl$\_$power$\_$extrapol$\_$highk}.

First, we compute the first and second derivative of the $\ln P(k,z)$ at $k_0={\rm \tt K\_MAX\_SPLINE}-2\Delta\ln k$ by computing the numerical derivatives by finite differences using {\tt GSL}. The fiducial choice for $\Delta\ln k$ is $10^{-2}$. We then apply a second order Taylor expansion to extrapolate the matter power spectrum to $k>${\tt K$\_$MAX$\_$SPLINE}. The Taylor expansion gives
%
\begin{equation}
  \ln P(k,z) \simeq \ln P(k_0,z) + \frac{d\ln P}{d\ln k}(\ln k_0,z) (\ln k-\ln k_0)  + \frac{1}{2}  \frac{d^2\ln P}{d\ln k^2}(\ln k_0,z) (\ln k-\ln k_0)^2.
  \label{eq:NLPSTaylor}
\end{equation}

The accuracy of this approximation is shown in Figure \ref{fig:NLextrapol} for redshifts $z=0$, $z=3$ and $z=20$. We compare the nonlinear matter power spectrum at these redshifts computed with the previously described approximation, to the matter power spectrum obtained by setting the power spectrum splines to high values. We find that for typical values of $\Delta \ln k=10^{-2}$ and {\tt K$\_$MAX$\_$SPLINE}$=50$/Mpc, $\ln P$ has converged to an accuracy that surpasses the expected impact of baryonic effects on the matter power spectrum at $k>10/$Mpc.  (For an estimate of the impact of baryons on the total matter power spectrum, see \citealt{Schneider15}.) The lower {\tt K$\_$MAX$\_$SPLINE} is, the faster \ccl will run. The optimum choice of {\tt K$\_$MAX$\_$SPLINE} is left to the user for their particular application.

We also extrapolate the power spectrum at small wavenumbers within the static routine {\tt ccl\_power\_extrapol\_lowk}. In this case, the power spectrum below {\tt K$\_$MIN$\_$SPLINE} is obtained by a power-law extrapolation with index $n_s$:
\begin{equation}
  \log P(k<{\tt K\_MIN\_SPLINE},z) = \log P({\tt K\_MIN\_SPLINE},z) + n_s (\log k-\log{\tt K\_MIN\_SPLINE})
\end{equation}
The value adopted for {\tt K\_MIN\_SPLINE} depends on the choice of power spectrum method and is not currently settable by the user. For {\tt CLASS} and the nonlinear power spectrum, we adopt {\tt K\_MIN\_SPLINE} that coincides with the smallest wavenumber output by {\tt CLASS}, {\tt K\_MIN\_SPLINE}$=7\times 10^{-6}$/Mpc.  Note that this parameter is different from {\tt K\_MIN}, which sets the minimum $k$ for integrations and which is set by default to {\tt K\_MIN}$=5\times 10^{-5}$/Mpc. Hence, in practice, no extrapolation is occurring in this case, unless the user specifically asks for an output power spectra below {\tt K\_MIN} for their own purposes.

For BBKS, the power spectrum is computed analytically at all $k$, there is no extrapolation. For the Eisenstein \& Hu implementation, the splines of the power spectrum span {\tt K\_MIN}$<k<${\tt K$\_$MAX$\_$SPLINE}, so there is only extrapolation at high $k$. For the nonlinear matter power spectrum from the emulator, {\tt K\_MIN\_SPLINE} and {\tt K\_MAX\_SPLINE} are set to fixed values that are determined from the range of validity of the emulator:  {\tt K\_MIN\_SPLINE}$=10^{-3}$ Mpc$^{-1}$ and {\tt K\_MAX\_SPLINE}$=5$ Mpc$^{-1}$.


%------------------------
\begin{figure*}
\centering
  \includegraphics[width=0.49\textwidth]{splacc_power_lin}
  \includegraphics[width=0.49\textwidth]{splacc_power_nl}
\caption{The relative error compared to power spectra produced with high values of the power spectrum splines, $P_{fid}$, produced by splining the matter power spectrum up to {\tt K$\_$MAX$\_$SPLINE}$=50\,\text{Mpc}^{-1}$ and extrapolating beyond this value with a second order Taylor expansion the natural logarithm of the matter power spectrum. The left panel shows the relative errors for the linear matter power spectrum at $z=0$, $z=3$ and $z=20$. The right panel shows the results for the non-linear matter power spectrum at the same redshifts. The standard \ccl parameters adopted are those corresponding to the black dashed curve. For comparison, the impact of baryonic physics on the matter power spectrum is $\sim 10\%$ at $k=1\,\text{Mpc}^{-1}$ \citep{Schneider15}.}
\label{fig:NLextrapol}
\end{figure*}
%------------------------

\subsubsection{Extrapolation for the linear power spectrum}
\label{sec:Lextrapol}

With the implementation described in the previous section, the power spectrum splines are initialized up to {\tt K$\_$MAX$\_$SPLINE}. This is also true for the linear matter power spectrum, which is used within \ccl in particular to obtain $\sigma_8$ (see Eq. \ref{eq:sigR}). We have tested here how the procedure described in the previous section affects the convergence of the linear matter power spectrum. The result is shown in Figure \ref{fig:NLextrapol}. For some applications that use the linear power spectrum, the user might need to increase the value of {\tt K$\_$MAX$\_$SPLINE}.

As in the previous section, the power spectrum at small wavenumber is extrapolated using a power-law. This extrapolation is performed below a fiducial value of {\tt K\_MIN\_SPLINE} that coincides with the smallest wavenumber output by {\tt CLASS}, as in the case of the nonlinear power spectrum described above.

We have found that changing {\tt N$\_$A} to $200$, or changing the sampling of the wavenumber to $5000$ points, does not change the results presented in Figures \ref{fig:NLextrapol} in this section.

\subsubsection{Wishlist for the future}
\label{Pk_wishlist}
We plan to implement the following power spectrum methods in the future:
\begin{itemize}
 \item CAMB,
 \item other emulators,
 \item HOD.
\end{itemize}


\subsubsection{Normalization of the power spectrum}
\label{sec:PSnorm}

There are two alternative schemes for normalization of the matter power spectrum. The first one is to specify the value of $A_s$, the amplitude of the primordial power spectrum, which is passed directly to {\tt CLASS}. This option is available in the case of the linear/nonlinear matter power spectrum implementation. For these, as well as for BBKS and E\&H transfer functions, there is the additional option to set the normalization of the matter power spectrum by specifying $\sigma_8$, the RMS density contrast averaged over spheres of radius $8h^{-1}$Mpc. The computation of $\sigma_8$ is described in Section \ref{sec:hmf}.

In practice, there is only one argument that encodes the normalization. This is the argument ${\tt norm\_pk}$, which can be passed the power spectrum normalization parameterized by $\sigma_8$ or $A_\mathrm{s}$. As noted above, {\tt ccl$\_$parameters$\_$create} switches to $\sigma_8$ normalization if ${\tt norm\_pk} > 10^{-5}$, and to $A_{\mathrm s}$ normalization otherwise.

In the {\tt python} implementation, {\tt CCL} allows for either $\sigma_8$ or {\tt A\_s} to be passed as parameters.

\subsection{Angular power spectra}
\label{sec:cl}

In this section we will distinguish between {\sl observables} (quantities observed on the sky, such as number counts in a redshift bin, shear or CMB temperature fluctuations) and {\sl contributions} to the total observed fluctuations of these observables (such as the biased matter density term in number counts, redshift-space distortions, magnification, ISW, etc.).
The routines described in this subsection are implemented in {\tt ccl$\_$cls.cc}.

\subsubsection{Exact expressions}
The angular power spectrum between two observables $a$ and $b$ can be written as:
\begin{equation}
 C^{ab}_\ell=4\pi\int_0^\infty \frac{dk}{k}\,\mathcal{P}_\Phi(k)\Delta^a_\ell(k)\Delta^b_\ell(k),
\end{equation}
where $\mathcal{P}_\Phi(k)$ is the dimensionless power spectrum of the primordial curvature perturbations, and $\Delta^a$ and $\Delta^b$ are, using the terminology of CLASS, the transfer functions corresponding to these observables. Each transfer function will receive contributions from different terms. Currently \ccl supports two observables (also labelled ``tracers''), number counts and galaxy shape distortions, with the following contributions:
\paragraph{\bf Number counts.} The transfer function for number counts can be decomposed into three terms: $\Delta^{\rm NC}=\Delta^{\rm D}+\Delta^{\rm RSD}+\Delta^{\rm M}$, where
\begin{itemize}
  \item $\Delta^{\rm D}$ is the standard density term proportional to the matter density:
        \begin{equation}
          \Delta^{\rm D}_\ell(k)=\int dz\,p_z(z)\,b(z)\,T_\delta(k,z)\,j_\ell(k\chi(z)),
        \end{equation}
        where $T_\delta$ is the matter transfer function. Note that \ccl currently does not support non-linear or scale-dependent bias. Here, $p_z(z)$ is the normalized distribution of sources in redshift (selection function). Thus \ccl understands each individual redshift bin as a separate ``observable''. Note also that if ${\tt mu\_0 \ne 0}$, the matter transfer function is altered accordingly.
  \item $\Delta^{\rm RSD}$ is the linear contribution from redshift-space distortions:
        \begin{equation}
          \Delta^{\rm RSD}_\ell(k)=\int dz\,p_z(z)\frac{(1+z) p_z(z)}{H(z)}T_\theta(k,z) j_\ell''(k\chi(z)),
        \end{equation}
where $T_\theta(k,z)$ is the transfer function of $\theta$, the divergence of the comoving velocity field. $T_\theta(k,z)$ depends on the growth, which \ccl does not compute for massive neutrino cosmologies; therefore at this time an attempt to create a number count tracer in a cosmology with massive neutrinos will cause \ccl to raise an error. $C_\ell$ is instead computed assuming a linear-theory relation between the matter overdensity and peculiar velocity fields. While this should not be problematic for wide photometric redshift bins, users should exercise care when interpreting results for narrow window functions. Note also that if the growth is affected by modifications to gravity, this is reflected here.

  \item $\Delta^{\rm M}$ is the contribution from magnification lensing:
        \begin{equation}
          \Delta_\ell^{\rm M}(k)=-\ell(\ell+1)\int \frac{dz}{H(z)} W^{\rm M}(z) T_{\phi+\psi}(k,z) j_\ell(k\chi(z)),
          \label{eq:deltaM}
        \end{equation}
        where $T_{\phi+\psi}$ is the transfer function for the Newtonian-gauge scalar metric perturbations, and $W^{\rm M}$ is the magnification window function:
        \begin{equation}
           W^{\rm M}(z)\equiv\int_z^\infty dz' p_z(z')\frac{2-5s(z')}{2}\frac{r(\chi(z')-\chi(z))}{r(\chi(z'))}.
        \end{equation}
        Here $s(z)$ is the magnification bias, given as the logarithmic derivative of the number of sources with magnitude limit, and $r(\chi)$ is the angular comoving distance (see Eq. \ref{eq:angdist}).
        
        In the case where the quasistatic parameterization of modified gravity is in use and ${\tt sigma\_0} \ne 0$, equation \ref{eq:deltaM} becomes
        \begin{equation}
          \Delta_\ell^{\rm M}(k)=-\ell(\ell+1)\int \frac{dz}{H(z)} W^{\rm M}(z) (1 + \Sigma(z)) T_{\phi+\psi}(k,z) j_\ell(k\chi(z)),
          \label{eq:deltaM}
        \end{equation}
and there is dependence on $\mu(z)$ via modifications to $T_{\phi+\psi}(k,z)$.

        Note that \ccl currently does not compute relativistic corrections to number counts \cite{2011PhRvD..84d3516C,2011PhRvD..84f3505B}. Although these should be included in the future, their contribution to the total fluctuation is largely subdominant (see \cite{GReffects} and the two references above), and therefore it is safe to work without them in most cases.
\end{itemize}

\paragraph{\bf Galaxy shape distortions.} The transfer function for shape distortions is currently decomposed into two terms: $\Delta^{\rm SH}=\Delta^{\rm WL}+\Delta^{\rm IA}$, where
\begin{itemize}
  \item $\Delta^{\rm L}$ is the standard lensing contribution:
        \begin{equation} \label{eq:transfer_lensing}
          \Delta_\ell^{\rm L}(k)=-\frac{1}{2}\sqrt{\frac{(\ell+2)!}{(\ell-2)!}}\int \frac{dz}{H(z)} W^{\rm L}(z) T_{\phi+\psi}(k,z) j_\ell(k\chi(z)),
        \end{equation}
        where $W^{\rm L}$ is the lensing kernel, given by
        \begin{equation}
          W^L(z)\equiv\int_z^\infty dz' p_z(z')\frac{r(\chi(z')-\chi(z))}{r(\chi(z'))}.
        \end{equation}
        
  When the quasistatic parameterization of modified gravity is in use, we have instead         
       \begin{equation} \label{eq:transfer_lensing}
          \Delta_\ell^{\rm L}(k)=-\frac{1}{2}\sqrt{\frac{(\ell+2)!}{(\ell-2)!}}\int \frac{dz}{H(z)} W^{\rm L}(z) (1 + \Sigma(z))T_{\phi+\psi}(k,z) j_\ell(k\chi(z)),
        \end{equation} 
        with dependence on $\mu(z)$ via $T_{\phi+\psi}(k,z)$.
  \item $\Delta^{\rm IA}$ is the transfer function for intrinsic galaxy alignments. \ccl currently supports the so-called ``non-linear alignment model'', according to which the galaxy inertia tensor is proportional the local tidal tensor \cite{2004PhRvD..70f3526H,2007MNRAS.381.1197H}.
        \begin{equation}
          \Delta_\ell^{\rm IA}(k)=\sqrt{\frac{(\ell+2)!}{(\ell-2)!}}\int dz\,p_z(z)\,b_{\rm IA}(z)\,f_{\rm red}(z)\,T_\delta(k,z)\,\frac{j_\ell(k\chi(z))}{(k\chi(z))^2}.
        \end{equation}
        Note that $\Delta_\ell^{\rm IA}(k)$ is unchanged under modified gravity other than via the matter transfer function.
\end{itemize}

It is worth noting that the equations above should be modified for non-flat cosmologies by replacing the spherical Bessel functions $j_\ell$ with their hyperspherical counterparts \cite{1994ApJ...432....7K}. Since the library currently only uses the Limber approximation (documented below), this is not currently an issue. It will be revisited in future versions of \ccl.

\paragraph{\bf CMB lensing.} The transfer function lensing convergence from a source at redshift $z_{\rm S}$ is given by:
\begin{equation} \label{eq:transfer_cmb_lensing}
  \Delta_\ell^{\rm C}(k)=-\frac{\ell(\ell+1)}{2}\int_0^{\chi_{\rm S}} d\chi\,\frac{r(\chi_{\rm S})-r(\chi)}{r(\chi)r(\chi_{\rm S})}T_{\phi+\psi}(k,\chi) j_\ell(k\chi),
\end{equation}
where $\chi_{\rm S}\equiv\chi(z_{\rm S})$. Once again under the quasistatic parameterization of modified gravity we have
\begin{equation} \label{eq:transfer_cmb_lensing}
  \Delta_\ell^{\rm C}(k)=-\frac{\ell(\ell+1)}{2}\int_0^{\chi_{\rm S}} d\chi\,\frac{r(\chi_{\rm S})-r(\chi)}{r(\chi)r(\chi_{\rm S})}(1+\Sigma(z))T_{\phi+\psi}(k,\chi) j_\ell(k\chi),
\end{equation}
with dependence on $\mu(z)$ via modifications to $T_{\phi+\psi}(k,\chi)$.

\subsubsection{The Limber approximation}
As shown above, computing each transfer function involves a radial projection (i.e. an integral over redshift or $\chi$), and thus computing full power spectrum consists of a triple integral for each $\ell$. This can be computationally intensive, but can be significantly simplified in certain regimes by using the Limber approximation, given by:
\begin{equation}
 j_\ell(x)\simeq\sqrt{\frac{\pi}{2\ell+1}}\,\delta\left(\ell+\frac{1}{2}-x\right).
\end{equation}
Thus for each $k$ and $\ell$ we can define a radial distance $\chi_\ell\equiv(\ell+1/2)/k$, with corresponding redshift $z_\ell$. This approximation works best for wide radial kernels and high multipoles.

Substituting this in the expressions above, the simplified versions become:
\begin{equation}\label{eq:limber}
 C^{ab}_\ell=\frac{2}{2\ell+1}\int_0^\infty dk\,P_\delta\left(k,z_\ell\right)
 \tilde{\Delta}^a_\ell(k)\tilde{\Delta}^b_\ell(k).
\end{equation}
where
\begin{align}
 &\tilde{\Delta}_\ell^{\rm D}(k)=p_z(z_\ell)\,b(z_\ell)\,H(z_\ell)\\
 &\tilde{\Delta}_\ell^{\rm RSD}(k)=
 \frac{1+8\ell}{(2\ell+1)^2}\,p_z(z_\ell)\,f(z_\ell)\,H(z_\ell)-\\
 &\hspace{48pt}\frac{4}{2\ell+3}\sqrt{\frac{2\ell+1}{2\ell+3}}p_z(z_{\ell+1})\,f(z_{\ell+1})\,H(z_{\ell+1})\\
 &\tilde{\Delta}_\ell^{\rm M}(k)=3\Omega_{M,0}H_0^2\frac{\ell(\ell+1)}{k^2}\,
 \frac{(1+z_\ell)}{r(\chi_\ell)}W^{\rm M}(z_\ell)\\
 &\tilde{\Delta}_\ell^{\rm L}(k)=\frac{3}{2}\Omega_{M,0}H_0^2\sqrt{\frac{(\ell+2)!}{(\ell-2)}}\frac{1}{k^2}\,
 \frac{1+z_\ell}{r(\chi_\ell)}W^{\rm L}(z_\ell)\\
 &\tilde{\Delta}_\ell^{\rm IA}(k)=\sqrt{\frac{(\ell+2)!}{(\ell-2)!}}\frac{p_z(z_\ell)\,b_{\rm IA}(z_\ell)f_{\rm red}(z_\ell)H(z_\ell)}{(\ell+1/2)^2}\\
 &\tilde{\Delta}_\ell^{\rm C}(k)=\frac{3}{2}\Omega_{M,0}H_0^2\,\ell(\ell+1)\frac{1+z_\ell}{k^2}\,\frac{r(\chi_{\rm S})-r(\chi_\ell)}{r(\chi_\ell)r(\chi_{\rm S})}\,\Theta(\chi_\ell;0,\chi_{\rm S}).
\end{align}
Here ($\Theta(x;x_i,x_f)$) is a top-hat function (1 for $x\in[x_i,x_f]$ and 0 otherwise).

%----------------------------------------------------------------
%
%      Begin of the Angpow section currently under development
%
%----------------------------------------------------------------

\subsubsection{Beyond limber}

{\bf Native CCL computation.}

{\bf Note:} This capability has been deprecated in {\tt v1}, superseded by {\tt Angpow}, described below. But it is still available in previous versions of the library.

\ccl incorporates routines to compute the $C^{ab}_\ell$ angular power spectra as described above but without the Limber approximation. The algorithm performs first the integrals over $z$ for both tracers, and ends with the $k$ integral. This computation is much slower than using the Limber approximation, but it ends up with precise angular power spectra at low $\ell$, and correct cross-correlations between tracers (the Limber approximation fails at reproducing the interference terms $j_\ell(x)\times j_\ell(x')$).

Some parameters are needed to define this integral. First, to fasten the computation the $C^{ab}_\ell$ function is computed for a selection of $\ell$ values (linearly spaced at low-$\ell$ and logarithmicly spaced at high-$\ell$) and then the function is splined. Then the integration step of the redshift integrals must be specified in terms of a comoving distance. It is recommanded to start with a low value ($<3$\,Mpc) for a high precision integration, and then to release this parameter to achieve the user needs in terms of precision and rapidity. A logarithmic step in $k$ must also be provided: it does not correspond to the integration step but to a computation step before splining the transfer functions $\Delta^a_\ell(k)$. Last parameter, a minimum redshift can be given for the redshift integral bound so that the transfer functions are not computed near $z\approx 0$ where they can be numerically undefined.

The integration bounds in redshift are estimated automatically given the a redshift window so that the integration is preformed where the redshift window is relevant within a given precision (set by the \texttt{CCL\_FRAC\_RELEVANT} parameter). The integration bounds for the $k$ integrals are defined automatically given the $\ell$ multipole and the comoving distances at play.

It is worth noting that the user can define a threshold multipole $\ell$ from which the $C^{ab}_\ell$ computation switches to the Limber approximation which is faster and generally relevant at high $\ell$ values.

{\texttt{\bf Angpow}.}

The aim of the \texttt{Angpow} software \citep{2017arXiv170103592C} is to compute the angular power spectra  $C_{\ell}^{ab}$  without any Limber numerical approximation. \ccl has been linked to the \texttt{Angpow} code,  which is briefly described here.

The angular power spectrum for two shells $C_{\ell}^{ab}$ is computed in \texttt{Angpow} according to the following expression
\begin{equation}
  C_{\ell}^{ab} = \iint_0^\infty \mathrm{d} z \mathrm{d} z^\prime  p_{z_1}(z_1) p_{z_2}(z^\prime) \times \int_0^\infty \mathrm{d} k\ f_{\ell}(z, k) f_{\ell}(z^\prime, k).
  \label{eq-clz1z2-obs}
\end{equation}
The auxiliary function $f_\ell(z,k)$ can be defined without loss of generality as
\begin{equation}
f_\ell(z,k) \equiv  \sqrt{\frac{2}{\pi}}\  k \sqrt{P(k,z)}\ \widetilde{\Delta}_\ell(z,k)\label{eq-fell-func}
\end{equation}
with
\begin{itemize}
\item  $P(k,z)$ : the matter power spectrum at redshift $z$
\item $\widetilde{\Delta}_\ell(z,k)$: a function describing the physical processes such as matter density fluctuations, redshift-space distortions as described for instance in references \citet{2008cmb..book.....D,2009PhRvD..80h3514Y,2010PhRvD..82h3508Y, 2011PhRvD..84d3516C,2011PhRvD..84f3505B}. Currently, the \texttt{Angpow} version delivered with \ccl only can deal with galaxy clustering tracers (no lensing) and this without the magnification lensing term (equation \ref{eq:deltaM}). The incorporation of those transfer functions is left for future work, but in principle \texttt{Angpow} has already the capability to treat them. For now, for galaxy clustering tracers we defined $\widetilde{\Delta}_\ell(z,k)$ as
\begin{equation}
 \widetilde{\Delta}_\ell(z,k) \approx b j_\ell(k \chi(z)) - f(z) j_\ell^{\prime\prime}(k \chi(z))
\end{equation}
with $j_\ell(x)$ and $j_\ell^{\prime\prime}(x)$ the spherical Bessel function of order $\ell$ and its second derivative, and $f(a)$ the growth rate as defined subsection~\ref{sec:growth} (derivative of the growth function with respect to the scale factor $a$).
\end{itemize}

To proceed to a numerical evaluation of equation \ref{eq-clz1z2-obs}, \texttt{Angpow} first conducts  inside the rectangle $ [z_{1\mrm{min}},z_{1\mrm{max}}] \times [z_{2\mrm{min}},z_{2\mrm{max}}]$ given by the $p_z(z)$ selection functions a Cartesian product of one-dimensional (1D) quadrature
 defined by the set of sample nodes $z_i$ and weights $w_i$. In practice, the Clenshaw-Curtis quadrature is used.   The corresponding sampling points $(z_{1i},z_{2j})$ are weighted by the product  $w_i w_j$ using the 1D quadrature sample points and weights on both redshift regions with $i=0,\dots, N_{\mrm{z}_1}-1$ and $j=0,\dots,N_{\mrm{z}_2}-1$. Then, one gets the following approximation:
\begin{equation}
C_{\ell}^{ab} \approx  \sum_{i=0}^{N_{\mrm{z}_1}-1}\sum_{j=0}^{N_{\mrm{z}_2}-1} w_i w_j p_{z_1}(z_i)p_{z_2}(z_j) \widehat{P}_\ell(\chi_i,\chi_j)
\label{eq-cross-zquadra}
\end{equation}
with the notations $z_i = z_{1i}$, $z_j = z_{2j}$ and  $\chi_i = \chi(z_{1i})$, $\chi_j = \chi(z_{2j})$ and
\begin{equation}
\widehat{P}_\ell(z_i,z_j) =   \int_0^\infty dk\ f_\ell(z_i,k) f_\ell(z_j,k)
\label{eq-Pellzizj}
,\end{equation}
To conduct the computation of such integral of highly oscillating functions we use the 3C-algorithm described in details in reference \citep{2017arXiv170103592C}. In brief this algorithm proceeds the following way:
\begin{enumerate}
\item the total integration $k$ interval (eg. $[k_\mathrm{min}, k_\mathrm{max}]$) in equation (\ref{eq-Pellzizj}) is cut on several $k$-sub-intervals;
\item  on each sub-interval the functions $f_{i\, \ell}(k) = f_\ell(z_i,k) $ and $f_{j\, \ell}(k) = f_\ell(z_j,k)$ are projected onto Chebyshev series of order $2^N$;
\item the product of the two Chebyshev series is performed with a $2^{2N}$ Chebyshev series;
\item then, the integral on the sub-interval is computed thanks to the Clenshaw-Curtis quadrature.
\end{enumerate}
All the Chebyshev expansions and the Clenshaw-Curtis quadrature are performed via the DCT-I fast transform of FFTW.

Thanks to the 3C-algorithm, the \texttt{Angpow} is able to compute the $C_{\ell}^{ab}$ in a fast and accurate way. It was tested against \texttt{CLASS} and the native \ccl computation and can performed the computation an order of magnitude faster, which is more suitable for an extensive exploration of the cosmological parameter space ($\mathcal{O}(1s)$). Note that \texttt{Angpow} is written in C++ with OpenMP, to distribute the computation of a single $C_\ell$ on a single thread. The computation can also be switch by the user to the faster Limber approximation setting a threshold multipole $\ell$.


{\bf Precision tests.}

The code has been compared with \texttt{CLASS} and the native \ccl computation and all three softwares agrees perfectly if precision parameters are pushed to high levels.

A few parameters must be provided to set the precision of this computation. First the order of the Chebyshev polynomials is set to $2^{10}$ by default, and the number of $k$ sub-intervals to 200, and we checked this is enough for the current uses. Then the redshift quadrature stepping is set automatically given the redshift windows to recover the native \ccl computation boosted with high precision parameters: its precision is optimised so that the relative numerical error compared with the native method is two orders of magnitude below the relative cosmic variance $\sqrt{2/(2\ell+1)}$, from $\ell=2$ to $\ell=1000$. The $k_{\rm min}$ and $k_{\rm max}$ bounds are also automatically set given the current multipole $\ell$ and the comoving distance $\chi$ involved in the inner integral.




%----------------------------------------------------------------
%
%      End of the Angpow section currently under development
%
%----------------------------------------------------------------

\subsection{Correlation functions}
\label{sec:corr}


The following expressions relating the angular power spectra and correlation functions are valid in the flat-sky approximation\footnote{See the weak lensing review by \citet{Bartelmann01}, page 44 and \citet{Joachimi10}.}. In all cases, $f_K(\chi)$ is comoving angular diameter distance, which differs from the radial comoving distance $\chi$ only in the case of cosmologies with non-zero curvature. The routines described in this subsection are implemented in {\tt ccl$\_$correlation.c}.

{\bf Galaxy-galaxy.} The angular correlation function between two number-count tracers (labeled $a$ and $b$ here) is given by
\begin{equation}
  \xi^{ab}(\theta) = \int d\ell \frac{\ell}{2\pi} C^{ab}_\ell\, J_0(\ell\theta),
\label{eq:xiclu}
\end{equation}
where $C_{ab}$ is the angular power spectrum between both tracers.

{\bf Lensing-lensing.} The lensing correlation functions are \footnote{from Schneider 2002 and Bartelmann \& Schneider section 6.4.1}
\begin{eqnarray}
  \xi^{ab}_{+}(\theta)&=&\int_0^{\infty}d\ell\frac{\ell}{2\pi}J_0(\ell\theta)C^{ab}_\ell,\\
  \xi^{ab}_{-}(\theta)&=&\int_0^{\infty}d\ell\frac{\ell}{2\pi}J_4(\ell\theta)C^{ab}_\ell,
\label{eq:xipxim}
\end{eqnarray}
where the angular lensing convergence power spectrum $C^{ab}_\ell$ is given above (see Equations \ref{eq:transfer_lensing} and \ref{eq:limber}).

{\bf Galaxy-lensing.} The correlation between a number count tracer $a$ and a shear tracer $b$ is given by
\begin{equation}
  \xi^{ab}(\theta) = \int d\ell \frac{\ell}{2\pi} C^{ab}_\ell\, J_2(\ell\theta),
\end{equation}

Note that, in the above, ``Galaxy'' and ``Lensing'' can be replaced by any spin-0 and spin-2 fields on the sphere respectively (e.g. the CMB lensing convergence would play the same role as the galaxy overdensity field in all the formulas above).

{\bf 3d spatial correlation function.} In addition to the angular correlation functions, the 3-dimensional spatial correlation function $\xi(r)$ is also
calculated from the power spectrum $P(k)$ using
\begin{equation}
\xi(r) = \frac{1}{2 \pi^2} \int dk \; k^2 P(k) \frac{\sin(kr)}{kr}
\end{equation}


To evaluate the numerical integral in the correlation functions, we make use of the public code {\tt FFTlog}\footnote{\url{http://casa.colorado.edu/~ajsh/FFTLog/}}\citep{Hamilton2000,Talman2009}. In brief, {\tt FFTlog} works on functions periodic in log space, by writing the Hankel Transform as a convolution between Bessel functions and the function of interest (in this case either $C_\ell$ or $P(k)$). A version of this code is included in \ccl with minor modifications.


{\bf Redshift-space distortions.} In redshift space and under the linear approximation \citep{Kaiser1987} the correlation function $\xi(s,\mu)$ can be expanded in multipoles:
\begin{equation}
\xi(s,\mu) = \sum_{l\geq 0} \xi_l(s) L_l(\mu),
\end{equation}
where $s$ is the magnitude of the galaxy separation vector in redshift space $\bf s$, $\mu$ is the cosine of the separation angle between $\bf s$ and the line of sight, and $L_l(x)$ are the Legendre polynomials. The multipoles of the correlation function are given by
\begin{equation}
\xi_l(s) = \frac{i^l}{2 \pi^2} \int_0^{\infty} P_l(k) j_l(k s) k^2 dk,
\end{equation}
where $P_l(k)$ are multipoles of the power spectrum in redshift space $P(k,\mu_{\bf k})$ defined by
\begin{equation}
P(k,\mu_{\bf k}) = \sum_{l\geq 0} P_l(k) L_l(\mu_{\bf k}).
\end{equation}
In the linear approximation only the $l = 0,2,4$ multipoles are non-zero. They are related to the
real-space power spectrum $P(k)$ by
\begin{eqnarray}
&P_0(k) = \left(1+\frac{2}{3}\beta+\frac{1}{5}\beta^2\right)P(k),\\
&P_2(k) = \left(\frac{4}{3}\beta+\frac{4}{7}\beta^2\right)P(k),\\
&P_4(k) = \frac{8}{35}\beta^2 P(k),
\end{eqnarray}
where $\beta$ is the ratio of the growth rate $f$ and bias factor $b$, $\beta = f/b$.

\ccl implements the redshift space correlation function $\xi(s, \mu)$, it's average at constant $s$, $\xi(s)$,
the multiploes $\xi_l(s)$, and $\xi(\pi, \sigma)$, where $\pi$ is the galaxy pair separation
parallel to the line of sight and $\sigma$ is the separation perpendicular to the line of sight.
We use {\tt FFTlog} to calculate $\xi_l(s)$ from $P_l(k)$ in the implementation of $\xi(s,\mu)$.


In order to speed up the calculations, we provide the option to create a spline of the multipole functions $\xi_l(s)$ and store them in global splines for subsequent access. After calculating the redshift-space correlation functions for a given cosmology the splines should be freed using the provided function before calculating for a different cosmology.


%-----------------------------------------------------------
%
%   Correlation: beyond flat-sky (under development)
%
%-----------------------------------------------------------

\begin{comment}
\subsubsection{Beyond flat-sky}

We begin by writing the angular space observable, $X$, in terms of a decomposition in spherical harmonics,
\begin{align}\label{eq:X_harmonic}
  X(\Omega)=&\sum_{\ell m}\tilde X_{\ell m}Y_{\ell m}(\Omega)
\end{align}
where $\Omega$ refers to the angular coordinates on the sky.
The angular cross correlation function of two (scalar) tracers, $X$ and $Z$ of the large scale structure can be written in terms of their harmonic components, $\tilde X_{\ell m}$ and $\tilde Z_{\ell' m'}$ as
\begin{align}
  \langle XZ \rangle(\theta)=&\left\langle\sum_{\ell,m}\sum_{\ell', m'}\tilde X_{\ell m}\tilde Z_{\ell' m'}
  Y_{\ell m}(\Omega)
  Y_{\ell'm'}(\Omega+\theta)\right\rangle\\
  =&\sum_{\ell,m}C_{\ell}Y_{\ell m}(\Omega)
  Y_{\ell m}(\Omega+\theta)\\
  \langle XZ \rangle(\theta)=&\frac{1}{4\pi}\sum_{\ell}(2\ell+1)C_{\ell}P_{\ell}(\cos\theta)\label{eq:xi_pl0}
\end{align}
where we have used the identities
\begin{align}
  \langle\tilde X_{\ell m}\tilde Z_{\ell' m'}\rangle=&C_{\ell}\delta_D(m,m')\delta_D(\ell,\ell'),\\
  \sum_{m=-\ell}^{m=\ell}Y_{\ell m}(\Omega)Y_{\ell m}(\Omega+\theta)=&\frac{2\ell+1}{4\pi}\label{eq:Ylm_Pl}.
\end{align}

For the case of shear, since it is a spin-2 object, eq.\ref{eq:X_harmonic} is written in terms of spin harmonics
\citep[see for ex.][]{Castro2005,Kilbinger2017}. The rest of the analysis proceeds similarly, using the relation for spin
harmonics, analogous to eq.~\ref{eq:Ylm_Pl} \citep[see for ex. ][]{Hu1997}.

The expressions for $\xi_+$ (which is the same as in Eq.~\ref{eq:xi_pl0}) and for $\xi_-$ are given by
\begin{align}
  %\langle g\gamma_T\rangle(\theta)&=\frac{1}{4\pi}\sum_{\ell}\frac{(2\ell+1)}{\ell(\ell+1)}C_{\ell}^{g\kappa}
  %P_{\ell}^2(\cos\theta)\label{eq:xi_g_gamma}\\
  \xi_+(\theta)&=\frac{1}{4\pi}\sum_{\ell}{(2\ell+1)}C_{\ell}^{\kappa\kappa}
  P_{\ell}(\cos\theta)\label{eq:xi_p}\\
  \xi_-(\theta)&=\frac{1}{4\pi}\sum_{\ell}\frac{(\ell-4)!}{(\ell+4)!}\ell^4{(2\ell+1)}C_{\ell}^{\kappa\kappa}
  P_{\ell}^4(\cos\theta)\label{eq:xi_m}
\end{align}
\todo{Simply took the relation between $P_\ell^m$ and $J_m(\ell \theta)$ to get this expression from the Hankel transform for $\xi_-$. It may not be very accurate at large scale (low $\ell$) as is evident from $g\gamma_T$ expression. To be revisited.}

The {\tt ccl\_tracer\_corr\_legendre} routine computes these transform to convert angular power spectra, $C_\ell$, into correlation functions. We use the associated Legendre function implementation from the {\tt GSL} library. {\tt ccl\_tracer\_corr\_legendre} routine evaluations can be very slow, especially for polynomials $P_\ell^m$ with $m>0$. Note that $P_\ell^m$ evaluations need to be done only once and can then be saved as long as $\ell$ and $\theta$ values do not change. However, \ccl has not yet implemented this feature.

\paragraph{Hankel Transform}
Notice that in the flat-sky limit, the expressions in Eqs.~\ref{eq:xi_p}--\ref{eq:xi_m} can be written as Hankel transforms using the relation between $P_{\ell}^m$ and bessel functions $J_m$
\begin{align}
  P_{\ell}^m(\cos\theta)=(-1)^m\frac{(\ell+m)!}{(\ell-m)!}\ell^{-m}J_m(\ell\theta)
\end{align}
which yields final expressions that coincide with Eq. \ref{eq:xipxim}.

\end{comment}


%-----------------------------------------------------------
%
%   End of Correlation: beyond flat-sky (under development)
%
%-----------------------------------------------------------


\subsection{Halo mass \& halo bias functions}
\label{sec:hmf}

The routines described in this subsection are implemented in {\tt ccl$\_$massfunc.c}.

The halo mass function is implemented using several different definitions from the literature: \citet{Tinker2008}, \citet{Tinker2010}, \citet{Angulo2012}, and \citet{Watson2013}. All four models are tuned to simulation data and tested against observational results. In addition, each of these fits has been implemented using the common halo definition of $\Delta = 200$, where a halo is defined with:
\begin{equation}
\bar{\rho}(r_{\Delta}) = \Delta \times \rho_{\mathrm{m}},
\end{equation}
where a halo with size $r_{\Delta}$ has an average density $\bar{\rho}$ equal to the overdensity parameter $\Delta$ times the mean background density of the universe, $\rho_{\mathrm{m}}$. Note that another common definition utilizes the critical density of the universe, $\rho_{\mathrm{c}}$; currently \ccl requires that an external conversion by the end user between values of $\Delta$ with respect to the critical density to values of $\Delta$ as defined with respect to the mean density. In the future we plan to allow for self-consistent handling of critical density based definitions, though it is not implemented as of this build.

In addition to the usage of the most common definition, we have implemented an extension for two of the models. The Tinker 2010 model allows for a value of $\Delta$ to be given between the values of 200 and 3200 and interpolates the fitting parameters within this range in a space of $\log \Delta$ using splines. We also have implemented interpolation in the same range of Tinker 2008 $\Delta$ values. For both Tinker 2008 and Tinker 2010 models we have utilized spline interpolation through {\tt GSL} routines in order to guarantee a match to specified fitting parameters at exact values of $\Delta$. This fitting has slight deviation from the fit as expressed in Tinker 2010.

The halo mass function models implemented in CCL are tuned to simulations without massive neutrinos, therefore are not valid in cosmologies with massive neutrinos. Attempts to calculate the halo mass function, halo bias, or other related quantities within cosmologies with massive neutrinos will cause \ccl to raise an error and quit.


With the exception of the Tinker 2010 model, we attempt to keep a common form to the multiplicity function whenever possible for ease of extension:
\begin{equation}
f(\sigma)=A\Big[\Big(\frac{\sigma}{b}\Big)^{-a}+1\Big]e^{-c/{\sigma}^2},
\end{equation}
where $A$, $a$, $b$, and $c$ are fitting parameters that have additional redshift scaling and $\sigma$ is the RMS variance of the density field smoothed on some scale $M$ at some scale factor $a$. This basic form is modified for the \citet{Angulo2012} formulation. The resulting form is
\begin{equation}
f(\sigma)=A\Big[\Big(\frac{b}{\sigma}+1\Big)^{-a}\Big]e^{-c/{\sigma}^2},
\end{equation}
where the only change is in the formulation of the second term. Note that the fitting parameters in the \citet{Angulo2012} formulation do not contain any redshift dependence and the use of it is primarily for testing and benchmark purposes.

Each call to the halo mass function requires an assumed model (defined within the {\tt ccl$\_$configuration} structure contained in {\tt ccl$\_$cosmology}), in addition to a value of the halo mass and scale factor for which to evaluate the halo mass function. The currently implemented models can be called with the tags {\tt config.mass$\_$function$\_$method = ccl$\_$tinker}, {\tt ccl$\_$tinker10}, {\tt ccl$\_$angulo}, or {\tt ccl$\_$watson}. It returns the number density of halos in logarithmic mass bins, in the form $dn/d\log_{10}{M}$, where $n$ is the number density of halos of a given mass and $M$ is the input halo mass.

The halo mass $M$ is related to $\sigma$ by first computing the radius $R$ that would enclose a mass $M$ in a homogeneous Universe at $z=0$:
\begin{equation}
  M=\frac{H_0^2}{2G}R^3\,\rightarrow \frac{M}{M_\odot}=1.162\times10^{12}\Omega_Mh^2\,\left(\frac{R}{1\,{\rm Mpc}}\right)^3.
\end{equation}
The rms density contrast in spheres of radius $R$ can then be computed as
\begin{equation}
  \sigma_R^2 = \frac{1}{2\pi^2}\int dk\,k^2\,P_k\,\tilde{W}_R^2(k)
  \label{eq:sigR}
\end{equation}
where $P_k$ is the matter power spectrum and $\tilde{W}(kR)$ is the Fourier transform of a spherical top hat window function,
\begin{equation}
\tilde{W}_R(k) = \frac{3}{(kR)^3}[\sin(kR)-kR\cos(kR)]
\end{equation}
%
This function is directly implemented in \ccl as well as a specific $\sigma_8$ function.

The \citet{Tinker2010} model parameterizes both the halo mass function and the halo bias in terms of the peak height, $\nu = \delta_c / \sigma(M)$, where $\delta_c$ is the critical density for collapse and is chosen to be $1.686$ for this particular parameterization. We can then parameterize the halo function and halo bias as
\begin{equation}
  b(\nu) = 1 - A\frac{\nu^a}{\nu^a + {\delta_c}^a} + B\nu^b+C\nu^c,
  f(\nu) = \alpha[1+(\beta\nu)^{-2\phi}]\nu^{2\eta}e(-\gamma\nu^2/2).
  \label{eq:halo_bias_and_mass_function}
\end{equation}
The currently implemented model in \ccl allows for an arbitrary overdensity $\Delta$ to be chosen, using the fitting functions provided in \citet{Tinker2010}. Other halo model definitions are not included in the halo bias calculation, though this remains an area of active work to improve upon.


% Written by Alexander Mead
\subsection{Halo model}
\label{sec:halo_model}

The routines described in this subsection are implemented in {\tt ccl$\_$halomod.c}.

In this section we review a basic halo-model computation \citep{Seljak2000,Peacock2000,Cooray2002} of the cross-correlation between any two cosmological fields and only requires knowledge of the halo profiles of the field in question. For example, in the case of the matter-density auto spectrum we need only know the halo density profiles. For the galaxy spectrum we require knowledge of the number of, and distribution of, galaxies as a function of halo mass. In this simple form the halo model is approximate and makes the assumption that haloes are \emph{linearly} biased with respect to the \emph{linear} matter field and also assumes that haloes are spherical with properties that are determined solely by the halo mass. It is possible to go beyond these simplified assumptions, and we direct the interested reader to \cite{Cooray2002,Smith2007,Giocoli2010,Smith2011}.

The eventual aim for CCL is to have a halo model that can calculate the auto- and cross-spectra for any cosmological field combinations with parameters that can be taken either from numerical simulations or observational data. Currently we have only implemented the case of the matter-density auto spectrum, but we keep the notation as general as possible in the following:

Consider two 3D cosmological fields $\rho_i$ and $\rho_j$, the cross power spectrum at a given redshift can be written as a sum of a two- and a one-halo term given by
\begin{equation}
P_{2\mathrm{H},ij}(k)=P_{\mathrm{lin}}(k)
\prod_{n=i,j}\left[\int_0^\infty b(M)\frac{\mathrm{d}n}{\mathrm{d}M}W_n(M,k)\;\mathrm{d}M\right]\ ,
\label{eq:two_halo}
\end{equation}
\begin{equation}
P_{1\mathrm{H},ij}(k)=\int_0^\infty \frac{\mathrm{d}n}{\mathrm{d}M}W_i(M,k)W_j(M,k)\;\mathrm{d}M\ ,
\label{eq:one_halo}
\end{equation}
where $M$ is the halo mass, $\mathrm{d}n/\mathrm{d}M$ is the halo mass function defined as the first of equations~(\ref{eq:halo_bias_and_mass_function}) and $b(M)$ is the linear halo bias with respect to the linear matter density field, defined as the large-scale limit of the second of equations~(\ref{eq:halo_bias_and_mass_function}).

Equations~(\ref{eq:two_halo}) and (\ref{eq:one_halo}) contain the (spherical) Fourier transform of the halo profile, or halo `window function':
\begin{equation}
W_i(M,k)=\int_0^\infty4\pi r^2\frac{\sin(kr)}{kr}\rho_{\mathrm{H},i}(M,r)\;\mathrm{d}r\ ,
\label{eq:window_function}
\end{equation}
where $\rho_{\mathrm{H},i}(M,r)$ is the radial profile for the field $i$ in a host halo of mass $M$. For example, if one is interested in matter fields then this would be the halo density profile, if one were interested in galaxies then this would be the number density and distribution of galaxies around a halo of mass $M$.

Note that the halo mass function and bias \emph{must} satisfy the following properties for the total power spectrum to have the correct large-scale limit\footnote{Note that achieving these correct limits for some fields is difficult numerically because of the large amount of mass contained in low mass haloes according to most popular mass functions. Special care must be taken with the two-halo integral in the case of matter power spectra.}:
\begin{equation}
\frac{1}{\bar\rho_\mathrm{m}}\int_0^\infty M\frac{\mathrm{d}n}{\mathrm{d}M}\;\mathrm{d}M=1\ ,
\label{eq:mf_normalisation}
\end{equation}
\begin{equation}
\frac{1}{\bar\rho_\mathrm{m}}\int_0^\infty Mb(M)\frac{\mathrm{d}n}{\mathrm{d}M}\;\mathrm{d}M=1\ .
\label{eq:bias_normalisation}
\end{equation}
If one uses a mass function and bias pair that are related via the peak-background split formalism \citep{Mo1996,Sheth2001}, these conditions are automatically satisfied. In words these equations enforce that all matter is associated to a halo and that matter is on average unbiased with respect to itself. In the convention used in CCL the units of $P(k)$ will be exactly the units of $\rho_i\rho_j / \mathrm{Mpc}^3$. The units of the $W_i$ are those of $\rho_i$ multiplied by volume.

For the matter power spectrum we use the halo profiles of \citeauthor*{Navarro1997} (NFW; \citeyear{Navarro1997}):
\begin{equation}
\rho_\mathrm{H}(M,r)\propto\frac{1}{r/r_\mathrm{s}(1+r/r_\mathrm{s})^2}\ ,
\label{eq:NFW_profile}
\end{equation}
which is written in terms of a scale radius $r_\mathrm{s}$. The constant of proportionality fixed by the condition that the halo has total mass $M$ when the boundary is set at the virial radius $r_\mathrm{v}$, which is set such that the halo has a fixed density $\Delta_\mathrm{v}$ with respect to the mean
\begin{equation}
M=4\pi r_\mathrm{v}^3\Delta_\mathrm{v}\bar\rho\ .
\label{eq:virial_radius}
\end{equation}
Finally, the scale radius is usually expressed in terms of the mass-dependent halo concentration parameter $c(M)=r_\mathrm{v}/r_\mathrm{s}$. We use the simple mass-concentration relation from \cite{Bullock2001}
\begin{equation}
c(M)=9\left(\frac{M}{M_*}\right)^{-0.13}\ ,
\end{equation}
where $\delta_\mathrm{c}/\sigma(M_*)=1$.
Note that, in order to be consistent, one should use a value of $\Delta_\mathrm{v}$ and $c(M)$ that is consistent with the halo definition used for the halo mass function and bias.


\section{Tests and validation}
\label{sec:tests}

Our goal is for outputs of \ccl to be validated against independent benchmark codes. This process is documented in the \ccl paper that can be found in the {\tt doc/ccl\_paper} folder.

For each \ccl prediction, at least one independent code was used to produce the same result. Predictions were compared and the resulting numerical accuracy, documented in the paper. (See Table 2 for a summary of these results.) Potential differences in the implementation of the relevant algorithms were discussed there as well. For specific cases, such as the matter power spectrum provided by the Cosmic Emulator, angular power spectra and projected correlation functions, we established target accuracies for \ccl to achieve, though a more detailed forecasting exercise should be pursued in the future to establish whether results are compatible with the expected requirements of LSST DESC cosmological analyses in the next decade.

All benchmark codes are either made public within the \ccl repository or made available online and described in the \ccl wiki\footnote{\url{https://github.com/LSSTDESC/CCL/wiki}}.

\ccl has a suite of test routines which, upon compilation, compare its outputs to the benchmarks from code comparison. These are run from the \ccl root directory with the command {\tt ./build/check\_ccl}.

\section{Examples for C implementation}
\label{sec:example}

Examples of how to run \ccl are provided in the {\tt examples} sub-directory of the library. The first resource for a new user should be the {\tt ccl$\_$sample$\_$run.c} file. This starts by setting up the \ccl default configuration. Then, it creates the {\tt cosmo} structure, which contains distances and power spectra splines, for example. There are example calls for routines that output comoving radial distances, the scale factor, the growth factor and $\sigma_8$. Toy models are created for the redshift distributions of galaxies in the clustering and lensing samples, and for the bias of the clustering sample ($b(z)=1+z$). These are used for constructing the ``tracer'' structures via {\tt CCL$\_$Cltracer}, which can then be called to obtain the angular power spectra for clustering, cosmic shear and CMB lensing. All functions of redshift associated to each tracer can be retrieved at any arbitrary point using the same interpolation scheme used by \ccl internally.


\section{Python example}
\label{sec:python:example}

A Python wrapper for \ccl is provided through a module called {\tt pyccl}. The whole \ccl interface can be accessed through regular Python functions and classes, with all of the computation happening in the background through the C code. The functions all support {\tt numpy} arrays as inputs and outputs, with any loops being performed in the C code for speed.

The Python module has essentially the same functions as the C library, just presented in a more standard Python-like way. You can inspect the available functions and their arguments by using the built-in Python {\tt help()} function, as with any Python module.

Below is a simple example Python script that creates a new {\tt Cosmology} object, and then uses it to calculate the $C_\ell$'s for a simple lensing cross-correlation. It should take a few seconds on a typical laptop.
\begin{verbatim}
import pyccl as ccl
import numpy as np

# Create new Cosmology object with a given set of parameters. This keeps track
# of previously-computed cosmological functions
cosmo = ccl.Cosmology(Omega_c=0.27, Omega_b=0.045, h=0.67, A_s=2e-9, n_s=0.96)

# Define a simple binned galaxy number density curve as a function of redshift
z_n = np.linspace(0., 1., 200)
n = np.ones(z_n.shape)

# Create objects to represent tracers of the weak lensing signal with this
# number density (with has_intrinsic_alignment=False)
lens1 = ccl.WeakLensingTracer(cosmo, dndz=(z_n, n))
lens2 = ccl.WeakLensingTracer(cosmo, dndz=(z_n, n))

# Calculate the angular cross-spectrum of the two tracers as a function of ell
ell = np.arange(2, 10)
cls = ccl.angular_cl(cosmo, lens1, lens2, ell)
print cls
\end{verbatim}

Further examples are collected in several Jupyter notebooks available in the {\tt examples/} directory. These are:
\begin{verbatim}
Correlation.ipynb,

Distance Calculations Example.ipynb,

HMFexample.ipynb,

Lensing angular power spectrum.ipynb,

MCMC Likelihood Analysis.ipynb,

Photo-z example.ipynb,

Correlation_3d.ipynb,

Power spectrum example.ipynb
\end{verbatim}

Note that the likelihood analysis in the last notebook is not intended to be realistic, but it gives an operational example of how {\tt CCL} can be integrated into such an analysis. In particular, the notebook only considers cosmic shear over one wide redshift bin and the covariance matrix adopted solely includes a contribution from cosmic variance. The ``data vector'' is simply a simulated using {\tt CCL} theoretical predictions. For speed, theoretical predictions use the BBKS power spectrum implementation.


\section{Technical notes on how the Python wrapper is implemented}
\label{sec:python:technical}

The Python wrapper is built using the {\tt swig} tool, which automatically scans the \ccl C headers and builds a matching interface in Python. The default autogenerated {\tt swig} interface can be accessed through the {\tt pyccl.lib} module if necessary. A more user-friendly wrapper has been written on top of this to provide more structure to the module, allow {\tt numpy} vectorization, and provide more natural Python objects to use (instead of opaque {\tt swig}-generated objects).

The key parts of the wrapper are as follows:
\paragraph{{\tt setup.py}} This instructs {\tt swig} and other build tools on how to find the right source files and set compile-time variables correctly. Most of this information is provided by header files and SWIG interface files that are included through the {\tt pyccl/ccl.i} interface file.

Note that certain compiler flags, like {\tt -fopenmp}, are also set in {\tt setup.py}. If you are not using {\tt gcc}, you may need to modify these flags (see the {\tt extra$\_$compile$\_$args} argument of the {\tt setup()} function).

\paragraph{Interface ({\tt .i}) files} These are kept in the {\tt pyccl/} directory, and tell {\tt swig} which functions to extract from the C headers. There are also commands in these files to generate basic function argument documentation, and remove the {\tt ccl$\_$} prefix from function names.

The interface files also contain code that tells {\tt swig} how to convert C array arguments to {\tt numpy} arrays. For certain functions, this code may also contain a simple loop to effectively vectorize the function.

The main interface file is {\tt pyccl/ccl.i}, which imports all of the other interface files. Most of the \ccl source files (e.g. {\tt core.c}) have their own interface file too. For other files, mostly containing support/utility functions, {\tt swig} only needs the C header ({\tt .h}) file to be specified in the main {\tt ccl.i} file, however. (The C source file must also be added to the list in {\tt setup.py} for it to be compiled successfully.)

\paragraph{Python module files} The structure of the Python module, as seen by the user, is organized through the {\tt pyccl/$\_$$\_$init$\_$$\_$.py} file, which imports only the parts of the {\tt swig} wrapper that are useful to the user. The complete autogenerated {\tt swig} interface can be accessed through the {\tt pyccl.lib} sub-module if necessary.

Individual sub-modules from \ccl are wrapped in their own Python scripts (e.g. {\tt power.py}), which typically provide a nicer ``Pythonic'' interface to the underlying \ccl functions and objects. This includes automatically choosing whether to use the vectorized C function or not, as well as some conversions from Python objects to the autogenerated {\tt swig} objects. Most of the core Python objects, like {\tt Cosmology}, are defined in {\tt core.py}. These objects also do some basic memory management, like calling the corresponding {\tt ccl$\_$free$\_$*} C function when the Python object is destroyed.

\paragraph{Auto-generated wrapper files} The {\tt swig} command is triggered when you run {\tt setup.py}, and automatically generates a number of C and Python wrapper files in the {\tt pyccl/} directory. These typically have names like {\tt ccl$\_$*.c} and {\tt ccl$\_$*.py}, and should not be edited directly, as {\tt swig} will overwrite them when it next runs.

\paragraph{{\tt pyccl/pyutils.py}} This file contains several generic helper functions for passing {\tt numpy} arrays in and out of Python functions in a convenient way, and for performing error checking and some type conversions.

The build process will also create a {\tt pyccl/ccllib.py} file, which is the raw autogenerated Python interface, and {\tt $\_$ccllib.so}, which is a C library containing all of the C functions and their Python bindings. A {\tt build/} directory and {\tt pyccl.egg-info/} directory will also be created in the same directory as {\tt setup.py} when you compile {\tt pyccl}. These (plus the {\tt pyccl/$\_$ccllib.so} file) should be removed if you want to do a clean recompilation. Running {\tt python setup.py clean --all} will remove some, but not all, of the generated files.


\section{Future functionality to be included}
\label{sec:future}

In the future, we hope that \ccl will include other functionalities. Functionalities which are currently under development:
\begin{itemize}
\item further CMB observable predictions (beyond CMB lensing)\footnote{\url{https://github.com/LSSTDESC/CCL/issues/428}},
\item support for non-linear biasing models\footnote{\url{https://github.com/LSSTDESC/CCL/pull/444}}\citep[e.g.][]{FASTPT},
\item halo density profiles\footnote{\url{https://github.com/LSSTDESC/CCL/issues/407}},
\item velocity correlation function\footnote{\url{https://github.com/LSSTDESC/CCL/issues/429}},
\item mass function emulators\footnote{\url{https://github.com/LSSTDESC/CCL/issues/235}},
\item and more power spectrum methods (see \ref{Pk_wishlist}).
\end{itemize}

\section{Feedback}
\label{sec:feedback}

If you would like to provide feedback on \ccl or contact the administrators, please do so through the \ccl github repository located at \url{https://github.com/LSSTDESC/CCL}. We welcome users opening github issues.

\section{Citing \& using \ccl}
\label{sec:cite}

This software is a publicly released LSST DESC product which was developed within the LSST DESC using LSST DESC resources. DESC users should use it in accordance with the LSST DESC publication policy\footnote{\url{http://lsstdesc.org/Collaborators}}. External users are welcome to use the code outside DESC in accordance with the licensing information below.

This code has been released by DESC, although it is still under active development. It is accompanied by a journal paper that describes the development and validation of the library, which you can find the in the {\tt doc/ccl\_paper} folder. You are welcome to re-use the code, which is open source and available under terms consistent with our LICENSE\footnote{\url{https://github.com/LSSTDESC/CCL/blob/master/LICENSE}}, which is a BSD 3-Clause\footnote{\url{https://opensource.org/licenses/BSD-3-Clause}} license.

For free use of the {\tt CLASS} library, the {\tt CLASS} developers require that the {\tt CLASS} paper be cited: {\it  CLASS II: Approximation schemes}, D. Blas, J. Lesgourgues, T. Tram, arXiv:1104.2933, JCAP 1107 (2011) 034. The {\tt CLASS} repository can be found in \url{http://class-code.net}.

\section{License}
\label{sec:license}

Copyright \textcopyright 2016-2018, the LSST DESC \ccl contributors (https://github.com/LSSTDESC/CCL/graphs/contributors). The repository can be found at \url{https://github.com/LSSTDESC/CCL}. All rights reserved.

Redistribution and use in source and binary forms, with or without
modification, are permitted provided that the following conditions are met:

\begin{itemize}
\item Redistributions of source code must retain the above copyright notice, this
  list of conditions and the following disclaimer.
\item Redistributions in binary form must reproduce the above copyright notice,
  this list of conditions and the following disclaimer in the documentation
  and/or other materials provided with the distribution.
\item Neither the name of \ccl (\url{https://github.com/LSSTDESC/CCL}) nor the names of its
  contributors may be used to endorse or promote products derived from
  this software without specific prior written permission.
\end{itemize}

THIS SOFTWARE IS PROVIDED BY THE COPYRIGHT HOLDERS AND CONTRIBUTORS ``AS IS''
AND ANY EXPRESS OR IMPLIED WARRANTIES, INCLUDING, BUT NOT LIMITED TO, THE
IMPLIED WARRANTIES OF MERCHANTABILITY AND FITNESS FOR A PARTICULAR PURPOSE ARE
DISCLAIMED. IN NO EVENT SHALL THE COPYRIGHT HOLDER OR CONTRIBUTORS BE LIABLE
FOR ANY DIRECT, INDIRECT, INCIDENTAL, SPECIAL, EXEMPLARY, OR CONSEQUENTIAL
DAMAGES (INCLUDING, BUT NOT LIMITED TO, PROCUREMENT OF SUBSTITUTE GOODS OR
SERVICES; LOSS OF USE, DATA, OR PROFITS; OR BUSINESS INTERRUPTION) HOWEVER
CAUSED AND ON ANY THEORY OF LIABILITY, WHETHER IN CONTRACT, STRICT LIABILITY,
OR TORT (INCLUDING NEGLIGENCE OR OTHERWISE) ARISING IN ANY WAY OUT OF THE USE
OF THIS SOFTWARE, EVEN IF ADVISED OF THE POSSIBILITY OF SUCH DAMAGE.

\input{acknowledgments}

\input{contributions}

%{\it Facilities:} \facility{LSST}

\bibliography{main}

\end{document}
%<|MERGE_RESOLUTION|>--- conflicted
+++ resolved
@@ -583,7 +583,6 @@
 
 Other baryonic impact models might be incorporated in the future as they become available.
 
-<<<<<<< HEAD
 \subsubsection{Modified gravity ($\mu, \Sigma$)}
 \ccl supports the quasistatic parameterization of modified gravity with scale-independent deviations from GR which arise at late times (currently with functional form given in equation \ref{muSigform}). Under these conditions, the matter power spectrum in a modified gravity scenario can be computed simply by re-scaling the GR matter power spectrum with the modified gravity growth factor.
 
@@ -596,10 +595,7 @@
 
 Note that the $\mu, \Sigma$ quasistatic parameterization of deviations from GR is technically only valid in the linear regime. We allow the user to do this re-scaling for the non-linear power spectrum, but issue a warning.
 
-\subsubsection{Spline parameters \& the INI file}
-=======
 \subsubsection{Spline parameters}
->>>>>>> b1be9e56
 
 All spline and grid parameters relevant for computing quantities such as distances, growth functions, power spectra, and halo mass functions can be set by assigning values to the members of the {\tt spline$\_$params} structure in each {\tt ccl$\_$cosmology} structure.
 The user can configure the following constants:
