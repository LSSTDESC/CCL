@ARTICLE{CODATA14,
   author = {{Mohr}, P.~J. and {Newell}, D.~B. and {Taylor}, B.~N.},
    title = "{CODATA recommended values of the fundamental physical constants: 2014*}",
  journal = {Reviews of Modern Physics},
archivePrefix = "arXiv",
   eprint = {1507.07956},
 primaryClass = "physics.atom-ph",
     year = 2016,
    month = jul,
   volume = 88,
   number = 3,
      eid = {035009},
    pages = {035009},
      doi = {10.1103/RevModPhys.88.035009},
   adsurl = {http://adsabs.harvard.edu/abs/2016RvMP...88c5009M},
  adsnote = {Provided by the SAO/NASA Astrophysics Data System}
}

@ARTICLE{IAU15,
   author = {{Mamajek}, E.~E. and {Prsa}, A. and {Torres}, G. and {Harmanec}, P. and 
	{Asplund}, M. and {Bennett}, P.~D. and {Capitaine}, N. and {Christensen-Dalsgaard}, J. and 
	{Depagne}, E. and {Folkner}, W.~M. and {Haberreiter}, M. and 
	{Hekker}, S. and {Hilton}, J.~L. and {Kostov}, V. and {Kurtz}, D.~W. and 
	{Laskar}, J. and {Mason}, B.~D. and {Milone}, E.~F. and {Montgomery}, M.~M. and 
	{Richards}, M.~T. and {Schou}, J. and {Stewart}, S.~G.},
    title = "{IAU 2015 Resolution B3 on Recommended Nominal Conversion Constants for Selected Solar and Planetary Properties}",
  journal = {ArXiv e-prints},
archivePrefix = "arXiv",
   eprint = {1510.07674},
 primaryClass = "astro-ph.SR",
 keywords = {Astrophysics - Solar and Stellar Astrophysics, Astrophysics - Earth and Planetary Astrophysics, Astrophysics - Astrophysics of Galaxies, Astrophysics - High Energy Astrophysical Phenomena, Astrophysics - Instrumentation and Methods for Astrophysics},
     year = 2015,
    month = oct,
   adsurl = {http://adsabs.harvard.edu/abs/2015arXiv151007674M},
  adsnote = {Provided by the SAO/NASA Astrophysics Data System}
}
@ARTICLE{Lawrence17,
   author = {{Lawrence}, E. and {Heitmann}, K. and {Kwan}, J. and {Upadhye}, A. and 
	{Bingham}, D. and {Habib}, S. and {Higdon}, D. and {Pope}, A. and 
	{Finkel}, H. and {Frontiere}, N.},
    title = "{The Mira-Titan Universe. II. Matter Power Spectrum Emulation}",
  journal = {\apj},
archivePrefix = "arXiv",
   eprint = {1705.03388},
 keywords = {dark energy, large-scale structure of universe },
     year = 2017,
    month = sep,
   volume = 847,
      eid = {50},
    pages = {50},
      doi = {10.3847/1538-4357/aa86a9},
   adsurl = {http://adsabs.harvard.edu/abs/2017ApJ...847...50L},
  adsnote = {Provided by the SAO/NASA Astrophysics Data System}
}


@ARTICLE{2008A&A...477...43J,
   author = {{Joachimi}, B. and {Schneider}, P. and {Eifler}, T.},
    title = "{Analysis of two-point statistics of cosmic shear. III. Covariances of shear measures made easy}",
  journal = {\aap},
archivePrefix = "arXiv",
   eprint = {0708.0387},
 keywords = {cosmology: theory, gravitational lensing, large-scale structure of Universe, methods: statistical},
     year = 2008,
    month = jan,
   volume = 477,
    pages = {43-54},
      doi = {10.1051/0004-6361:20078400},
   adsurl = {http://adsabs.harvard.edu/abs/2008A%26A...477...43J},
  adsnote = {Provided by the SAO/NASA Astrophysics Data System}
}


@ARTICLE{GReffects,
   author = {{Alonso}, D. and {Bull}, P. and {Ferreira}, P.~G. and {Maartens}, R. and {Santos}, M.~G.},
    title = "{Ultra-large-scale Cosmology in Next-generation Experiments with Single Tracers}",
  journal = {ApJ},
archivePrefix = "arXiv",
   eprint = {1505.07596},
 keywords = {large-scale structure of universe},
     year = 2015,
    month = dec,
   volume = 814,
      eid = {145},
    pages = {145},
      doi = {10.1088/0004-637X/814/2/145},
   adsurl = {http://adsabs.harvard.edu/abs/2015ApJ...814..145A},
  adsnote = {Provided by the SAO/NASA Astrophysics Data System}
}

@ARTICLE{Linder03,
   author = {{Linder}, E.~V.},
    title = "{Exploring the Expansion History of the Universe}",
  journal = {Physical Review Letters},
   eprint = {astro-ph/0208512},
 keywords = {Cosmology, Gravity in more than four dimensions Kaluza-Klein theory unified field theories, alternative theories of gravity},
     year = 2003,
    month = mar,
   volume = 90,
   number = 9,
      eid = {091301},
    pages = {091301},
      doi = {10.1103/PhysRevLett.90.091301},
   adsurl = {http://adsabs.harvard.edu/abs/2003PhRvL..90i1301L},
  adsnote = {Provided by the SAO/NASA Astrophysics Data System}
}

@ARTICLE{Chevallier01,
   author = {{Chevallier}, M. and {Polarski}, D.},
    title = "{Accelerating Universes with Scaling Dark Matter}",
  journal = {International Journal of Modern Physics D},
   eprint = {gr-qc/0009008},
     year = 2001,
   volume = 10,
    pages = {213-223},
      doi = {10.1142/S0218271801000822},
   adsurl = {http://adsabs.harvard.edu/abs/2001IJMPD..10..213C},
  adsnote = {Provided by the SAO/NASA Astrophysics Data System}
}

@ARTICLE{Bartelmann01,
   author = {{Bartelmann}, M. and {Schneider}, P.},
    title = "{Weak gravitational lensing}",
  journal = {\physrep},
   eprint = {astro-ph/9912508},
     year = 2001,
    month = jan,
   volume = 340,
    pages = {291-472},
      doi = {10.1016/S0370-1573(00)00082-X},
   adsurl = {http://adsabs.harvard.edu/abs/2001PhR...340..291B},
  adsnote = {Provided by the SAO/NASA Astrophysics Data System}
}

@ARTICLE{Joachimi10,
   author = {{Joachimi}, B. and {Bridle}, S.~L.},
    title = "{Simultaneous measurement of cosmology and intrinsic alignments using joint cosmic shear and galaxy number density correlations}",
  journal = {\aap},
archivePrefix = "arXiv",
   eprint = {0911.2454},
 keywords = {cosmology: theory, gravitational lensing: weak, large-scale structure of the Universe, cosmological parameters, methods: data analysis},
     year = 2010,
    month = nov,
   volume = 523,
      eid = {A1},
    pages = {A1},
      doi = {10.1051/0004-6361/200913657},
   adsurl = {http://adsabs.harvard.edu/abs/2010A%26A...523A...1J},
  adsnote = {Provided by the SAO/NASA Astrophysics Data System}
}

@ARTICLE{Kilbinger2017,
   author = {{Kilbinger}, M. and {Heymans}, C. and {Asgari}, M. and {Joudaki}, S. and 
{Schneider}, P. and {Simon}, P. and {Van Waerbeke}, L. and {Harnois-D{\'e}raps}, J. and 
{Hildebrandt}, H. and {K{\"o}hlinger}, F. and {Kuijken}, K. and 
{Viola}, M.},
    title = "{Precision calculations of the cosmic shear power spectrum projection}",
  journal = {ArXiv e-prints},
archivePrefix = "arXiv",
   eprint = {1702.05301},
 keywords = {Astrophysics - Cosmology and Nongalactic Astrophysics},
     year = 2017,
    month = feb,
   adsurl = {http://adsabs.harvard.edu/abs/2017arXiv170205301K},
  adsnote = {Provided by the SAO/NASA Astrophysics Data System}
}

@ARTICLE{Castro2005,
   author = {{Castro}, P.~G. and {Heavens}, A.~F. and {Kitching}, T.~D.},
    title = "{Weak lensing analysis in three dimensions}",
  journal = {\prd},
   eprint = {astro-ph/0503479},
 keywords = {Dark matter, Background radiations},
     year = 2005,
    month = jul,
   volume = 72,
   number = 2,
      eid = {023516},
    pages = {023516},
      doi = {10.1103/PhysRevD.72.023516},
   adsurl = {http://adsabs.harvard.edu/abs/2005PhRvD..72b3516C},
  adsnote = {Provided by the SAO/NASA Astrophysics Data System}
}
@ARTICLE{Hu1997,
   author = {{Hu}, W. and {White}, M.},
    title = "{CMB anisotropies: Total angular momentum method}",
  journal = {\prd},
   eprint = {astro-ph/9702170},
 keywords = {Background radiations, Observational cosmology},
     year = 1997,
    month = jul,
   volume = 56,
    pages = {596-615},
      doi = {10.1103/PhysRevD.56.596},
   adsurl = {http://adsabs.harvard.edu/abs/1997PhRvD..56..596H},
  adsnote = {Provided by the SAO/NASA Astrophysics Data System}
}


@ARTICLE{Putter2010,
   author = {{de Putter}, R. and {Takada}, M.},
    title = "{Halo-galaxy lensing: A full sky approach}",
  journal = {\prd},
archivePrefix = "arXiv",
   eprint = {1007.4809},
 primaryClass = "astro-ph.CO",
 keywords = {Galaxy groups clusters and superclusters, large scale structure of the Universe, Gravitational lenses and luminous arcs, Cosmology, Observational cosmology},
     year = 2010,
    month = nov,
   volume = 82,
   number = 10,
      eid = {103522},
    pages = {103522},
      doi = {10.1103/PhysRevD.82.103522},
   adsurl = {http://adsabs.harvard.edu/abs/2010PhRvD..82j3522D},
  adsnote = {Provided by the SAO/NASA Astrophysics Data System}
}


@article{Talman2009,
title = "NumSBT: A subroutine for calculating spherical Bessel transforms numerically",
journal = "Computer Physics Communications",
volume = "180",
number = "2",
pages = "332 - 338",
year = "2009",
note = "",
issn = "0010-4655",
doi = "http://dx.doi.org/10.1016/j.cpc.2008.10.003",
url = "http://www.sciencedirect.com/science/article/pii/S0010465508003329",
author = "J.D. Talman",
keywords = "Fourier transforms",
keywords = "Spherical Bessel functions",
keywords = "Hankel transforms"
}

@ARTICLE{Hamilton2000,
   author = {{Hamilton}, A.~J.~S.},
    title = "{Uncorrelated modes of the non-linear power spectrum}",
  journal = {\mnras},
   eprint = {astro-ph/9905191},
 keywords = {COSMOLOGY: THEORY, LARGE-SCALE STRUCTURE OF UNIVERSE},
     year = 2000,
    month = feb,
   volume = 312,
    pages = {257-284},
      doi = {10.1046/j.1365-8711.2000.03071.x},
   adsurl = {http://adsabs.harvard.edu/abs/2000MNRAS.312..257H},
  adsnote = {Provided by the SAO/NASA Astrophysics Data System}
}

%Growth factor ref
@ARTICLE{1992ARA&A..30..499C,
   author = {{Carroll}, S.~M. and {Press}, W.~H. and {Turner}, E.~L.},
    title = "{The cosmological constant}",
  journal = {\araa},
 keywords = {Cosmology, Gravitational Lenses, Hubble Constant, Relativistic Theory, Computational Astrophysics, Gravitational Fields, Universe},
     year = 1992,
   volume = 30,
    pages = {499-542},
      doi = {10.1146/annurev.aa.30.090192.002435},
   adsurl = {http://adsabs.harvard.edu/abs/1992ARA%26A..30..499C},
  adsnote = {Provided by the SAO/NASA Astrophysics Data System}
}
@ARTICLE{1991MNRAS.251..128L,
   author = {{Lahav}, O. and {Lilje}, P.~B. and {Primack}, J.~R. and {Rees}, M.~J.
	},
    title = "{Dynamical effects of the cosmological constant}",
  journal = {\mnras},
 keywords = {Cosmology, Dark Matter, Dynamic Characteristics, Quasars, Space Density, Astronomical Models, Galactic Clusters, Interstellar Matter},
     year = 1991,
    month = jul,
   volume = 251,
    pages = {128-136},
      doi = {10.1093/mnras/251.1.128},
   adsurl = {http://adsabs.harvard.edu/abs/1991MNRAS.251..128L},
  adsnote = {Provided by the SAO/NASA Astrophysics Data System}
}


@ARTICLE{cosmicemu,
   author = {{Lawrence}, E. and {Heitmann}, K. and {Kwan}, J. and {Upadhye}, A. and 
	{Bingham}, D. and {Habib}, S. and {Higdon}, D. and {Pope}, A. and 
	{Finkel}, H. and {Frontiere}, N.},
    title = "{The Mira-Titan Universe II: Matter Power Spectrum Emulation}",
  journal = {ArXiv e-prints},
archivePrefix = "arXiv",
   eprint = {1705.03388},
 keywords = {Astrophysics - Cosmology and Nongalactic Astrophysics},
     year = 2017,
    month = may,
   adsurl = {http://adsabs.harvard.edu/abs/2017arXiv170503388L},
  adsnote = {Provided by the SAO/NASA Astrophysics Data System}
}

@ARTICLE{1998ApJ...496..605E,
   author = {{Eisenstein}, D.~J. and {Hu}, W.},
    title = "{Baryonic Features in the Matter Transfer Function}",
  journal = {\apj},
   eprint = {astro-ph/9709112},
 keywords = {COSMOLOGY: THEORY, COSMOLOGY: DARK MATTER, COSMOLOGY: LARGE-SCALE STRUCTURE OF UNIVERSE, Cosmology: Theory, Cosmology: Dark Matter, Cosmology: Large-Scale Structure of Universe},
     year = 1998,
    month = mar,
   volume = 496,
    pages = {605-614},
      doi = {10.1086/305424},
   adsurl = {http://adsabs.harvard.edu/abs/1998ApJ...496..605E},
  adsnote = {Provided by the SAO/NASA Astrophysics Data System}
}

@ARTICLE{hiclass,
   author = {{Zumalacarregui}, M. and {Bellini}, E. and {Sawicki}, I. and 
	{Lesgourgues}, J. and {Ferreira}, P.~G.},
    title = "{hi\_class: Horndeski in the Cosmic Linear Anisotropy Solving System}",
  journal = {ArXiv e-prints},
archivePrefix = "arXiv",
   eprint = {1605.06102},
 keywords = {Astrophysics - Cosmology and Nongalactic Astrophysics, General Relativity and Quantum Cosmology, High Energy Physics - Phenomenology, High Energy Physics - Theory},
     year = 2016,
    month = may,
   adsurl = {http://adsabs.harvard.edu/abs/2016arXiv160506102Z},
  adsnote = {Provided by the SAO/NASA Astrophysics Data System}
}

@ARTICLE{2017arXiv170103592C,
   author = {{Campagne}, J.-E. and {Neveu}, J. and {Plaszczynski}, S.},
    title = "{Angpow: a software for the fast computation of accurate tomographic power spectra}",
  journal = {ArXiv e-prints},
archivePrefix = "arXiv",
   eprint = {1701.03592},
 keywords = {Astrophysics - Cosmology and Nongalactic Astrophysics},
     year = 2017,
    month = jan,
   adsurl = {http://adsabs.harvard.edu/abs/2017arXiv170103592C},
  adsnote = {Provided by the SAO/NASA Astrophysics Data System}
}

@BOOK{2008cmb..book.....D,
   author = {{Durrer}, R.},
    title = "{The Cosmic Microwave Background}",
booktitle = {The Cosmic Microwave Background, by Ruth Durrer.~ISBN 978-0-521-84704-9 (HB).~Published by Cambridge University Press, Cambridge, UK, 2008.},
     year = 2008,
    month = aug,
publisher = {Cambridge University Press},
   adsurl = {http://adsabs.harvard.edu/abs/2008cmb..book.....D},
  adsnote = {Provided by the SAO/NASA Astrophysics Data System}
}
@ARTICLE{2009PhRvD..80h3514Y,
   author = {{Yoo}, J. and {Fitzpatrick}, A.~L. and {Zaldarriaga}, M.},
    title = "{New perspective on galaxy clustering as a cosmological probe: General relativistic effects}",
  journal = {\prd},
archivePrefix = "arXiv",
   eprint = {0907.0707},
 primaryClass = "astro-ph.CO",
 keywords = {Cosmology, Distances redshifts radial velocities, spatial distribution of galaxies, Galaxy groups clusters and superclusters, large scale structure of the Universe, Mathematical and relativistic aspects of cosmology},
     year = 2009,
    month = oct,
   volume = 80,
   number = 8,
      eid = {083514},
    pages = {083514},
      doi = {10.1103/PhysRevD.80.083514},
   adsurl = {http://adsabs.harvard.edu/abs/2009PhRvD..80h3514Y},
  adsnote = {Provided by the SAO/NASA Astrophysics Data System}
}

@ARTICLE{2010PhRvD..82h3508Y,
   author = {{Yoo}, J.},
    title = "{General relativistic description of the observed galaxy power spectrum: Do we understand what we measure?}",
  journal = {\prd},
archivePrefix = "arXiv",
   eprint = {1009.3021},
 keywords = {Cosmology, Galaxy groups clusters and superclusters, large scale structure of the Universe, Mathematical and relativistic aspects of cosmology, Distances redshifts radial velocities, spatial distribution of galaxies},
     year = 2010,
    month = oct,
   volume = 82,
   number = 8,
      eid = {083508},
    pages = {083508},
      doi = {10.1103/PhysRevD.82.083508},
   adsurl = {http://adsabs.harvard.edu/abs/2010PhRvD..82h3508Y},
  adsnote = {Provided by the SAO/NASA Astrophysics Data System}
}

@ARTICLE{2011PhRvD..84d3516C,
   author = {{Challinor}, A. and {Lewis}, A.},
    title = "{Linear power spectrum of observed source number counts}",
  journal = {\prd},
archivePrefix = "arXiv",
   eprint = {1105.5292},
 primaryClass = "astro-ph.CO",
 keywords = {Cosmology},
     year = 2011,
    month = aug,
   volume = 84,
   number = 4,
      eid = {043516},
    pages = {043516},
      doi = {10.1103/PhysRevD.84.043516},
   adsurl = {http://adsabs.harvard.edu/abs/2011PhRvD..84d3516C},
  adsnote = {Provided by the SAO/NASA Astrophysics Data System}
}


@ARTICLE{2011PhRvD..84f3505B,
   author = {{Bonvin}, C. and {Durrer}, R.},
    title = "{What galaxy surveys really measure}",
  journal = {\prd},
archivePrefix = "arXiv",
   eprint = {1105.5280},
 keywords = {Cosmology, Distances redshifts radial velocities, spatial distribution of galaxies, Galaxy groups clusters and superclusters, large scale structure of the Universe},
     year = 2011,
    month = sep,
   volume = 84,
   number = 6,
      eid = {063505},
    pages = {063505},
      doi = {10.1103/PhysRevD.84.063505},
   adsurl = {http://adsabs.harvard.edu/abs/2011PhRvD..84f3505B},
  adsnote = {Provided by the SAO/NASA Astrophysics Data System}
}



@ARTICLE{Schneider15,
   author = {{Schneider}, A. and {Teyssier}, R.},
    title = "{A new method to quantify the effects of baryons on the matter power spectrum}",
  journal = {\jcap},
archivePrefix = "arXiv",
   eprint = {1510.06034},
     year = 2015,
    month = dec,
   volume = 12,
      eid = {049},
    pages = {049},
      doi = {10.1088/1475-7516/2015/12/049},
   adsurl = {http://adsabs.harvard.edu/abs/2015JCAP...12..049S},
  adsnote = {Provided by the SAO/NASA Astrophysics Data System}
}

@ARTICLE{FASTPT,
   author = {{McEwen}, J.~E. and {Fang}, X. and {Hirata}, C.~M. and {Blazek}, J.~A.
	},
    title = "{FAST-PT: a novel algorithm to calculate convolution integrals in cosmological perturbation theory}",
  journal = {\jcap},
archivePrefix = "arXiv",
   eprint = {1603.04826},
     year = 2016,
    month = sep,
   volume = 9,
      eid = {015},
    pages = {015},
      doi = {10.1088/1475-7516/2016/09/015},
   adsurl = {http://adsabs.harvard.edu/abs/2016JCAP...09..015M},
  adsnote = {Provided by the SAO/NASA Astrophysics Data System}
}

@BOOK{PeacockBook,
   author = {{Peacock}, J.~A.},
    title = "{Cosmological Physics}",
booktitle = {Cosmological Physics, by John A.~Peacock, pp.~704.~ISBN 052141072X.~Cambridge, UK: Cambridge University Press, January 1999.},
     year = 1999,
    month = jan,
    pages = {704},
   adsurl = {http://adsabs.harvard.edu/abs/1999coph.book.....P},
  adsnote = {Provided by the SAO/NASA Astrophysics Data System}
}

@BOOK{DodelsonBook,
   author = {{Dodelson}, S.},
    title = "{Modern Cosmology}",
  journal = {Physics Today},
 keywords = {cosmology, educational aids, reviews},
     year = 2004,
    month = jul,
   volume = 57,
    pages = {60-61},
      doi = {10.1063/1.1784308},
   adsurl = {http://adsabs.harvard.edu/abs/2004PhT....57R..60D},
  adsnote = {Provided by the SAO/NASA Astrophysics Data System}
}

@ARTICLE{BBKS,
   author = {{Bardeen}, J.~M. and {Bond}, J.~R. and {Kaiser}, N. and {Szalay}, A.~S.
	},
    title = "{The statistics of peaks of Gaussian random fields}",
  journal = {\apj},
 keywords = {Cosmology, Density Distribution, Galactic Clusters, Galactic Evolution, Random Processes, Statistical Analysis, Density (Number/Volume), Mass Distribution, Mass To Light Ratios, Maxima, Missing Mass (Astrophysics), Probability Distribution Functions, Red Shift, Statistical Correlation, Velocity Distribution},
     year = 1986,
    month = may,
   volume = 304,
    pages = {15-61},
      doi = {10.1086/164143},
   adsurl = {http://adsabs.harvard.edu/abs/1986ApJ...304...15B},
  adsnote = {Provided by the SAO/NASA Astrophysics Data System}
}

@ARTICLE{WhitePaper,
   author = {{LSST Dark Energy Science Collaboration}},
    title = "{Large Synoptic Survey Telescope: Dark Energy Science Collaboration}",
  journal = {ArXiv e-prints},
archivePrefix = "arXiv",
   eprint = {1211.0310},
 primaryClass = "astro-ph.CO",
 keywords = {Astrophysics - Cosmology and Extragalactic Astrophysics, High Energy Physics - Experiment},
     year = 2012,
    month = nov,
   adsurl = {http://adsabs.harvard.edu/abs/2012arXiv1211.0310L},
  adsnote = {Provided by the SAO/NASA Astrophysics Data System},
collaboration = {LSST Dark Energy Science}
}

@ARTICLE{ScienceBook,
   author = {{LSST Science Collaboration}},
    title = "{LSST Science Book, Version 2.0}",
  journal = {ArXiv e-prints},
archivePrefix = "arXiv",
   eprint = {0912.0201},
 primaryClass = "astro-ph.IM",
 keywords = {Astrophysics - Instrumentation and Methods for Astrophysics, Astrophysics - Cosmology and Extragalactic Astrophysics, Astrophysics - Earth and Planetary Astrophysics, Astrophysics - Galaxy Astrophysics, Astrophysics - Solar and Stellar Astrophysics},
     year = 2009,
    month = dec,
   adsurl = {http://adsabs.harvard.edu/abs/2009arXiv0912.0201L},
  adsnote = {Provided by the SAO/NASA Astrophysics Data System},
collaboration = {LSST Science}
}

@ARTICLE{Overview,
   author = {{Ivezic}, Z. and {Tyson}, J.~A. and others},
    title = "{LSST: from Science Drivers to Reference Design and Anticipated Data Products}",
  journal = {ArXiv e-prints},
archivePrefix = "arXiv",
   eprint = {0805.2366},
 keywords = {Astrophysics},
     year = 2008,
    month = may,
   adsurl = {http://adsabs.harvard.edu/abs/2008arXiv0805.2366I},
  adsnote = {Provided by the SAO/NASA Astrophysics Data System},
collaboration = {LSST}
}
%

@MISC{class,
   author = {{Blas}, D. and {Lesgourgues}, J. and {Tram}, T.},
    title = "{CLASS: Cosmic Linear Anisotropy Solving System}",
 keywords = {Software},
howpublished = {Astrophysics Source Code Library},
     year = 2011,
    month = jun,
archivePrefix = "ascl",
   eprint = {1106.020},
   adsurl = {http://adsabs.harvard.edu/abs/2011ascl.soft06020B},
  adsnote = {Provided by the SAO/NASA Astrophysics Data System}
}


@ARTICLE{Chang2013,
   author = {{Chang}, C. and {Jarvis}, M. and {Jain}, B. and {Kahn}, S.~M. and 
	{Kirkby}, D. and {Connolly}, A. and {Krughoff}, S. and {Peng}, E.-H. and 
	{Peterson}, J.~R.},
    title = "{The effective number density of galaxies for weak lensing measurements in the LSST project}",
  journal = {Monthly Notices of the Royal Astronomical Society},
archivePrefix = "arXiv",
   eprint = {1305.0793},
 keywords = {methods: data analysis, cosmology: observations},
     year = 2013,
    month = sep,
   volume = 434,
    pages = {2121-2135},
      doi = {10.1093/mnras/stt1156},
   adsurl = {http://adsabs.harvard.edu/abs/2013MNRAS.434.2121C},
  adsnote = {Provided by the SAO/NASA Astrophysics Data System}
}

@ARTICLE{Tinker2008,
   author = {{Tinker}, J. and {Kravtsov}, A.~V. and {Klypin}, A. and {Abazajian}, K. and 
	{Warren}, M. and {Yepes}, G. and {Gottl{\"o}ber}, S. and {Holz}, D.~E.
	},
    title = "{Toward a Halo Mass Function for Precision Cosmology: The Limits of Universality}",
  journal = {\apj},
archivePrefix = "arXiv",
   eprint = {0803.2706},
 keywords = {cosmology: theory, large-scale structure of universe, methods: numerical},
     year = 2008,
    month = dec,
   volume = 688,
      eid = {709-728},
    pages = {709-728},
      doi = {10.1086/591439},
   adsurl = {http://adsabs.harvard.edu/abs/2008ApJ...688..709T},
  adsnote = {Provided by the SAO/NASA Astrophysics Data System}
}

@ARTICLE{Angulo2012,
   author = {{Angulo}, R.~E. and {Springel}, V. and {White}, S.~D.~M. and 
	{Jenkins}, A. and {Baugh}, C.~M. and {Frenk}, C.~S.},
    title = "{Scaling relations for galaxy clusters in the Millennium-XXL simulation}",
  journal = {\mnras},
archivePrefix = "arXiv",
   eprint = {1203.3216},
 keywords = {cosmology: theory, large-scale structure of Universe},
     year = 2012,
    month = nov,
   volume = 426,
    pages = {2046-2062},
      doi = {10.1111/j.1365-2966.2012.21830.x},
   adsurl = {http://adsabs.harvard.edu/abs/2012MNRAS.426.2046A},
  adsnote = {Provided by the SAO/NASA Astrophysics Data System}
}

@ARTICLE{Watson2013,
   author = {{Watson}, W.~A. and {Iliev}, I.~T. and {D'Aloisio}, A. and {Knebe}, A. and 
	{Shapiro}, P.~R. and {Yepes}, G.},
    title = "{The halo mass function through the cosmic ages}",
  journal = {\mnras},
archivePrefix = "arXiv",
   eprint = {1212.0095},
 keywords = {methods: numerical, galaxies: haloes, galaxies: high-redshift, cosmology: theory, dark matter, large-scale structure of Universe},
     year = 2013,
    month = aug,
   volume = 433,
    pages = {1230-1245},
      doi = {10.1093/mnras/stt791},
   adsurl = {http://adsabs.harvard.edu/abs/2013MNRAS.433.1230W},
  adsnote = {Provided by the SAO/NASA Astrophysics Data System}
}

@ARTICLE{CLASS_halofit,
	author = {{Takahashi}, R. and {Sato}, M. and {Nishimichi}, T. and {Taruya}, A. and 
	{Oguri}, M.},
	title = "{Revising the Halofit Model for the Nonlinear Matter Power Spectrum}",
	journal = {\apj},
	archivePrefix = "arXiv",
	eprint = {1208.2701},
	keywords = {cosmology: theory, large-scale structure of universe, methods: numerical},
	year = 2012,
	month = dec,
	volume = 761,
	eid = {152},
	pages = {152},
	doi = {10.1088/0004-637X/761/2/152},
	adsurl = {http://adsabs.harvard.edu/abs/2012ApJ...761..152T},
	adsnote = {Provided by the SAO/NASA Astrophysics Data System}
}

@ARTICLE{2015ApJ...814..145A,
   author = {{Alonso}, D. and {Bull}, P. and {Ferreira}, P.~G. and {Maartens}, R. and 
	{Santos}, M.~G.},
    title = "{Ultra-large-scale Cosmology in Next-generation Experiments with Single Tracers}",
  journal = {\apj},
archivePrefix = "arXiv",
   eprint = {1505.07596},
 keywords = {large-scale structure of universe},
     year = 2015,
    month = dec,
   volume = 814,
      eid = {145},
    pages = {145},
      doi = {10.1088/0004-637X/814/2/145},
   adsurl = {http://adsabs.harvard.edu/abs/2015ApJ...814..145A},
  adsnote = {Provided by the SAO/NASA Astrophysics Data System}
}

@ARTICLE{1994ApJ...432....7K,
   author = {{Kamionkowski}, M. and {Spergel}, D.~N.},
    title = "{Large-angle cosmic microwave background anisotropies in an open universe}",
  journal = {\apj},
   eprint = {astro-ph/9312017},
 keywords = {Anisotropy, Astronomical Models, Background Radiation, Big Bang Cosmology, Mathematical Models, Microwaves, Relic Radiation, Universe, Adiabatic Conditions, Correlation, Cosmic Background Explorer Satellite, Multipoles, Power Spectra},
     year = 1994,
    month = sep,
   volume = 432,
    pages = {7-16},
      doi = {10.1086/174543},
   adsurl = {http://adsabs.harvard.edu/abs/1994ApJ...432....7K},
  adsnote = {Provided by the SAO/NASA Astrophysics Data System}
}

@ARTICLE{2007MNRAS.381.1197H,
   author = {{Hirata}, C.~M. and {Mandelbaum}, R. and {Ishak}, M. and {Seljak}, U. and 
	{Nichol}, R. and {Pimbblet}, K.~A. and {Ross}, N.~P. and {Wake}, D.
	},
    title = "{Intrinsic galaxy alignments from the 2SLAQ and SDSS surveys: luminosity and redshift scalings and implications for weak lensing surveys}",
  journal = {\mnras},
   eprint = {astro-ph/0701671},
 keywords = {gravitational lensing, cosmology: observations, large-scale structure of Universe},
     year = 2007,
    month = nov,
   volume = 381,
    pages = {1197-1218},
      doi = {10.1111/j.1365-2966.2007.12312.x},
   adsurl = {http://adsabs.harvard.edu/abs/2007MNRAS.381.1197H},
  adsnote = {Provided by the SAO/NASA Astrophysics Data System}
}


@ARTICLE{2004PhRvD..70f3526H,
   author = {{Hirata}, C.~M. and {Seljak}, U.},
    title = "{Intrinsic alignment-lensing interference as a contaminant of cosmic shear}",
  journal = {\prd},
   eprint = {astro-ph/0406275},
 keywords = {Observational cosmology, Galactic halos, Gravitational lenses and luminous arcs},
     year = 2004,
    month = sep,
   volume = 70,
   number = 6,
      eid = {063526},
    pages = {063526},
      doi = {10.1103/PhysRevD.70.063526},
   adsurl = {http://adsabs.harvard.edu/abs/2004PhRvD..70f3526H},
  adsnote = {Provided by the SAO/NASA Astrophysics Data System}
}
@ARTICLE{Tinker2010,
   author = {{Tinker}, J.~L. and {Robertson}, B.~E. and {Kravtsov}, A.~V. and 
	{Klypin}, A. and {Warren}, M.~S. and {Yepes}, G. and {Gottl{\"o}ber}, S.
	},
    title = "{The Large-scale Bias of Dark Matter Halos: Numerical Calibration and Model Tests}",
  journal = {\apj},
archivePrefix = "arXiv",
   eprint = {1001.3162},
 keywords = {cosmology: theory, large-scale structure of universe, methods: numerical},
     year = 2010,
    month = dec,
   volume = 724,
    pages = {878-886},
      doi = {10.1088/0004-637X/724/2/878},
   adsurl = {http://adsabs.harvard.edu/abs/2010ApJ...724..878T},
  adsnote = {Provided by the SAO/NASA Astrophysics Data System}
}

@ARTICLE{astropy,
   author = {{Astropy Collaboration} and {Robitaille}, T.~P. and {Tollerud}, E.~J. and 
	{Greenfield}, P. and {Droettboom}, M. and {Bray}, E. and {Aldcroft}, T. and 
	{Davis}, M. and {Ginsburg}, A. and {Price-Whelan}, A.~M. and 
	{Kerzendorf}, W.~E. and {Conley}, A. and {Crighton}, N. and 
	{Barbary}, K. and {Muna}, D. and {Ferguson}, H. and {Grollier}, F. and 
	{Parikh}, M.~M. and {Nair}, P.~H. and {Unther}, H.~M. and {Deil}, C. and 
	{Woillez}, J. and {Conseil}, S. and {Kramer}, R. and {Turner}, J.~E.~H. and 
	{Singer}, L. and {Fox}, R. and {Weaver}, B.~A. and {Zabalza}, V. and 
	{Edwards}, Z.~I. and {Azalee Bostroem}, K. and {Burke}, D.~J. and 
	{Casey}, A.~R. and {Crawford}, S.~M. and {Dencheva}, N. and 
	{Ely}, J. and {Jenness}, T. and {Labrie}, K. and {Lim}, P.~L. and 
	{Pierfederici}, F. and {Pontzen}, A. and {Ptak}, A. and {Refsdal}, B. and 
	{Servillat}, M. and {Streicher}, O.},
    title = "{Astropy: A community Python package for astronomy}",
  journal = {\aap},
archivePrefix = "arXiv",
   eprint = {1307.6212},
 primaryClass = "astro-ph.IM",
 keywords = {methods: data analysis, methods: miscellaneous, virtual observatory tools},
     year = 2013,
    month = oct,
   volume = 558,
      eid = {A33},
    pages = {A33},
      doi = {10.1051/0004-6361/201322068},
   adsurl = {http://adsabs.harvard.edu/abs/2013A%26A...558A..33A},
  adsnote = {Provided by the SAO/NASA Astrophysics Data System}
}

@ARTICLE{Lesgourgues2012,
   author = {{Lesgourgues}, J. and {Pastor}, S.},
    title = "{Neutrino mass from Cosmology}",
  journal = {ArXiv e-prints},
archivePrefix = "arXiv",
   eprint = {1212.6154},
 primaryClass = "hep-ph",
 keywords = {High Energy Physics - Phenomenology, Astrophysics - Cosmology and Extragalactic Astrophysics},
     year = 2012,
    month = dec,
   adsurl = {http://adsabs.harvard.edu/abs/2012arXiv1212.6154L},
  adsnote = {Provided by the SAO/NASA Astrophysics Data System}
}

@article{Mangano2005,
title = "Relic neutrino decoupling including flavour oscillations",
journal = "Nuclear Physics B",
volume = "729",
number = "1",
pages = "221 - 234",
year = "2005",
issn = "0550-3213",
doi = "https://doi.org/10.1016/j.nuclphysb.2005.09.041",
url = "http://www.sciencedirect.com/science/article/pii/S0550321305008291",
author = "Gianpiero Mangano and Gennaro Miele and Sergio Pastor and Teguayco Pinto and Ofelia Pisanti and Pasquale D. Serpico",
keywords = "Early universe, Neutrinos, Non-equilibrium kinetics"
}

<<<<<<< HEAD
@article{Ferreira2010,
  	title = {Linear growth rate of structure in parametrized post-Friedmannian universes},
  	author = {Ferreira, Pedro G. and Skordis, Constantinos},
  	journal = {Physical Review D},
  	volume = {81},
  	issue = {10},
  	pages = {104020},
  	numpages = {15},
  	year = {2010},
  	month = {May},
  	eprint = {arXiv: 1003.4231},
  	archivePrefix  = "arXiv",
    primaryClass   = "astro-ph",
}

@article{Silvestri2013,
  	title = {Practical approach to cosmological perturbations in modified gravity},
  	author = {Silvestri, Alessandra and Pogosian, Levon and Buniy, Roman V.},
  	journal = {Physical Review D},
  	volume = {87},
  	issue = {10},
  	pages = {104015},
  	numpages = {9},
  	year = {2013},
  	month = {May},
	eprint = {arXiv: 1302.1193},
	archivePrefix  = "arXiv",
    primaryClass   = "astro-ph",
}

=======
@ARTICLE{Gerbino2017,
   author = {{Lattanzi}, M. and {Gerbino}, M.},
    title = "{Status of neutrino properties and future prospects - Cosmological and astrophysical constraints}",
  journal = {ArXiv e-prints},
archivePrefix = "arXiv",
   eprint = {1712.07109},
 keywords = {Astrophysics - Cosmology and Nongalactic Astrophysics, High Energy Physics - Phenomenology},
     year = 2017,
    month = dec,
   adsurl = {http://adsabs.harvard.edu/abs/2017arXiv171207109L},
  adsnote = {Provided by the SAO/NASA Astrophysics Data System}
}
>>>>>>> 0a5e2a22
@article{Bullock2001,
author = {Bullock, J. S. and Kolatt, T. S. and Sigad, Y. and Somerville, R. S. and Kravtsov, A. V. and Klypin, A. A. and Primack, J. R. and Dekel, A.},
doi = {10.1046/j.1365-8711.2001.04068.x},
issn = {0035-8711},
journal = {\mnras},
keywords = {cosmology: theory,dark matter,galaxies: formation,galaxies: structure},
month = mar,
number = {3},
pages = {559--575},
title = {{Profiles of dark haloes: evolution, scatter and environment}},
url = {http://adsabs.harvard.edu/abs/2001MNRAS.321..559B},
volume = {321},
year = {2001}
}

@article{Cooray2002,
author = {Cooray, A. and Sheth, R.},
doi = {10.1016/S0370-1573(02)00276-4},
issn = {03701573},
journal = {Physics Reports},
month = dec,
number = {1},
pages = {1--129},
title = {{Halo models of large scale structure}},
url = {http://adsabs.harvard.edu/abs/2002PhR...372....1C},
volume = {372},
year = {2002}
}

@ARTICLE{Giocoli2010,
   author = {{Giocoli}, C. and {Bartelmann}, M. and {Sheth}, R.~K. and {Cacciato}, M.
	},
    title = "{Halo model description of the non-linear dark matter power spectrum at k {\gt}{\gt} 1Mpc$^{-1}$}",
  journal = {\mnras},
archivePrefix = "arXiv",
   eprint = {1003.4740},
 keywords = {gravitational lensing: weak, methods: analytical, galaxies: haloes, cosmology: theory, dark matter},
     year = 2010,
    month = oct,
   volume = 408,
    pages = {300-313},
      doi = {10.1111/j.1365-2966.2010.17108.x},
   adsurl = {http://adsabs.harvard.edu/abs/2010MNRAS.408..300G},
  adsnote = {Provided by the SAO/NASA Astrophysics Data System}
}

@ARTICLE{Mo1996,
   author = {{Mo}, H.~J. and {White}, S.~D.~M.},
    title = "{An analytic model for the spatial clustering of dark matter haloes}",
  journal = {\mnras},
   eprint = {astro-ph/9512127},
 keywords = {METHODS: ANALYTICAL, GALAXIES: CLUSTERS: GENERAL, GALAXIES: FORMATION, COSMOLOGY: THEORY, DARK MATTER},
     year = 1996,
    month = sep,
   volume = 282,
    pages = {347-361},
   adsurl = {http://adsabs.harvard.edu/abs/1996MNRAS.282..347M},
  adsnote = {Provided by the SAO/NASA Astrophysics Data System}
}

@article{Navarro1997,
author = {Navarro, Julio F. and Frenk, Carlos S. and White, Simon D. M.},
doi = {10.1086/304888},
issn = {0004-637X},
journal = {\apj},
keywords = {COSMOLOGY: DARK MATTER,COSMOLOGY: THEORY,GALAXIES: HALOS,METHODS: NUMERICAL},
month = dec,
number = {2},
pages = {493--508},
title = {{A Universal Density Profile from Hierarchical Clustering}},
url = {http://adsabs.harvard.edu/abs/1997ApJ...490..493N},
volume = {490},
year = {1997}
}

@ARTICLE{Peacock2000,
   author = {{Peacock}, J.~A. and {Smith}, R.~E.},
    title = "{Halo occupation numbers and galaxy bias}",
  journal = {\mnras},
   eprint = {astro-ph/0005010},
 keywords = {GALAXIES: CLUSTERS: GENERAL, COSMOLOGY: THEORY, LARGE-SCALE STRUCTURE OF UNIVERSE},
     year = 2000,
    month = nov,
   volume = 318,
    pages = {1144-1156},
      doi = {10.1046/j.1365-8711.2000.03779.x},
   adsurl = {http://adsabs.harvard.edu/abs/2000MNRAS.318.1144P},
  adsnote = {Provided by the SAO/NASA Astrophysics Data System}
}

@ARTICLE{Seljak2000,
   author = {{Seljak}, U.},
    title = "{Analytic model for galaxy and dark matter clustering}",
  journal = {\mnras},
   eprint = {arXiv:astro-ph/0001493},
 keywords = {GALAXIES: CLUSTERS: GENERAL, COSMOLOGY: THEORY, DARK MATTER},
     year = 2000,
    month = oct,
   volume = 318,
    pages = {203-213},
      doi = {10.1046/j.1365-8711.2000.03715.x},
   adsurl = {http://adsabs.harvard.edu/abs/2000MNRAS.318..203S},
  adsnote = {Provided by the SAO/NASA Astrophysics Data System}
}

@article{Sheth2001,
author = {Sheth, Ravi K. and Mo, H. J. and Tormen, Giuseppe},
doi = {10.1046/j.1365-8711.2001.04006.x},
issn = {0035-8711},
journal = {\mnras},
keywords = {COSMOLOGY: THEORY,DARK MATTER,GALAXIES: CLUSTERS: GENERAL},
month = may,
number = {1},
pages = {1--12},
title = {{Ellipsoidal collapse and an improved model for the number and spatial distribution of dark matter haloes}},
url = {http://adsabs.harvard.edu/abs/2001MNRAS.323....1S},
volume = {323},
year = {2001}
}

@ARTICLE{Smith2007,
   author = {{Smith}, R.~E. and {Scoccimarro}, R. and {Sheth}, R.~K.},
    title = "{Scale dependence of halo and galaxy bias: Effects in real space}",
  journal = {\prd},
   eprint = {astro-ph/0609547},
 keywords = {Cosmology},
     year = 2007,
    month = mar,
   volume = 75,
   number = 6,
      eid = {063512},
    pages = {063512},
      doi = {10.1103/PhysRevD.75.063512},
   adsurl = {http://adsabs.harvard.edu/abs/2007PhRvD..75f3512S},
  adsnote = {Provided by the SAO/NASA Astrophysics Data System}
}

@ARTICLE{Smith2011,
   author = {{Smith}, R.~E. and {Markovic}, K.},
    title = "{Testing the warm dark matter paradigm with large-scale structures}",
  journal = {\prd},
archivePrefix = "arXiv",
   eprint = {1103.2134},
 primaryClass = "astro-ph.CO",
 keywords = {Cosmology},
     year = 2011,
    month = sep,
   volume = 84,
   number = 6,
      eid = {063507},
    pages = {063507},
      doi = {10.1103/PhysRevD.84.063507},
   adsurl = {http://adsabs.harvard.edu/abs/2011PhRvD..84f3507S},
  adsnote = {Provided by the SAO/NASA Astrophysics Data System}
}<|MERGE_RESOLUTION|>--- conflicted
+++ resolved
@@ -786,7 +786,6 @@
 keywords = "Early universe, Neutrinos, Non-equilibrium kinetics"
 }
 
-<<<<<<< HEAD
 @article{Ferreira2010,
   	title = {Linear growth rate of structure in parametrized post-Friedmannian universes},
   	author = {Ferreira, Pedro G. and Skordis, Constantinos},
@@ -817,7 +816,6 @@
     primaryClass   = "astro-ph",
 }
 
-=======
 @ARTICLE{Gerbino2017,
    author = {{Lattanzi}, M. and {Gerbino}, M.},
     title = "{Status of neutrino properties and future prospects - Cosmological and astrophysical constraints}",
@@ -830,7 +828,7 @@
    adsurl = {http://adsabs.harvard.edu/abs/2017arXiv171207109L},
   adsnote = {Provided by the SAO/NASA Astrophysics Data System}
 }
->>>>>>> 0a5e2a22
+
 @article{Bullock2001,
 author = {Bullock, J. S. and Kolatt, T. S. and Sigad, Y. and Somerville, R. S. and Kravtsov, A. V. and Klypin, A. A. and Primack, J. R. and Dekel, A.},
 doi = {10.1046/j.1365-8711.2001.04068.x},
