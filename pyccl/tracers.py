--- conflicted
+++ resolved
@@ -8,11 +8,7 @@
     growth_factor, scale_factor_of_chi, h_over_h0
 from .errors import CCLWarning
 from .parameters import physical_constants
-<<<<<<< HEAD
-from .base import CCLObject, unlock_instance, warn_api
-=======
-from .base import CCLObject, UnlockInstance, unlock_instance
->>>>>>> 0eb77d2c
+from .base import CCLObject, UnlockInstance, unlock_instance, warn_api
 from .pyutils import (_check_array_params, NoneArr, _vectorize_fn6,
                       _get_spline1d_arrays)
 
@@ -573,7 +569,8 @@
                 lib.cl_tracer_t_free(t)
 
 
-def NumberCountsTracer(cosmo, has_rsd, dndz, bias,
+@warn_api(reorder=["has_rsd", "dndz", "bias", "mag_bias"])
+def NumberCountsTracer(cosmo, *, has_rsd, dndz, bias,
                        mag_bias=None, n_samples=256):
     """Specific `Tracer` associated to galaxy clustering with linear
     scale-independent bias, including redshift-space distortions and
@@ -598,59 +595,11 @@
             in radial distance. The kernel is quite smooth, so usually O(100)
             samples is enough.
     """
-<<<<<<< HEAD
-    @warn_api(reorder=["has_rsd", "dndz", "bias", "mag_bias"])
-    def __init__(self, cosmo, *, dndz, bias, mag_bias=None, has_rsd,
-                 n_samples=256):
-        self._trc = []
-
-        # we need the distance functions at the C layer
-        cosmo.compute_distances()
-=======
     tracer = Tracer()
->>>>>>> 0eb77d2c
 
     # we need the distance functions at the C layer
     cosmo.compute_distances()
 
-<<<<<<< HEAD
-        kernel_d = None
-        if bias is not None:  # Has density term
-            # Kernel
-            if kernel_d is None:
-                kernel_d = get_density_kernel(cosmo, dndz=dndz)
-            # Transfer
-            z_b, b = _check_array_params(bias, 'bias')
-            # Reverse order for increasing a
-            t_a = (1./(1+z_b[::-1]), b[::-1])
-            self.add_tracer(cosmo, kernel=kernel_d, transfer_a=t_a)
-
-        if has_rsd:  # Has RSDs
-            # Kernel
-            if kernel_d is None:
-                kernel_d = get_density_kernel(cosmo, dndz)
-            # Transfer (growth rate)
-            z_b, _ = _check_array_params(dndz, 'dndz')
-            a_s = 1./(1+z_b[::-1])
-            t_a = (a_s, -growth_rate(cosmo, a_s))
-            self.add_tracer(cosmo, kernel=kernel_d,
-                            transfer_a=t_a, der_bessel=2)
-        if mag_bias is not None:  # Has magnification bias
-            # Kernel
-            chi, w = get_lensing_kernel(cosmo, dndz=dndz, mag_bias=mag_bias,
-                                        n_chi=n_samples)
-            # Multiply by -2 for magnification
-            kernel_m = (chi, -2 * w)
-            if (cosmo['sigma_0'] == 0):
-                # GR case
-                self.add_tracer(cosmo, kernel=kernel_m,
-                                der_bessel=-1, der_angles=1)
-            else:
-                # MG case
-                z_b, _ = _check_array_params(dndz, 'dndz')
-                self._MG_add_tracer(cosmo, kernel_m, z_b,
-                                    der_bessel=-1, der_angles=1)
-=======
     from scipy.interpolate import interp1d
     z_n, n = _check_array_params(dndz, 'dndz')
     with UnlockInstance(tracer, mutate=False):
@@ -679,7 +628,7 @@
                           transfer_a=t_a, der_bessel=2)
     if mag_bias is not None:  # Has magnification bias
         # Kernel
-        chi, w = get_lensing_kernel(cosmo, dndz, mag_bias=mag_bias,
+        chi, w = get_lensing_kernel(cosmo, dndz=dndz, mag_bias=mag_bias,
                                     n_chi=n_samples)
         # Multiply by -2 for magnification
         kernel_m = (chi, -2 * w)
@@ -693,10 +642,10 @@
             tracer._MG_add_tracer(cosmo, kernel_m, z_b,
                                   der_bessel=-1, der_angles=1)
     return tracer
->>>>>>> 0eb77d2c
-
-
-def WeakLensingTracer(cosmo, dndz, has_shear=True, ia_bias=None,
+
+
+@warn_api
+def WeakLensingTracer(cosmo, *, dndz, has_shear=True, ia_bias=None,
                       use_A_ia=True, n_samples=256):
     """Specific `Tracer` associated to galaxy shape distortions including
     lensing shear and intrinsic alignments within the L-NLA model.
@@ -721,57 +670,10 @@
             The kernel is quite smooth, so usually O(100) samples
             is enough.
     """
-<<<<<<< HEAD
-    @warn_api
-    def __init__(self, cosmo, *, dndz, has_shear=True, ia_bias=None,
-                 use_A_ia=True, n_samples=256):
-        self._trc = []
-
-        # we need the distance functions at the C layer
-        cosmo.compute_distances()
-
-        from scipy.interpolate import interp1d
-        z_n, n = _check_array_params(dndz, 'dndz')
-        self._dndz = interp1d(z_n, n, bounds_error=False,
-                              fill_value=0)
-
-        if has_shear:
-            kernel_l = get_lensing_kernel(cosmo, dndz=dndz, n_chi=n_samples)
-            if (cosmo['sigma_0'] == 0):
-                # GR case
-                self.add_tracer(cosmo, kernel=kernel_l,
-                                der_bessel=-1, der_angles=2)
-            else:
-                # MG case
-                self._MG_add_tracer(cosmo, kernel_l, z_n,
-                                    der_bessel=-1, der_angles=2)
-        if ia_bias is not None:  # Has intrinsic alignments
-            z_a, tmp_a = _check_array_params(ia_bias, 'ia_bias')
-            # Kernel
-            kernel_i = get_density_kernel(cosmo, dndz=dndz)
-            if use_A_ia:
-                # Normalize so that A_IA=1
-                D = growth_factor(cosmo, 1./(1+z_a))
-                # Transfer
-                # See Joachimi et al. (2011), arXiv: 1008.3491, Eq. 6.
-                # and note that we use C_1= 5e-14 from arXiv:0705.0166
-                rho_m = physical_constants.RHO_CRITICAL * cosmo['Omega_m']
-                a = - tmp_a * 5e-14 * rho_m / D
-            else:
-                # use the raw input normalization. Normally, this will be 1
-                # to allow nonlinear PT IA models, where normalization is
-                # already applied to the power spectrum.
-                a = tmp_a
-            # Reverse order for increasing a
-            t_a = (1./(1+z_a[::-1]), a[::-1])
-            self.add_tracer(cosmo, kernel=kernel_i, transfer_a=t_a,
-                            der_bessel=-1, der_angles=2)
-=======
     tracer = Tracer()
 
     # we need the distance functions at the C layer
     cosmo.compute_distances()
->>>>>>> 0eb77d2c
 
     from scipy.interpolate import interp1d
     z_n, n = _check_array_params(dndz, 'dndz')
@@ -779,7 +681,7 @@
         tracer._dndz = interp1d(z_n, n, bounds_error=False, fill_value=0)
 
     if has_shear:
-        kernel_l = get_lensing_kernel(cosmo, dndz, n_chi=n_samples)
+        kernel_l = get_lensing_kernel(cosmo, dndz=dndz, n_chi=n_samples)
         if (cosmo['sigma_0'] == 0):
             # GR case
             tracer.add_tracer(cosmo, kernel=kernel_l,
@@ -812,7 +714,8 @@
     return tracer
 
 
-def CMBLensingTracer(cosmo, z_source, n_samples=100):
+@warn_api
+def CMBLensingTracer(cosmo, *, z_source=1100, n_samples=100):
     """A Tracer for CMB lensing.
 
     Args:
@@ -823,36 +726,21 @@
             The kernel is quite smooth, so usually O(100) samples
             is enough.
     """
-<<<<<<< HEAD
-    @warn_api
-    def __init__(self, cosmo, *, z_source=1100, n_samples=100):
-        self._trc = []
-
-        # we need the distance functions at the C layer
-        cosmo.compute_distances()
-        kernel = get_kappa_kernel(cosmo, z_source=z_source,
-                                  nsamples=n_samples)
-        if (cosmo['sigma_0'] == 0):
-            self.add_tracer(cosmo, kernel=kernel, der_bessel=-1, der_angles=1)
-        else:
-            self._MG_add_tracer(cosmo, kernel, z_source,
-                                der_bessel=-1, der_angles=1)
-=======
     tracer = Tracer()
 
     # we need the distance functions at the C layer
     cosmo.compute_distances()
-    kernel = get_kappa_kernel(cosmo, z_source, n_samples)
+    kernel = get_kappa_kernel(cosmo, z_source=z_source, n_samples=n_samples)
     if (cosmo['sigma_0'] == 0):
         tracer.add_tracer(cosmo, kernel=kernel, der_bessel=-1, der_angles=1)
     else:
         tracer._MG_add_tracer(cosmo, kernel, z_source,
                               der_bessel=-1, der_angles=1)
     return tracer
->>>>>>> 0eb77d2c
-
-
-def tSZTracer(cosmo, z_max=6., n_chi=1024):
+
+
+@warn_api
+def tSZTracer(cosmo, *, z_max=6., n_chi=1024):
     """Specific :class:`Tracer` associated with the thermal Sunyaev Zel'dovich
     Compton-y parameter. The radial kernel for this tracer is simply given by
 
@@ -873,18 +761,7 @@
         n_chi (float): number of intervals in the radial comoving
             distance on which we sample the kernel.
     """
-<<<<<<< HEAD
-    @warn_api
-    def __init__(self, cosmo, *, z_max=6., n_chi=1024):
-        self.chi_max = comoving_radial_distance(cosmo, 1./(1+z_max))
-        chi_arr = np.linspace(0, self.chi_max, n_chi)
-        a_arr = scale_factor_of_chi(cosmo, chi_arr)
-        # This is \sigma_T / (m_e * c^2)
-        prefac = 4.01710079e-06
-        w_arr = prefac * a_arr
-=======
     tracer = Tracer()
->>>>>>> 0eb77d2c
 
     with UnlockInstance(tracer, mutate=False):
         tracer.chi_max = comoving_radial_distance(cosmo, 1./(1+z_max))
@@ -898,7 +775,8 @@
     return tracer
 
 
-def CIBTracer(cosmo, z_min=0., z_max=6., n_chi=1024):
+@warn_api
+def CIBTracer(cosmo, *, z_min=0., z_max=6., n_chi=1024):
     """Specific :class:`Tracer` associated with the cosmic infrared
     background (CIB). The radial kernel for this tracer is simply
 
@@ -920,16 +798,7 @@
         n_chi (float): number of intervals in the radial comoving
             distance on which we sample the kernel.
     """
-<<<<<<< HEAD
-    @warn_api
-    def __init__(self, cosmo, *, z_min=0., z_max=6., n_chi=1024):
-        self.chi_max = comoving_radial_distance(cosmo, 1./(1+z_max))
-        self.chi_min = comoving_radial_distance(cosmo, 1./(1+z_min))
-        chi_arr = np.linspace(self.chi_min, self.chi_max, n_chi)
-        a_arr = scale_factor_of_chi(cosmo, chi_arr)
-=======
     tracer = Tracer()
->>>>>>> 0eb77d2c
 
     with UnlockInstance(tracer, mutate=False):
         tracer.chi_max = comoving_radial_distance(cosmo, 1./(1+z_max))
@@ -941,7 +810,8 @@
     return tracer
 
 
-def ISWTracer(cosmo, z_max=6., n_chi=1024):
+@warn_api
+def ISWTracer(cosmo, *, z_max=6., n_chi=1024):
     """Specific :class:`Tracer` associated with the integrated Sachs-Wolfe
     effect (ISW). Useful when cross-correlating any low-redshift probe with
     the primary CMB anisotropies. The ISW contribution to the temperature
@@ -966,21 +836,6 @@
         n_chi (float): number of intervals in the radial comoving
             distance on which we sample the kernel.
     """
-<<<<<<< HEAD
-    @warn_api
-    def __init__(self, cosmo, *, z_max=6., n_chi=1024):
-        self.chi_max = comoving_radial_distance(cosmo, 1./(1+z_max))
-        chi = np.linspace(0, self.chi_max, n_chi)
-        a_arr = scale_factor_of_chi(cosmo, chi)
-        H0 = cosmo['h'] / physical_constants.CLIGHT_HMPC
-        OM = cosmo['Omega_c']+cosmo['Omega_b']
-        Ez = h_over_h0(cosmo, a_arr)
-        fz = growth_rate(cosmo, a_arr)
-        w_arr = 3*cosmo['T_CMB']*H0**3*OM*Ez*chi**2*(1-fz)
-
-        self._trc = []
-        self.add_tracer(cosmo, kernel=(chi, w_arr), der_bessel=-1)
-=======
     tracer = Tracer()
 
     with UnlockInstance(tracer, mutate=False):
@@ -995,7 +850,6 @@
 
     tracer.add_tracer(cosmo, kernel=(chi, w_arr), der_bessel=-1)
     return tracer
->>>>>>> 0eb77d2c
 
 
 def _check_returned_tracer(return_val):
