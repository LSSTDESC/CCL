--- conflicted
+++ resolved
@@ -2,13 +2,9 @@
 from .core import check
 from .background import comoving_radial_distance, growth_rate, \
     growth_factor, scale_factor_of_chi, h_over_h0
-<<<<<<< HEAD
-from .pyutils import _check_array_params, NoneArr, _vectorize_fn6
+from .pyutils import (_check_array_params, NoneArr, _vectorize_fn6,
+                      _get_spline1d_arrays)
 from .parameters import physical_constants
-=======
-from .pyutils import _check_array_params, NoneArr, _vectorize_fn6, \
-    _get_spline1d_arrays
->>>>>>> f802cd75
 import numpy as np
 
 
