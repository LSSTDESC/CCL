--- conflicted
+++ resolved
@@ -701,7 +701,6 @@
         self.add_tracer(cosmo, kernel=(chi_arr, w_arr))
 
 
-<<<<<<< HEAD
 class CIBTracer(Tracer):
     def __init__(self, cosmo, z_min=0., z_max=6., n_chi=1024):
         self.chi_max = comoving_radial_distance(cosmo, 1./(1+z_max))
@@ -711,7 +710,8 @@
 
         self._trc = []
         self.add_tracer(cosmo, kernel=(chi_arr, a_arr))
-=======
+
+
 class ISWTracer(Tracer):
     """Specific :class:`Tracer` associated with the integrated Sachs-Wolfe
     effect (ISW). Useful when cross-correlating any low-redshift probe with
@@ -749,7 +749,6 @@
 
         self._trc = []
         self.add_tracer(cosmo, kernel=(chi, w_arr), der_bessel=-1)
->>>>>>> c428b642
 
 
 def _check_returned_tracer(return_val):
