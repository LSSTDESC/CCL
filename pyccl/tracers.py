--- conflicted
+++ resolved
@@ -77,12 +77,8 @@
     return chi, wchi
 
 
-<<<<<<< HEAD
 @warn_api
-def get_lensing_kernel(cosmo, *, dndz, mag_bias=None):
-=======
-def get_lensing_kernel(cosmo, dndz, mag_bias=None, n_chi=None):
->>>>>>> 9ab684ca
+def get_lensing_kernel(cosmo, *, dndz, mag_bias=None, n_chi=None):
     """This convenience function returns the radial kernel for
     weak-lensing-like. Given an unnormalized redshift distribution
     and an optional magnification bias function, it returns
@@ -590,21 +586,16 @@
             giving the magnification bias as a function of redshift. If
             `None`, the tracer is assumed to not have magnification bias
             terms. Defaults to None.
-<<<<<<< HEAD
         has_rsd (bool): Flag for whether the tracer has a
             redshift-space distortion term.
-    """
-    @warn_api(reorder=["has_rsd", "dndz", "bias", "mag_bias"])
-    def __init__(self, cosmo, *, dndz, bias, mag_bias=None, has_rsd):
-=======
         n_samples (int, optional): number of samples over which the
             magnification lensing kernel is desired. These will be equi-spaced
             in radial distance. The kernel is quite smooth, so usually O(100)
             samples is enough.
     """
-    def __init__(self, cosmo, has_rsd, dndz, bias, mag_bias=None,
+    @warn_api(reorder=["has_rsd", "dndz", "bias", "mag_bias"])
+    def __init__(self, cosmo, *, dndz, bias, mag_bias=None, has_rsd,
                  n_samples=256):
->>>>>>> 9ab684ca
         self._trc = []
 
         # we need the distance functions at the C layer
@@ -638,12 +629,8 @@
                             transfer_a=t_a, der_bessel=2)
         if mag_bias is not None:  # Has magnification bias
             # Kernel
-<<<<<<< HEAD
-            chi, w = get_lensing_kernel(cosmo, dndz=dndz, mag_bias=mag_bias)
-=======
-            chi, w = get_lensing_kernel(cosmo, dndz, mag_bias=mag_bias,
+            chi, w = get_lensing_kernel(cosmo, dndz=dndz, mag_bias=mag_bias,
                                         n_chi=n_samples)
->>>>>>> 9ab684ca
             # Multiply by -2 for magnification
             kernel_m = (chi, -2 * w)
             if (cosmo['sigma_0'] == 0):
@@ -681,14 +668,9 @@
             The kernel is quite smooth, so usually O(100) samples
             is enough.
     """
-<<<<<<< HEAD
     @warn_api
-    def __init__(self, cosmo, *, dndz, has_shear=True,
-                 ia_bias=None, use_A_ia=True):
-=======
-    def __init__(self, cosmo, dndz, has_shear=True, ia_bias=None,
+    def __init__(self, cosmo, *, dndz, has_shear=True, ia_bias=None,
                  use_A_ia=True, n_samples=256):
->>>>>>> 9ab684ca
         self._trc = []
 
         # we need the distance functions at the C layer
@@ -700,11 +682,7 @@
                               fill_value=0)
 
         if has_shear:
-<<<<<<< HEAD
-            kernel_l = get_lensing_kernel(cosmo, dndz=dndz)
-=======
-            kernel_l = get_lensing_kernel(cosmo, dndz, n_chi=n_samples)
->>>>>>> 9ab684ca
+            kernel_l = get_lensing_kernel(cosmo, dndz=dndz, n_chi=n_samples)
             if (cosmo['sigma_0'] == 0):
                 # GR case
                 self.add_tracer(cosmo, kernel=kernel_l,
