from . import ccllib as lib
from .core import check
from .background import comoving_radial_distance, growth_rate, \
    growth_factor, scale_factor_of_chi, h_over_h0
from .parameters import physical_constants
from .base import CCLObject, unlock_instance, warn_api
from ._repr import _build_string_Tracer
from .pyutils import (_check_array_params, NoneArr, _vectorize_fn6,
                      _get_spline1d_arrays)
import numpy as np


def _Sig_MG(cosmo, a, k):
    """Redshift-dependent modification to Poisson equation for massless
    particles under modified gravity.

    Args:
        cosmo (:class:`~pyccl.core.Cosmology`): a Cosmology object.
        a (float or array_like): Scale factor(s), normalized to 1 today.
        k (float or array_like): Wavenumber for scale

    Returns:
        float or array_like: Modification to Poisson equation under \
            modified gravity at scale factor a. \
            Sig_MG is assumed to be proportional to Omega_Lambda(z), \
            see e.g. Abbott et al. 2018, 1810.02499, Eq. 9.
    """
    cosmo.compute_distances()
    return _vectorize_fn6(lib.Sig_MG, lib.Sig_MG_vec, cosmo, a, k)


<<<<<<< HEAD
@warn_api
def get_density_kernel(cosmo, *, dndz):
=======
def _check_background_spline_compatibility(cosmo, z):
    """Check that a redshift array lies within the support of the
    CCL background splines.
    """
    a_bg, _ = _get_spline1d_arrays(cosmo.cosmo.data.chi)
    a = 1/(1+z)

    if a.min() < a_bg.min() or a.max() > a_bg.max():
        raise ValueError(f"Tracer defined over wider redshift range than "
                         f"internal CCL splines. Tracer: "
                         f"z=[{1/a.max()-1}, {1/a.min()-1}]. Background "
                         f"splines: z=[{1/a_bg.max()-1}, {1/a_bg.min()-1}].")


def get_density_kernel(cosmo, dndz):
>>>>>>> df3631ab
    """This convenience function returns the radial kernel for
    galaxy-clustering-like tracers. Given an unnormalized
    redshift distribution, it returns two arrays: chi, w(chi),
    where chi is an array of radial distances in units of
    Mpc and w(chi) = p(z) * H(z), where H(z) is the expansion
    rate in units of Mpc^-1 and p(z) is the normalized
    redshift distribution.

    Args:
        cosmo (:class:`~pyccl.core.Cosmology`): cosmology object used to
            transform redshifts into distances.
        dndz (tulple of arrays): A tuple of arrays (z, N(z))
            giving the redshift distribution of the objects.
            The units are arbitrary; N(z) will be normalized
            to unity.
    """
    z_n, n = _check_array_params(dndz, 'dndz')
    _check_background_spline_compatibility(cosmo, dndz[0])
    # this call inits the distance splines neded by the kernel functions
    chi = comoving_radial_distance(cosmo, 1./(1.+z_n))
    status = 0
    wchi, status = lib.get_number_counts_kernel_wrapper(cosmo.cosmo,
                                                        z_n, n,
                                                        len(z_n),
                                                        status)
    check(status, cosmo=cosmo)
    return chi, wchi


@warn_api
def get_lensing_kernel(cosmo, *, dndz, mag_bias=None):
    """This convenience function returns the radial kernel for
    weak-lensing-like. Given an unnormalized redshift distribution
    and an optional magnification bias function, it returns
    two arrays: chi, w(chi), where chi is an array of radial
    distances in units of Mpc and w(chi) is the lensing shear
    kernel (or the magnification one if `mag_bias` is not `None`).

    Args:
        cosmo (:class:`~pyccl.core.Cosmology`): cosmology object used to
            transform redshifts into distances.
        dndz (tulple of arrays): A tuple of arrays (z, N(z))
            giving the redshift distribution of the objects.
            The units are arbitrary; N(z) will be normalized
            to unity.
        mag_bias (tuple of arrays, optional): A tuple of arrays (z, s(z))
            giving the magnification bias as a function of redshift. If
            `None`, s=0 will be assumed
    """
    # we need the distance functions at the C layer
    cosmo.compute_distances()

    z_n, n = _check_array_params(dndz, 'dndz')
    has_magbias = mag_bias is not None
    z_s, s = _check_array_params(mag_bias, 'mag_bias')
    _check_background_spline_compatibility(cosmo, dndz[0])

    # Calculate number of samples in chi
    nchi = lib.get_nchi_lensing_kernel_wrapper(z_n)
    # Compute array of chis
    status = 0
    chi, status = lib.get_chis_lensing_kernel_wrapper(cosmo.cosmo, z_n[-1],
                                                      nchi, status)
    # Compute kernel
    wchi, status = lib.get_lensing_kernel_wrapper(cosmo.cosmo,
                                                  z_n, n, z_n[-1],
                                                  int(has_magbias), z_s, s,
                                                  chi, nchi, status)
    check(status, cosmo=cosmo)
    return chi, wchi


@warn_api
def get_kappa_kernel(cosmo, *, z_source=1100, nsamples=100):
    """This convenience function returns the radial kernel for
    CMB-lensing-like tracers.

    Args:
        cosmo (:class:`~pyccl.core.Cosmology`): Cosmology object.
        z_source (float): Redshift of source plane for CMB lensing.
        nsamples (int): number of samples over which the kernel
            is desired. These will be equi-spaced in radial distance.
            The kernel is quite smooth, so usually O(100) samples
            is enough.
    """
    _check_background_spline_compatibility(cosmo, np.array([z_source]))
    # this call inits the distance splines neded by the kernel functions
    chi_source = comoving_radial_distance(cosmo, 1./(1.+z_source))
    chi = np.linspace(0, chi_source, nsamples)

    status = 0
    wchi, status = lib.get_kappa_kernel_wrapper(cosmo.cosmo, chi_source,
                                                chi, nsamples, status)
    check(status, cosmo=cosmo)
    return chi, wchi


class Tracer(CCLObject, init_attrs=True):
    """Tracers contain the information necessary to describe the
    contribution of a given sky observable to its cross-power spectrum
    with any other tracer. Tracers are composed of 4 main ingredients:

    * A radial kernel: this expresses the support in redshift/distance
      over which this tracer extends.

    * A transfer function: this is a function of wavenumber and
      scale factor that describes the connection between the tracer
      and the power spectrum on different scales and at different
      cosmic times.

    * An ell-dependent prefactor: normally associated with angular
      derivatives of a given fundamental quantity.

    * The order of the derivative of the Bessel functions with which
      they enter the computation of the angular power spectrum.

    A `Tracer` object will in reality be a list of different such
    tracers that get combined linearly when computing power spectra.
    Further details can be found in Section 4.9 of the CCL note.
    """
    __repr__ = _build_string_Tracer

    def __init__(self):
        """By default this `Tracer` object will contain no actual
        tracers
        """
        # Do nothing, just initialize list of tracers
        self._trc = []

    def _dndz(self, z):
        raise NotImplementedError("`get_dndz` not implemented for "
                                  "this `Tracer` type.")

    def get_dndz(self, z):
        """Get the redshift distribution for this tracer.
        Only available for some tracers (:class:`NumberCountsTracer` and
        :class:`WeakLensingTracer`).

        Args:
            z (float or array_like): redshift values.

        Returns:
            array_like: redshift distribution evaluated at the \
                input values of `z`.
        """
        return self._dndz(z)

    @warn_api
    def get_kernel(self, *, chi):
        """Get the radial kernels for all tracers contained
        in this `Tracer`.

        Args:
            chi (float or array_like): values of the comoving
                radial distance in increasing order and in Mpc.

        Returns:
            array_like: list of radial kernels for each tracer. \
                The shape will be `(n_tracer, chi.size)`, where \
                `n_tracer` is the number of tracers. The last \
                dimension will be squeezed if the input is a \
                scalar.
        """
        if not hasattr(self, '_trc'):
            return []

        chi_use = np.atleast_1d(chi)
        kernels = []
        for t in self._trc:
            status = 0
            w, status = lib.cl_tracer_get_kernel(t, chi_use,
                                                 chi_use.size,
                                                 status)
            check(status)
            kernels.append(w)
        kernels = np.array(kernels)
        if np.ndim(chi) == 0:
            if kernels.shape != (0,):
                kernels = np.squeeze(kernels, axis=-1)
        return kernels

    def get_f_ell(self, ell):
        """Get the ell-dependent prefactors for all tracers
        contained in this `Tracer`.

        Args:
            ell (float or array_like): angular multipole values.

        Returns:
            array_like: list of prefactors for each tracer. \
                The shape will be `(n_tracer, ell.size)`, where \
                `n_tracer` is the number of tracers. The last \
                dimension will be squeezed if the input is a \
                scalar.
        """
        if not hasattr(self, '_trc'):
            return []

        ell_use = np.atleast_1d(ell)
        f_ells = []
        for t in self._trc:
            status = 0
            f, status = lib.cl_tracer_get_f_ell(t, ell_use,
                                                ell_use.size,
                                                status)
            check(status)
            f_ells.append(f)
        f_ells = np.array(f_ells)
        if np.ndim(ell) == 0:
            if f_ells.shape != (0,):
                f_ells = np.squeeze(f_ells, axis=-1)
        return f_ells

    def get_transfer(self, lk, a):
        """Get the transfer functions for all tracers contained
        in this `Tracer`.
        Args:
            lk (float or array_like): values of the natural logarithm of
                the wave number (in units of inverse Mpc) in increasing
                order.
            a (float or array_like): values of the scale factor.
        Returns:
            array_like: list of transfer functions for each tracer. \
                The shape will be `(n_tracer, lk.size, a.size)`, where \
                `n_tracer` is the number of tracers. The other \
                dimensions will be squeezed if the inputs are scalars.
        """
        if not hasattr(self, '_trc'):
            return []

        lk_use = np.atleast_1d(lk)
        a_use = np.atleast_1d(a)
        transfers = []
        for t in self._trc:
            status = 0
            t, status = lib.cl_tracer_get_transfer(t, lk_use, a_use,
                                                   lk_use.size * a_use.size,
                                                   status)
            check(status)
            transfers.append(t.reshape([lk_use.size, a_use.size]))
        transfers = np.array(transfers)
        if transfers.shape != (0,):
            if np.ndim(a) == 0:
                transfers = np.squeeze(transfers, axis=-1)
                if np.ndim(lk) == 0:
                    transfers = np.squeeze(transfers, axis=-1)
            else:
                if np.ndim(lk) == 0:
                    transfers = np.squeeze(transfers, axis=-2)
        return transfers

    def get_bessel_derivative(self):
        """Get Bessel function derivative orders for all tracers contained
        in this `Tracer`.

        Returns:
            array_like: list of Bessel derivative orders for each tracer.
        """
        if not hasattr(self, '_trc'):
            return []

        return np.array([t.der_bessel for t in self._trc])

    def _MG_add_tracer(self, cosmo, kernel, z_b, der_bessel=0, der_angles=0,
                       bias_transfer_a=None, bias_transfer_k=None):
        """ function to set mg_transfer in the right format and add MG tracers
            for different cases including different cases and biases like
            intrinsic alignements (IA) when present
        """
        # Getting MG transfer function and building a k-array
        mg_transfer = self._get_MG_transfer_function(cosmo, z_b)

        # case with no astro biases
        if ((bias_transfer_a is None) and (bias_transfer_k is None)):
            self.add_tracer(cosmo, kernel=kernel, transfer_ka=mg_transfer,
                            der_bessel=der_bessel, der_angles=der_angles)

        #  case of an astro bias depending on a and  k
        elif ((bias_transfer_a is not None) and (bias_transfer_k is not None)):
            mg_transfer_new = (mg_transfer[0], mg_transfer[1],
                               (bias_transfer_a[1] * (bias_transfer_k[1] *
                                mg_transfer[2]).T).T)
            self.add_tracer(cosmo, kernel=kernel, transfer_ka=mg_transfer_new,
                            der_bessel=der_bessel, der_angles=der_angles)

        #  case of an astro bias depending on a but not k
        elif ((bias_transfer_a is not None) and (bias_transfer_k is None)):
            mg_transfer_new = (mg_transfer[0], mg_transfer[1],
                               (bias_transfer_a[1] * mg_transfer[2].T).T)
            self.add_tracer(cosmo, kernel=kernel, transfer_ka=mg_transfer_new,
                            der_bessel=der_bessel, der_angles=der_angles)

        #  case of an astro bias depending on k but not a
        elif ((bias_transfer_a is None) and (bias_transfer_k is not None)):
            mg_transfer_new = (mg_transfer[0], mg_transfer[1],
                               (bias_transfer_k[1] * mg_transfer[2]))
            self.add_tracer(cosmo, kernel=kernel, transfer_ka=mg_transfer_new,
                            der_bessel=der_bessel, der_angles=der_angles)

    def _get_MG_transfer_function(self, cosmo, z):
        """ This function allows to obtain the function Sigma(z,k) (1 or 2D
            arrays) for an array of redshifts coming from a redshift
            distribution (defined by the user) and a single value or
            an array of k specified by the user. We obtain then Sigma(z,k) as a
            1D array for those z and k arrays and then convert it to a 2D array
            taking into consideration the given sizes of the arrays for z and k
            The MG parameter array goes then as a multiplicative factor within
            the MG transfer function. If k is not specified then only a 1D
            array for Sigma(a,k=0) is used.

        Args:
            cosmo (:class:`~pyccl.core.Cosmology`): cosmology object used to
                transform redshifts into distances.
            z (float or tuple of arrays): a single z value (e.g. for CMB)
                or a tuple of arrays (z, N(z)) giving the redshift distribution
                of the objects. The units are arbitrary; N(z) will be
                normalized to unity.
            k (float or array): a single k value or an array of k for which we
                calculate the MG parameter Sigma(a,k). For now, the k range
                should be limited to linear scales.
        """
        # Sampling scale factor from a very small (at CMB for example)
        # all the way to 1 here and today for the transfer function.
        # For a < a_single it is GR (no early MG)
        if isinstance(z, float):
            a_single = 1/(1+z)
            a = np.linspace(a_single, 1, 100)
            # a_single is for example like for the CMB surface
        else:
            if z[0] != 0.0:
                stepsize = z[1]-z[0]
                samplesize = int(z[0]/stepsize)
                z_0_to_zmin = np.linspace(0.0, z[0] - stepsize, samplesize)
                z = np.concatenate((z_0_to_zmin, z))
            a = 1./(1.+z)
        a.sort()
        # Scale-dependant MG case with an array of k
        nk = lib.get_pk_spline_nk(cosmo.cosmo)
        status = 0
        lk, status = lib.get_pk_spline_lk(cosmo.cosmo, nk, status)
        check(status, cosmo=cosmo)
        k = np.exp(lk)
        # computing MG factor array
        mgfac_1d = 1
        mgfac_1d += _Sig_MG(cosmo, a, k)
        # converting 1D MG factor to a 2D array, so it is compatible
        # with the transfer_ka input structure in MG_add.tracer and
        # add.tracer
        mgfac_2d = mgfac_1d.reshape(len(a), -1, order='F')
        # setting transfer_ka for this case
        mg_transfer = (a, lk, mgfac_2d)

        return mg_transfer

    @warn_api(reorder=["der_bessel", "der_angles", "is_logt"])
    @unlock_instance
    def add_tracer(self, cosmo, *, kernel=None,
                   transfer_ka=None,
                   transfer_k=None, transfer_a=None,
                   is_logt=False,
                   der_bessel=0, der_angles=0,
                   extrap_order_lok=0, extrap_order_hik=2):
        """Adds one more tracer to the list contained in this `Tracer`.

        Args:
            cosmo (:class:`~pyccl.core.Cosmology`): cosmology object.
            kernel (tulple of arrays, optional): A tuple of arrays
                (`chi`, `w_chi`) describing the radial kernel of this
                tracer. `chi` should contain values of the comoving
                radial distance in increasing order, and `w_chi` should
                contain the values of the kernel at those values of the
                radial distance. The kernel will be assumed to be zero
                outside the range of distances covered by `chi`. If
                `kernel` is `None` a constant kernel w(chi)=1 will be
                assumed everywhere.
            transfer_ka (tuple of arrays, optional): a tuple of arrays
                (`a`,`lk`,`t_ka`) describing the most general transfer
                function for a tracer. `a` should be an array of scale
                factor values in increasing order. `lk` should be an
                array of values of the natural logarithm of the wave
                number (in units of inverse Mpc) in increasing order.
                `t_ka` should be an array of shape `(na,nk)`, where
                `na` and `nk` are the sizes of `a` and `lk` respectively.
                `t_ka` should hold the values of the transfer function at
                the corresponding values of `a` and `lk`. If your transfer
                function is factorizable (i.e. T(a,k) = A(a) * K(k)), it is
                more efficient to set this to `None` and use `transfer_k`
                and `transfer_a` to describe K and A respectively. The
                transfer function will be assumed continuous and constant
                outside the range of scale factors covered by `a`. It will
                be extrapolated using polynomials of order `extrap_order_lok`
                and `extrap_order_hik` below and above the range of
                wavenumbers covered by `lk` respectively. If this argument
                is not `None`, the values of `transfer_k` and `transfer_a`
                will be ignored.
            transfer_k (tuple of arrays, optional): a tuple of arrays
                (`lk`,`t_k`) describing the scale-dependent part of a
                factorizable transfer function. `lk` should be an
                array of values of the natural logarithm of the wave
                number (in units of inverse Mpc) in increasing order.
                `t_k ` should be an array of the same size holding the
                values of the k-dependent part of the transfer function
                at those wavenumbers. It will be extrapolated using
                polynomials of order `extrap_order_lok` and `extrap_order_hik`
                below and above the range of wavenumbers covered by `lk`
                respectively. If `None`, the k-dependent part of the transfer
                function will be set to 1 everywhere.
            transfer_a (tuple of arrays, optional): a tuple of arrays
                (`a`,`t_a`) describing the time-dependent part of a
                factorizable transfer function. `a` should be an array of
                scale factor values in increasing order. `t_a` should
                contain the time-dependent part of the transfer function
                at those values of the scale factor. The time dependence
                will be assumed continuous and constant outside the range
                covered by `a`. If `None`, the time-dependent part of the
                transfer function will be set to 1 everywhere.
            is_logt (bool): if `True`, `transfer_ka`, `transfer_k` and
                `transfer_a` will contain the natural logarithm of the
                transfer function (or their factorizable parts). Default is
                `False`.
            der_bessel (int): order of the derivative of the Bessel
                functions with which this tracer enters the calculation
                of the power spectrum. Allowed values are -1, 0, 1 and 2.
                0, 1 and 2 correspond to the raw functions, their first
                derivatives or their second derivatives. -1 corresponds to
                the raw functions divided by the square of their argument.
                We enable this special value because this type of dependence
                is ubiquitous for many common tracers (lensing, IAs), and
                makes the corresponding transfer functions more stables
                for small k or chi.
            der_angles (int): integer describing the ell-dependent prefactor
                associated with this tracer. Allowed values are 0, 1 and 2.
                0 means no prefactor. 1 means a prefactor ell*(ell+1),
                associated with the angular laplacian and used e.g. for
                lensing convergence and magnification. 2 means a prefactor
                sqrt((ell+2)!/(ell-2)!), associated with the angular
                derivatives of spin-2 fields (e.g. cosmic shear, IAs).
            extrap_order_lok (int): polynomial order used to extrapolate the
                transfer functions for low wavenumbers not covered by the
                input arrays.
            extrap_order_hik (int): polynomial order used to extrapolate the
                transfer functions for high wavenumbers not covered by the
                input arrays.
        """
        is_factorizable = transfer_ka is None
        is_k_constant = (transfer_ka is None) and (transfer_k is None)
        is_a_constant = (transfer_ka is None) and (transfer_a is None)
        is_kernel_constant = kernel is None

        chi_s, wchi_s = _check_array_params(kernel, 'kernel')
        if is_factorizable:
            a_s, ta_s = _check_array_params(transfer_a, 'transfer_a')
            lk_s, tk_s = _check_array_params(transfer_k, 'transfer_k')
            tka_s = NoneArr
            if (not is_a_constant) and (a_s.shape != ta_s.shape):
                raise ValueError("Time-dependent transfer arrays "
                                 "should have the same shape")
            if (not is_k_constant) and (lk_s.shape != tk_s.shape):
                raise ValueError("Scale-dependent transfer arrays "
                                 "should have the same shape")
        else:
            a_s, lk_s, tka_s = _check_array_params(transfer_ka, 'transer_ka',
                                                   arr3=True)
            if tka_s.shape != (len(a_s), len(lk_s)):
                raise ValueError("2D transfer array has inconsistent "
                                 "shape. Should be (na,nk)")
            tka_s = tka_s.flatten()
            ta_s = NoneArr
            tk_s = NoneArr

        status = 0
        ret = lib.cl_tracer_t_new_wrapper(cosmo.cosmo,
                                          int(der_bessel),
                                          int(der_angles),
                                          chi_s, wchi_s,
                                          a_s, lk_s,
                                          tka_s, tk_s, ta_s,
                                          int(is_logt),
                                          int(is_factorizable),
                                          int(is_k_constant),
                                          int(is_a_constant),
                                          int(is_kernel_constant),
                                          int(extrap_order_lok),
                                          int(extrap_order_hik),
                                          status)
        self._trc.append(_check_returned_tracer(ret))

    def __del__(self):
        # Sometimes lib is freed before some Tracers, in which case, this
        # doesn't work.
        # So just check that lib.cl_tracer_t_free is still a real function.
        if hasattr(self, '_trc') and lib.cl_tracer_t_free is not None:
            for t in self._trc:
                lib.cl_tracer_t_free(t)


class NumberCountsTracer(Tracer):
    """Specific `Tracer` associated to galaxy clustering with linear
    scale-independent bias, including redshift-space distortions and
    magnification.

    Args:
        cosmo (:class:`~pyccl.core.Cosmology`): Cosmology object.
        dndz (tuple of arrays): A tuple of arrays (z, N(z))
            giving the redshift distribution of the objects. The units are
            arbitrary; N(z) will be normalized to unity.
        bias (tuple of arrays): A tuple of arrays (z, b(z))
            giving the galaxy bias. If `None`, this tracer won't include
            a term proportional to the matter density contrast.
        mag_bias (tuple of arrays, optional): A tuple of arrays (z, s(z))
            giving the magnification bias as a function of redshift. If
            `None`, the tracer is assumed to not have magnification bias
            terms. Defaults to None.
        has_rsd (bool): Flag for whether the tracer has a
            redshift-space distortion term.
    """
    @warn_api(reorder=["has_rsd", "dndz", "bias", "mag_bias"])
    def __init__(self, cosmo, *, dndz, bias, mag_bias=None, has_rsd):
        self._trc = []

        # we need the distance functions at the C layer
        cosmo.compute_distances()

        from scipy.interpolate import interp1d
        z_n, n = _check_array_params(dndz, 'dndz')
        self._dndz = interp1d(z_n, n, bounds_error=False,
                              fill_value=0)

        kernel_d = None
        if bias is not None:  # Has density term
            # Kernel
            if kernel_d is None:
                kernel_d = get_density_kernel(cosmo, dndz=dndz)
            # Transfer
            z_b, b = _check_array_params(bias, 'bias')
            # Reverse order for increasing a
            t_a = (1./(1+z_b[::-1]), b[::-1])
            self.add_tracer(cosmo, kernel=kernel_d, transfer_a=t_a)

        if has_rsd:  # Has RSDs
            # Kernel
            if kernel_d is None:
                kernel_d = get_density_kernel(cosmo, dndz)
            # Transfer (growth rate)
            z_b, _ = _check_array_params(dndz, 'dndz')
            a_s = 1./(1+z_b[::-1])
            t_a = (a_s, -growth_rate(cosmo, a_s))
            self.add_tracer(cosmo, kernel=kernel_d,
                            transfer_a=t_a, der_bessel=2)
        if mag_bias is not None:  # Has magnification bias
            # Kernel
            chi, w = get_lensing_kernel(cosmo, dndz=dndz, mag_bias=mag_bias)
            # Multiply by -2 for magnification
            kernel_m = (chi, -2 * w)
            if (cosmo['sigma_0'] == 0):
                # GR case
                self.add_tracer(cosmo, kernel=kernel_m,
                                der_bessel=-1, der_angles=1)
            else:
                # MG case
                z_b, _ = _check_array_params(dndz, 'dndz')
                self._MG_add_tracer(cosmo, kernel_m, z_b,
                                    der_bessel=-1, der_angles=1)


class WeakLensingTracer(Tracer):
    """Specific `Tracer` associated to galaxy shape distortions including
    lensing shear and intrinsic alignments within the L-NLA model.

    Args:
        cosmo (:class:`~pyccl.core.Cosmology`): Cosmology object.
        dndz (tuple of arrays): A tuple of arrays (z, N(z))
            giving the redshift distribution of the objects. The units are
            arbitrary; N(z) will be normalized to unity.
        has_shear (bool): set to `False` if you want to omit the lensing shear
            contribution from this tracer.
        ia_bias (tuple of arrays, optional): A tuple of arrays
            (z, A_IA(z)) giving the intrinsic alignment amplitude A_IA(z).
            If `None`, the tracer is assumped to not have intrinsic
            alignments. Defaults to None.
        use_A_ia (bool): set to True to use the conventional IA
            normalization. Set to False to use the raw input amplitude,
            which will usually be 1 for use with PT IA modeling.
            Defaults to True.
    """
    @warn_api
    def __init__(self, cosmo, *, dndz, has_shear=True,
                 ia_bias=None, use_A_ia=True):
        self._trc = []

        # we need the distance functions at the C layer
        cosmo.compute_distances()

        from scipy.interpolate import interp1d
        z_n, n = _check_array_params(dndz, 'dndz')
        self._dndz = interp1d(z_n, n, bounds_error=False,
                              fill_value=0)

        if has_shear:
            kernel_l = get_lensing_kernel(cosmo, dndz=dndz)
            if (cosmo['sigma_0'] == 0):
                # GR case
                self.add_tracer(cosmo, kernel=kernel_l,
                                der_bessel=-1, der_angles=2)
            else:
                # MG case
                self._MG_add_tracer(cosmo, kernel_l, z_n,
                                    der_bessel=-1, der_angles=2)
        if ia_bias is not None:  # Has intrinsic alignments
            z_a, tmp_a = _check_array_params(ia_bias, 'ia_bias')
            # Kernel
            kernel_i = get_density_kernel(cosmo, dndz=dndz)
            if use_A_ia:
                # Normalize so that A_IA=1
                D = growth_factor(cosmo, 1./(1+z_a))
                # Transfer
                # See Joachimi et al. (2011), arXiv: 1008.3491, Eq. 6.
                # and note that we use C_1= 5e-14 from arXiv:0705.0166
                rho_m = physical_constants.RHO_CRITICAL * cosmo['Omega_m']
                a = - tmp_a * 5e-14 * rho_m / D
            else:
                # use the raw input normalization. Normally, this will be 1
                # to allow nonlinear PT IA models, where normalization is
                # already applied to the power spectrum.
                a = tmp_a
            # Reverse order for increasing a
            t_a = (1./(1+z_a[::-1]), a[::-1])
            self.add_tracer(cosmo, kernel=kernel_i, transfer_a=t_a,
                            der_bessel=-1, der_angles=2)


class CMBLensingTracer(Tracer):
    """A Tracer for CMB lensing.

    Args:
        cosmo (:class:`~pyccl.core.Cosmology`): Cosmology object.
        z_source (float): Redshift of source plane for CMB lensing.
        nsamples (int, optional): number of samples over which the kernel
            is desired. These will be equi-spaced in radial distance.
            The kernel is quite smooth, so usually O(100) samples
            is enough.
    """
    @warn_api
    def __init__(self, cosmo, *, z_source=1100, n_samples=100):
        self._trc = []

        # we need the distance functions at the C layer
        cosmo.compute_distances()
        kernel = get_kappa_kernel(cosmo, z_source=z_source,
                                  nsamples=n_samples)
        if (cosmo['sigma_0'] == 0):
            self.add_tracer(cosmo, kernel=kernel, der_bessel=-1, der_angles=1)
        else:
            self._MG_add_tracer(cosmo, kernel, z_source,
                                der_bessel=-1, der_angles=1)


class tSZTracer(Tracer):
    """Specific :class:`Tracer` associated with the thermal Sunyaev Zel'dovich
    Compton-y parameter. The radial kernel for this tracer is simply given by

    .. math::
       W(\\chi) = \\frac{\\sigma_T}{m_ec^2} \\frac{1}{1+z},

    where :math:`\\sigma_T` is the Thomson scattering cross section and
    :math:`m_e` is the electron mass.

    Any angular power spectra computed with this tracer, should use
    a three-dimensional power spectrum involving the electron pressure
    in physical (non-comoving) units of :math:`eV\\,{\\rm cm}^{-3}`.

    Args:
        cosmo (:class:`~pyccl.core.Cosmology`): Cosmology object.
        zmax (float): maximum redshift up to which we define the
            kernel.
        n_chi (float): number of intervals in the radial comoving
            distance on which we sample the kernel.
    """
    @warn_api
    def __init__(self, cosmo, *, z_max=6., n_chi=1024):
        self.chi_max = comoving_radial_distance(cosmo, 1./(1+z_max))
        chi_arr = np.linspace(0, self.chi_max, n_chi)
        a_arr = scale_factor_of_chi(cosmo, chi_arr)
        # This is \sigma_T / (m_e * c^2)
        prefac = 4.01710079e-06
        w_arr = prefac * a_arr

        self._trc = []
        self.add_tracer(cosmo, kernel=(chi_arr, w_arr))


class CIBTracer(Tracer):
    """Specific :class:`Tracer` associated with the cosmic infrared
    background (CIB). The radial kernel for this tracer is simply

    .. math::
       W(\\chi) = \\frac{1}{1+z}.

    Any angular power spectra computed with this tracer, should use
    a three-dimensional power spectrum involving the CIB emissivity
    density in units of
    :math:`{\\rm Jy}\\,{\\rm Mpc}^{-1}\\,{\\rm srad}^{-1}` (or
    multiples thereof).

    Args:
        cosmo (:class:`~pyccl.core.Cosmology`): Cosmology object.
        zmin (float): minimum redshift down to which we define the
            kernel.
        zmax (float): maximum redshift up to which we define the
            kernel.
        n_chi (float): number of intervals in the radial comoving
            distance on which we sample the kernel.
    """
    @warn_api
    def __init__(self, cosmo, *, z_min=0., z_max=6., n_chi=1024):
        self.chi_max = comoving_radial_distance(cosmo, 1./(1+z_max))
        self.chi_min = comoving_radial_distance(cosmo, 1./(1+z_min))
        chi_arr = np.linspace(self.chi_min, self.chi_max, n_chi)
        a_arr = scale_factor_of_chi(cosmo, chi_arr)

        self._trc = []
        self.add_tracer(cosmo, kernel=(chi_arr, a_arr))


class ISWTracer(Tracer):
    """Specific :class:`Tracer` associated with the integrated Sachs-Wolfe
    effect (ISW). Useful when cross-correlating any low-redshift probe with
    the primary CMB anisotropies. The ISW contribution to the temperature
    fluctuations is:

    .. math::
        \\Delta T_{\\rm CMB} =
        2T_{\\rm CMB} \\int_0^{\\chi_{LSS}}d\\chi a\\,\\dot{\\phi}

    Any angular power spectra computed with this tracer, should use
    a three-dimensional power spectrum involving the matter power spectrum.
    The current implementation of this tracers assumes a standard Poisson
    equation relating :math:`\\phi` and :math:`\\delta`, and linear structure
    growth. Although this should be valid in :math:`\\Lambda` CDM and on
    the large scales the ISW is sensitive to, these approximations must be
    borne in mind.

    Args:
        cosmo (:class:`~pyccl.core.Cosmology`): Cosmology object.
        zmax (float): maximum redshift up to which we define the
            kernel.
        n_chi (float): number of intervals in the radial comoving
            distance on which we sample the kernel.
    """
    @warn_api
    def __init__(self, cosmo, *, z_max=6., n_chi=1024):
        self.chi_max = comoving_radial_distance(cosmo, 1./(1+z_max))
        chi = np.linspace(0, self.chi_max, n_chi)
        a_arr = scale_factor_of_chi(cosmo, chi)
        H0 = cosmo['h'] / physical_constants.CLIGHT_HMPC
        OM = cosmo['Omega_c']+cosmo['Omega_b']
        Ez = h_over_h0(cosmo, a_arr)
        fz = growth_rate(cosmo, a_arr)
        w_arr = 3*cosmo['T_CMB']*H0**3*OM*Ez*chi**2*(1-fz)

        self._trc = []
        self.add_tracer(cosmo, kernel=(chi, w_arr), der_bessel=-1)


def _check_returned_tracer(return_val):
    """Wrapper to catch exceptions when tracers are spawned from C.
    """
    if (isinstance(return_val, int)):
        check(return_val)
        tr = None
    else:
        tr, _ = return_val
    return tr<|MERGE_RESOLUTION|>--- conflicted
+++ resolved
@@ -29,10 +29,6 @@
     return _vectorize_fn6(lib.Sig_MG, lib.Sig_MG_vec, cosmo, a, k)
 
 
-<<<<<<< HEAD
-@warn_api
-def get_density_kernel(cosmo, *, dndz):
-=======
 def _check_background_spline_compatibility(cosmo, z):
     """Check that a redshift array lies within the support of the
     CCL background splines.
@@ -47,8 +43,8 @@
                          f"splines: z=[{1/a_bg.max()-1}, {1/a_bg.min()-1}].")
 
 
-def get_density_kernel(cosmo, dndz):
->>>>>>> df3631ab
+@warn_api
+def get_density_kernel(cosmo, *, dndz):
     """This convenience function returns the radial kernel for
     galaxy-clustering-like tracers. Given an unnormalized
     redshift distribution, it returns two arrays: chi, w(chi),
