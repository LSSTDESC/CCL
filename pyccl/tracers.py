r"""
Tracers represent projected quantities that can be cross-correlated to get
angular power spectra (see :func:`~pyccl.cells.angular_cl`). In the most
general case, the angular power spectrum between two tracers is given by

.. math::
    C^{\alpha\beta}_\ell=\frac{2}{\pi}\int d\chi_1\,d\chi_2\,dk\,k^2
    P_{\alpha\beta}(k,\chi_1,\chi_2)\,\Delta^\alpha_\ell(k,\chi_1)\,
    \Delta^\beta_\ell(k,\chi_2),

where :math:`P_{\alpha\beta}` is a generalized power spectrum (see
:class:`~pyccl.pk2d.Pk2D`),
and :math:`\Delta^\alpha_\ell(k,\chi)` is a sum over different contributions
associated to tracer :math:`\alpha`, where every contribution takes the form:

.. math::
    \Delta^\alpha_\ell(k,\chi)=f^\alpha_\ell\,W_\alpha(\chi)\,
    T_\alpha(k,\chi)\,j^{(n_\alpha)}_\ell(k\chi).

Here, :math:`f^\alpha_\ell` is an :math:`\ell`-dependent **prefactor**,
:math:`W_\alpha(\chi)` is the **radial kernel**, :math:`T_\alpha(k,\chi)`
is the **transfer function**, and :math:`j^{(n)}_\ell(x)` is a
generalized version of the **spherical Bessel functions**. Descriptions
of each of these ingredients, and how to implement generalised Tracers
as sub-classes of the :class:`Tracer` base class can be found below. The
documentation of the base :class:`Tracer` class is a good place to start.
"""

import warnings

import numpy as np

from . import ccllib as lib
<<<<<<< HEAD
from .core import check
from .errors import CCLWarning
from .base.parameters import physical_constants
from .base import CCLObject, UnlockInstance, unlock_instance, warn_api
from .pyutils import (_check_array_params, NoneArr, _vectorize_fn6,
                      _get_spline1d_arrays, _get_spline2d_arrays)
=======
from .pyutils import check
from .errors import CCLWarning
from ._core.parameters import physical_constants
from ._core import CCLObject, UnlockInstance, unlock_instance
from .pyutils import (_check_array_params, NoneArr, _vectorize_fn6,
                      _get_spline1d_arrays, _get_spline2d_arrays)

__all__ = ("get_density_kernel", "get_lensing_kernel", "get_kappa_kernel",
           "Tracer", "NzTracer", "NumberCountsTracer", "WeakLensingTracer",
           "CMBLensingTracer", "tSZTracer", "CIBTracer", "ISWTracer",)
>>>>>>> 265dd616


def _Sig_MG(cosmo, a, k):
    """Redshift-dependent modification to Poisson equation for massless
    particles under modified gravity.

    Args:
        cosmo (:class:`~pyccl.cosmology.Cosmology`): a Cosmology object.
        a (:obj:`float` or `array`): Scale factor(s), normalized to 1 today.
        k (:obj:`float` or `array`): Wavenumber for scale

    Returns:
        (:obj:`float` or `array`): Modification to Poisson equation under
            modified gravity at scale factor a.
            Sig_MG is assumed to be proportional to Omega_Lambda(z),
            see e.g. Abbott et al. 2018, 1810.02499, Eq. 9.
    """
    cosmo.compute_distances()
    return _vectorize_fn6(lib.Sig_MG, lib.Sig_MG_vec, cosmo, a, k)


def _check_background_spline_compatibility(cosmo, z):
    """Check that a redshift array lies within the support of the
    CCL background splines.
    """
    cosmo.compute_distances()
    a_bg, _ = _get_spline1d_arrays(cosmo.cosmo.data.chi)
    a = 1/(1+z)

    if a.min() < a_bg.min() or a.max() > a_bg.max():
        raise ValueError(
            "Tracer has wider redshift support than internal CCL splines. "
            f"Tracer: z=[{1/a.max()-1}, {1/a.min()-1}]. "
            f"Background splines: z=[{1/a_bg.max()-1}, {1/a_bg.min()-1}].")


<<<<<<< HEAD
@warn_api
=======
>>>>>>> 265dd616
def get_density_kernel(cosmo, *, dndz):
    """This convenience function returns the radial kernel for
    galaxy-clustering-like tracers. Given an unnormalized
    redshift distribution, it returns two arrays: :math:`\\chi`,
    :math:`W(\\chi)`, where :math:`\\chi` is an array of radial
    distances in units of Mpc and :math:`W(\\chi) = p(z)\\,H(z)`, where
    :math:`H(z)` is the expansion rate in units of :math:`{\\rm Mpc}^{-1}`,
    and :math:`p(z)` is the normalized redshift distribution.

    Args:
        cosmo (:class:`~pyccl.cosmology.Cosmology`): cosmology object
            used to transform redshifts into distances.
        dndz (:obj:`tuple`): A tuple of arrays ``(z, N(z))``
            giving the redshift distribution of the objects.
            The units are arbitrary; ``N(z)`` will be normalized
            to unity.
    """
    z_n, n = _check_array_params(dndz, 'dndz')
    _check_background_spline_compatibility(cosmo, dndz[0])
    # this call inits the distance splines neded by the kernel functions
    chi = cosmo.comoving_radial_distance(1./(1.+z_n))
    status = 0
    wchi, status = lib.get_number_counts_kernel_wrapper(cosmo.cosmo,
                                                        z_n, n,
                                                        len(z_n),
                                                        status)
    check(status, cosmo=cosmo)
    return chi, wchi


<<<<<<< HEAD
@warn_api
def get_lensing_kernel(cosmo, *, dndz, mag_bias=None, n_chi=None):
    """This convenience function returns the radial kernel for
=======
def get_lensing_kernel(cosmo, *, dndz, mag_bias=None, n_chi=None):
    r"""This convenience function returns the radial kernel for
>>>>>>> 265dd616
    weak-lensing-like. Given an unnormalized redshift distribution
    and an optional magnification bias function, it returns
    two arrays: :math:`\chi`, :math:`W(\chi)`, where :math:`\chi` is
    an array of radial distances in units of Mpc and :math:`W(\chi)` is
    the lensing kernel:

    .. math::
        W(\chi)=\frac{3H_0^2\Omega_m}{2a}\chi\,
        \int_{z(\chi)}^\infty dz\,\left(1-\frac{5s(z)}{2}\right)\,
        \frac{\chi(z)-\chi}{\chi(z)}

    .. note:: If using this function to compute the magnification bias
              kernel, the result must be multiplied by -2.

    Args:
        cosmo (:class:`~pyccl.cosmology.Cosmology`): cosmology object used to
            transform redshifts into distances.
        dndz (:obj:`tuple`): A tuple of arrays ``(z, N(z))``
            giving the redshift distribution of the objects.
            The units are arbitrary; ``N(z)`` will be normalized to unity.
        mag_bias (:obj:`tuple`): A tuple of arrays ``(z, s(z))``
            giving the magnification bias as a function of redshift. If
            ``None``, ``s=0`` will be assumed.
    """
    # we need the distance functions at the C layer
    cosmo.compute_distances()

    z_n, n = _check_array_params(dndz, 'dndz')
    has_magbias = mag_bias is not None
    z_s, s = _check_array_params(mag_bias, 'mag_bias')
    _check_background_spline_compatibility(cosmo, dndz[0])

    if n_chi is None:
        # Calculate number of samples in chi
        n_chi = lib.get_nchi_lensing_kernel_wrapper(z_n)

    if (n_chi > len(z_n)
            and cosmo.cosmo.gsl_params.LENSING_KERNEL_SPLINE_INTEGRATION):
        warnings.warn(
            f"The number of samples in the n(z) ({len(z_n)}) is smaller than "
            f"the number of samples in the lensing kernel ({n_chi}). Consider "
            "disabling spline integration for the lensing kernel by setting "
            "pyccl.gsl_params.LENSING_KERNEL_SPLINE_INTEGRATION = False "
            "before instantiating the Cosmology passed.", category=CCLWarning)

    # Compute array of chis
    status = 0
    chi, status = lib.get_chis_lensing_kernel_wrapper(cosmo.cosmo, z_n[-1],
                                                      n_chi, status)
    # Compute kernel
    wchi, status = lib.get_lensing_kernel_wrapper(cosmo.cosmo,
                                                  z_n, n, z_n[-1],
                                                  int(has_magbias), z_s, s,
                                                  chi, n_chi, status)
    check(status, cosmo=cosmo)
    return chi, wchi


<<<<<<< HEAD
@warn_api(pairs=[("nsamples", "n_samples")])
=======
>>>>>>> 265dd616
def get_kappa_kernel(cosmo, *, z_source, n_samples=100):
    """This convenience function returns the radial kernel for
    CMB-lensing-like tracers.

    Args:
<<<<<<< HEAD
        cosmo (:class:`~pyccl.core.Cosmology`): Cosmology object.
        z_source (float): Redshift of source plane for CMB lensing.
        n_samples (int): number of samples over which the kernel
=======
        cosmo (:class:`~pyccl.cosmology.Cosmology`): Cosmology object.
        z_source (:obj:`float`): Redshift of source plane for CMB lensing.
        n_samples (:obj:`int`): number of samples over which the kernel
>>>>>>> 265dd616
            is desired. These will be equi-spaced in radial distance.
            The kernel is quite smooth, so usually O(100) samples
            is enough.
    """
    _check_background_spline_compatibility(cosmo, np.array([z_source]))
    # this call inits the distance splines neded by the kernel functions
    chi_source = cosmo.comoving_radial_distance(1./(1.+z_source))
    chi = np.linspace(0, chi_source, n_samples)

    status = 0
    wchi, status = lib.get_kappa_kernel_wrapper(cosmo.cosmo, chi_source,
                                                chi, n_samples, status)
    check(status, cosmo=cosmo)
    return chi, wchi


class Tracer(CCLObject):
    """Tracers contain the information necessary to describe the
    contribution of a given sky observable to its cross-power spectrum
    with any other tracer. Tracers are composed of 4 main ingredients:

    * A radial kernel: this expresses the support in redshift/distance
      over which this tracer extends.

    * A transfer function: this is a function of wavenumber and
      scale factor that describes the connection between the tracer
      and the power spectrum on different scales and at different
      cosmic times.

    * An ell-dependent prefactor: normally associated with angular
      derivatives of a given fundamental quantity.

    * The order of the derivative of the Bessel functions with which
      they enter the computation of the angular power spectrum.

    A ``Tracer`` object will in reality be a list of different such
    tracers that get combined linearly when computing power spectra.
    """
<<<<<<< HEAD
    from .base.repr_ import build_string_Tracer as __repr__
=======
    from ._core.repr_ import build_string_Tracer as __repr__
>>>>>>> 265dd616

    def __init__(self):
        """By default this `Tracer` object will contain no actual
        tracers
        """
        # Do nothing, just initialize list of tracers
        self._trc = []
        self.chi_fft_dict = {}
        self.avg_weighted_a = []

    def __eq__(self, other):
        # Check object id.
        if self is other:
            return True

        # Check the object class.
        if type(self) is not type(other):
            return False

        # If the tracer collections are empty, return early.
        if not (self or other):
            return True

        # If the tracer collections are not the same length, return early.
        if len(self._trc) != len(other._trc):
            return False

        # Check `der_angles` & `der_bessel` for each tracer in the collection.
        bessel = self.get_bessel_derivative(), other.get_bessel_derivative()
        angles = self.get_angles_derivative(), other.get_angles_derivative()
        if not (np.array_equal(*bessel) and np.array_equal(*angles)):
            return False

        # Check the kernels.
        for t1, t2 in zip(self._trc, other._trc):
            if bool(t1.kernel) ^ bool(t2.kernel):
                # only one of them has a kernel
                return False
            if t1.kernel is None:
                # none of them has a kernel
                continue
            if not np.array_equal(_get_spline1d_arrays(t1.kernel.spline),
                                  _get_spline1d_arrays(t2.kernel.spline)):
                # both have kernels, but they are unequal
                return False

        # Check the transfer functions.
        for t1, t2 in zip(self._trc, other._trc):
            if bool(t1.transfer) ^ bool(t2.transfer):
                # only one of them has a transfer
                return False
            if t1.transfer is None:
                # none of them has a transfer
                continue
            # Check the characteristics of the transfer function.
            for arg in ("extrap_order_lok", "extrap_order_hik",
                        "is_factorizable", "is_log"):
                if getattr(t1.transfer, arg) != getattr(t2.transfer, arg):
                    return False

            c2py = {"fa": _get_spline1d_arrays,
                    "fk": _get_spline1d_arrays,
                    "fka": _get_spline2d_arrays}
            for attr in c2py.keys():
                spl1 = getattr(t1.transfer, attr, None)
                spl2 = getattr(t2.transfer, attr, None)
                if bool(spl1) ^ bool(spl2):
                    # only one of them has this transfer type
                    return False
                if spl1 is None:
                    # none of them has this transfer type
                    continue
                # `pts` contain the the grid points and the transfer functions
                pts1, pts2 = c2py[attr](spl1), c2py[attr](spl2)
                for pt1, pt2 in zip(pts1, pts2):
                    # loop through output points of `_get_splinend_arrays`
                    if not np.array_equal(pt1, pt2):
                        # both have this transfer type, but they are unequal
                        # or are defined at different grid points
                        return False
        return True

    def __hash__(self):
        return hash(repr(self))

    def __eq__(self, other):
        # Check the object class.
        if self.__class__ is not other.__class__:
            return False

        # If the tracer collections are empty, return early.
        if not (self or other):
            return True

        # If the tracer collections are not the same length, return early.
        if len(self._trc) != len(other._trc):
            return False

        # Check `der_angles` & `der_bessel` for each tracer in the collection.
        bessel = self.get_bessel_derivative(), other.get_bessel_derivative()
        angles = self.get_angles_derivative(), other.get_angles_derivative()
        if not (np.array_equal(*bessel) and np.array_equal(*angles)):
            return False

        # Check the kernels.
        kwargs = {"atol": 0, "rtol": 1e-12, "equal_nan": True}
        for t1, t2 in zip(self._trc, other._trc):
            if bool(t1.kernel) ^ bool(t2.kernel):
                # only one of them has a kernel
                return False
            if t1.kernel is None:
                # none of them has a kernel
                continue
            if not np.allclose(_get_spline1d_arrays(t1.kernel.spline),
                               _get_spline1d_arrays(t2.kernel.spline),
                               **kwargs):
                # both have kernels, but they are unequal
                return False

        # Check the transfer functions.
        for t1, t2 in zip(self._trc, other._trc):
            if bool(t1.transfer) ^ bool(t2.transfer):
                # only one of them has a transfer
                return False
            if t1.transfer is None:
                # none of them has a transfer
                continue
            # Check the characteristics of the transfer function.
            for arg in ("extrap_order_lok", "extrap_order_hik",
                        "is_factorizable", "is_log"):
                if getattr(t1.transfer, arg) != getattr(t2.transfer, arg):
                    return False

            c2py = {"fa": _get_spline1d_arrays,
                    "fk": _get_spline1d_arrays,
                    "fka": _get_spline2d_arrays}
            for attr in c2py.keys():
                spl1 = getattr(t1.transfer, attr, None)
                spl2 = getattr(t2.transfer, attr, None)
                if bool(spl1) ^ bool(spl2):
                    # only one of them has this transfer type
                    return False
                if spl1 is None:
                    # none of them has this transfer type
                    continue
                # `pts` contain the the grid points and the transfer functions
                pts1, pts2 = c2py[attr](spl1), c2py[attr](spl2)
                for pt1, pt2 in zip(pts1, pts2):
                    # loop through output points of `_get_splinend_arrays`
                    if not np.allclose(pt1, pt2, **kwargs):
                        # both have this transfer type, but they are unequal
                        # or are defined at different grid points
                        return False
        return True

    def __hash__(self):
        return hash(repr(self))

    def __bool__(self):
        return bool(self._trc)

    @property
    def chi_min(self):
        """Returns the minimum comoving distance over which this tracer's
        radial kernel is defined, if it exists. For tracers with more than
        one contribution with an associated ``chi_min``, the
        lowest value is returned.
        """
        chis = [tr.chi_min for tr in self._trc]
        return min(chis) if chis else None

    @property
    def chi_max(self):
        """Returns the maximum comoving distance over which this tracer's
        radial kernel is defined, if it exists. For tracers with more than
        one contribution with an associated ``chi_max``, the
        highest value is returned.
        """
        chis = [tr.chi_max for tr in self._trc]
        return max(chis) if chis else None

    def get_kernel(self, chi=None):
        """Get the radial kernels for all tracers contained
        in this ``Tracer``.

        Args:
            chi (:obj:`float` or `array`): values of the comoving
                radial distance in increasing order and in Mpc. If ``None``,
                returns the kernel at the internal spline nodes.

        Returns:
            `array`: list of radial kernels for each tracer. The shape
            will be ``(n_tracer, chi.size)``, where ``n_tracer`` is the
            number of tracers. The last dimension will be squeezed if the
            input is a scalar.
        """
        if chi is None:
            chis = []
        else:
            chi_use = np.atleast_1d(chi)

        kernels = []
        for t in self._trc:
            if t.kernel is None:
                continue
            else:
                if chi is None:
                    chi_use, w = _get_spline1d_arrays(t.kernel.spline)
                    chis.append(chi_use)
                else:
                    status = 0
                    w, status = lib.cl_tracer_get_kernel(
                        t, chi_use, chi_use.size, status)
                    check(status)
                kernels.append(w)

        if chi is None:
            return kernels, chis
        kernels = np.array(kernels)
        if np.ndim(chi) == 0 and kernels.shape != (0,):
            kernels = np.squeeze(kernels, axis=-1)
        return kernels

    def get_f_ell(self, ell):
        """Get the :math:`\\ell`-dependent prefactors for all tracers
        contained in this `Tracer`.

        Args:
            ell (:obj:`float` or `array`): angular multipole values.

        Returns:
            `array`: list of prefactors for each tracer.
            The shape will be ``(n_tracer, ell.size)``, where
            ``n_tracer`` is the number of tracers. The last
            dimension will be squeezed if the input ``ell`` is a
            scalar.
        """
        ell_use = np.atleast_1d(ell)
        f_ells = []
        for t in self._trc:
            status = 0
            f, status = lib.cl_tracer_get_f_ell(t, ell_use,
                                                ell_use.size,
                                                status)
            check(status)
            f_ells.append(f)
        f_ells = np.array(f_ells)
        if np.ndim(ell) == 0:
            if f_ells.shape != (0,):
                f_ells = np.squeeze(f_ells, axis=-1)
        return f_ells

    def get_transfer(self, lk, a):
        """Get the transfer functions for all tracers contained
        in this ``Tracer``.

        Args:
            lk (:obj:`float` or `array`): values of the natural logarithm of
                the wave number (in units of inverse Mpc) in increasing
                order.
            a (:obj:`float` or `array`): values of the scale factor.

        Returns:
            `array`: list of transfer functions for each tracer.
            The shape will be ``(n_tracer, lk.size, a.size)``, where
            ``n_tracer`` is the number of tracers. The other dimensions
            will be squeezed if the inputs are scalars.
        """
        lk_use = np.atleast_1d(lk)
        a_use = np.atleast_1d(a)
        transfers = []
        for t in self._trc:
            status = 0
            t, status = lib.cl_tracer_get_transfer(t, lk_use, a_use,
                                                   lk_use.size * a_use.size,
                                                   status)
            check(status)
            transfers.append(t.reshape([lk_use.size, a_use.size]))
        transfers = np.array(transfers)
        if transfers.shape != (0,):
            if np.ndim(a) == 0:
                transfers = np.squeeze(transfers, axis=-1)
                if np.ndim(lk) == 0:
                    transfers = np.squeeze(transfers, axis=-1)
            else:
                if np.ndim(lk) == 0:
                    transfers = np.squeeze(transfers, axis=-2)
        return transfers

    def get_bessel_derivative(self):
        """Get list of Bessel function derivative orders for all tracers
        contained in this ``Tracer``.

        Returns:
            `array`: list of Bessel derivative orders for each tracer.
        """
        return np.array([t.der_bessel for t in self._trc])

    def get_angles_derivative(self):
<<<<<<< HEAD
        r"""Get ``enum`` of the :math:`\ell`-dependent prefactor for all
        tracers contained in this tracer collection.
        """
        return np.array([t.der_angles for t in self._trc])

=======
        r"""Get list of the :math:`\ell`-dependent prefactor order for all
        tracers contained in this ``Tracer``.

        Returns:
            `array`: list of angular derivative orders for each tracer.
        """
        return np.array([t.der_angles for t in self._trc])

    def _get_fkem_fft(self, tracer, Nchi, chimin, chimax, ell):
        """Get list fft integral over chi for FKEM non-limber calculation
        contained in this ``Tracer``.

        Returns:
            `tuple`: k values and fft integral values at each k
        """
        temp = self.chi_fft_dict.get((tracer, Nchi, chimin, chimax, ell))
        if temp is None:
            return None, None
        return temp[0], temp[1]

    def _set_fkem_fft(self, tracer, Nchi, chimin, chimax, ell, ks, fft):
        """Set list fft integral over chi for FKEM non-limber calculation
        contained in this ``Tracer``.

        Returns:
            `tuple`: k values and fft integral values at each k
        """
        self.chi_fft_dict[(tracer, Nchi, chimin, chimax, ell)] = (ks, fft)
        return ks, fft

    def get_avg_weighted_a(self):
        """Get list of kernel-averaged scale factors for all tracers
        contained in this ``Tracer``.

        Returns:
            `array`: list of kernel-averaged scale factors for each tracer.
        """

        return np.array(self.avg_weighted_a)

>>>>>>> 265dd616
    def _MG_add_tracer(self, cosmo, kernel, z_b, der_bessel=0, der_angles=0,
                       bias_transfer_a=None, bias_transfer_k=None):
        """ function to set mg_transfer in the right format and add MG tracers
            for different cases including different cases and biases like
            intrinsic alignements (IA) when present
        """
        # Getting MG transfer function and building a k-array
        mg_transfer = self._get_MG_transfer_function(cosmo, z_b)

        # case with no astro biases
        if ((bias_transfer_a is None) and (bias_transfer_k is None)):
            self.add_tracer(cosmo, kernel=kernel, transfer_ka=mg_transfer,
                            der_bessel=der_bessel, der_angles=der_angles)

        #  case of an astro bias depending on a and  k
        elif ((bias_transfer_a is not None) and (bias_transfer_k is not None)):
            mg_transfer_new = (mg_transfer[0], mg_transfer[1],
                               (bias_transfer_a[1] * (bias_transfer_k[1] *
                                mg_transfer[2]).T).T)
            self.add_tracer(cosmo, kernel=kernel, transfer_ka=mg_transfer_new,
                            der_bessel=der_bessel, der_angles=der_angles)

        #  case of an astro bias depending on a but not k
        elif ((bias_transfer_a is not None) and (bias_transfer_k is None)):
            mg_transfer_new = (mg_transfer[0], mg_transfer[1],
                               (bias_transfer_a[1] * mg_transfer[2].T).T)
            self.add_tracer(cosmo, kernel=kernel, transfer_ka=mg_transfer_new,
                            der_bessel=der_bessel, der_angles=der_angles)

        #  case of an astro bias depending on k but not a
        elif ((bias_transfer_a is None) and (bias_transfer_k is not None)):
            mg_transfer_new = (mg_transfer[0], mg_transfer[1],
                               (bias_transfer_k[1] * mg_transfer[2]))
            self.add_tracer(cosmo, kernel=kernel, transfer_ka=mg_transfer_new,
                            der_bessel=der_bessel, der_angles=der_angles)

    def _get_MG_transfer_function(self, cosmo, z):
        """ This function allows to obtain the function Sigma(z,k) (1 or 2D
            arrays) for an array of redshifts coming from a redshift
            distribution (defined by the user) and a single value or
            an array of k specified by the user. We obtain then Sigma(z,k) as a
            1D array for those z and k arrays and then convert it to a 2D array
            taking into consideration the given sizes of the arrays for z and k
            The MG parameter array goes then as a multiplicative factor within
            the MG transfer function. If k is not specified then only a 1D
            array for Sigma(a,k=0) is used.

        Args:
            cosmo (:class:`~pyccl.cosmology.Cosmology`): cosmology object used
                to transform redshifts into distances.
            z (float or tuple of arrays): a single z value (e.g. for CMB)
                or a tuple of arrays (z, N(z)) giving the redshift distribution
                of the objects. The units are arbitrary; N(z) will be
                normalized to unity.
            k (float or array): a single k value or an array of k for which we
                calculate the MG parameter Sigma(a,k). For now, the k range
                should be limited to linear scales.
        """
        # Sampling scale factor from a very small (at CMB for example)
        # all the way to 1 here and today for the transfer function.
        # For a < a_single it is GR (no early MG)
        if isinstance(z, (int, float)):
            a_single = 1/(1+z)
            a = np.linspace(a_single, 1, 100)
            # a_single is for example like for the CMB surface
        else:
            if z[0] != 0.0:
                stepsize = z[1]-z[0]
                samplesize = int(z[0]/stepsize)
                z_0_to_zmin = np.linspace(0.0, z[0] - stepsize, samplesize)
                z = np.concatenate((z_0_to_zmin, z))
            a = 1./(1.+z)
        a.sort()
        # Scale-dependant MG case with an array of k
        lk = cosmo.get_pk_spline_lk()
        k = np.exp(lk)
        # computing MG factor array
        mgfac_1d = 1
        mgfac_1d += _Sig_MG(cosmo, a, k)
        # converting 1D MG factor to a 2D array, so it is compatible
        # with the transfer_ka input structure in MG_add.tracer and
        # add.tracer
        mgfac_2d = mgfac_1d.reshape(len(a), -1, order='F')
        # setting transfer_ka for this case
        mg_transfer = (a, lk, mgfac_2d)

        return mg_transfer

    @warn_api
    @unlock_instance
    def add_tracer(self, cosmo, *, kernel=None,
                   transfer_ka=None, transfer_k=None, transfer_a=None,
                   der_bessel=0, der_angles=0,
                   is_logt=False, extrap_order_lok=0, extrap_order_hik=2):
        """Adds one more tracer to the list contained in this ``Tracer``.

        Args:
            cosmo (:class:`~pyccl.cosmology.Cosmology`): cosmology object.
            kernel (:obj:`tuple`): A tuple of arrays
                ``(chi, w_chi)`` describing the radial kernel of this
                tracer. ``chi`` should contain values of the comoving
                radial distance in increasing order, and ``w_chi`` should
                contain the values of the kernel at those values of the
                radial distance. The kernel will be assumed to be zero
                outside the range of distances covered by ``chi``. If
                ``kernel`` is ``None`` a constant kernel
                :math:`W(\\chi)=1` will be assumed everywhere.
            transfer_ka (:obj:`tuple`): a tuple of arrays
                ``(a, lk,t_ka)`` describing the most general transfer
                function for a tracer. ``a`` should be an array of scale
                factor values in increasing order. ``lk`` should be an
                array of values of the natural logarithm of the wave
                number (in units of inverse Mpc) in increasing order.
                ``t_ka`` should be an array of shape ``(na, nk)``, where
                ``na`` and ``nk`` are the sizes of ``a`` and ``lk``
                respectively.``t_ka`` should hold the values of the transfer
                function at the corresponding values of ``a`` and ``lk``. If
                your transfer function is factorizable (i.e.
                :math:`T(a,k) = A(a)\\, K(k))`,
                it is more efficient to set this to ``None`` and use
                ``transfer_k`` and ``transfer_a`` to describe :math:`K` and
                :math:`A` respectively. The transfer function will be assumed
                continuous and constant outside the range of scale factors
                covered by ``a``. It will be extrapolated using polynomials
                of order ``extrap_order_lok`` and ``extrap_order_hik`` below
                and above the range of wavenumbers covered by ``lk``
                respectively. If this argument is not ``None``, the values of
                ``transfer_k`` and ``transfer_a`` will be ignored.
            transfer_k (:obj:`tuple`): a tuple of arrays
                ``(lk,t_k)`` describing the scale-dependent part of a
                factorizable transfer function. ``lk`` should be an
                array of values of the natural logarithm of the wave
                number (in units of inverse Mpc) in increasing order.
                ``t_k`` should be an array of the same size holding the
                values of the k-dependent part of the transfer function
                at those wavenumbers. It will be extrapolated using
                polynomials of order ``extrap_order_lok`` and
                ``extrap_order_hik`` below and above the range of wavenumbers
                covered by ``lk`` respectively. If ``None``, the k-dependent
                part of the transfer function will be set to 1 everywhere.
            transfer_a (:obj:`tuple`): a tuple of arrays
                `(a, t_a)`` describing the time-dependent part of a
                factorizable transfer function. ``a`` should be an array of
                scale factor values in increasing order. ``t_a`` should
                contain the time-dependent part of the transfer function
                at those values of the scale factor. The time dependence
                will be assumed continuous and constant outside the range
                covered by ``a``. If ``None``, the time-dependent part of the
                transfer function will be set to 1 everywhere.
            der_bessel (:obj:`int`): order of the derivative of the Bessel
                functions with which this tracer enters the calculation
                of the power spectrum. Allowed values are -1, 0, 1 and 2.
                0, 1 and 2 correspond to the raw functions, their first
                derivatives or their second derivatives. -1 corresponds to
                the raw functions divided by the square of their argument.
                We enable this special value because this type of dependence
                is ubiquitous for many common tracers (lensing, IAs), and
                makes the corresponding transfer functions more stable
                for small :math:`k` or :math:`\\chi`.
            der_angles (:obj:`int`): integer describing the ell-dependent prefactor
                associated with this tracer. Allowed values are 0, 1 and 2.
                0 means no prefactor. 1 means a prefactor
                :math:`\\ell(\\ell+1)`, associated with the angular
                Laplacian and used e.g. for lensing convergence and
                magnification. 2 means a prefactor
                :math:`\\sqrt{(\\ell+2)!/(\\ell-2)!}`, associated with the
                angular derivatives of spin-2 fields (e.g. cosmic shear, IAs).
            is_logt (:obj:`bool`): if ``True``, ``transfer_ka``, ``transfer_k`` and
                ``transfer_a`` will contain the natural logarithm of the
                transfer function (or their factorizable parts).
            extrap_order_lok (:obj:`int`): polynomial order used to extrapolate the
                transfer functions for low wavenumbers not covered by the
                input arrays.
            extrap_order_hik (:obj:`int`): polynomial order used to extrapolate the
                transfer functions for high wavenumbers not covered by the
                input arrays.
        """ # noqa
        is_factorizable = transfer_ka is None
        is_k_constant = (transfer_ka is None) and (transfer_k is None)
        is_a_constant = (transfer_ka is None) and (transfer_a is None)
        is_kernel_constant = kernel is None

        chi_s, wchi_s = _check_array_params(kernel, 'kernel')
        if is_factorizable:
            a_s, ta_s = _check_array_params(transfer_a, 'transfer_a')
            lk_s, tk_s = _check_array_params(transfer_k, 'transfer_k')
            tka_s = NoneArr
            if (not is_a_constant) and (a_s.shape != ta_s.shape):
                raise ValueError("Time-dependent transfer arrays "
                                 "should have the same shape")
            if (not is_k_constant) and (lk_s.shape != tk_s.shape):
                raise ValueError("Scale-dependent transfer arrays "
                                 "should have the same shape")
        else:
            a_s, lk_s, tka_s = _check_array_params(transfer_ka, 'transer_ka',
                                                   arr3=True)
            if tka_s.shape != (len(a_s), len(lk_s)):
                raise ValueError("2D transfer array has inconsistent "
                                 "shape. Should be (na,nk)")
            tka_s = tka_s.flatten()
            ta_s = NoneArr
            tk_s = NoneArr

        if not (np.diff(a_s) > 0).all():
            raise ValueError("Scale factor must be monotonically "
                             "increasing")

        status = 0
        ret = lib.cl_tracer_t_new_wrapper(cosmo.cosmo,
                                          int(der_bessel),
                                          int(der_angles),
                                          chi_s, wchi_s,
                                          a_s, lk_s,
                                          tka_s, tk_s, ta_s,
                                          int(is_logt),
                                          int(is_factorizable),
                                          int(is_k_constant),
                                          int(is_a_constant),
                                          int(is_kernel_constant),
                                          int(extrap_order_lok),
                                          int(extrap_order_hik),
                                          status)
        self._trc.append(_check_returned_tracer(ret))
        a = cosmo.scale_factor_of_chi(chi_s)
        wint = np.trapz(wchi_s, a)
        if wint != 0:  # Avoid division by zero
            avg_a = np.trapz(a*wchi_s, a)/wint
        else:  # If kernel integral is zero, just set to z=0
            avg_a = 1.0
        self.avg_weighted_a.append(avg_a)

    @classmethod
    def from_z_power(cls, cosmo, *, A, alpha, z_min=0., z_max=6., n_chi=1024):
        """Constructor for tracers associated with a radial kernel of the form

        .. math::
            W(\\chi) = \\frac{A}{(1+z)^\\alpha},

        where :math:`A` is an amplitude and :math:`\\alpha` is a power
        law index. The kernel only has support in the redshift range
        ``[z_min, z_max]``.

        Args:
            cosmo (:class:`~pyccl.cosmology.Cosmology`): Cosmology object.
            A (:obj:`float`): amplitude parameter.
            alpha (:obj:`float`): power law index.
            z_min (:obj:`float`): minimum redshift from to which we define the kernel.
            z_max (:obj:`float`): maximum redshift up to which we define the kernel.
            n_chi (:obj:`float`): number of intervals in the radial comoving
                distance on which we sample the kernel.
        """ # noqa
        if z_min >= z_max:
            raise ValueError("z_min should be smaller than z_max.")

        tracer = cls()

        chi_min = cosmo.comoving_radial_distance(1./(1+z_min))
        chi_max = cosmo.comoving_radial_distance(1./(1+z_max))
        chi_arr = np.linspace(chi_min, chi_max, n_chi)
        a_arr = cosmo.scale_factor_of_chi(chi_arr)
        w_arr = A * a_arr**alpha

        tracer.add_tracer(cosmo, kernel=(chi_arr, w_arr))
        return tracer

    @classmethod
    def from_zPower(cls, cosmo, *, A, alpha, z_min=0., z_max=6., n_chi=1024):
        """Constructor for tracers associated with a radial kernel of the form

        .. math::
           W(\\chi) = \\frac{A}{(1+z)^\alpha},

        where :math:`A` is an amplitude and :math:`\alpha` is a power
        law index. The kernel only has support in the redshift range
        [`z_min`, `z_max`].

        Args:
            cosmo (:class:`~pyccl.core.Cosmology`): Cosmology object.
            A (float): amplitude parameter.
            alpha (float): power law index.
            z_min (float): minimum redshift from to which we define the kernel.
            z_max (float): maximum redshift up to which we define the kernel.
            n_chi (float): number of intervals in the radial comoving
                distance on which we sample the kernel.
        """
        if z_min >= z_max:
            raise ValueError("z_min should be smaller than z_max.")

        tracer = cls()

        chi_min = cosmo.comoving_radial_distance(1./(1+z_min))
        chi_max = cosmo.comoving_radial_distance(1./(1+z_max))
        chi_arr = np.linspace(chi_min, chi_max, n_chi)
        a_arr = cosmo.scale_factor_of_chi(chi_arr)
        w_arr = A * a_arr**alpha

        tracer.add_tracer(cosmo, kernel=(chi_arr, w_arr))
        return tracer

    def __del__(self):
        # Sometimes lib is freed before some Tracers, in which case, this
        # doesn't work.
        # So just check that lib.cl_tracer_t_free is still a real function.
        if hasattr(self, '_trc') and lib.cl_tracer_t_free is not None:
            for t in self._trc:
                lib.cl_tracer_t_free(t)


class NzTracer(Tracer):
<<<<<<< HEAD
    """Specific for tracers with an internal `_dndz` redshift
    distribution interpolator.
    """
=======
    """Specific base class for tracers with an internal ``_dndz``
    redshift distribution interpolator. These include
    :func:`NumberCountsTracer` and :func:`WeakLensingTracer`.
    """

>>>>>>> 265dd616
    def get_dndz(self, z):
        """Get the redshift distribution for this tracer.

        Args:
<<<<<<< HEAD
            z (float or array_like): redshift values.

        Returns:
            array_like: redshift distribution evaluated at the
                input values of `z`.
=======
            z (:obj:`float` or `array`): redshift values.

        Returns:
            `array`: redshift distribution evaluated at the
            input values of ``z``.
>>>>>>> 265dd616
        """
        return self._dndz(z)


<<<<<<< HEAD
@warn_api(reorder=["has_rsd", "dndz", "bias", "mag_bias"])
=======
>>>>>>> 265dd616
def NumberCountsTracer(cosmo, *, dndz, bias=None, mag_bias=None,
                       has_rsd, n_samples=256):
    """Specific `Tracer` associated to galaxy clustering with linear
    scale-independent bias, including redshift-space distortions and
    magnification. The associated contributions are described in
    detail in Section 2.4.1 of the `CCL paper
    <https://arxiv.org/abs/1812.05995>`_.

    .. warning:: When including redshift-space distortions, the
        current implementation assumes linear, scale-independent growth
        Although this should be valid in :math:`\\Lambda` CDM and on the
        large scales (especially when considering a broad :math:`N(z)`),
        this approximation should be borne in mind.

    Args:
<<<<<<< HEAD
        cosmo (:class:`~pyccl.core.Cosmology`): Cosmology object.
        dndz (tuple of arrays): A tuple of arrays (z, N(z))
=======
        cosmo (:class:`~pyccl.cosmology.Cosmology`): Cosmology object.
        dndz (:obj:`tuple`): A tuple of arrays ``(z, N(z))``
>>>>>>> 265dd616
            giving the redshift distribution of the objects. The units are
            arbitrary; ``N(z)`` will be normalized to unity.
        bias (:obj:`tuple`): A tuple of arrays ``(z, b(z))``
            giving the galaxy bias. If ``None``, this tracer won't include
            a term proportional to the matter density contrast.
        mag_bias (:obj:`tuple`): A tuple of arrays ``(z, s(z))``
            giving the magnification bias as a function of redshift. If
<<<<<<< HEAD
            `None`, the tracer is assumed to not have magnification bias
            terms. Defaults to None.
        has_rsd (bool): Flag for whether the tracer has a
            redshift-space distortion term.
        n_samples (int, optional): number of samples over which the
=======
            ``None``, the tracer is assumed to not have magnification bias
            terms.
        has_rsd (:obj:`bool`): If ``True``, this tracer will include a
            redshift-space distortion term.
        n_samples (:obj:`int`): number of samples over which the
>>>>>>> 265dd616
            magnification lensing kernel is desired. These will be equi-spaced
            in radial distance. The kernel is quite smooth, so usually O(100)
            samples is enough.
    """
    tracer = NzTracer()

    # we need the distance functions at the C layer
    cosmo.compute_distances()

    from scipy.interpolate import interp1d
    z_n, n = _check_array_params(dndz, 'dndz')
    with UnlockInstance(tracer, mutate=False):
        tracer._dndz = interp1d(z_n, n, bounds_error=False, fill_value=0)

    kernel_d = None
    if bias is not None:  # Has density term
        # Kernel
        if kernel_d is None:
            kernel_d = get_density_kernel(cosmo, dndz=dndz)
        # Transfer
        z_b, b = _check_array_params(bias, 'bias')
        # Reverse order for increasing a
        t_a = (1./(1+z_b[::-1]), b[::-1])
        tracer.add_tracer(cosmo, kernel=kernel_d, transfer_a=t_a)

    if has_rsd:  # Has RSDs
        # Kernel
        if kernel_d is None:
            kernel_d = get_density_kernel(cosmo, dndz=dndz)
        # Transfer (growth rate)
        z_b, _ = _check_array_params(dndz, 'dndz')
        a_s = 1./(1+z_b[::-1])
        t_a = (a_s, -cosmo.growth_rate(a_s))
        tracer.add_tracer(cosmo, kernel=kernel_d,
                          transfer_a=t_a, der_bessel=2)
    if mag_bias is not None:  # Has magnification bias
        # Kernel
        chi, w = get_lensing_kernel(cosmo, dndz=dndz, mag_bias=mag_bias,
                                    n_chi=n_samples)
        # Multiply by -2 for magnification
        kernel_m = (chi, -2 * w)
        if (cosmo['sigma_0'] == 0):
            # GR case
            tracer.add_tracer(cosmo, kernel=kernel_m,
                              der_bessel=-1, der_angles=1)
        else:
            # MG case
            z_b, _ = _check_array_params(dndz, 'dndz')
            tracer._MG_add_tracer(cosmo, kernel_m, z_b,
                                  der_bessel=-1, der_angles=1)
    return tracer


<<<<<<< HEAD
@warn_api
=======
>>>>>>> 265dd616
def WeakLensingTracer(cosmo, *, dndz, has_shear=True, ia_bias=None,
                      use_A_ia=True, n_samples=256):
    """Specific `Tracer` associated to galaxy shape distortions including
    lensing shear and intrinsic alignments within the L-NLA model.
    The associated contributions are described in detail in Section 2.4.1
    of the `CCL paper <https://arxiv.org/abs/1812.05995>`_.

    Args:
        cosmo (:class:`~pyccl.cosmology.Cosmology`): Cosmology object.
        dndz (:obj:`tuple`): A tuple of arrays ``(z, N(z))``
            giving the redshift distribution of the objects. The units are
            arbitrary; ``N(z)`` will be normalized to unity.
        has_shear (:obj:`bool`): set to ``False`` if you want to omit the
            lensing shear contribution from this tracer.
        ia_bias (:obj:`tuple`): A tuple of arrays
            ``(z, A_IA(z))`` giving the intrinsic alignment amplitude
            ``A_IA(z)``. If ``None``, the tracer is assumped to not have
            intrinsic alignments.
        use_A_ia (:obj:`bool`): set to ``True`` to use the conventional IA
            normalization. Set to ``False`` to use the raw input amplitude,
            which will usually be 1 for use with perturbaion theory IA
            modeling.
        n_samples (:obj:`int`): number of samples over which the lensing
            kernel is desired. These will be equi-spaced in radial distance.
            The kernel is quite smooth, so usually O(100) samples
            is enough.
    """
    tracer = NzTracer()

    # we need the distance functions at the C layer
    cosmo.compute_distances()

    from scipy.interpolate import interp1d
    z_n, n = _check_array_params(dndz, 'dndz')
    with UnlockInstance(tracer, mutate=False):
        tracer._dndz = interp1d(z_n, n, bounds_error=False, fill_value=0)

    if has_shear:
        kernel_l = get_lensing_kernel(cosmo, dndz=dndz, n_chi=n_samples)
        if (cosmo['sigma_0'] == 0):
            # GR case
            tracer.add_tracer(cosmo, kernel=kernel_l,
                              der_bessel=-1, der_angles=2)
        else:
            # MG case
            tracer._MG_add_tracer(cosmo, kernel_l, z_n,
                                  der_bessel=-1, der_angles=2)
    if ia_bias is not None:  # Has intrinsic alignments
        z_a, tmp_a = _check_array_params(ia_bias, 'ia_bias')
        # Kernel
        kernel_i = get_density_kernel(cosmo, dndz=dndz)
        if use_A_ia:
            # Normalize so that A_IA=1
            D = cosmo.growth_factor(1./(1+z_a))
            # Transfer
            # See Joachimi et al. (2011), arXiv: 1008.3491, Eq. 6.
            # and note that we use C_1= 5e-14 from arXiv:0705.0166
            rho_m = physical_constants.RHO_CRITICAL * cosmo['Omega_m']
            a = - tmp_a * 5e-14 * rho_m / D
        else:
            # use the raw input normalization. Normally, this will be 1
            # to allow nonlinear PT IA models, where normalization is
            # already applied to the power spectrum.
            a = tmp_a
        # Reverse order for increasing a
        t_a = (1./(1+z_a[::-1]), a[::-1])
        tracer.add_tracer(cosmo, kernel=kernel_i, transfer_a=t_a,
                          der_bessel=-1, der_angles=2)
    return tracer


<<<<<<< HEAD
@warn_api
def CMBLensingTracer(cosmo, *, z_source, n_samples=100):
    """A Tracer for CMB lensing.
=======
def CMBLensingTracer(cosmo, *, z_source, n_samples=100):
    r"""A Tracer for CMB lensing convergence :math:`\kappa`.
    The associated kernel and transfer function are described
    in Eq. 31 of the `CCL paper <https://arxiv.org/abs/1812.05995>`_.
>>>>>>> 265dd616

    Args:
        cosmo (:class:`~pyccl.cosmology.Cosmology`): Cosmology object.
        z_source (:obj:`float`): Redshift of source plane for CMB lensing.
        n_samples (:obj:`int`): number of samples over which the kernel
            is desired. These will be equi-spaced in radial distance.
            The kernel is quite smooth, so usually O(100) samples
            is enough.
    """
    tracer = Tracer()

    # we need the distance functions at the C layer
    cosmo.compute_distances()
    kernel = get_kappa_kernel(cosmo, z_source=z_source, n_samples=n_samples)
    if (cosmo['sigma_0'] == 0):
        tracer.add_tracer(cosmo, kernel=kernel, der_bessel=-1, der_angles=1)
    else:
        tracer._MG_add_tracer(cosmo, kernel, z_source,
                              der_bessel=-1, der_angles=1)
    return tracer


<<<<<<< HEAD
@warn_api
=======
>>>>>>> 265dd616
def tSZTracer(cosmo, *, z_max=6., n_chi=1024):
    """Specific :class:`Tracer` associated with the thermal Sunyaev Zel'dovich
    Compton-y parameter. The radial kernel for this tracer is simply given by

    .. math::
       W(\\chi) = \\frac{\\sigma_T}{m_ec^2} \\frac{1}{1+z},

    where :math:`\\sigma_T` is the Thomson scattering cross section and
    :math:`m_e` is the electron mass.

    Any angular power spectra computed with this tracer, should use
    a three-dimensional power spectrum involving the electron pressure
    in physical (non-comoving) units of :math:`eV\\,{\\rm cm}^{-3}`.

    Args:
<<<<<<< HEAD
        cosmo (:class:`~pyccl.core.Cosmology`): Cosmology object.
        z_max (float): maximum redshift up to which we define the
=======
        cosmo (:class:`~pyccl.cosmology.Cosmology`): Cosmology object.
        z_max (:obj:`float`): maximum redshift up to which we define the
>>>>>>> 265dd616
            kernel.
        n_chi (:obj:`float`): number of intervals in the radial comoving
            distance on which we sample the kernel.
    """
    # This is \sigma_T / (m_e * c^2)
    prefac = 4.01710079e-06
<<<<<<< HEAD
    return Tracer.from_zPower(cosmo, A=prefac, alpha=1, z_min=0.,
                              z_max=z_max, n_chi=n_chi)


@warn_api
=======
    return Tracer.from_z_power(cosmo, A=prefac, alpha=1, z_min=0.,
                               z_max=z_max, n_chi=n_chi)


>>>>>>> 265dd616
def CIBTracer(cosmo, *, z_min=0., z_max=6., n_chi=1024):
    """Specific :class:`Tracer` associated with the cosmic infrared
    background (CIB). The radial kernel for this tracer is simply

    .. math::
       W(\\chi) = \\frac{1}{1+z}.

    Any angular power spectra computed with this tracer, should use
    a three-dimensional power spectrum involving the CIB emissivity
    density in units of
    :math:`{\\rm Jy}\\,{\\rm Mpc}^{-1}\\,{\\rm srad}^{-1}` (or
    multiples thereof -- see e.g.
    :class:`~pyccl.halos.profiles.cib_shang12.HaloProfileCIBShang12`).

    Args:
        cosmo (:class:`~pyccl.cosmology.Cosmology`): Cosmology object.
        z_min (:obj:`float`): minimum redshift down to which we define the
            kernel.
<<<<<<< HEAD
        z_max (float): maximum redshift up to which we define the
=======
        z_max (:obj:`float`): maximum redshift up to which we define the
>>>>>>> 265dd616
            kernel.
        n_chi (:obj:`float`): number of intervals in the radial comoving
            distance on which we sample the kernel.
    """
<<<<<<< HEAD
    return Tracer.from_zPower(cosmo, A=1.0, alpha=1, z_min=z_min,
                              z_max=z_max, n_chi=n_chi)
=======
    return Tracer.from_z_power(cosmo, A=1.0, alpha=1, z_min=z_min,
                               z_max=z_max, n_chi=n_chi)
>>>>>>> 265dd616


def ISWTracer(cosmo, *, z_max=6., n_chi=1024):
    """Specific :class:`Tracer` associated with the integrated Sachs-Wolfe
    effect (ISW). Useful when cross-correlating any low-redshift probe with
    the primary CMB anisotropies. The ISW contribution to the temperature
    fluctuations is:

    .. math::
        \\Delta T_{\\rm CMB} =
        2T_{\\rm CMB} \\int_0^{\\chi_{LSS}}d\\chi a\\,\\dot{\\phi}

    Any angular power spectra computed with this tracer, should use
    a three-dimensional power spectrum involving the matter power spectrum.

    .. warning:: The current implementation of this tracer assumes a
        standard Poisson equation relating :math:`\\phi` and
        :math:`\\delta`, and linear, scale-independent structure growth.
        Although this should be valid in :math:`\\Lambda` CDM and on the
        large scales the ISW is sensitive to, these approximations must
        be borne in mind.

    Args:
<<<<<<< HEAD
        cosmo (:class:`~pyccl.core.Cosmology`): Cosmology object.
        z_max (float): maximum redshift up to which we define the
=======
        cosmo (:class:`~pyccl.cosmology.Cosmology`): Cosmology object.
        z_max (:obj:`float`): maximum redshift up to which we define the
>>>>>>> 265dd616
            kernel.
        n_chi (:obj:`float`): number of intervals in the radial comoving
            distance on which we sample the kernel.
    """
    tracer = Tracer()

    chi_max = cosmo.comoving_radial_distance(1./(1+z_max))
    chi = np.linspace(0, chi_max, n_chi)
    a_arr = cosmo.scale_factor_of_chi(chi)
    H0 = cosmo['h'] / physical_constants.CLIGHT_HMPC
    OM = cosmo['Omega_c']+cosmo['Omega_b']
    Ez = cosmo.h_over_h0(a_arr)
    fz = cosmo.growth_rate(a_arr)
    w_arr = 3*cosmo['T_CMB']*H0**3*OM*Ez*chi**2*(1-fz)

    tracer.add_tracer(cosmo, kernel=(chi, w_arr), der_bessel=-1)
    return tracer


def _check_returned_tracer(return_val):
    """Wrapper to catch exceptions when tracers are spawned from C."""
    if (isinstance(return_val, int)):
        check(return_val)
        tr = None
    else:
        tr, _ = return_val
    return tr<|MERGE_RESOLUTION|>--- conflicted
+++ resolved
@@ -31,14 +31,6 @@
 import numpy as np
 
 from . import ccllib as lib
-<<<<<<< HEAD
-from .core import check
-from .errors import CCLWarning
-from .base.parameters import physical_constants
-from .base import CCLObject, UnlockInstance, unlock_instance, warn_api
-from .pyutils import (_check_array_params, NoneArr, _vectorize_fn6,
-                      _get_spline1d_arrays, _get_spline2d_arrays)
-=======
 from .pyutils import check
 from .errors import CCLWarning
 from ._core.parameters import physical_constants
@@ -49,7 +41,6 @@
 __all__ = ("get_density_kernel", "get_lensing_kernel", "get_kappa_kernel",
            "Tracer", "NzTracer", "NumberCountsTracer", "WeakLensingTracer",
            "CMBLensingTracer", "tSZTracer", "CIBTracer", "ISWTracer",)
->>>>>>> 265dd616
 
 
 def _Sig_MG(cosmo, a, k):
@@ -86,10 +77,6 @@
             f"Background splines: z=[{1/a_bg.max()-1}, {1/a_bg.min()-1}].")
 
 
-<<<<<<< HEAD
-@warn_api
-=======
->>>>>>> 265dd616
 def get_density_kernel(cosmo, *, dndz):
     """This convenience function returns the radial kernel for
     galaxy-clustering-like tracers. Given an unnormalized
@@ -120,14 +107,8 @@
     return chi, wchi
 
 
-<<<<<<< HEAD
-@warn_api
-def get_lensing_kernel(cosmo, *, dndz, mag_bias=None, n_chi=None):
-    """This convenience function returns the radial kernel for
-=======
 def get_lensing_kernel(cosmo, *, dndz, mag_bias=None, n_chi=None):
     r"""This convenience function returns the radial kernel for
->>>>>>> 265dd616
     weak-lensing-like. Given an unnormalized redshift distribution
     and an optional magnification bias function, it returns
     two arrays: :math:`\chi`, :math:`W(\chi)`, where :math:`\chi` is
@@ -186,24 +167,14 @@
     return chi, wchi
 
 
-<<<<<<< HEAD
-@warn_api(pairs=[("nsamples", "n_samples")])
-=======
->>>>>>> 265dd616
 def get_kappa_kernel(cosmo, *, z_source, n_samples=100):
     """This convenience function returns the radial kernel for
     CMB-lensing-like tracers.
 
     Args:
-<<<<<<< HEAD
-        cosmo (:class:`~pyccl.core.Cosmology`): Cosmology object.
-        z_source (float): Redshift of source plane for CMB lensing.
-        n_samples (int): number of samples over which the kernel
-=======
         cosmo (:class:`~pyccl.cosmology.Cosmology`): Cosmology object.
         z_source (:obj:`float`): Redshift of source plane for CMB lensing.
         n_samples (:obj:`int`): number of samples over which the kernel
->>>>>>> 265dd616
             is desired. These will be equi-spaced in radial distance.
             The kernel is quite smooth, so usually O(100) samples
             is enough.
@@ -242,11 +213,7 @@
     A ``Tracer`` object will in reality be a list of different such
     tracers that get combined linearly when computing power spectra.
     """
-<<<<<<< HEAD
-    from .base.repr_ import build_string_Tracer as __repr__
-=======
     from ._core.repr_ import build_string_Tracer as __repr__
->>>>>>> 265dd616
 
     def __init__(self):
         """By default this `Tracer` object will contain no actual
@@ -546,13 +513,6 @@
         return np.array([t.der_bessel for t in self._trc])
 
     def get_angles_derivative(self):
-<<<<<<< HEAD
-        r"""Get ``enum`` of the :math:`\ell`-dependent prefactor for all
-        tracers contained in this tracer collection.
-        """
-        return np.array([t.der_angles for t in self._trc])
-
-=======
         r"""Get list of the :math:`\ell`-dependent prefactor order for all
         tracers contained in this ``Tracer``.
 
@@ -593,7 +553,6 @@
 
         return np.array(self.avg_weighted_a)
 
->>>>>>> 265dd616
     def _MG_add_tracer(self, cosmo, kernel, z_b, der_bessel=0, der_angles=0,
                        bias_transfer_a=None, bias_transfer_k=None):
         """ function to set mg_transfer in the right format and add MG tracers
@@ -903,42 +862,24 @@
 
 
 class NzTracer(Tracer):
-<<<<<<< HEAD
-    """Specific for tracers with an internal `_dndz` redshift
-    distribution interpolator.
-    """
-=======
     """Specific base class for tracers with an internal ``_dndz``
     redshift distribution interpolator. These include
     :func:`NumberCountsTracer` and :func:`WeakLensingTracer`.
     """
 
->>>>>>> 265dd616
     def get_dndz(self, z):
         """Get the redshift distribution for this tracer.
 
         Args:
-<<<<<<< HEAD
-            z (float or array_like): redshift values.
-
-        Returns:
-            array_like: redshift distribution evaluated at the
-                input values of `z`.
-=======
             z (:obj:`float` or `array`): redshift values.
 
         Returns:
             `array`: redshift distribution evaluated at the
             input values of ``z``.
->>>>>>> 265dd616
         """
         return self._dndz(z)
 
 
-<<<<<<< HEAD
-@warn_api(reorder=["has_rsd", "dndz", "bias", "mag_bias"])
-=======
->>>>>>> 265dd616
 def NumberCountsTracer(cosmo, *, dndz, bias=None, mag_bias=None,
                        has_rsd, n_samples=256):
     """Specific `Tracer` associated to galaxy clustering with linear
@@ -954,13 +895,8 @@
         this approximation should be borne in mind.
 
     Args:
-<<<<<<< HEAD
-        cosmo (:class:`~pyccl.core.Cosmology`): Cosmology object.
-        dndz (tuple of arrays): A tuple of arrays (z, N(z))
-=======
         cosmo (:class:`~pyccl.cosmology.Cosmology`): Cosmology object.
         dndz (:obj:`tuple`): A tuple of arrays ``(z, N(z))``
->>>>>>> 265dd616
             giving the redshift distribution of the objects. The units are
             arbitrary; ``N(z)`` will be normalized to unity.
         bias (:obj:`tuple`): A tuple of arrays ``(z, b(z))``
@@ -968,19 +904,11 @@
             a term proportional to the matter density contrast.
         mag_bias (:obj:`tuple`): A tuple of arrays ``(z, s(z))``
             giving the magnification bias as a function of redshift. If
-<<<<<<< HEAD
-            `None`, the tracer is assumed to not have magnification bias
-            terms. Defaults to None.
-        has_rsd (bool): Flag for whether the tracer has a
-            redshift-space distortion term.
-        n_samples (int, optional): number of samples over which the
-=======
             ``None``, the tracer is assumed to not have magnification bias
             terms.
         has_rsd (:obj:`bool`): If ``True``, this tracer will include a
             redshift-space distortion term.
         n_samples (:obj:`int`): number of samples over which the
->>>>>>> 265dd616
             magnification lensing kernel is desired. These will be equi-spaced
             in radial distance. The kernel is quite smooth, so usually O(100)
             samples is enough.
@@ -1034,10 +962,6 @@
     return tracer
 
 
-<<<<<<< HEAD
-@warn_api
-=======
->>>>>>> 265dd616
 def WeakLensingTracer(cosmo, *, dndz, has_shear=True, ia_bias=None,
                       use_A_ia=True, n_samples=256):
     """Specific `Tracer` associated to galaxy shape distortions including
@@ -1109,16 +1033,10 @@
     return tracer
 
 
-<<<<<<< HEAD
-@warn_api
-def CMBLensingTracer(cosmo, *, z_source, n_samples=100):
-    """A Tracer for CMB lensing.
-=======
 def CMBLensingTracer(cosmo, *, z_source, n_samples=100):
     r"""A Tracer for CMB lensing convergence :math:`\kappa`.
     The associated kernel and transfer function are described
     in Eq. 31 of the `CCL paper <https://arxiv.org/abs/1812.05995>`_.
->>>>>>> 265dd616
 
     Args:
         cosmo (:class:`~pyccl.cosmology.Cosmology`): Cosmology object.
@@ -1141,10 +1059,6 @@
     return tracer
 
 
-<<<<<<< HEAD
-@warn_api
-=======
->>>>>>> 265dd616
 def tSZTracer(cosmo, *, z_max=6., n_chi=1024):
     """Specific :class:`Tracer` associated with the thermal Sunyaev Zel'dovich
     Compton-y parameter. The radial kernel for this tracer is simply given by
@@ -1160,31 +1074,18 @@
     in physical (non-comoving) units of :math:`eV\\,{\\rm cm}^{-3}`.
 
     Args:
-<<<<<<< HEAD
-        cosmo (:class:`~pyccl.core.Cosmology`): Cosmology object.
-        z_max (float): maximum redshift up to which we define the
-=======
         cosmo (:class:`~pyccl.cosmology.Cosmology`): Cosmology object.
         z_max (:obj:`float`): maximum redshift up to which we define the
->>>>>>> 265dd616
             kernel.
         n_chi (:obj:`float`): number of intervals in the radial comoving
             distance on which we sample the kernel.
     """
     # This is \sigma_T / (m_e * c^2)
     prefac = 4.01710079e-06
-<<<<<<< HEAD
-    return Tracer.from_zPower(cosmo, A=prefac, alpha=1, z_min=0.,
-                              z_max=z_max, n_chi=n_chi)
-
-
-@warn_api
-=======
     return Tracer.from_z_power(cosmo, A=prefac, alpha=1, z_min=0.,
                                z_max=z_max, n_chi=n_chi)
 
 
->>>>>>> 265dd616
 def CIBTracer(cosmo, *, z_min=0., z_max=6., n_chi=1024):
     """Specific :class:`Tracer` associated with the cosmic infrared
     background (CIB). The radial kernel for this tracer is simply
@@ -1203,22 +1104,13 @@
         cosmo (:class:`~pyccl.cosmology.Cosmology`): Cosmology object.
         z_min (:obj:`float`): minimum redshift down to which we define the
             kernel.
-<<<<<<< HEAD
-        z_max (float): maximum redshift up to which we define the
-=======
         z_max (:obj:`float`): maximum redshift up to which we define the
->>>>>>> 265dd616
             kernel.
         n_chi (:obj:`float`): number of intervals in the radial comoving
             distance on which we sample the kernel.
     """
-<<<<<<< HEAD
-    return Tracer.from_zPower(cosmo, A=1.0, alpha=1, z_min=z_min,
-                              z_max=z_max, n_chi=n_chi)
-=======
     return Tracer.from_z_power(cosmo, A=1.0, alpha=1, z_min=z_min,
                                z_max=z_max, n_chi=n_chi)
->>>>>>> 265dd616
 
 
 def ISWTracer(cosmo, *, z_max=6., n_chi=1024):
@@ -1242,13 +1134,8 @@
         be borne in mind.
 
     Args:
-<<<<<<< HEAD
-        cosmo (:class:`~pyccl.core.Cosmology`): Cosmology object.
-        z_max (float): maximum redshift up to which we define the
-=======
         cosmo (:class:`~pyccl.cosmology.Cosmology`): Cosmology object.
         z_max (:obj:`float`): maximum redshift up to which we define the
->>>>>>> 265dd616
             kernel.
         n_chi (:obj:`float`): number of intervals in the radial comoving
             distance on which we sample the kernel.
