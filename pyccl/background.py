--- conflicted
+++ resolved
@@ -114,14 +114,9 @@
     return _vectorize_fn(lib.scale_factor_of_chi, 
                          lib.scale_factor_of_chi_vec, cosmo, chi)
 
-<<<<<<< HEAD
+
 def omega_x(cosmo, a, label):
-    return _vectorize_fn3(lib.omega_x, 
-                          lib.omega_x_vec, cosmo, a, label,
-                         returns_status=False)
-=======
-def omega_m_z(cosmo, a):
-    """Matter density fraction at a redshift different than z=0.
+  """Density parameters at a redshift different than z=0.
 
     Note: the name of this function (_z) is inconsistent with its 
     input names (a; scale factor) and same for the C-code.
@@ -129,12 +124,12 @@
     Args:
         cosmo (:obj:`ccl.cosmology`): Cosmological parameters.
         a (float or array_like): Scale factor(s), normalized to 1 today.
+        label (int): 0 for Omega_m, 1 for Omega_l, 2 for Omega_g and 3 for Omega_k 
 
     Returns:
-        omega_m_z (float or array_like): Matter density fraction at a scale factor.
+        omega_x (float or array_like): density parameter value at a scale factor.
 
     """
-    return _vectorize_fn(lib.omega_m_z, 
-                         lib.omega_m_z_vec, cosmo, a,
-                         returns_status=False)
->>>>>>> 53099081
+    return _vectorize_fn3(lib.omega_x, 
+                          lib.omega_x_vec, cosmo, a, label,
+                          returns_status=False)