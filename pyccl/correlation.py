"""Correlation functon computations.

Choices of algorithms used to compute correlation functions:
    'Bessel' is a direct integration using Bessel functions.
    'FFTLog' is fast using a fast Fourier transform.
    'Legendre' uses a sum over Legendre polynomials.
"""

from . import ccllib as lib
from . import constants as const
from .core import check
import numpy as np
import warnings

correlation_methods = {
    'fftlog':   const.CCL_CORR_FFTLOG,
    'bessel':   const.CCL_CORR_BESSEL,
    'legendre': const.CCL_CORR_LGNDRE,
}

correlation_types = {
    'NN': const.CCL_CORR_GG,
    'NG': const.CCL_CORR_GL,
    'GG+': const.CCL_CORR_LP,
    'GG-': const.CCL_CORR_LM,
}


def correlation(cosmo, ell, C_ell, theta, type='nn', corr_type=None,
                method='fftlog'):
    """Compute the angular correlation function.

    Args:
        cosmo (:class:`~pyccl.core.Cosmology`): A Cosmology object.
        ell (array_like): Multipoles corresponding to the input angular power
                          spectrum.
        C_ell (array_like): Input angular power spectrum.
        theta (float or array_like): Angular separation(s) at which to
                                     calculate the angular correlation
                                     function (in degrees).
<<<<<<< HEAD
        type (string): Type of correlation function. Choices:
                       'NN' (0x0), 'NG' (0x2),
                       'GG+' (2x2, xi+),
                       'GG-' (2x2, xi-), where the numbers refer to the
                       spins of the two quantities being cross-correlated
                       (see Section 2.4.2 of the CCL paper).
=======
        corr_type (string): Type of correlation function. Choices:
                            'GG' (0x0), 'GL' (0x2),
                            'L+' (2x2, xi+),
                            'L-' (2x2, xi-), where numbers refer to the
                            spins of the two quantities being cross-correlated
                            (see Section 2.4.2 of the CCL paper).
>>>>>>> 945b0c8f
        method (string, optional): Method to compute the correlation function.
                                   Choices: 'Bessel' (direct integration over
                                   Bessel function), 'FFTLog' (fast
                                   integration with FFTLog), 'Legendre'
                                   (brute-force sum over Legendre polynomials).
        corr_type (string): (deprecated, please use `type`)
                            Type of correlation function. Choices:
                            'gg' (0x0), 'gl' (0x2),
                            'l+' (2x2, xi+),
                            'l-' (2x2, xi-), where the numbers refer to the
                            spins of the two quantities being cross-correlated
                            (see Section 2.4.2 of the CCL paper).

    Returns:
        float or array_like: Value(s) of the correlation function at the \
            input angular separations.
    """
    cosmo_in = cosmo
    cosmo = cosmo.cosmo
    status = 0

    if corr_type is not None:
        # Convert to lower case
        corr_type = corr_type.lower()
        if corr_type == 'gg':
            type = 'NN'
        elif corr_type == 'gl':
            type = 'NG'
        elif corr_type == 'l+':
            type = 'GG+'
        elif corr_type == 'l-':
            type = 'GG-'
        else:
            raise ValueError("Unknown corr_type" + corr_type)
        warnings.warn("corr_type is deprecated.  "
                      "Use type = {}".format(type))
    method = method.lower()

    if type not in correlation_types.keys():
        raise ValueError("'%s' is not a valid correlation type." % type)

    if method not in correlation_methods.keys():
        raise ValueError("'%s' is not a valid correlation method." % method)

    # Convert scalar input into an array
    scalar = False
    if isinstance(theta, float) or isinstance(theta, int):
        scalar = True
        theta = np.array([theta, ])

    # Call correlation function
    wth, status = lib.correlation_vec(cosmo, ell, C_ell, theta,
                                      correlation_types[type],
                                      correlation_methods[method],
                                      len(theta), status)
    check(status, cosmo_in)
    if scalar:
        return wth[0]
    return wth


def correlation_3d(cosmo, a, r):
    """Compute the 3D correlation function.

    Args:
        cosmo (:class:`~pyccl.core.Cosmology`): A Cosmology object.
        a (float): scale factor.
        r (float or array_like): distance(s) at which to calculate the 3D
                                 correlation function (in Mpc).

    Returns:
        Value(s) of the correlation function at the input distance(s).
    """
    cosmo.compute_nonlin_power()

    cosmo_in = cosmo
    cosmo = cosmo.cosmo
    status = 0

    # Convert scalar input into an array
    scalar = False
    if isinstance(r, float) or isinstance(r, int):
        scalar = True
        r = np.array([r, ])

    # Call 3D correlation function
    xi, status = lib.correlation_3d_vec(cosmo, a, r, len(r), status)
    check(status, cosmo_in)
    if scalar:
        return xi[0]
    return xi


def correlation_multipole(cosmo, a, beta, l, s):
    """Compute the correlation multipoles.

    Args:
        cosmo (:class:`~pyccl.core.Cosmology`): A Cosmology object.
        a (float): scale factor.
        beta (float): growth rate divided by galaxy bias.
        l (int) : the desired multipole
        s (float or array_like): distance(s) at which to calculate the 3DRsd
                                 correlation function (in Mpc).

    Returns:
        Value(s) of the correlation function at the input distance(s).
    """
    cosmo.compute_nonlin_power()

    cosmo_in = cosmo
    cosmo = cosmo.cosmo
    status = 0

    # Convert scalar input into an array
    scalar = False
    if isinstance(s, float) or isinstance(s, int):
        scalar = True
        s = np.array([s, ])

    # Call 3D correlation function
    xis, status = lib.correlation_multipole_vec(cosmo, a, beta, l, s, len(s),
                                                status)
    check(status, cosmo_in)
    if scalar:
        return xis[0]
    return xis


def correlation_3dRsd(cosmo, a, s, mu, beta, use_spline=True):
    """
    Compute the 3DRsd correlation function using linear approximation
    with multipoles.

    Args:
        cosmo (:class:`~pyccl.core.Cosmology`): A Cosmology object.
        a (float): scale factor.
        s (float or array_like): distance(s) at which to calculate the
                                 3DRsd correlation function (in Mpc).
        mu (float): cosine of the angle at which to calculate the 3DRsd
                    correlation function (in Radian).
        beta (float): growth rate divided by galaxy bias.
        use_spline: switch that determines whether the RSD correlation
                    function is calculated using global splines of multipoles.

    Returns:
        Value(s) of the correlation function at the input distance(s) & angle.
    """
    cosmo.compute_nonlin_power()

    cosmo_in = cosmo
    cosmo = cosmo.cosmo
    status = 0

    # Convert scalar input into an array
    scalar = False
    if isinstance(s, float) or isinstance(s, int):
        scalar = True
        s = np.array([s, ])

    # Call 3D correlation function
    xis, status = lib.correlation_3dRsd_vec(cosmo, a, mu, beta, s, len(s),
                                            int(use_spline), status)
    check(status, cosmo_in)
    if scalar:
        return xis[0]
    return xis


def correlation_3dRsd_avgmu(cosmo, a, s, beta):
    """
    Compute the 3DRsd correlation function averaged over mu at constant s.

    Args:
        cosmo (:class:`~pyccl.core.Cosmology`): A Cosmology object.
        a (float): scale factor.
        s (float or array_like): distance(s) at which to calculate the 3DRsd
                                 correlation function (in Mpc).
        beta (float): growth rate divided by galaxy bias.

    Returns:
        Value(s) of the correlation function at the input distance(s) & angle.
    """
    cosmo.compute_nonlin_power()

    cosmo_in = cosmo
    cosmo = cosmo.cosmo
    status = 0

    # Convert scalar input into an array
    scalar = False
    if isinstance(s, float) or isinstance(s, int):
        scalar = True
        s = np.array([s, ])

    # Call 3D correlation function
    xis, status = lib.correlation_3dRsd_avgmu_vec(cosmo, a, beta, s, len(s),
                                                  status)
    check(status, cosmo_in)
    if scalar:
        return xis[0]
    return xis


def correlation_pi_sigma(cosmo, a, beta, pi, sig, use_spline=True):
    """
    Compute the 3DRsd correlation in pi-sigma space.

    Args:
        cosmo (:class:`~pyccl.core.Cosmology`): A Cosmology object.
        a (float): scale factor.
        pi (float): distance times cosine of the angle (in Mpc).
        sig (float or array-like): distance(s) times sine of the angle
                                   (in Mpc).
        beta (float): growth rate divided by galaxy bias.

    Returns:
        Value(s) of the correlation function at the input pi and sigma.
    """
    cosmo.compute_nonlin_power()

    cosmo_in = cosmo
    cosmo = cosmo.cosmo
    status = 0

    # Convert scalar input into an array
    scalar = False
    if isinstance(sig, float) or isinstance(sig, int):
        scalar = True
        sig = np.array([sig, ])

    # Call 3D correlation function
    xis, status = lib.correlation_pi_sigma_vec(cosmo, a, beta, pi, sig,
                                               len(sig), int(use_spline),
                                               status)
    check(status, cosmo_in)
    if scalar:
        return xis[0]
    return xis<|MERGE_RESOLUTION|>--- conflicted
+++ resolved
@@ -38,21 +38,12 @@
         theta (float or array_like): Angular separation(s) at which to
                                      calculate the angular correlation
                                      function (in degrees).
-<<<<<<< HEAD
         type (string): Type of correlation function. Choices:
                        'NN' (0x0), 'NG' (0x2),
                        'GG+' (2x2, xi+),
-                       'GG-' (2x2, xi-), where the numbers refer to the
+                       'GG-' (2x2, xi-), where numbers refer to the
                        spins of the two quantities being cross-correlated
                        (see Section 2.4.2 of the CCL paper).
-=======
-        corr_type (string): Type of correlation function. Choices:
-                            'GG' (0x0), 'GL' (0x2),
-                            'L+' (2x2, xi+),
-                            'L-' (2x2, xi-), where numbers refer to the
-                            spins of the two quantities being cross-correlated
-                            (see Section 2.4.2 of the CCL paper).
->>>>>>> 945b0c8f
         method (string, optional): Method to compute the correlation function.
                                    Choices: 'Bessel' (direct integration over
                                    Bessel function), 'FFTLog' (fast
