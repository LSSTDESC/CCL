from . import ccllib as lib
from .pyutils import _vectorize_fn, _vectorize_fn2, _vectorize_fn4


def massfunc(cosmo, halo_mass, a, overdensity=200):
    """Tinker et al. (2010) halo mass function, dn/dlog10M.

    Args:
        cosmo (:obj:`Cosmology`): Cosmological parameters.
        halo_mass (float or array_like): Halo masses; Msun.
        a (float): scale factor.
        overdensity (float): overdensity parameter (default: 200)

    Returns:
        float or array_like: Halo mass function; dn/dlog10M.
    """
<<<<<<< HEAD
    if not cosmo.has_power():
        cosmo.compute_power()

=======
    cosmo.compute_sigma()
>>>>>>> a6d9f0d6
    return _vectorize_fn4(lib.massfunc,
                          lib.massfunc_vec, cosmo, halo_mass, a, overdensity)


def massfunc_m2r(cosmo, halo_mass):
    """Converts smoothing halo mass into smoothing halo radius.

    .. note:: This is R=(3M/(4*pi*rho_m))^(1/3), where rho_m is the mean
              matter density.

    Args:
        cosmo (:obj:`Cosmology`): Cosmological parameters.
        halo_mass (float or array_like): Halo masses; Msun.

    Returns:
        float or array_like: Smoothing halo radius; Mpc.
    """
    return _vectorize_fn(lib.massfunc_m2r,
                         lib.massfunc_m2r_vec, cosmo, halo_mass)


def sigmaM(cosmo, halo_mass, a):
    """Root mean squared variance for the given halo mass of the linear power
    spectrum; Msun.

    Args:
        cosmo (:obj:`Cosmology`): Cosmological parameters.
        halo_mass (float or array_like): Halo masses; Msun.
        a (float): scale factor.

    Returns:
        float or array_like: RMS variance of halo mass.
    """
<<<<<<< HEAD
    if not cosmo.has_power():
        cosmo.compute_power()

=======
    cosmo.compute_sigma()
>>>>>>> a6d9f0d6
    return _vectorize_fn2(lib.sigmaM,
                          lib.sigmaM_vec, cosmo, halo_mass, a)


def halo_bias(cosmo, halo_mass, a, overdensity=200):
    """Tinker et al. (2010) halo bias

    Args:
        cosmo (:obj:`Cosmology`): Cosmological parameters.
        halo_mass (float or array_like): Halo masses; Msun.
        a (float): Scale factor.
        overdensity (float): Overdensity parameter (default: 200).

    Returns:
        float or array_like: Halo bias.
    """
<<<<<<< HEAD
    if not cosmo.has_power():
        cosmo.compute_power()

=======
    cosmo.compute_sigma()
>>>>>>> a6d9f0d6
    return _vectorize_fn4(lib.halo_bias,
                          lib.halo_bias_vec, cosmo, halo_mass, a, overdensity)<|MERGE_RESOLUTION|>--- conflicted
+++ resolved
@@ -14,13 +14,7 @@
     Returns:
         float or array_like: Halo mass function; dn/dlog10M.
     """
-<<<<<<< HEAD
-    if not cosmo.has_power():
-        cosmo.compute_power()
-
-=======
     cosmo.compute_sigma()
->>>>>>> a6d9f0d6
     return _vectorize_fn4(lib.massfunc,
                           lib.massfunc_vec, cosmo, halo_mass, a, overdensity)
 
@@ -54,13 +48,7 @@
     Returns:
         float or array_like: RMS variance of halo mass.
     """
-<<<<<<< HEAD
-    if not cosmo.has_power():
-        cosmo.compute_power()
-
-=======
     cosmo.compute_sigma()
->>>>>>> a6d9f0d6
     return _vectorize_fn2(lib.sigmaM,
                           lib.sigmaM_vec, cosmo, halo_mass, a)
 
@@ -77,12 +65,6 @@
     Returns:
         float or array_like: Halo bias.
     """
-<<<<<<< HEAD
-    if not cosmo.has_power():
-        cosmo.compute_power()
-
-=======
     cosmo.compute_sigma()
->>>>>>> a6d9f0d6
     return _vectorize_fn4(lib.halo_bias,
                           lib.halo_bias_vec, cosmo, halo_mass, a, overdensity)