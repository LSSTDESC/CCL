--- conflicted
+++ resolved
@@ -10,26 +10,13 @@
 class CCLWarning(CCLObject, RuntimeWarning):
     """A CCL-specific warning"""
     def __repr__(self):
-<<<<<<< HEAD
         return 'pyccl.CCLWarning(%r)' % (str(self))
 
-    def __eq__(self, other):
-        return repr(self) == repr(other)
 
-    def __hash__(self):
-        return hash(repr(self))
-
-
-class CCLDeprecationWarning(FutureWarning):
+class CCLDeprecationWarning(CCLObject, FutureWarning):
     """A CCL-specific deprecation warning."""
     def __repr__(self):
         return 'pyccl.CCLDeprecationWarning(%r)' % (str(self))
-
-    def __eq__(self, other):
-        return repr(self) == repr(other)
-
-    def __hash__(self):
-        return hash(repr(self))
 
     @classmethod
     def enable(cls):
@@ -39,7 +26,4 @@
     @classmethod
     def disable(cls):
         import warnings
-        warnings.filterwarnings(action="ignore", category=cls)
-=======
-        return 'pyccl.CCLWarning(%r)' % (str(self))
->>>>>>> 1ab7ad3b
+        warnings.filterwarnings(action="ignore", category=cls)