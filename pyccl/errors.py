--- conflicted
+++ resolved
@@ -30,32 +30,10 @@
     def __hash__(self):
         return hash(repr(self))
 
-<<<<<<< HEAD
     @classmethod
     def enable(cls):
-        import warnings
-=======
-
-class CCLDeprecationWarning(FutureWarning):
-    """A CCL-specific deprecation warning."""
-    def __repr__(self):
-        return 'pyccl.CCLDeprecationWarning(%r)' % (str(self))
-
-    def __eq__(self, other):
-        return repr(self) == repr(other)
-
-    def __hash__(self):
-        return hash(repr(self))
-
-    @classmethod
-    def enable(cls):
->>>>>>> 9ab684ca
         warnings.simplefilter("always")
 
     @classmethod
     def disable(cls):
-<<<<<<< HEAD
-        import warnings
-=======
->>>>>>> 9ab684ca
         warnings.filterwarnings(action="ignore", category=cls)