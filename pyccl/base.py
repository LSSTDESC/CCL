--- conflicted
+++ resolved
@@ -560,14 +560,10 @@
         cls.__init__ = unlock_instance(cls.__init__)
         if hasattr(cls, "update_parameters"):
             cls.update_parameters = \
-<<<<<<< HEAD
-                unlock_instance(mutate=True)(cls.update_parameters)
+                unlock_instance(mutate=True)(_unwrap(cls.update_parameters))
         if hasattr(cls, "_build_parameters"):
             cls._build_parameters = \
                 unlock_instance(mutate=False)(cls._build_parameters)
-=======
-                unlock_instance(mutate=True)(_unwrap(cls.update_parameters))
->>>>>>> 17859115
 
         # In the implemented system (repr --> hash --> eq), `repr` often needs
         # to compute the hash of instance attributes which are also CCLObjects
