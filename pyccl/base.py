# NOTE: Classes `Hashing` and `Caching` only contain class methods.
# It is usually suggested that such code should have its own namespace
# in the form of distinct functions in a separate module.
# However, these namespaces are deliberately chosen to be like that
# so that pyccl isn't cluttered with many non-cosmological modules.
import sys
import functools
from collections import OrderedDict
import hashlib
import numpy as np
from inspect import signature, isclass


class Hashing:
    """Container class which implements hashing consistently.

    Attributes:
        consistent (``bool``):
            If False, hashes of different processes are randomly salted.
            Defaults to False for speed, but hashes differ across processes.

    .. note::

        Consistent (unsalted) hashing between different processes comes at
        the expense of extra computation time (~200x slower).
        Buitin ``hash`` computes in O(100 ns) while using hashlib with md5
        computes in O(20 μs).
    """
    consistent: bool = False

    @classmethod
    def _finalize(cls, obj, /):
        """Alphabetically sort all dictionaries except ordered dictionaries.
        """
        if isinstance(obj, OrderedDict):
            return tuple(obj)
        return tuple(sorted(obj))

    @classmethod
    def to_hashable(cls, obj, /):
        """Make unhashable objects hashable in a consistent manner."""
        if isclass(obj):
            return obj.__qualname__
        elif isinstance(obj, (tuple, list, set)):
            return tuple([cls.to_hashable(item) for item in obj])
        elif isinstance(obj, np.ndarray):
            return obj.tobytes()
        elif isinstance(obj, dict):
            dic = dict.fromkeys(obj.keys())
            for key, value in obj.items():
                dic[key] = cls.to_hashable(value)
            return cls._finalize(dic.items())
        # nothing left to do; just return the object
        return obj

    @classmethod
    def _hash_consistent(cls, obj, /):
        """Calculate consistent hash value for an input object."""
        hasher = hashlib.md5()
        hasher.update(repr(cls.to_hashable(obj)).encode())
        return int(hasher.digest().hex(), 16)

    @classmethod
    def _hash_generic(cls, obj, /):
        """Generic hash method, which changes between processes."""
        digest = hash(repr(cls.to_hashable(obj))) + sys.maxsize + 1
        return digest

    @classmethod
    def hash_(cls, obj, /):
        if not cls.consistent:
            return cls._hash_generic(obj)
        return cls._hash_consistent(obj)


hash_ = Hashing.hash_


class _ClassPropertyMeta(type):
    """Implement `property` to a `classmethod`."""
    # TODO: in py39+ decorators `classmethod` and `property` can be combined
    @property
    def maxsize(cls):
        return cls._maxsize

    @maxsize.setter
    def maxsize(cls, value):
        if value < 0:
            raise ValueError(
                "`maxsize` should be larger than zero. "
                "To disable caching, use `Caching.disable()`.")
        cls._maxsize = value
        for func in cls._cached_functions:
            func.cache_info.maxsize = value

    @property
    def policy(cls):
        return cls._policy

    @policy.setter
    def policy(cls, value):
        if value not in cls._policies:
            raise ValueError("Cache retention policy not recognized.")
        if value == "lfu" != cls._policy:
            # Reset counter if we change policy to lfu
            # otherwise new objects are prone to being discarded immediately.
            # Now, the counter is not just used for stats,
            # it is part of the retention policy.
            for func in cls._cached_functions:
                for item in func.cache_info._caches.values():
                    item.reset()
        cls._policy = value
        for func in cls._cached_functions:
            func.cache_info.policy = value


class Caching(metaclass=_ClassPropertyMeta):
    """Infrastructure to hold cached objects.

    Caching is used for pre-computed objects that are expensive to compute.

    Attributes:
        maxsize (``int``):
            Maximum number of caches to store. If the dictionary is full, new
            caches are assigned according to the set cache retention policy.
        policy (``'fifo'``, ``'lru'``, ``'lfu'``):
            Cache retention policy.
    """
    _enabled: bool = True
    _policies: list = ['fifo', 'lru', 'lfu']
<<<<<<< HEAD
    _maxsize: int = 128
    _policy: str = 'lru'
=======
    _default_maxsize: int = 128   # class default maxsize
    _default_policy: str = 'lru'  # class default policy
    _maxsize = _default_maxsize   # user-defined maxsize
    _policy = _default_policy     # user-defined policy
>>>>>>> 6c0bd59b
    _cached_functions: list = []

    @classmethod
    def _get_key(cls, func, *args, **kwargs):
        """Calculate the hex hash from the sum of the hashes
        of the passed arguments and keyword arguments.
        """
        # get a dictionary of default parameters
        params = func.cache_info._signature.parameters
        defaults = {param: value.default for param, value in params.items()}
        # get a dictionary of the passed parameters
        passed = {**dict(zip(params, args)), **kwargs}
        # to save time hashing, discard the values equal to the default
        to_remove = [param for param, value in passed.items()
                     if value == defaults[param]]
        [passed.pop(param) for param in to_remove]
        # sum of the hash of the items (param, value)
        total_hash = sum([hash_(obj) for obj in passed.items()])
        return hex(hash_(total_hash))

    @classmethod
    def _get(cls, dic, key, policy):
        """Get the cached object container
        under the implemented caching policy.
        """
        obj = dic[key]
        if policy == "lru":
            dic.move_to_end(key)
        # update stats
        obj.increment()
        return obj

    @classmethod
    def _pop(cls, dic, policy):
        """Remove one cached item as per the implemented caching policy."""
        if policy == "lfu":
            keys = list(dic)
            idx = np.argmin([item.counter for item in dic.values()])
            dic.move_to_end(keys[idx], last=False)
        dic.pop(next(iter(dic)))

    @classmethod
    def _decorator(cls, func, maxsize, policy):
        # assign caching attributes to decorated function
        func.cache_info = CacheInfo(func, maxsize=maxsize, policy=policy)
        func.clear_cache = func.cache_info._clear_cache
        cls._cached_functions.append(func)

        @functools.wraps(func)
        def wrapper(*args, **kwargs):
            if not cls._enabled:
                return func(*args, **kwargs)

            key = cls._get_key(func, *args, **kwargs)
            # shorthand access
            caches = func.cache_info._caches
            maxsize = func.cache_info.maxsize
            policy = func.cache_info.policy

            if key in caches:
                # output has been cached; update stats and return it
                out = cls._get(caches, key, policy)
                func.cache_info.misses += 1
                return out.item

            while len(caches) >= maxsize:
                # output not cached and no space available, so remove
                # items as per the caching policy until there is space
                cls._pop(caches, policy)

            # cache new entry and update stats
            out = CachedObject(func(*args, **kwargs))
            caches[key] = out
            func.cache_info.hits += 1
            func.cache_info.current_size = len(caches)
            return out.item

        return wrapper

    @classmethod
    def cache(cls, func=None, /, *, maxsize=_maxsize, policy=_policy):
        """Cache the output of the decorated function.

        Arguments:
            func (``function``):
                Function to be decorated.
            maxsize (``int`` or ``None``):
                Maximum cache size for the decorated function.
                If None, defaults to ``pyccl.Caching.maxsize``.
            policy (``'fifo'``, ``'lru'``, ``'lfu'``):
                Cache retention policy. When the storage reaches maxsize
                decide which cached object will be deleted. Default is 'lru'.\n
                'fifo': first-in-first-out,\n
                'lru': least-recently-used,\n
                'lfu': least-frequently-used.
        """
        if maxsize < 0:
            raise ValueError(
                "`maxsize` should be larger than zero. "
                "To disable caching, use `Caching.disable()`.")
        if policy not in cls._policies:
            raise ValueError("Cache retention policy not recognized.")

        if func is None:
            # `@cache` without parentheses
            return functools.partial(
                cls._decorator, maxsize=maxsize, policy=policy)
        # `@cache()` with parentheses
        return cls._decorator(func, maxsize=maxsize, policy=policy)

    @classmethod
    def enable(cls):
        cls._enabled = True

    @classmethod
    def disable(cls):
        cls._enabled = False

    @classmethod
    def toggle(cls):
        cls._enabled = not cls._enabled

    @classmethod
    def reset(cls):
<<<<<<< HEAD
        cls.maxsize = 128
        cls.policy = 'lru'
=======
        cls.maxsize = cls._default_maxsize
        cls.policy = cls._default_policy
>>>>>>> 6c0bd59b

    @classmethod
    def clear_cache(cls):
        [func.clear_cache() for func in cls._cached_functions]


cache = Caching.cache


class CacheInfo:
    """Cache info container.
    Assigned to cached function as ``function.cache_info``.

    Parameters:
        func (``function``):
            Function in which an instance of this class will be assigned.
        maxsize (``Caching.maxsize``):
            Maximum number of caches to store.
        policy (``Caching.policy``):
            Cache retention policy.

    .. note ::

        To assist in deciding an optimal ``maxsize`` and ``policy``, instances
        of this class contain the following attributes which are updated
        on every function call:
            - ``hits``: number of times the function has computed something
            - ``misses``: number of times the function has been bypassed
            - ``current_size``: current size of the cache dictionary
    """

    def __init__(self, func, maxsize=Caching.maxsize, policy=Caching.policy):
        # we store the signature of the function on import
        # as it is the most expensive operation (~30x slower)
        self._signature = signature(func)
        self._caches = OrderedDict()
        self.maxsize = maxsize
        self.policy = policy
        self.hits = self.misses = self.current_size = 0

    def __repr__(self):
        s = f"<{self.__class__.__name__}>"
        for par, val in self.__dict__.items():
            if not par.startswith("_"):
                s += f"\n\t {par} = {repr(val)}"
        return s

    def _clear_cache(self):
        self._caches = OrderedDict()
        self.hits = self.misses = self.current_size = 0


class CachedObject:
    """A cached object container.

    Attributes:
        counter (``int``):
            Number of times the cached item has been retrieved.
    """
    counter: int = 0

    def __init__(self, obj):
        self.item = obj

    def __repr__(self):
        s = f"CachedObject(counter={self.counter})"
        return s

    def increment(self):
        self.counter += 1

    def reset(self):
        self.counter = 0


def auto_assign(func, sig=None):
    """Decorator to automatically assign all parameters as instance attributes.
    This ought to be applied on constructor methods.

    Arguments:
        func (``function``):
            Function which takes the instance as its first argument.
            All function arguments will be assigned as attributes of the
            instance.
        sig (``inspect.Signature``, optional):
            A signature may be provided externally for speed.
    """
    sig = signature(func).parameters if sig is None else sig.parameters
    _, *params = [n for n in sig]
    _, *defaults = [p.default for p in sig.values()]

    @functools.wraps(func)
    def wrapper(self, *args, **kwargs):
        # collect all input in one dictionary
        dic = {**dict(zip(params, args)), **kwargs}

        # assign the declared parameters
        for param, value in dic.items():
            setattr(self, param, value)

        # assign the undeclared parameters with default values
        for param, default in zip(reversed(params), reversed(defaults)):
            if not hasattr(self, param):
                setattr(self, param, default)

        # func may now override the attributes we just set
        func(self, *args, **kwargs)

    return wrapper


class UnlockInstance:
    """Context manager that temporarily unlocks an immutable instance
    of ``CCLObject``.

    Parameters:
        instance (``CCLObject``):
            Instance of ``CCLObject`` to unlock within the scope
            of the context manager.
        mutate (``bool``):
            If the enclosed function mutates the object, the stored
            representation is automatically deleted.
    """

    def __init__(self, instance, mutate=True):
        self.instance = instance
        self.mutate = mutate
        # Define these attributes for easy access.
        self.setattr = object.__setattr__
        self.id = id(self)

    def check_instance(self):
        # We want to catch and exit if the instance is not a CCLObject.
        # Hopefully this will be caught downstream.
        return isinstance(self.instance, CCLObject)

    def __enter__(self):
        if not self.check_instance():
            return

        # Prevent simultaneous enclosing of a single instance.
        if self.instance._lock_id is not None:
            # Context manager already active.
            return

        # Unlock and store the fingerprint of this context manager so that only
        # this context manager is allowed to run on the instance, until exit.
        self.setattr(self.instance, "_immutable", False)
        self.setattr(self.instance, "_lock_id", self.id)

    def __exit__(self, type, value, traceback):
        if not self.check_instance():
            return

        # If another context manager is running,
        # do nothing; otherwise reset.
        if self.id != self.instance._lock_id:
            return
        self.setattr(self.instance, "_lock_id", None)

        # Reset `repr` if the object has been mutated.
        if self.mutate:
            self.setattr(self.instance, "_repr", "")

        # Lock the instance on exit.
        self.setattr(self.instance, "_immutable", True)


def unlock_instance(func=None, /, *, argv=0, mutate=True):
    """Decorator that temporarily unlocks an instance of CCLObject.

    Arguments:
        func (``function``):
            Function which changes one of its ``CCLObject`` arguments.
        argv (``int``):
            Which argument should be unlocked. Defaults to the first argument.
        mutate (``bool``):
            If after the function ``instance_old != instance_new``, the
            instance is mutated. If ``True``, the representation of the
            object will be reset.
    """
    if func is None:
        # called with parentheses
        return functools.partial(unlock_instance, argv=argv, mutate=mutate)

    @functools.wraps(func)
    def wrapper(*args, **kwargs):
        # Pick argument from list of `args` or `kwargs` as needed.
        size = len(args)
        arg = args[argv] if size > argv else list(kwargs.values())[argv-size]
        with UnlockInstance(arg, mutate=mutate):
            out = func(*args, **kwargs)
        return out
    return wrapper


def _auto_store_repr(__repr__):
    """Automatically store the representation of the instance on the first
    call of ``repr``.

    .. note:: This decorator is defined outside of ``class CCLObject``
              to allow different CCLObjects to have their own ``__repr__``
              method, which is then decorated with this function.
    """
    @functools.wraps(__repr__)
    def wrapper(self):
        if not self._repr:
            object.__setattr__(self, "_repr", __repr__(self))
        return self._repr
    return wrapper


def _unwrap(func):
    """Convenience function that unwraps and returns the innermost function.
    """
    while hasattr(func, "__wrapped__"):
        func = func.__wrapped__
    return func


class CCLObject:
    """Base for CCL objects.

    All CCL objects inherit ``__eq__`` and ``__hash__`` methods from here.
    We aim to homogenize equivalence checking, and to consistently use hash.

    Overview
    --------
    ``CCLObjects`` inherit ``__hash__``, which consistently hashes the
    representation string. They also inherit ``__eq__`` which checks for
    hash equivalence, but does not do type checking, since subclasses might
    simply be particular implementations of parent classes, but otherwise
    equivalent.

    In the implemented scheme, each ``CCLObject`` may have its own, specialized
    ``__repr__`` method overloaded. Object representations have to be unique
    for equivalent objects. If no ``__repr__`` is provided, the default from
    ``object`` is used.

    Mutation
    --------
    ``CCLObjects`` are by default immutable. This aims to provide a failsafe
    mechanism, where, changing attributes has to trigger a re-computation
    of something else inside of the instance, rather than simply doing a value
    change.

    This immutability mechanism can be safely bypassed if a subclass defines an
    ``update_parameters`` method. ``CCLObjects`` temporarily unlock whenever
    this method is called.

    Internal State vs. Mutation
    ---------------------------
    Other methods that use ``setattr`` can only do that if they are decorated
    with ``@unlock_instance`` or if the particular code block that makes the
    change is enclosed within the ``UnlockInstance`` context manager.
    If neither is provided, an exception is raised.

    If such methods only change the instance's internal state, the decorator
    may be called with ``@unlock_instance(mutate=False)`` (or equivalently
    for the context manager ``UnlockInstance(..., mutate=False)``). Otherwise,
    the instance is assumed to have mutated.
    """
    # Have all the arguments in the constructor been assigned as instance
    # attributes? (see `auto_assign`)
    _init_attrs_state: bool = False
    # Immutability lock. Disables `setattr`. (see `unlock_instance`)
    _immutable: bool = False
    # Address of the unlocking context manager. (see `UnlockInstance`)
    _lock_id: int = None
    # Calculation of `repr` is expensive, so unless the object is mutated
    # we store it here. (see `_auto_store_repr`)
    _repr: str = ""

    def __init_subclass__(cls, init_attrs=None, **kwargs):
        """Subclass initialization routine.

        Parameters:
            init_attrs (``bool``):
                If ``True``, assign all arguments of the constructor
                as instance attributes. (see ``~pyccl.base.auto_assign``)
        """
        # Store the signature of the constructor on import.
        cls._init_signature = signature(cls.__init__)

        if init_attrs is None:
            # If not specified, get from current state
            # because a parent class might have toggled it.
            init_attrs = cls._init_attrs_state

        if init_attrs and hasattr(cls, "__init__"):
            # Decorate the __init__ method with the auto-assigner.
            cls.__init__ = auto_assign(cls.__init__, sig=cls._init_signature)
            # Make sure this is inherited.
            cls._init_attrs_state = True

        # Allow instance dict to change or mutate if these methods are called.
        cls.__init__ = unlock_instance(cls.__init__)
        if hasattr(cls, "update_parameters"):
            cls.update_parameters = \
                unlock_instance(mutate=True)(_unwrap(cls.update_parameters))

        # In the implemented system (repr --> hash --> eq), `repr` often needs
        # to compute the hash of instance attributes which are also CCLObjects
        # (e.g. HMCalculator contains [MassFunc, HaloBias, MassDef]).
        # To avoid having to recompute the full repr of the object every time,
        # we store it and only re-compute it after instance mutation.
        cls.__repr__ = _auto_store_repr(cls.__repr__)

        super().__init_subclass__(**kwargs)

    def __setattr__(self, name, value):
        if self._immutable and name != "_immutable":
            raise AttributeError("CCL objects can only be updated via "
                                 "`update_parameters`.")
        object.__setattr__(self, name, value)

    def update_parameters(self, **kwargs):
        name = self.__class__.__qualname__
        raise NotImplementedError(f"{name} objects are immutable.")

    def __eq__(self, other):
        # Two objects will be equal if their hashes are the same.
        return hash(self) == hash(other)

    def __hash__(self):
        # Function ``hash_`` makes use of the ``repr`` of the object,
        # so we have to make sure that the ``repr`` is unique.
        return hash_(self)

    def __repr__(self):
        # If the class does not have a constructor method,
        # assume all of its instances are equivalent
        # and build a simple string using just the class name.
        init = _unwrap(self.__class__.__init__)
        if init == object.__init__:
            from ._repr import _build_string_simple
            return _build_string_simple(self)
        # If a constructor has been defined, using the simple repr is unsafe
        # so we revert back to object's repr method, which specifies the id.
        return object.__repr__(self)


class CCLHalosObject(CCLObject, init_attrs=True):
    """Base for halo objects. Automatically assign all ``__init__``
    parameters as attributes.
    """

    def __repr__(self):
        # If all the passed parameters have been assigned as instance
        # attributes during construction, we can use these parameters
        # to build a unique string for each instance.
        from ._repr import _build_string_from_init_attrs
        return _build_string_from_init_attrs(self)<|MERGE_RESOLUTION|>--- conflicted
+++ resolved
@@ -128,15 +128,10 @@
     """
     _enabled: bool = True
     _policies: list = ['fifo', 'lru', 'lfu']
-<<<<<<< HEAD
-    _maxsize: int = 128
-    _policy: str = 'lru'
-=======
     _default_maxsize: int = 128   # class default maxsize
     _default_policy: str = 'lru'  # class default policy
     _maxsize = _default_maxsize   # user-defined maxsize
     _policy = _default_policy     # user-defined policy
->>>>>>> 6c0bd59b
     _cached_functions: list = []
 
     @classmethod
@@ -261,13 +256,8 @@
 
     @classmethod
     def reset(cls):
-<<<<<<< HEAD
-        cls.maxsize = 128
-        cls.policy = 'lru'
-=======
         cls.maxsize = cls._default_maxsize
         cls.policy = cls._default_policy
->>>>>>> 6c0bd59b
 
     @classmethod
     def clear_cache(cls):
