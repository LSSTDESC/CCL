import sys
import functools
from collections import OrderedDict
import numpy as np
<<<<<<< HEAD
from inspect import signature, Parameter
from _thread import RLock
from abc import ABC
import warnings
from .errors import CCLDeprecationWarning
=======
from _thread import RLock
from abc import ABC
from .errors import CCLDeprecationWarning
import warnings
from inspect import signature, Parameter
>>>>>>> f1c15464


def _to_hashable(obj):
    """Make unhashable objects hashable in a consistent manner."""

    if isinstance(obj, (int, float, str)):
        # Strings and Numbers are hashed directly.
        return obj

    elif hasattr(obj, "__iter__"):
        # Encapsulate all the iterables to quickly discard as needed.

        if isinstance(obj, np.ndarray):
            # Numpy arrays: Convert the data buffer to a byte string.
            return obj.tobytes()

        elif isinstance(obj, dict):
            # Dictionaries: Build a tuple from key-value pairs,
            # where all values are converted to hashables.
            out = {key: _to_hashable(value) for key, value in obj.items()}
            # Sort unordered dictionaries for hash consistency.
            if isinstance(obj, OrderedDict):
                return tuple(out.items())
            return tuple(sorted(out.items()))

        else:
            # Iterables: Build a tuple from values converted to hashables.
            out = [_to_hashable(item) for item in obj]
            return tuple(out)

    elif hasattr(obj, "__hash__"):
        # Hashables: Just return the object.
        return obj

    # NotImplemented: Can't hash safely, so raise TypeError.
    raise TypeError(f"Hashing for {type(obj)} not implemented.")


def hash_(obj):
    """Generic hash method, which changes between processes."""
    digest = hash(repr(_to_hashable(obj))) + sys.maxsize + 1
    return digest


class _CachingMeta(type):
    """Implement ``property`` to a ``classmethod`` for ``Caching``."""
    # NOTE: Only in 3.8 < py < 3.11 can `classmethod` wrap `property`.
    # https://docs.python.org/3.11/library/functions.html#classmethod
    @property
    def maxsize(cls):
        return cls._maxsize

    @maxsize.setter
    def maxsize(cls, value):
        if value < 0:
            raise ValueError(
                "`maxsize` should be larger than zero. "
                "To disable caching, use `Caching.disable()`.")
        cls._maxsize = value
        for func in cls._cached_functions:
            func.cache_info.maxsize = value

    @property
    def policy(cls):
        return cls._policy

    @policy.setter
    def policy(cls, value):
        if value not in cls._policies:
            raise ValueError("Cache retention policy not recognized.")
        if value == "lfu" != cls._policy:
            # Reset counter if we change policy to lfu
            # otherwise new objects are prone to being discarded immediately.
            # Now, the counter is not just used for stats,
            # it is part of the retention policy.
            for func in cls._cached_functions:
                for item in func.cache_info._caches.values():
                    item.reset()
        cls._policy = value
        for func in cls._cached_functions:
            func.cache_info.policy = value


class Caching(metaclass=_CachingMeta):
    """Infrastructure to hold cached objects.

    Caching is used for pre-computed objects that are expensive to compute.

    Attributes:
        maxsize (``int``):
            Maximum number of caches to store. If the dictionary is full, new
            caches are assigned according to the set cache retention policy.
        policy (``'fifo'``, ``'lru'``, ``'lfu'``):
            Cache retention policy.
    """
    _enabled: bool = False
    _policies: list = ['fifo', 'lru', 'lfu']
    _default_maxsize: int = 128   # class default maxsize
    _default_policy: str = 'lru'  # class default policy
    _maxsize = _default_maxsize   # user-defined maxsize
    _policy = _default_policy     # user-defined policy
    _cached_functions: list = []

    @classmethod
    def _get_key(cls, func, *args, **kwargs):
        """Calculate the hex hash from arguments and keyword arguments."""
        # get a dictionary of default parameters
        params = func.cache_info._signature.parameters
        # get a dictionary of the passed parameters
        passed = {**dict(zip(params, args)), **kwargs}
        # discard the values equal to the default
        defaults = {param: value.default for param, value in params.items()}
        return hex(hash_({**defaults, **passed}))

    @classmethod
    def _get(cls, dic, key, policy):
        """Get the cached object container
        under the implemented caching policy.
        """
        obj = dic[key]
        if policy == "lru":
            dic.move_to_end(key)
        # update stats
        obj.increment()
        return obj

    @classmethod
    def _pop(cls, dic, policy):
        """Remove one cached item as per the implemented caching policy."""
        if policy == "lfu":
            keys = list(dic)
            idx = np.argmin([item.counter for item in dic.values()])
            dic.move_to_end(keys[idx], last=False)
        dic.popitem(last=False)

    @classmethod
    def _decorator(cls, func, maxsize, policy):
        # assign caching attributes to decorated function
        func.cache_info = CacheInfo(func, maxsize=maxsize, policy=policy)
        func.clear_cache = func.cache_info._clear_cache
        cls._cached_functions.append(func)

        @functools.wraps(func)
        def wrapper(*args, **kwargs):
            if not cls._enabled:
                return func(*args, **kwargs)

            key = cls._get_key(func, *args, **kwargs)
            # shorthand access
            caches = func.cache_info._caches
            maxsize = func.cache_info.maxsize
            policy = func.cache_info.policy

            with RLock():
                if key in caches:
                    # output has been cached; update stats and return it
                    out = cls._get(caches, key, policy)
                    func.cache_info.hits += 1
                    return out.item

            with RLock():
                while len(caches) >= maxsize:
                    # output not cached and no space available, so remove
                    # items as per the caching policy until there is space
                    cls._pop(caches, policy)

            # cache new entry and update stats
            out = CachedObject(func(*args, **kwargs))
            caches[key] = out
            func.cache_info.misses += 1
            return out.item

        return wrapper

    @classmethod
    def cache(cls, func=None, *, maxsize=_maxsize, policy=_policy):
        """Cache the output of the decorated function, using the input
        arguments as a proxy to build a hash key.

        Arguments:
            func (``function``):
                Function to be decorated.
            maxsize (``int``):
                Maximum cache size for the decorated function.
            policy (``'fifo'``, ``'lru'``, ``'lfu'``):
                Cache retention policy. When the storage reaches maxsize
                decide which cached object will be deleted. Default is 'lru'.\n
                'fifo': first-in-first-out,\n
                'lru': least-recently-used,\n
                'lfu': least-frequently-used.
        """
        if maxsize < 0:
            raise ValueError(
                "`maxsize` should be larger than zero. "
                "To disable caching, use `Caching.disable()`.")
        if policy not in cls._policies:
            raise ValueError("Cache retention policy not recognized.")

        if func is None:
            # `@cache` with parentheses
            return functools.partial(
                cls._decorator, maxsize=maxsize, policy=policy)
        # `@cache()` without parentheses
        return cls._decorator(func, maxsize=maxsize, policy=policy)

    @classmethod
    def enable(cls):
        cls._enabled = True

    @classmethod
    def disable(cls):
        cls._enabled = False

    @classmethod
    def reset(cls):
        cls.maxsize = cls._default_maxsize
        cls.policy = cls._default_policy

    @classmethod
    def clear_cache(cls):
        [func.clear_cache() for func in cls._cached_functions]


cache = Caching.cache


class CacheInfo:
    """Cache info container.
    Assigned to cached function as ``function.cache_info``.

    Parameters:
        func (``function``):
            Function in which an instance of this class will be assigned.
        maxsize (``Caching.maxsize``):
            Maximum number of caches to store.
        policy (``Caching.policy``):
            Cache retention policy.

    .. note ::

        To assist in deciding an optimal ``maxsize`` and ``policy``, instances
        of this class contain the following attributes:
            - ``hits``: number of times the function has been bypassed
            - ``misses``: number of times the function has computed something
            - ``current_size``: current size of the cache dictionary
    """

    def __init__(self, func, maxsize=Caching.maxsize, policy=Caching.policy):
        # we store the signature of the function on import
        # as it is the most expensive operation (~30x slower)
        self._signature = signature(func)
        self._caches = OrderedDict()
        self.maxsize = maxsize
        self.policy = policy
        self.hits = self.misses = 0

    @property
    def current_size(self):
        return len(self._caches)

    def __repr__(self):
        s = f"<{self.__class__.__name__}>"
        for par, val in self.__dict__.items():
            if not par.startswith("_"):
                s += f"\n\t {par} = {val!r}"
        s += f"\n\t current_size = {self.current_size!r}"
        return s

    def _clear_cache(self):
        self._caches = OrderedDict()
        self.hits = self.misses = 0


class CachedObject:
    """A cached object container.

    Attributes:
        counter (``int``):
            Number of times the cached item has been retrieved.
    """
    counter: int = 0

    def __init__(self, obj):
        self.item = obj

    def __repr__(self):
        s = f"CachedObject(counter={self.counter})"
        return s

    def increment(self):
        self.counter += 1

    def reset(self):
        self.counter = 0


class ObjectLock:
    """Control the lock state (immutability) of a ``CCLObject``."""
    _locked: bool = False
    _lock_id: int = None

    def __repr__(self):
        return f"{self.__class__.__name__}(locked={self.locked})"

    @property
    def locked(self):
        """Check if the object is locked."""
        return self._locked

    @property
    def active(self):
        """Check if an unlocking context manager is active."""
        return self._lock_id is not None

    def lock(self):
        """Lock the object."""
        self._locked = True
        self._lock_id = None

    def unlock(self, manager_id=None):
        """Unlock the object."""
        self._locked = False
        if manager_id is not None:
            self._lock_id = manager_id


class UnlockInstance:
    """Context manager that temporarily unlocks an immutable instance
    of ``CCLObject``.

    Parameters:
        instance (``CCLObject``):
            Instance of ``CCLObject`` to unlock within the scope
            of the context manager.
        mutate (``bool``):
            If the enclosed function mutates the object, the stored
            representation is automatically deleted.
    """

    def __init__(self, instance, *, mutate=True):
        self.instance = instance
        self.mutate = mutate
        # Define these attributes for easy access.
        self.id = id(self)
        self.thread_lock = RLock()
        # We want to catch and exit if the instance is not a CCLObject.
        # Hopefully this will be caught downstream.
        self.check_instance = isinstance(instance, CCLObject)
        if self.check_instance:
            self.object_lock = instance._object_lock

    def __enter__(self):
        if not self.check_instance:
            return

        with self.thread_lock:
            # Prevent simultaneous enclosing of a single instance.
            if self.object_lock.active:
                # Context manager already active.
                return

            # Unlock and store the fingerprint of this context manager so that
            # only this context manager is allowed to run on the instance.
            self.object_lock.unlock(manager_id=self.id)

    def __exit__(self, type, value, traceback):
        if not self.check_instance:
            return

        # If another context manager is running,
        # do nothing; otherwise reset.
        if self.id != self.object_lock._lock_id:
            return

        with self.thread_lock:
            # Reset `repr` if the object has been mutated.
            if self.mutate:
                try:
                    delattr(self.instance, "_repr")
                    delattr(self.instance, "_hash")
                except AttributeError:
                    # Object mutated but none of these exist.
                    pass

            # Lock the instance on exit.
            self.object_lock.lock()

    @classmethod
    def unlock_instance(cls, func=None, *, name=None, mutate=True):
        """Decorator that temporarily unlocks an instance of CCLObject.

        Arguments:
            func (``function``):
                Function which changes one of its ``CCLObject`` arguments.
            name (``str``):
                Name of the parameter to unlock. Defaults to the first one.
                If not a ``CCLObject`` the decorator will do nothing.
            mutate (``bool``):
                If after the function ``instance_old != instance_new``, the
                instance is mutated. If ``True``, the representation of the
                object will be reset.
        """
        if func is None:
            # called with parentheses
            return functools.partial(cls.unlock_instance, name=name,
                                     mutate=mutate)

        if not hasattr(func, "__signature__"):
            # store the function signature
            func.__signature__ = signature(func)
        names = list(func.__signature__.parameters.keys())
        name = names[0] if name is None else name  # default name
        if name not in names:
            # ensure the name makes sense
            raise NameError(f"{name} does not exist in {func.__name__}.")

        @functools.wraps(func)
        def wrapper(*args, **kwargs):
            bound = func.__signature__.bind(*args, **kwargs)
            with UnlockInstance(bound.arguments[name], mutate=mutate):
                return func(*args, **kwargs)
        return wrapper

    @classmethod
    def Funlock(cls, cl, name, mutate: bool):
        """Allow an instance to change or mutate when `name` is called."""
        func = vars(cl).get(name)
        if func is not None:
            newfunc = cls.unlock_instance(mutate=mutate)(func)
            setattr(cl, name, newfunc)


unlock_instance = UnlockInstance.unlock_instance


class FancyRepr:
    """Controls the usage of fancy ``__repr__` for ``CCLObjects."""
    _enabled: bool = True
    _classes: dict = {}

    def __init__(self):
        # This is only a framework class, we do not instantiate it.
        raise NotImplementedError

    @classmethod
    def add(cls, cl):
        """Add class to the internal dictionary of fancy-repr classes."""
        cls._classes[cl] = cl.__repr__

    @classmethod
    def enable(cls):
        """Enable fancy representations if they exist."""
        for cl, method in cls._classes.items():
            FancyRepr.bind_and_replace(cl, method)
        cls._enabled = True

    @classmethod
    def disable(cls):
        """Disable fancy representations and fall back to Python defaults."""
        for cl in cls._classes.keys():
            cl.__repr__ = object.__repr__
        cls._enabled = False

    @classmethod
    def bind_and_replace(cls, cl, method):
        """Bind ``method`` to class ``cl``, and replace original with default.
        This helper only works for binding and replacing ``__repr__`` methods
        for ``CCLObjects``.
        """
        # If the class defines a custom `__repr__`, this will be the new
        # `_repr` (which is cached). Decorator `cached_property` requires
        # that `__set_name__` is called on it.
        bmethod = functools.cached_property(method)
        cl._repr = bmethod
        bmethod.__set_name__(cl, "_repr")
        # Fall back to using `__ccl_repr__` from `CCLObject`.
        cl.__repr__ = cl.__ccl_repr__


# +==========================================================================+
# |  The following decorators are used to notify users about deprecations.   |
# +==========================================================================+
def deprecated(new_function=None):
    """This is a decorator which can be used to mark functions
    as deprecated. It will result in a warning being emitted
    when the function is used. If there is a replacement function,
    pass it as `new_function`.
    """
    def decorator(func):
        @functools.wraps(func)
        def new_func(*args, **kwargs):
            s = "The function {} is deprecated.".format(func.__name__)
            if new_function:
                s += " Use {} instead.".format(new_function.__name__)
            warnings.warn(s, CCLDeprecationWarning)
            return func(*args, **kwargs)
        return new_func
    return decorator


def warn_api(func=None, *, pairs=[], reorder=[]):
    # To add below after halos modifications have been implemented.
    #  - constructors in the ``halos`` sub-package where ``cosmo`` is removed,
    #  - functions/methods where ``normprof`` is now a required argument.
    """ This decorator translates old API to new API for:
      - functions/methods whose arguments have been ranamed,
      - functions/methods with changed argument order,
    Parameters:
        pairs : list of pairs, optional
            List of renaming pairs ``('old', 'new')``.
        reorder : list, optional
            List of the **previous** order of the arguments whose order
            has been changed, under their **new** name.
    Example:
        We have the legacy constructor:
        >>> def __init__(self, cosmo, a, b, c=0, d=1, normprof=False):
                # do something
                return a, b, c, d, normprof
        and we want to change the API to
        >>> def __init__(self, a, *, see=0, bee, d=1, normprof=None):
                # do the same thing
                return a, bee, see, d, normprof
        Then, adding this decorator to our new function would preserve API
        >>> @warn_api(pairs=[('b', 'bee'), ('c', 'see')],
                      reorder=['bee', 'see'])
    """
    # To add above after halos modifications have been implemented
    # - ``cosmo`` is automatically detected for all constructors in ``halos``
    # - ``normprof`` is automatically detected for all decorated functions.
    if func is None:
        # called with parentheses
        return functools.partial(warn_api, pairs=pairs, reorder=reorder)

    name = func.__qualname__
    plural = lambda expr: "" if not len(expr)-1 else "s"  # noqa: final 's'
    params = signature(func).parameters
    POK = Parameter.POSITIONAL_OR_KEYWORD
    KWO = Parameter.KEYWORD_ONLY
    pos_names = [k for k, v in params.items() if v.kind == POK]
    kwo_names = [k for k, v in params.items() if v.kind == KWO]
    npos = len(pos_names)
    rename = dict(pairs)

    @functools.wraps(func)
    def wrapper(*args, **kwargs):
        # Custom definition of `isinstance` to avoic cyclic imports.
        is_instance = lambda obj, cl: cl in obj.__class__.__name__  # noqa

        # To add after halos modifications have been implemented
        # API compatibility with `cosmo` as a first argument in `halos`.
        # catch_cosmo = args[1] if len(args) > 1 else kwargs.get("cosmo")
        # if ("pyccl.halos" in func.__module__
        #         and func.__name__ == "__init__"
        #         and is_instance(catch_cosmo, "Cosmology")):
        #     warnings.warn(
        #         f"Use of argument `cosmo` has been deprecated in {name}. "
        #         "This will trigger an exception in the future.",
        #         CCLDeprecationWarning)
        #     # `cosmo` may be in `args` or in `kwargs`, so we check both.
        #     args = tuple(
        #         item for item in args if not is_instance(item, "Cosmology"))
        #     kwargs.pop("cosmo", None)
        #
        # API compatibility for reordered positionals in `fourier_2pt`.
        # first_arg = args[1] if len(args) > 1 else None
        # if (func.__name__ == "fourier_2pt"
        #         and is_instance(first_arg, "HaloProfile")):
        #     api = dict(zip(["prof", "cosmo", "k", "M", "a"], args[1: 6]))
        #     args = (args[0],) + args[6:]  # discard args [1-5]
        #     kwargs.update(api)            # they are now kwargs
        #     warnings.warn(
        #         "API for Profile2pt.fourier_2pt has changed. "
        #         "Argument order (prof, cosmo, k, M, a) has been replaced by "
        #         "(cosmo, k, M, a, prof).", CCLDeprecationWarning)

        # API compatibility for renamed arguments.
        warn_names = set(kwargs) - set(params)
        if warn_names:
            s = plural(warn_names)
            warnings.warn(
                f"Use of argument{s} {list(warn_names)} is deprecated "
                f"in {name}. Pass the new name{s} of the argument{s} "
                f"{[rename[k] for k in warn_names]}, respectively.",
                CCLDeprecationWarning)
            for param in warn_names:
                kwargs[rename[param]] = kwargs.pop(param)

        # API compatibility for star operator.
        if len(args) > npos:
            # API compatibility for shuffled order.
            if reorder:
                # Pick up the positions of the common elements.
                mask = [param in reorder for param in kwo_names]
                start = mask.index(True)
                stop = start + len(reorder)
                # Sort the reordered part of `kwo_names` by `reorder` indexing.
                kwo_names[start: stop] = sorted(kwo_names[start: stop],
                                                key=reorder.index)
            extras = dict(zip(kwo_names, args[npos:]))
            kwargs.update(extras)
            s = plural(extras)
            warnings.warn(
                f"Use of argument{s} {list(extras)} as positional is "
                f"deprecated in {func.__qualname__}.", CCLDeprecationWarning)

        # To add after halos modifications have been implemented
        # # API compatibility for `normprof` as a required argument.
        # if "normprof" in set(params) - set(kwargs):
        #     kwargs["normprof"] = False
        #     warnings.warn(
        #        "Halo profile normalization `normprof` has become a required "
        #        f"argument in {name}. Not specifying it will trigger an "
        #        "exception in the future", CCLDeprecationWarning)

        # Collect what's remaining and sort to preserve signature order.
        pos = dict(zip(pos_names, args))
        kwargs.update(pos)
        kwargs = {param: kwargs[param]
                  for param in sorted(kwargs, key=list(params).index)}

        return func(**kwargs)
    return wrapper


class _DisableGetMethod:
    """Descriptor that disables the dot (``getattr``)."""

    def __get__(self, instance, owner):
        raise AttributeError(
            "To access fancy-repr info use `CCLObject._fancy_repr`.")


class CCLObject(ABC):
    """Base for CCL objects.

    All CCL objects inherit ``__eq__`` and ``__hash__`` methods from here.
    Both methods rely on ``__repr__`` uniqueness. This aims to homogenize
    equivalence checking, and to standardize the use of hash.

    Overview
    --------
    ``CCLObjects`` inherit ``__hash__``, which consistently hashes the
    representation string. They also inherit ``__eq__`` which checks for
    representation equivalence.

    In the implemented scheme, each ``CCLObject`` may have its own, specialized
    ``__repr__`` method overloaded. Object representations have to be unique
    for equivalent objects. If no ``__repr__`` is provided, the default from
    ``object`` is used.

    Mutation
    --------
    ``CCLObjects`` are by default immutable. This aims to provide a failsafe
    mechanism, where, changing attributes has to trigger a re-computation
    of something else inside of the instance, rather than simply doing a value
    change.

    This immutability mechanism can be safely bypassed if a subclass defines an
    ``update_parameters`` method. ``CCLObjects`` temporarily unlock whenever
    this method is called.

    Internal State vs. Mutation
    ---------------------------
    Other methods that use ``setattr`` can only do that if they are decorated
    with ``@unlock_instance`` or if the particular code block that makes the
    change is enclosed within the ``UnlockInstance`` context manager.
    If neither is provided, an exception is raised.

    If such methods only change the instance's internal state, the decorator
    may be called with ``@unlock_instance(mutate=False)`` (or equivalently
    for the context manager ``UnlockInstance(..., mutate=False)``). Otherwise,
    the instance is assumed to have mutated.
    """
    _fancy_repr = FancyRepr

    def __init_subclass__(cls, **kwargs):
        super().__init_subclass__(**kwargs)

        # 1. Store the signature of the constructor on import.
        cls.__signature__ = signature(cls.__init__)

        # 2. Replace repr (if implemented) with its cached version.
        cls._fancy_repr = _DisableGetMethod()
        if "__repr__" in vars(cls):
            CCLObject._fancy_repr.add(cls)
            FancyRepr.bind_and_replace(cls, cls.__repr__)

        # 3. Unlock instance on specific methods.
        UnlockInstance.Funlock(cls, "__init__", mutate=False)
        UnlockInstance.Funlock(cls, "update_parameters", mutate=True)

    def __new__(cls, *args, **kwargs):
        # Populate every instance with an `ObjectLock` as attribute.
        instance = super().__new__(cls)
        object.__setattr__(instance, "_object_lock", ObjectLock())
        return instance

    def __setattr__(self, name, value):
        if self._object_lock.locked:
            raise AttributeError("CCL objects can only be updated via "
                                 "`update_parameters`, if implemented.")
        object.__setattr__(self, name, value)

    def update_parameters(self, **kwargs):
        name = self.__class__.__qualname__
        raise NotImplementedError(f"{name} objects are immutable.")

    @functools.cached_property
    def _repr(self):
        # By default we use `__repr__` from `object`.
        return object.__repr__(self)

    @functools.cached_property
    def _hash(self):
        # `__hash__` makes use of the `repr` of the object,
        # so we have to make sure that the `repr` is unique.
        return hash(repr(self))

    def __ccl_repr__(self):
        # The custom `__repr__` is converted to a
        # cached property and is replaced by this method.
        return self._repr

    __repr__ = __ccl_repr__

    def __hash__(self):
        return self._hash

    def __eq__(self, other):
        # Two same-type objects are equal if their representations are equal.
        if self.__class__ is not other.__class__:
            return False
        return repr(self) == repr(other)


class CCLAutoreprObject(CCLObject):
    """Base for objects with automatic representation. Representations
    for instances are built from a list of attribute names specified as
    a class variable in ``__repr_attrs__`` (acting as a hook).

    Example:
        The representation (also hash) of instances of the following class
        is built based only on the attributes specified in ``__repr_attrs__``:

        >>> class MyClass(CCLAutoreprObject):
            __repr_attrs__ = ("a", "b", "other")
            def __init__(self, a=1, b=2, c=3, d=4, e=5):
                self.a = a
                self.b = b
                self.c = c
                self.other = d + e

        >>> repr(MyClass(6, 7, 8, 9, 10))
            <__main__.MyClass>
                a = 6
                b = 7
                other = 19
    """

    def __repr__(self):
        # Build string from specified `__repr_attrs__` or use Python's default.
        # Subclasses overriding `__repr__`, stop using `__repr_attrs__`.
        if hasattr(self.__class__, "__repr_attrs__"):
            from ._repr import _build_string_from_attrs
            return _build_string_from_attrs(self)
        return object.__repr__(self)


# +==========================================================================+
# |  The following decorators are used to notify users about deprecations.   |
# +==========================================================================+
def deprecated(new_function=None):
    """This is a decorator which can be used to mark functions
    as deprecated. It will result in a warning being emitted
    when the function is used. If there is a replacement function,
    pass it as `new_function`.
    """
    def decorator(func):
        @functools.wraps(func)
        def wrapper(*args, **kwargs):
            s = f"The function {func.__qualname__} is deprecated."
            if new_function:
                s += f" Use {new_function.__qualname__} instead."
            warnings.warn(s, CCLDeprecationWarning)
            return func(*args, **kwargs)
        return wrapper
    return decorator


def warn_api(func=None, *, pairs=[], reorder=[]):
    """ This decorator translates old API to new API for:
      - functions/methods whose arguments have been ranamed,
      - functions/methods with changed argument order,
      - constructors in the ``halos`` sub-package where ``cosmo`` is removed,
      - functions/methods where ``normprof`` is deprecated.

    Parameters:
        pairs : list of pairs, optional
            List of renaming pairs ``('old', 'new')``.
        reorder : list, optional
            List of the **previous** order of the arguments whose order
            has been changed, under their **new** name.

    Example:
        We have the legacy constructor:

        >>> def __init__(self, cosmo, a, b, c=0, d=1, normprof=False):
                # do something
                return a, b, c, d, normprof

        and we want to change the API to

        >>> def __init__(self, a, *, see=0, bee, d=1, normprof=None):
                # do the same thing
                return a, bee, see, d, normprof

        Then, adding this decorator to our new function would preserve API

        >>> @warn_api(pairs=[('b', 'bee'), ('c', 'see')],
                      reorder=['bee', 'see'])

        - ``cosmo`` is automatically detected for all constructors in ``halos``
        - ``normprof`` is automatically detected for all decorated functions.
    """
    if func is None:
        # called with parentheses
        return functools.partial(warn_api, pairs=pairs, reorder=reorder)

    name = func.__qualname__
    plural = lambda expr: "" if not len(expr)-1 else "s"  # noqa: final 's'
    params = signature(func).parameters
    POK = Parameter.POSITIONAL_OR_KEYWORD
    KWO = Parameter.KEYWORD_ONLY
    pos_names = [k for k, v in params.items() if v.kind == POK]
    kwo_names = [k for k, v in params.items() if v.kind == KWO]
    npos = len(pos_names)
    rename = dict(pairs)

    @functools.wraps(func)
    def wrapper(*args, **kwargs):
        # Custom definition of `isinstance` to avoic cyclic imports.
        is_instance = lambda obj, cl: cl in obj.__class__.__name__  # noqa

        # API compatibility with `cosmo` as a first argument in `halos`.
        catch_cosmo = args[1] if len(args) > 1 else kwargs.get("cosmo")
        if ("pyccl.halos" in func.__module__
                and func.__name__ == "__init__"
                and is_instance(catch_cosmo, "Cosmology")):
            warnings.warn(
                f"Use of argument `cosmo` has been deprecated in {name}. "
                "This will trigger an exception in the future.",
                CCLDeprecationWarning)
            # `cosmo` may be in `args` or in `kwargs`, so we check both.
            args = tuple(
                item for item in args if not is_instance(item, "Cosmology"))
            kwargs.pop("cosmo", None)

        # API compatibility for reordered positionals in `fourier_2pt`.
        first_arg = args[1] if len(args) > 1 else None
        if (func.__name__ == "fourier_2pt"
                and is_instance(first_arg, "HaloProfile")):
            api = dict(zip(["prof", "cosmo", "k", "M", "a"], args[1: 6]))
            args = (args[0],) + args[6:]  # discard args [1-5]
            kwargs.update(api)            # they are now kwargs
            warnings.warn(
                "API for Profile2pt.fourier_2pt has changed. "
                "Argument order (prof, cosmo, k, M, a) has been replaced by "
                "(cosmo, k, M, a, prof).", CCLDeprecationWarning)

        # API compatibility for renamed arguments.
        warn_names = set(kwargs) - set(params)
        unexpected = [k for k in warn_names if k not in rename]
        if unexpected:
            # emulate Python default behavior for arguments that don't exist
            raise TypeError(
                f"{func.__name__}() got an unexpected keyword argument "
                f"'{unexpected[0]}'")
        if warn_names:
            s = plural(warn_names)
            warnings.warn(
                f"Use of argument{s} {list(warn_names)} is deprecated "
                f"in {name}. Pass the new name{s} of the argument{s} "
                f"{[rename[k] for k in warn_names]}, respectively.",
                CCLDeprecationWarning)
            for param in warn_names:
                kwargs[rename[param]] = kwargs.pop(param)

        # API compatibility for star operator.
        if len(args) > npos:
            # API compatibility for shuffled order.
            if reorder:
                # Pick up the positions of the common elements.
                mask = [param in reorder for param in kwo_names]
                start = mask.index(True)
                stop = start + len(reorder)
                # Sort the reordered part of `kwo_names` by `reorder` indexing.
                kwo_names[start: stop] = sorted(kwo_names[start: stop],
                                                key=reorder.index)
            extras = dict(zip(kwo_names, args[npos:]))
            kwargs.update(extras)
            s = plural(extras)
            warnings.warn(
                f"Use of argument{s} {list(extras)} as positional is "
                f"deprecated in {func.__qualname__}.", CCLDeprecationWarning)

        # API compatibility for `normprof` as a required argument.
        if any(["normprof" in par for par in kwargs.items()]):
            warnings.warn(
                "Argument `normprof` has been become a profile attribute and "
                "specifying it is deprecated. To change the default value use "
                "`with UnlockInstance(...): prof.normprof = [True|False]`.",
                CCLDeprecationWarning)

        # Collect what's remaining and sort to preserve signature order.
        pos = dict(zip(pos_names, args))
        kwargs.update(pos)
        kwargs = {param: kwargs[param]
                  for param in sorted(kwargs, key=list(params).index)}

        return func(**kwargs)
    return wrapper


def deprecate_attr(getter=None, *, pairs=[]):
    """This decorator can be used to deprecate attributes,
    warning users about it and pointing them to the new attribute.

    Parameters
    ----------
    getter : slot wrapper ``__getattribute__``
        This is the getter method to be decorated.
    pairs : list of pairs
        List of renaming pairs ``('old', 'new')``.

    Example
    -------
    We have the legacy attribute ``old_name`` which we want to rename
    to ``new_name``. To achieve this we decorate the ``__getattribute__``
    method of the parent class in the main class body to retrieve the
    ``__getattr__`` method for the main class, like so:

    >>>  __getattr__ = deprecate_attr([('old_name', 'new_name')])(
             super.__getattribute__)

    Now, every time the attribute is called via its old name, the user will
    be warned about the renaming, and the attribute value will be returned.

    .. note:: Make sure that you bind ``__getattr__`` to the decorator,
              rather than ``__getattribute__``, because ``__getattr__``
              provides the fallback mechanism we want to use. Otherwise,
              an infinite recursion will initiate.

    """
    if getter is None:
        return functools.partial(deprecate_attr, pairs=pairs)

    rename = dict(pairs)

    @functools.wraps(getter)
    def wrapper(cls, name):
        if name in rename:
            new_name = rename[name]
            class_name = cls.__class__.__name__
            warnings.warn(
                f"Attribute {name} is deprecated in {class_name}. "
                f"Pass the new name {new_name}.", CCLDeprecationWarning)
            name = new_name

        return cls.__getattribute__(name)
    return wrapper<|MERGE_RESOLUTION|>--- conflicted
+++ resolved
@@ -2,19 +2,11 @@
 import functools
 from collections import OrderedDict
 import numpy as np
-<<<<<<< HEAD
 from inspect import signature, Parameter
 from _thread import RLock
 from abc import ABC
 import warnings
 from .errors import CCLDeprecationWarning
-=======
-from _thread import RLock
-from abc import ABC
-from .errors import CCLDeprecationWarning
-import warnings
-from inspect import signature, Parameter
->>>>>>> f1c15464
 
 
 def _to_hashable(obj):
@@ -492,151 +484,6 @@
         bmethod.__set_name__(cl, "_repr")
         # Fall back to using `__ccl_repr__` from `CCLObject`.
         cl.__repr__ = cl.__ccl_repr__
-
-
-# +==========================================================================+
-# |  The following decorators are used to notify users about deprecations.   |
-# +==========================================================================+
-def deprecated(new_function=None):
-    """This is a decorator which can be used to mark functions
-    as deprecated. It will result in a warning being emitted
-    when the function is used. If there is a replacement function,
-    pass it as `new_function`.
-    """
-    def decorator(func):
-        @functools.wraps(func)
-        def new_func(*args, **kwargs):
-            s = "The function {} is deprecated.".format(func.__name__)
-            if new_function:
-                s += " Use {} instead.".format(new_function.__name__)
-            warnings.warn(s, CCLDeprecationWarning)
-            return func(*args, **kwargs)
-        return new_func
-    return decorator
-
-
-def warn_api(func=None, *, pairs=[], reorder=[]):
-    # To add below after halos modifications have been implemented.
-    #  - constructors in the ``halos`` sub-package where ``cosmo`` is removed,
-    #  - functions/methods where ``normprof`` is now a required argument.
-    """ This decorator translates old API to new API for:
-      - functions/methods whose arguments have been ranamed,
-      - functions/methods with changed argument order,
-    Parameters:
-        pairs : list of pairs, optional
-            List of renaming pairs ``('old', 'new')``.
-        reorder : list, optional
-            List of the **previous** order of the arguments whose order
-            has been changed, under their **new** name.
-    Example:
-        We have the legacy constructor:
-        >>> def __init__(self, cosmo, a, b, c=0, d=1, normprof=False):
-                # do something
-                return a, b, c, d, normprof
-        and we want to change the API to
-        >>> def __init__(self, a, *, see=0, bee, d=1, normprof=None):
-                # do the same thing
-                return a, bee, see, d, normprof
-        Then, adding this decorator to our new function would preserve API
-        >>> @warn_api(pairs=[('b', 'bee'), ('c', 'see')],
-                      reorder=['bee', 'see'])
-    """
-    # To add above after halos modifications have been implemented
-    # - ``cosmo`` is automatically detected for all constructors in ``halos``
-    # - ``normprof`` is automatically detected for all decorated functions.
-    if func is None:
-        # called with parentheses
-        return functools.partial(warn_api, pairs=pairs, reorder=reorder)
-
-    name = func.__qualname__
-    plural = lambda expr: "" if not len(expr)-1 else "s"  # noqa: final 's'
-    params = signature(func).parameters
-    POK = Parameter.POSITIONAL_OR_KEYWORD
-    KWO = Parameter.KEYWORD_ONLY
-    pos_names = [k for k, v in params.items() if v.kind == POK]
-    kwo_names = [k for k, v in params.items() if v.kind == KWO]
-    npos = len(pos_names)
-    rename = dict(pairs)
-
-    @functools.wraps(func)
-    def wrapper(*args, **kwargs):
-        # Custom definition of `isinstance` to avoic cyclic imports.
-        is_instance = lambda obj, cl: cl in obj.__class__.__name__  # noqa
-
-        # To add after halos modifications have been implemented
-        # API compatibility with `cosmo` as a first argument in `halos`.
-        # catch_cosmo = args[1] if len(args) > 1 else kwargs.get("cosmo")
-        # if ("pyccl.halos" in func.__module__
-        #         and func.__name__ == "__init__"
-        #         and is_instance(catch_cosmo, "Cosmology")):
-        #     warnings.warn(
-        #         f"Use of argument `cosmo` has been deprecated in {name}. "
-        #         "This will trigger an exception in the future.",
-        #         CCLDeprecationWarning)
-        #     # `cosmo` may be in `args` or in `kwargs`, so we check both.
-        #     args = tuple(
-        #         item for item in args if not is_instance(item, "Cosmology"))
-        #     kwargs.pop("cosmo", None)
-        #
-        # API compatibility for reordered positionals in `fourier_2pt`.
-        # first_arg = args[1] if len(args) > 1 else None
-        # if (func.__name__ == "fourier_2pt"
-        #         and is_instance(first_arg, "HaloProfile")):
-        #     api = dict(zip(["prof", "cosmo", "k", "M", "a"], args[1: 6]))
-        #     args = (args[0],) + args[6:]  # discard args [1-5]
-        #     kwargs.update(api)            # they are now kwargs
-        #     warnings.warn(
-        #         "API for Profile2pt.fourier_2pt has changed. "
-        #         "Argument order (prof, cosmo, k, M, a) has been replaced by "
-        #         "(cosmo, k, M, a, prof).", CCLDeprecationWarning)
-
-        # API compatibility for renamed arguments.
-        warn_names = set(kwargs) - set(params)
-        if warn_names:
-            s = plural(warn_names)
-            warnings.warn(
-                f"Use of argument{s} {list(warn_names)} is deprecated "
-                f"in {name}. Pass the new name{s} of the argument{s} "
-                f"{[rename[k] for k in warn_names]}, respectively.",
-                CCLDeprecationWarning)
-            for param in warn_names:
-                kwargs[rename[param]] = kwargs.pop(param)
-
-        # API compatibility for star operator.
-        if len(args) > npos:
-            # API compatibility for shuffled order.
-            if reorder:
-                # Pick up the positions of the common elements.
-                mask = [param in reorder for param in kwo_names]
-                start = mask.index(True)
-                stop = start + len(reorder)
-                # Sort the reordered part of `kwo_names` by `reorder` indexing.
-                kwo_names[start: stop] = sorted(kwo_names[start: stop],
-                                                key=reorder.index)
-            extras = dict(zip(kwo_names, args[npos:]))
-            kwargs.update(extras)
-            s = plural(extras)
-            warnings.warn(
-                f"Use of argument{s} {list(extras)} as positional is "
-                f"deprecated in {func.__qualname__}.", CCLDeprecationWarning)
-
-        # To add after halos modifications have been implemented
-        # # API compatibility for `normprof` as a required argument.
-        # if "normprof" in set(params) - set(kwargs):
-        #     kwargs["normprof"] = False
-        #     warnings.warn(
-        #        "Halo profile normalization `normprof` has become a required "
-        #        f"argument in {name}. Not specifying it will trigger an "
-        #        "exception in the future", CCLDeprecationWarning)
-
-        # Collect what's remaining and sort to preserve signature order.
-        pos = dict(zip(pos_names, args))
-        kwargs.update(pos)
-        kwargs = {param: kwargs[param]
-                  for param in sorted(kwargs, key=list(params).index)}
-
-        return func(**kwargs)
-    return wrapper
 
 
 class _DisableGetMethod:
@@ -805,7 +652,7 @@
 
 
 def warn_api(func=None, *, pairs=[], reorder=[]):
-    """ This decorator translates old API to new API for:
+    """This decorator translates old API to new API for:
       - functions/methods whose arguments have been ranamed,
       - functions/methods with changed argument order,
       - constructors in the ``halos`` sub-package where ``cosmo`` is removed,
