import sys
import functools
from collections import OrderedDict
import numpy as np
import warnings
from inspect import signature, Parameter
from _thread import RLock
from abc import ABC


def _to_hashable(obj):
    """Make unhashable objects hashable in a consistent manner."""

    if isinstance(obj, (int, float, str)):
        # Strings and Numbers are hashed directly.
        return obj

    elif hasattr(obj, "__iter__"):
        # Encapsulate all the iterables to quickly discard as needed.

        if isinstance(obj, np.ndarray):
            # Numpy arrays: Convert the data buffer to a byte string.
            return obj.tobytes()

        elif isinstance(obj, dict):
            # Dictionaries: Build a tuple from key-value pairs,
            # where all values are converted to hashables.
            out = dict.fromkeys(obj)
            for key, value in obj.items():
                out[key] = _to_hashable(value)
            # Sort unordered dictionaries for hash consistency.
            if isinstance(obj, OrderedDict):
                return tuple(obj.items())
            return tuple(sorted(obj.items()))

        else:
            # Iterables: Build a tuple from values converted to hashables.
            out = [_to_hashable(item) for item in obj]
            return tuple(out)

    elif hasattr(obj, "__hash__"):
        # Hashables: Just return the object.
        return obj

    # NotImplemented: Can't hash safely, so raise TypeError.
    raise TypeError(f"Hashing for {type(obj)} not implemented.")


def hash_(obj):
    """Generic hash method, which changes between processes."""
    digest = hash(repr(_to_hashable(obj))) + sys.maxsize + 1
    return digest


class _ClassPropertyMeta(type):
    """Implement `property` to a `classmethod`."""
    # TODO: in py39+ decorators `classmethod` and `property` can be combined
    @property
    def maxsize(cls):
        return cls._maxsize

    @maxsize.setter
    def maxsize(cls, value):
        if value < 0:
            raise ValueError(
                "`maxsize` should be larger than zero. "
                "To disable caching, use `Caching.disable()`.")
        cls._maxsize = value
        for func in cls._cached_functions:
            func.cache_info.maxsize = value

    @property
    def policy(cls):
        return cls._policy

    @policy.setter
    def policy(cls, value):
        if value not in cls._policies:
            raise ValueError("Cache retention policy not recognized.")
        if value == "lfu" != cls._policy:
            # Reset counter if we change policy to lfu
            # otherwise new objects are prone to being discarded immediately.
            # Now, the counter is not just used for stats,
            # it is part of the retention policy.
            for func in cls._cached_functions:
                for item in func.cache_info._caches.values():
                    item.reset()
        cls._policy = value
        for func in cls._cached_functions:
            func.cache_info.policy = value


class Caching(metaclass=_ClassPropertyMeta):
    """Infrastructure to hold cached objects.

    Caching is used for pre-computed objects that are expensive to compute.

    Attributes:
        maxsize (``int``):
            Maximum number of caches to store. If the dictionary is full, new
            caches are assigned according to the set cache retention policy.
        policy (``'fifo'``, ``'lru'``, ``'lfu'``):
            Cache retention policy.
    """
    _enabled: bool = True
    _policies: list = ['fifo', 'lru', 'lfu']
    _default_maxsize: int = 128   # class default maxsize
    _default_policy: str = 'lru'  # class default policy
    _maxsize = _default_maxsize   # user-defined maxsize
    _policy = _default_policy     # user-defined policy
    _cached_functions: list = []

    @classmethod
    def _get_key(cls, func, *args, **kwargs):
        """Calculate the hex hash from arguments and keyword arguments."""
        # get a dictionary of default parameters
        params = func.cache_info._signature.parameters
        # get a dictionary of the passed parameters
        passed = {**dict(zip(params, args)), **kwargs}
        # discard the values equal to the default
        defaults = {param: value.default for param, value in params.items()}
        return hex(hash_({**defaults, **passed}))

    @classmethod
    def _get(cls, dic, key, policy):
        """Get the cached object container
        under the implemented caching policy.
        """
        obj = dic[key]
        if policy == "lru":
            dic.move_to_end(key)
        # update stats
        obj.increment()
        return obj

    @classmethod
    def _pop(cls, dic, policy):
        """Remove one cached item as per the implemented caching policy."""
        if policy == "lfu":
            keys = list(dic)
            idx = np.argmin([item.counter for item in dic.values()])
            dic.move_to_end(keys[idx], last=False)
        dic.popitem(last=False)

    @classmethod
    def _decorator(cls, func, maxsize, policy):
        # assign caching attributes to decorated function
        func.cache_info = CacheInfo(func, maxsize=maxsize, policy=policy)
        func.clear_cache = func.cache_info._clear_cache
        cls._cached_functions.append(func)

        @functools.wraps(func)
        def wrapper(*args, **kwargs):
            if not cls._enabled:
                # Cache emulators even when caching is disabled.
                if not func.__name__ == "_load_emu":
                    return func(*args, **kwargs)

            key = cls._get_key(func, *args, **kwargs)
            # shorthand access
            caches = func.cache_info._caches
            maxsize = func.cache_info.maxsize
            policy = func.cache_info.policy

            with RLock():
                if key in caches:
                    # output has been cached; update stats and return it
                    out = cls._get(caches, key, policy)
                    func.cache_info.hits += 1
                    return out.item

            with RLock():
                while len(caches) >= maxsize:
                    # output not cached and no space available, so remove
                    # items as per the caching policy until there is space
                    cls._pop(caches, policy)

            # cache new entry and update stats
            out = CachedObject(func(*args, **kwargs))
            caches[key] = out
            func.cache_info.misses += 1
            return out.item

        return wrapper

    @classmethod
    def cache(cls, func=None, *, maxsize=_maxsize, policy=_policy):
        """Cache the output of the decorated function, using the input
        arguments as a proxy to build a hash key.

        Arguments:
            func (``function``):
                Function to be decorated.
            maxsize (``int``):
                Maximum cache size for the decorated function.
            policy (``'fifo'``, ``'lru'``, ``'lfu'``):
                Cache retention policy. When the storage reaches maxsize
                decide which cached object will be deleted. Default is 'lru'.\n
                'fifo': first-in-first-out,\n
                'lru': least-recently-used,\n
                'lfu': least-frequently-used.
        """
        if maxsize < 0:
            raise ValueError(
                "`maxsize` should be larger than zero. "
                "To disable caching, use `Caching.disable()`.")
        if policy not in cls._policies:
            raise ValueError("Cache retention policy not recognized.")

        if func is None:
            # `@cache` with parentheses
            return functools.partial(
                cls._decorator, maxsize=maxsize, policy=policy)
        # `@cache()` without parentheses
        return cls._decorator(func, maxsize=maxsize, policy=policy)

    @classmethod
    def enable(cls):
        cls._enabled = True

    @classmethod
    def disable(cls):
        cls._enabled = False

    @classmethod
    def reset(cls):
        cls.maxsize = cls._default_maxsize
        cls.policy = cls._default_policy

    @classmethod
    def clear_cache(cls):
        [func.clear_cache() for func in cls._cached_functions]


cache = Caching.cache


class CacheInfo:
    """Cache info container.
    Assigned to cached function as ``function.cache_info``.

    Parameters:
        func (``function``):
            Function in which an instance of this class will be assigned.
        maxsize (``Caching.maxsize``):
            Maximum number of caches to store.
        policy (``Caching.policy``):
            Cache retention policy.

    .. note ::

        To assist in deciding an optimal ``maxsize`` and ``policy``, instances
        of this class contain the following attributes:
            - ``hits``: number of times the function has been bypassed
            - ``misses``: number of times the function has computed something
            - ``current_size``: current size of the cache dictionary
    """

    def __init__(self, func, maxsize=Caching.maxsize, policy=Caching.policy):
        # we store the signature of the function on import
        # as it is the most expensive operation (~30x slower)
        self._signature = signature(func)
        self._caches = OrderedDict()
        self.maxsize = maxsize
        self.policy = policy
        self.hits = self.misses = 0

    @property
    def current_size(self):
        return len(self._caches)

    def __repr__(self):
        s = f"<{self.__class__.__name__}>"
        for par, val in self.__dict__.items():
            if not par.startswith("_"):
                s += f"\n\t {par} = {val!r}"
        s += f"\n\t current_size = {self.current_size!r}"
        return s

    def _clear_cache(self):
        self._caches = OrderedDict()
        self.hits = self.misses = 0


class CachedObject:
    """A cached object container.

    Attributes:
        counter (``int``):
            Number of times the cached item has been retrieved.
    """
    counter: int = 0

    def __init__(self, obj):
        self.item = obj

    def __repr__(self):
        s = f"CachedObject(counter={self.counter})"
        return s

    def increment(self):
        self.counter += 1

    def reset(self):
        self.counter = 0


def auto_assign(func, sig=None):
    """Decorator to automatically assign all parameters as instance attributes.
    This ought to be applied on constructor methods.

    Arguments:
        func (``function``):
            Function which takes the instance as its first argument.
            All function arguments will be assigned as attributes of the
            instance.
        sig (``inspect.Signature``, optional):
            A signature may be provided externally for speed.
    """
    sig = signature(func).parameters if sig is None else sig.parameters
    _, *params = [n for n in sig]
    _, *defaults = [p.default for p in sig.values()]

    @functools.wraps(func)
    def wrapper(self, *args, **kwargs):
        # collect all input in one dictionary
        dic = {**dict(zip(params, args)), **kwargs}

        # assign the declared parameters
        for param, value in dic.items():
            setattr(self, param, value)

        # assign the undeclared parameters with default values
        for param, default in zip(reversed(params), reversed(defaults)):
            if not hasattr(self, param):
                setattr(self, param, default)

        # func may now override the attributes we just set
        func(self, *args, **kwargs)

    return wrapper


class UnlockInstance:
    """Context manager that temporarily unlocks an immutable instance
    of ``CCLObject``.

    Parameters:
        instance (``CCLObject``):
            Instance of ``CCLObject`` to unlock within the scope
            of the context manager.
        mutate (``bool``):
            If the enclosed function mutates the object, the stored
            representation is automatically deleted.
    """

    def __init__(self, instance, mutate=True):
        self.instance = instance
        self.mutate = mutate
        # Define these attributes for easy access.
        self.id = id(self)
        self.lock = RLock()

    def check_instance(self):
        # We want to catch and exit if the instance is not a CCLObject.
        # Hopefully this will be caught downstream.
        return isinstance(self.instance, CCLObject)

    def __enter__(self):
        if not self.check_instance():
            return

        with self.lock:
            # Prevent simultaneous enclosing of a single instance.
            if self.instance._lock_id is not None:
                # Context manager already active.
                return

            # Unlock and store the fingerprint of this context manager so that
            # only this context manager is allowed to run on the instance.
            object.__setattr__(self.instance, "_locked", False)
            self.instance._lock_id = self.id

    def __exit__(self, type, value, traceback):
        if not self.check_instance():
            return

        # If another context manager is running,
        # do nothing; otherwise reset.
        if self.id != self.instance._lock_id:
            return

        with self.lock:
            # Reset `repr` if the object has been mutated.
            if self.mutate:
                try:
                    delattr(self.instance, "_repr")
                    delattr(self.instance, "_hash")
                except AttributeError:
                    # Object mutated but none of these exist.
                    pass

            # Lock the instance on exit.
            self.instance._lock_id = None
            self.instance._locked = True


def unlock_instance(func=None, *, argv=0, mutate=True):
    """Decorator that temporarily unlocks an instance of CCLObject.

    Arguments:
        func (``function``):
            Function which changes one of its ``CCLObject`` arguments.
        argv (``int``):
            Which argument should be unlocked. Defaults to the first argument.
        mutate (``bool``):
            If after the function ``instance_old != instance_new``, the
            instance is mutated. If ``True``, the representation of the
            object will be reset.
    """
    if func is None:
        # called with parentheses
        return functools.partial(unlock_instance, argv=argv, mutate=mutate)

    @functools.wraps(func)
    def wrapper(*args, **kwargs):
        # Pick argument from list of `args` or `kwargs` as needed.
        size = len(args)
        arg = args[argv] if size > argv else list(kwargs.values())[argv-size]
        with UnlockInstance(arg, mutate=mutate):
            out = func(*args, **kwargs)
        return out
    return wrapper


<<<<<<< HEAD
# +==========================================================================+
# |  The following decorators are used to notify users about deprecations.   |
# +==========================================================================+
def deprecated(new_function=None):
    """This is a decorator which can be used to mark functions
    as deprecated. It will result in a warning being emitted
    when the function is used. If there is a replacement function,
    pass it as `new_function`.
    """
    def decorator(func):
        from .errors import CCLDeprecationWarning

        @functools.wraps(func)
        def wrapper(*args, **kwargs):
            s = f"The function {func.__qualname__} is deprecated."
            if new_function:
                s += f" Use {new_function.__qualname__} instead."
            warnings.warn(s, CCLDeprecationWarning)
            return func(*args, **kwargs)
        return wrapper
    return decorator


def warn_api(func=None, *, pairs=[], reorder=[]):
    """ This decorator translates old API to new API for:
      - functions/methods whose arguments have been ranamed,
      - functions/methods with changed argument order,
      - constructors in the ``halos`` sub-package where ``cosmo`` is removed,
      - functions/methods where ``normprof`` is now a required argument.

    Parameters:
        pairs : list of pairs, optional
            List of renaming pairs ``('old', 'new')``.
        reorder : list, optional
            List of the **previous** order of the arguments whose order
            has been changed, under their **new** name.

    Example:
        We have the legacy constructor:

        >>> def __init__(self, cosmo, a, b, c=0, d=1, normprof=False):
                # do something
                return a, b, c, d, normprof

        and we want to change the API to

        >>> def __init__(self, a, *, see=0, bee, d=1, normprof=None):
                # do the same thing
                return a, bee, see, d, normprof

        Then, adding this decorator to our new function would preserve API

        >>> @warn_api(pairs=[('b', 'bee'), ('c', 'see')],
                      reorder=['bee', 'see'])

        - ``cosmo`` is automatically detected for all constructors in ``halos``
        - ``normprof`` is automatically detected for all decorated functions.
    """
    if func is None:
        # called with parentheses
        return functools.partial(warn_api, pairs=pairs, reorder=reorder)

    name = func.__qualname__
    plural = lambda expr: "" if not len(expr)-1 else "s"  # noqa: final 's'
    params = signature(func).parameters
    POK = Parameter.POSITIONAL_OR_KEYWORD
    KWO = Parameter.KEYWORD_ONLY
    pos_names = [k for k, v in params.items() if v.kind == POK]
    kwo_names = [k for k, v in params.items() if v.kind == KWO]
    npos = len(pos_names)
    rename = dict(pairs)

    @functools.wraps(func)
    def wrapper(*args, **kwargs):
        from .errors import CCLDeprecationWarning

        # API compatibility with `cosmo` as a first argument in `halos`.
        from .core import Cosmology
        catch_cosmo = args[1] if len(args) > 1 else kwargs.get("cosmo")
        if ("pyccl.halos" in func.__module__
                and func.__name__ == "__init__"
                and isinstance(catch_cosmo, Cosmology)):
            warnings.warn(
                f"Use of argument `cosmo` has been deprecated in {name}. "
                "This will trigger an exception in the future.",
                CCLDeprecationWarning)
            # `cosmo` may be in `args` or in `kwargs`, so we check both.
            args = tuple(
                item for item in args if not isinstance(item, Cosmology))
            kwargs.pop("cosmo", None)

        # API compatibility for reordered positionals in `fourier_2pt`.
        from .halos.profiles import HaloProfile
        first_arg = args[1] if len(args) > 1 else None
        if (func.__name__ == "fourier_2pt"
                and isinstance(first_arg, HaloProfile)):
            api = dict(zip(["prof", "cosmo", "k", "M", "a"], args[1: 6]))
            print(api)
            args = (args[0],) + args[6:]  # discard args [1-5]
            kwargs.update(api)            # they are now kwargs
            warnings.warn(
                "API for Profile2pt.fourier_2pt has changed. "
                "Argument order (prof, cosmo, k, M, a) has been replaced by "
                "(cosmo, k, M, a, prof).", CCLDeprecationWarning)

        # API compatibility for renamed arguments.
        warn_names = set(kwargs) - set(params)
        if warn_names:
            s = plural(warn_names)
            warnings.warn(
                f"Use of argument{s} {list(warn_names)} is deprecated "
                f"in {name}. Pass the new name{s} of the argument{s} "
                f"{[rename[k] for k in warn_names]}, respectively.",
                CCLDeprecationWarning)
            for param in warn_names:
                kwargs[rename[param]] = kwargs.pop(param)

        # API compatibility for star operator.
        if len(args) > npos:
            # API compatibility for shuffled order.
            if reorder:
                # Pick up the positions of the common elements.
                mask = [param in reorder for param in kwo_names]
                start = mask.index(True)
                stop = start + len(reorder)
                # Sort the reordered part of `kwo_names` by `reorder` indexing.
                kwo_names[start: stop] = sorted(kwo_names[start: stop],
                                                key=reorder.index)
            extras = dict(zip(kwo_names, args[npos:]))
            kwargs.update(extras)
            s = plural(extras)
            warnings.warn(
                f"Use of argument{s} {list(extras)} as positional is "
                f"deprecated in {func.__qualname__}.", CCLDeprecationWarning)

        # API compatibility for `normprof` as a required argument.
        if "normprof" in set(params) - set(kwargs):
            kwargs["normprof"] = False
            warnings.warn(
                "Halo profile normalization `normprof` has become a required "
                f"argument in {name}. Not specifying it will trigger an "
                "exception in the future", CCLDeprecationWarning)

        # Collect what's remaining and sort to preserve signature order.
        pos = dict(zip(pos_names, args))
        kwargs.update(pos)
        kwargs = {param: kwargs[param]
                  for param in sorted(kwargs, key=list(params).index)}

        return func(**kwargs)
    return wrapper


def deprecate_attr(getter=None, *, pairs=[]):
    """This decorator can be used to deprecate attributes,
    warning users about it and pointing them to the new attribute.

    Parameters
    ----------
    getter : slot wrapper ``__getattribute__``
        This is the getter method to be decorated.
    pairs : list of pairs
        List of renaming pairs ``('old', 'new')``.

    Example
    -------
    We have the legacy attribute ``old_name`` which we want to rename
    to ``new_name``. To achieve this we decorate the ``__getattribute__``
    method of the parent class in the main class body to retrieve the
    ``__getattr__`` method for the main class, like so:

    >>>  __getattr__ = deprecate_attr([('old_name', 'new_name')])(
             super.__getattribute__)

    Now, every time the attribute is called via its old name, the user will
    be warned about the renaming, and the attribute value will be returned.

    .. note:: Make sure that you bind ``__getattr__`` to the decorator,
              rather than ``__getattribute__``, because ``__getattr__``
              provides the fallback mechanism we want to use. Otherwise,
              an infinite recursion will initiate.

    """
    if getter is None:
        return functools.partial(deprecate_attr, pairs=pairs)

    rename = dict(pairs)

    @functools.wraps(getter)
    def wrapper(cls, name):
        from .errors import CCLDeprecationWarning

        if name in rename:
            new_name = rename[name]
            class_name = cls.__class__.__name__
            warnings.warn(
                f"Attribute {name} is deprecated in {class_name}. "
                f"Pass the new name {new_name}.", CCLDeprecationWarning)
            name = new_name

        return cls.__getattribute__(name)
    return wrapper


class CCLObject:
=======
class CCLObject(ABC):
>>>>>>> 0eb77d2c
    """Base for CCL objects.

    All CCL objects inherit ``__eq__`` and ``__hash__`` methods from here.
    Both methods rely on ``__repr__`` uniqueness. This aims to homogenize
    equivalence checking, and to standardize the use of hash.

    Overview
    --------
    ``CCLObjects`` inherit ``__hash__``, which consistently hashes the
    representation string. They also inherit ``__eq__`` which checks for
    representation equivalence.

    In the implemented scheme, each ``CCLObject`` may have its own, specialized
    ``__repr__`` method overloaded. Object representations have to be unique
    for equivalent objects. If no ``__repr__`` is provided, the default from
    ``object`` is used.

    Mutation
    --------
    ``CCLObjects`` are by default immutable. This aims to provide a failsafe
    mechanism, where, changing attributes has to trigger a re-computation
    of something else inside of the instance, rather than simply doing a value
    change.

    This immutability mechanism can be safely bypassed if a subclass defines an
    ``update_parameters`` method. ``CCLObjects`` temporarily unlock whenever
    this method is called.

    Internal State vs. Mutation
    ---------------------------
    Other methods that use ``setattr`` can only do that if they are decorated
    with ``@unlock_instance`` or if the particular code block that makes the
    change is enclosed within the ``UnlockInstance`` context manager.
    If neither is provided, an exception is raised.

    If such methods only change the instance's internal state, the decorator
    may be called with ``@unlock_instance(mutate=False)`` (or equivalently
    for the context manager ``UnlockInstance(..., mutate=False)``). Otherwise,
    the instance is assumed to have mutated.
    """
    # *** Information regarding the state of the CCLObject ***
    # Immutability lock. Disables `setattr`. (see `unlock_instance`)
    _locked: bool = False
    # Memory address of the unlocking context manager. (see `UnlockInstance`)
    _lock_id: int = None
    # Have all the arguments in the constructor been assigned as instance
    # attributes? (see `auto_assign`)
    _init_attrs_state: bool = False

    def __init_subclass__(cls, init_attrs=None, **kwargs):
        """Subclass initialization routine.

        Parameters:
            init_attrs (``bool``):
                If ``True``, assign all arguments of the constructor
                as instance attributes. (see ``~pyccl.base.auto_assign``)
        """
        # Store the signature of the constructor on import.
        cls._init_signature = signature(cls.__init__)

        if init_attrs is None:
            # If not specified, get from current state
            # because a parent class might have toggled it.
            init_attrs = cls._init_attrs_state

        if init_attrs and hasattr(cls, "__init__"):
            # Decorate the __init__ method with the auto-assigner.
            cls.__init__ = auto_assign(cls.__init__, sig=cls._init_signature)
            # Make sure this is inherited.
            cls._init_attrs_state = True

        if "__repr__" in vars(cls):
            # If the class defines a custom `__repr__`, this will be the new
            # `_repr` (which is cached). Decorator `cached_property` requires
            # that `__set_name__` is called on it.
            bmethod = functools.cached_property(cls.__repr__)
            cls._repr = bmethod
            bmethod.__set_name__(cls, "_repr")
            # Fall back to using `__ccl_repr__` from `CCLObject`.
            cls.__repr__ = cls.__ccl_repr__

<<<<<<< HEAD
        # Allow instance dict to change or mutate if these methods are called.
        def Funlock(cl, name, mutate=True):
=======
        def Funlock(cl, name, mutate):
            # Allow instance to change or mutate if method `name` is called.
>>>>>>> 0eb77d2c
            func = vars(cl).get(name)
            if func is not None:
                newfunc = unlock_instance(mutate=mutate)(func)
                setattr(cl, name, newfunc)

        Funlock(cls, "__init__", False)
<<<<<<< HEAD
        Funlock(cls, "update_parameters")
        Funlock(cls, "_build_parameters", False)

        # Subclasses with `_load_emu` methods are emulator implementations.
        # Automatically cache the result, and convert it to class method.
        if hasattr(cls, "_load_emu"):
            cls._load_emu = classmethod(cache(maxsize=8)(cls._load_emu))
=======
        Funlock(cls, "update_parameters", True)
>>>>>>> 0eb77d2c

        super().__init_subclass__(**kwargs)

    def __setattr__(self, name, value):
        if self._locked:
            raise AttributeError("CCL objects can only be updated via "
                                 "`update_parameters`, if implemented.")
        object.__setattr__(self, name, value)

    def update_parameters(self, **kwargs):
        name = self.__class__.__qualname__
        raise NotImplementedError(f"{name} objects are immutable.")

    @functools.cached_property
    def _repr(self):
        # By default we use `__repr__` from `object`.
        return object.__repr__(self)

    @functools.cached_property
    def _hash(self):
        # `__hash__` makes use of the `repr` of the object,
        # so we have to make sure that the `repr` is unique.
        return hash(repr(self))

    def __ccl_repr__(self):
        # The custom `__repr__` is converted to a
        # cached property and is replaced by this method.
        return self._repr

    __repr__ = __ccl_repr__

    def __hash__(self):
        return self._hash

    def __eq__(self, other):
        # Two same-type objects are equal if their representations are equal.
        if self.__class__ is not other.__class__:
            return False
        return repr(self) == repr(other)


class CCLHalosObject(CCLObject, init_attrs=True):
    """Base for halo objects. Automatically assign all ``__init__``
    parameters as attributes.
    """

    def __repr__(self):
        # If all the passed parameters have been assigned as instance
        # attributes during construction, we can use these parameters
        # to build a unique string for each instance.
        from ._repr import _build_string_from_init_attrs
        return _build_string_from_init_attrs(self)

<<<<<<< HEAD
    # Decorate the default `__getattribute__` to preserve API following
    # the name changes of the specified instance attrbiutes.
    # TODO: remove for CCLv3.
    __getattr__ = deprecate_attr(
        pairs=[('mdef', 'mass_def'),
               ('_mdef', 'mass_def'),
               ('cM', 'c_m_relation'),
               ('_massfunc', 'mass_function'),
               ('_hbias', 'halo_bias')]
    )(super.__getattribute__)
=======

def link_abstractmethods(cls=None, *, methods: list[str]):
    """Abstract class decorator, (used together with ``@abstractmethod``)
    that links multiple abstract methods. Subclasses that define either of
    the linked methods will satisfy the abstraction requirement. Propagated
    via inheritance using the ``__linked_abstractmethods__`` hook.

    Example:
        Subclasses of the following class can be instantiated if either
        ``method1`` or ``method2`` are defined. Otherwise, it falls back
        to normal ``abc.ABCMeta`` behavior:

        >>> @link_abstractmethods(methods=['method1', 'method2'])
            class MyClass(metaclass=ABCMeta):
                @abstractmethod
                def method1(self):
                    ...
                @abstractmethod
                def method2(self):
                    ...
                @abstractmethod
                def another_method(self):
                    ...

        This subclass can be instantiated:

        >>> class MySubclass(MyClass):
                def method1(self):
                    ...
                def another_method(self):
                    ...

        This subclass can't be instantiated:

        >>> class MySubclass(MyClass):
                def another_method(self):
                    ...
    """
    if cls is None:
        # Avoid doubly-nested decorator factory.
        return functools.partial(link_abstractmethods, methods=methods)

    if not hasattr(cls, "__linked_abstractmethods__"):
        # Save the linked abstract methods as a hook.
        cls.__linked_abstractmethods__ = frozenset(methods)

    def is_abstract(cls, method):
        # Return True if a method is an abstract method.
        return getattr(getattr(cls, method), "__isabstractmethod__", False)

    def __new__(cl, *args, **kwargs):
        # Tap into instance creation and remove all linked abstract methods
        # from the `__abstractmethods__` hook.
        linked = cl.__linked_abstractmethods__
        if not all([is_abstract(cl, method) for method in linked]):
            # If not all are abstract, it means that at least one is defined.
            abstracts = (set(cl.__abstractmethods__) - set(linked))
            cl.__abstractmethods__ = frozenset(abstracts)

        return super(cls, cl).__new__(cl)

    cls.__new__ = __new__
    return cls
>>>>>>> 0eb77d2c
<|MERGE_RESOLUTION|>--- conflicted
+++ resolved
@@ -433,7 +433,6 @@
     return wrapper
 
 
-<<<<<<< HEAD
 # +==========================================================================+
 # |  The following decorators are used to notify users about deprecations.   |
 # +==========================================================================+
@@ -638,10 +637,7 @@
     return wrapper
 
 
-class CCLObject:
-=======
 class CCLObject(ABC):
->>>>>>> 0eb77d2c
     """Base for CCL objects.
 
     All CCL objects inherit ``__eq__`` and ``__hash__`` methods from here.
@@ -723,30 +719,15 @@
             # Fall back to using `__ccl_repr__` from `CCLObject`.
             cls.__repr__ = cls.__ccl_repr__
 
-<<<<<<< HEAD
-        # Allow instance dict to change or mutate if these methods are called.
-        def Funlock(cl, name, mutate=True):
-=======
         def Funlock(cl, name, mutate):
             # Allow instance to change or mutate if method `name` is called.
->>>>>>> 0eb77d2c
             func = vars(cl).get(name)
             if func is not None:
                 newfunc = unlock_instance(mutate=mutate)(func)
                 setattr(cl, name, newfunc)
 
         Funlock(cls, "__init__", False)
-<<<<<<< HEAD
-        Funlock(cls, "update_parameters")
-        Funlock(cls, "_build_parameters", False)
-
-        # Subclasses with `_load_emu` methods are emulator implementations.
-        # Automatically cache the result, and convert it to class method.
-        if hasattr(cls, "_load_emu"):
-            cls._load_emu = classmethod(cache(maxsize=8)(cls._load_emu))
-=======
         Funlock(cls, "update_parameters", True)
->>>>>>> 0eb77d2c
 
         super().__init_subclass__(**kwargs)
 
@@ -800,7 +781,6 @@
         from ._repr import _build_string_from_init_attrs
         return _build_string_from_init_attrs(self)
 
-<<<<<<< HEAD
     # Decorate the default `__getattribute__` to preserve API following
     # the name changes of the specified instance attrbiutes.
     # TODO: remove for CCLv3.
@@ -811,7 +791,7 @@
                ('_massfunc', 'mass_function'),
                ('_hbias', 'halo_bias')]
     )(super.__getattribute__)
-=======
+
 
 def link_abstractmethods(cls=None, *, methods: list[str]):
     """Abstract class decorator, (used together with ``@abstractmethod``)
@@ -874,5 +854,4 @@
         return super(cls, cl).__new__(cl)
 
     cls.__new__ = __new__
-    return cls
->>>>>>> 0eb77d2c
+    return cls