--- conflicted
+++ resolved
@@ -4,13 +4,9 @@
 from numbers import Number
 import hashlib
 import numpy as np
-<<<<<<< HEAD
-from inspect import signature, isclass, Parameter
 import warnings
-=======
-from inspect import signature
+from inspect import signature, Parameter
 from _thread import RLock
->>>>>>> 0acebeaa
 
 
 class Hashing:
@@ -482,7 +478,6 @@
     return wrapper
 
 
-<<<<<<< HEAD
 def _auto_store_repr(__repr__):
     """Automatically store the representation of the instance on the first
     call of ``repr``.
@@ -697,8 +692,6 @@
     return wrapper
 
 
-=======
->>>>>>> 0acebeaa
 class CCLObject:
     """Base for CCL objects.
 
@@ -783,22 +776,8 @@
         # Allow instance dict to change or mutate if these methods are called.
         cls.__init__ = unlock_instance(cls.__init__)
         if hasattr(cls, "update_parameters"):
-            cls.update_parameters = \
-<<<<<<< HEAD
-                unlock_instance(mutate=True)(_unwrap(cls.update_parameters))
-        if hasattr(cls, "_build_parameters"):
-            cls._build_parameters = \
-                unlock_instance(mutate=False)(cls._build_parameters)
-
-        # In the implemented system (repr --> hash --> eq), `repr` often needs
-        # to compute the hash of instance attributes which are also CCLObjects
-        # (e.g. HMCalculator contains [MassFunc, HaloBias, MassDef]).
-        # To avoid having to recompute the full repr of the object every time,
-        # we store it and only re-compute it after instance mutation.
-        cls.__repr__ = _auto_store_repr(cls.__repr__)
-=======
-                unlock_instance(mutate=True)(unwrap(cls.update_parameters))
->>>>>>> 0acebeaa
+            cls.update_parameters = unlock_instance(
+                unwrap(cls.update_parameters))
 
         # Subclasses with `_load_emu` methods are emulator implementations.
         # Automatically cache the result, and convert it to class method.
