import sys
import functools
from collections import OrderedDict
import numpy as np
from inspect import signature
from _thread import RLock
from abc import ABC


def _to_hashable(obj):
    """Make unhashable objects hashable in a consistent manner."""

    if isinstance(obj, (int, float, str)):
        # Strings and Numbers are hashed directly.
        return obj

    elif hasattr(obj, "__iter__"):
        # Encapsulate all the iterables to quickly discard as needed.

        if isinstance(obj, np.ndarray):
            # Numpy arrays: Convert the data buffer to a byte string.
            return obj.tobytes()

        elif isinstance(obj, dict):
            # Dictionaries: Build a tuple from key-value pairs,
            # where all values are converted to hashables.
            out = {key: _to_hashable(value) for key, value in obj.items()}
            # Sort unordered dictionaries for hash consistency.
            if isinstance(obj, OrderedDict):
                return tuple(out.items())
            return tuple(sorted(out.items()))

        else:
            # Iterables: Build a tuple from values converted to hashables.
            out = [_to_hashable(item) for item in obj]
            return tuple(out)

    elif hasattr(obj, "__hash__"):
        # Hashables: Just return the object.
        return obj

    # NotImplemented: Can't hash safely, so raise TypeError.
    raise TypeError(f"Hashing for {type(obj)} not implemented.")


def hash_(obj):
    """Generic hash method, which changes between processes."""
    digest = hash(repr(_to_hashable(obj))) + sys.maxsize + 1
    return digest


class _CachingMeta(type):
    """Implement ``property`` to a ``classmethod`` for ``Caching``."""
    # NOTE: Only in 3.8 < py < 3.11 can `classmethod` wrap `property`.
    # https://docs.python.org/3.11/library/functions.html#classmethod
    @property
    def maxsize(cls):
        return cls._maxsize

    @maxsize.setter
    def maxsize(cls, value):
        if value < 0:
            raise ValueError(
                "`maxsize` should be larger than zero. "
                "To disable caching, use `Caching.disable()`.")
        cls._maxsize = value
        for func in cls._cached_functions:
            func.cache_info.maxsize = value

    @property
    def policy(cls):
        return cls._policy

    @policy.setter
    def policy(cls, value):
        if value not in cls._policies:
            raise ValueError("Cache retention policy not recognized.")
        if value == "lfu" != cls._policy:
            # Reset counter if we change policy to lfu
            # otherwise new objects are prone to being discarded immediately.
            # Now, the counter is not just used for stats,
            # it is part of the retention policy.
            for func in cls._cached_functions:
                for item in func.cache_info._caches.values():
                    item.reset()
        cls._policy = value
        for func in cls._cached_functions:
            func.cache_info.policy = value


class Caching(metaclass=_CachingMeta):
    """Infrastructure to hold cached objects.

    Caching is used for pre-computed objects that are expensive to compute.

    Attributes:
        maxsize (``int``):
            Maximum number of caches to store. If the dictionary is full, new
            caches are assigned according to the set cache retention policy.
        policy (``'fifo'``, ``'lru'``, ``'lfu'``):
            Cache retention policy.
    """
    _enabled: bool = False
    _policies: list = ['fifo', 'lru', 'lfu']
    _default_maxsize: int = 128   # class default maxsize
    _default_policy: str = 'lru'  # class default policy
    _maxsize = _default_maxsize   # user-defined maxsize
    _policy = _default_policy     # user-defined policy
    _cached_functions: list = []

    @classmethod
    def _get_key(cls, func, *args, **kwargs):
        """Calculate the hex hash from arguments and keyword arguments."""
        # get a dictionary of default parameters
        params = func.cache_info._signature.parameters
        # get a dictionary of the passed parameters
        passed = {**dict(zip(params, args)), **kwargs}
        # discard the values equal to the default
        defaults = {param: value.default for param, value in params.items()}
        return hex(hash_({**defaults, **passed}))

    @classmethod
    def _get(cls, dic, key, policy):
        """Get the cached object container
        under the implemented caching policy.
        """
        obj = dic[key]
        if policy == "lru":
            dic.move_to_end(key)
        # update stats
        obj.increment()
        return obj

    @classmethod
    def _pop(cls, dic, policy):
        """Remove one cached item as per the implemented caching policy."""
        if policy == "lfu":
            keys = list(dic)
            idx = np.argmin([item.counter for item in dic.values()])
            dic.move_to_end(keys[idx], last=False)
        dic.popitem(last=False)

    @classmethod
    def _decorator(cls, func, maxsize, policy):
        # assign caching attributes to decorated function
        func.cache_info = CacheInfo(func, maxsize=maxsize, policy=policy)
        func.clear_cache = func.cache_info._clear_cache
        cls._cached_functions.append(func)

        @functools.wraps(func)
        def wrapper(*args, **kwargs):
            if not cls._enabled:
                # Cache emulators even when caching is disabled.
                if not func.__name__ == "_load_emu":
                    return func(*args, **kwargs)

            key = cls._get_key(func, *args, **kwargs)
            # shorthand access
            caches = func.cache_info._caches
            maxsize = func.cache_info.maxsize
            policy = func.cache_info.policy

            with RLock():
                if key in caches:
                    # output has been cached; update stats and return it
                    out = cls._get(caches, key, policy)
                    func.cache_info.hits += 1
                    return out.item

            with RLock():
                while len(caches) >= maxsize:
                    # output not cached and no space available, so remove
                    # items as per the caching policy until there is space
                    cls._pop(caches, policy)

            # cache new entry and update stats
            out = CachedObject(func(*args, **kwargs))
            caches[key] = out
            func.cache_info.misses += 1
            return out.item

        return wrapper

    @classmethod
    def cache(cls, func=None, *, maxsize=_maxsize, policy=_policy):
        """Cache the output of the decorated function, using the input
        arguments as a proxy to build a hash key.

        Arguments:
            func (``function``):
                Function to be decorated.
            maxsize (``int``):
                Maximum cache size for the decorated function.
            policy (``'fifo'``, ``'lru'``, ``'lfu'``):
                Cache retention policy. When the storage reaches maxsize
                decide which cached object will be deleted. Default is 'lru'.\n
                'fifo': first-in-first-out,\n
                'lru': least-recently-used,\n
                'lfu': least-frequently-used.
        """
        if maxsize < 0:
            raise ValueError(
                "`maxsize` should be larger than zero. "
                "To disable caching, use `Caching.disable()`.")
        if policy not in cls._policies:
            raise ValueError("Cache retention policy not recognized.")

        if func is None:
            # `@cache` with parentheses
            return functools.partial(
                cls._decorator, maxsize=maxsize, policy=policy)
        # `@cache()` without parentheses
        return cls._decorator(func, maxsize=maxsize, policy=policy)

    @classmethod
    def enable(cls):
        cls._enabled = True

    @classmethod
    def disable(cls):
        cls._enabled = False

    @classmethod
    def reset(cls):
        cls.maxsize = cls._default_maxsize
        cls.policy = cls._default_policy

    @classmethod
    def clear_cache(cls):
        [func.clear_cache() for func in cls._cached_functions]


cache = Caching.cache


class CacheInfo:
    """Cache info container.
    Assigned to cached function as ``function.cache_info``.

    Parameters:
        func (``function``):
            Function in which an instance of this class will be assigned.
        maxsize (``Caching.maxsize``):
            Maximum number of caches to store.
        policy (``Caching.policy``):
            Cache retention policy.

    .. note ::

        To assist in deciding an optimal ``maxsize`` and ``policy``, instances
        of this class contain the following attributes:
            - ``hits``: number of times the function has been bypassed
            - ``misses``: number of times the function has computed something
            - ``current_size``: current size of the cache dictionary
    """

    def __init__(self, func, maxsize=Caching.maxsize, policy=Caching.policy):
        # we store the signature of the function on import
        # as it is the most expensive operation (~30x slower)
        self._signature = signature(func)
        self._caches = OrderedDict()
        self.maxsize = maxsize
        self.policy = policy
        self.hits = self.misses = 0

    @property
    def current_size(self):
        return len(self._caches)

    def __repr__(self):
        s = f"<{self.__class__.__name__}>"
        for par, val in self.__dict__.items():
            if not par.startswith("_"):
                s += f"\n\t {par} = {val!r}"
        s += f"\n\t current_size = {self.current_size!r}"
        return s

    def _clear_cache(self):
        self._caches = OrderedDict()
        self.hits = self.misses = 0


class CachedObject:
    """A cached object container.

    Attributes:
        counter (``int``):
            Number of times the cached item has been retrieved.
    """
    counter: int = 0

    def __init__(self, obj):
        self.item = obj

    def __repr__(self):
        s = f"CachedObject(counter={self.counter})"
        return s

    def increment(self):
        self.counter += 1

    def reset(self):
        self.counter = 0


class ObjectLock:
    """Control the lock state (immutability) of a ``CCLObject``."""
    _locked: bool = False
    _lock_id: int = None

    def __repr__(self):
        return f"{self.__class__.__name__}(locked={self.locked})"

    @property
    def locked(self):
        """Check if the object is locked."""
        return self._locked

    @property
    def active(self):
        """Check if an unlocking context manager is active."""
        return self._lock_id is not None

    def lock(self):
        """Lock the object."""
        self._locked = True
        self._lock_id = None

    def unlock(self, manager_id=None):
        """Unlock the object."""
        self._locked = False
        if manager_id is not None:
            self._lock_id = manager_id


class UnlockInstance:
    """Context manager that temporarily unlocks an immutable instance
    of ``CCLObject``.

    Parameters:
        instance (``CCLObject``):
            Instance of ``CCLObject`` to unlock within the scope
            of the context manager.
        mutate (``bool``):
            If the enclosed function mutates the object, the stored
            representation is automatically deleted.
    """

    def __init__(self, instance, *, mutate=True):
        self.instance = instance
        self.mutate = mutate
        # Define these attributes for easy access.
        self.id = id(self)
        self.thread_lock = RLock()
        # We want to catch and exit if the instance is not a CCLObject.
        # Hopefully this will be caught downstream.
        self.check_instance = isinstance(instance, CCLObject)
        if self.check_instance:
            self.object_lock = instance._object_lock

    def __enter__(self):
        if not self.check_instance:
            return

        with self.thread_lock:
            # Prevent simultaneous enclosing of a single instance.
            if self.object_lock.active:
                # Context manager already active.
                return

            # Unlock and store the fingerprint of this context manager so that
            # only this context manager is allowed to run on the instance.
            self.object_lock.unlock(manager_id=self.id)

    def __exit__(self, type, value, traceback):
        if not self.check_instance:
            return

        # If another context manager is running,
        # do nothing; otherwise reset.
        if self.id != self.object_lock._lock_id:
            return

        with self.thread_lock:
            # Reset `repr` if the object has been mutated.
            if self.mutate:
                try:
                    delattr(self.instance, "_repr")
                    delattr(self.instance, "_hash")
                except AttributeError:
                    # Object mutated but none of these exist.
                    pass

            # Lock the instance on exit.
            self.object_lock.lock()

    @classmethod
    def unlock_instance(cls, func=None, *, argv=0, mutate=True):
        """Decorator that temporarily unlocks an instance of CCLObject.

        Arguments:
            func (``function``):
                Function which changes one of its ``CCLObject`` arguments.
            argv (``int``):
                Which argument should be unlocked. Defaults to the first one.
                If not a ``CCLObject`` the decorator will do nothing.
            mutate (``bool``):
                If after the function ``instance_old != instance_new``, the
                instance is mutated. If ``True``, the representation of the
                object will be reset.
        """
        if func is None:
            # called with parentheses
            return functools.partial(cls.unlock_instance, argv=argv,
                                     mutate=mutate)

        @functools.wraps(func)
        def wrapper(*args, **kwargs):
            # Pick argument from list of `args` or `kwargs` as needed.
            size = len(args)
            arg = args[argv] if size > argv else list(kwargs.values())[argv-size]  # noqa
            with UnlockInstance(arg, mutate=mutate):
                out = func(*args, **kwargs)
            return out
        return wrapper

    @classmethod
    def Funlock(cls, cl, name, mutate: bool):
        """Allow an instance to change or mutate when `name` is called."""
        func = vars(cl).get(name)
        if func is not None:
            newfunc = cls.unlock_instance(mutate=mutate)(func)
            setattr(cl, name, newfunc)


unlock_instance = UnlockInstance.unlock_instance


class FancyRepr:
    """Controls the usage of fancy ``__repr__` for ``CCLObjects."""
    _enabled: bool = True
    _classes: dict = {}

    def __init__(self):
        # This is only a framework class, we do not instantiate it.
        raise NotImplementedError

    @classmethod
    def add(cls, cl):
        """Add class to the internal dictionary of fancy-repr classes."""
        cls._classes[cl] = cl.__repr__

    @classmethod
    def enable(cls):
        """Enable fancy representations if they exist."""
        for cl, method in cls._classes.items():
            FancyRepr.bind_and_replace(cl, method)
        cls._enabled = True

    @classmethod
    def disable(cls):
        """Disable fancy representations and fall back to Python defaults."""
        for cl in cls._classes.keys():
            cl.__repr__ = object.__repr__
        cls._enabled = False

    @classmethod
    def bind_and_replace(cls, cl, method):
        """Bind ``method`` to class ``cl``, and replace original with default.
        This helper only works for binding and replacing ``__repr__`` methods
        for ``CCLObjects``.
        """
        # If the class defines a custom `__repr__`, this will be the new
        # `_repr` (which is cached). Decorator `cached_property` requires
        # that `__set_name__` is called on it.
        bmethod = functools.cached_property(method)
        cl._repr = bmethod
        bmethod.__set_name__(cl, "_repr")
        # Fall back to using `__ccl_repr__` from `CCLObject`.
        cl.__repr__ = cl.__ccl_repr__


class _DisableGetMethod:
    """Descriptor that disables the dot (``getattr``)."""

    def __get__(self, instance, owner):
        raise AttributeError(
            "To access fancy-repr info use `CCLObject._fancy_repr`.")


def Funlock(cls, name, mutate: bool):
    """Helper to allow an instance to change or mutate when `name` is called.
    """
    func = vars(cls).get(name)
    if func is not None:
        newfunc = unlock_instance(mutate=mutate)(func)
        setattr(cls, name, newfunc)


class CCLObject(ABC):
    """Base for CCL objects.

    All CCL objects inherit ``__eq__`` and ``__hash__`` methods from here.
    Both methods rely on ``__repr__`` uniqueness. This aims to homogenize
    equivalence checking, and to standardize the use of hash.

    Overview
    --------
    ``CCLObjects`` inherit ``__hash__``, which consistently hashes the
    representation string. They also inherit ``__eq__`` which checks for
    representation equivalence.

    In the implemented scheme, each ``CCLObject`` may have its own, specialized
    ``__repr__`` method overloaded. Object representations have to be unique
    for equivalent objects. If no ``__repr__`` is provided, the default from
    ``object`` is used.

    Mutation
    --------
    ``CCLObjects`` are by default immutable. This aims to provide a failsafe
    mechanism, where, changing attributes has to trigger a re-computation
    of something else inside of the instance, rather than simply doing a value
    change.

    This immutability mechanism can be safely bypassed if a subclass defines an
    ``update_parameters`` method. ``CCLObjects`` temporarily unlock whenever
    this method is called.

    Internal State vs. Mutation
    ---------------------------
    Other methods that use ``setattr`` can only do that if they are decorated
    with ``@unlock_instance`` or if the particular code block that makes the
    change is enclosed within the ``UnlockInstance`` context manager.
    If neither is provided, an exception is raised.

    If such methods only change the instance's internal state, the decorator
    may be called with ``@unlock_instance(mutate=False)`` (or equivalently
    for the context manager ``UnlockInstance(..., mutate=False)``). Otherwise,
    the instance is assumed to have mutated.
    """
    _fancy_repr = FancyRepr

    def __init_subclass__(cls, **kwargs):
        super().__init_subclass__(**kwargs)

        # 1. Store the signature of the constructor on import.
        cls.__signature__ = signature(cls.__init__)

        # 2. Replace repr (if implemented) with its cached version.
        cls._fancy_repr = _DisableGetMethod()
        if "__repr__" in vars(cls):
            CCLObject._fancy_repr.add(cls)
            FancyRepr.bind_and_replace(cls, cls.__repr__)

        # 3. Unlock instance on specific methods.
<<<<<<< HEAD
        Funlock(cls, "__init__", False)
        Funlock(cls, "update_parameters", True)
=======
        UnlockInstance.Funlock(cls, "__init__", mutate=False)
        UnlockInstance.Funlock(cls, "update_parameters", mutate=True)
>>>>>>> 41194f3c

    def __new__(cls, *args, **kwargs):
        # Populate every instance with an `ObjectLock` as attribute.
        instance = super().__new__(cls)
        object.__setattr__(instance, "_object_lock", ObjectLock())
        return instance

    def __setattr__(self, name, value):
        if self._object_lock.locked:
            raise AttributeError("CCL objects can only be updated via "
                                 "`update_parameters`, if implemented.")
        object.__setattr__(self, name, value)

    def update_parameters(self, **kwargs):
        name = self.__class__.__qualname__
        raise NotImplementedError(f"{name} objects are immutable.")

    @functools.cached_property
    def _repr(self):
        # By default we use `__repr__` from `object`.
        return object.__repr__(self)

    @functools.cached_property
    def _hash(self):
        # `__hash__` makes use of the `repr` of the object,
        # so we have to make sure that the `repr` is unique.
        return hash(repr(self))

    def __ccl_repr__(self):
        # The custom `__repr__` is converted to a
        # cached property and is replaced by this method.
        return self._repr

    __repr__ = __ccl_repr__

    def __hash__(self):
        return self._hash

    def __eq__(self, other):
        # Two same-type objects are equal if their representations are equal.
        if self.__class__ is not other.__class__:
            return False
        return repr(self) == repr(other)


class CCLHalosObject(CCLObject):
    """Base for halo objects. Representations for instances are built from a
    list of attribute names specified as a class variable in ``__repr_attrs__``
    (acting as a hook).

    Example:
        The representation (also hash) of instances of the following class
        is built based only on the attributes specified in ``__repr_attrs__``:

        >>> class MyClass(CCLHalosObject):
            __repr_attrs__ = ("a", "b", "other")
            def __init__(self, a=1, b=2, c=3, d=4, e=5):
                self.a = a
                self.b = b
                self.c = c
                self.other = d + e

        >>> repr(MyClass(6, 7, 8, 9, 10))
            <__main__.MyClass>
                a = 6
                b = 7
                other = 19
    """

    def __repr__(self):
        # Build string from specified `__repr_attrs__` or use Python's default.
        if hasattr(self.__class__, "__repr_attrs__"):
            from ._repr import _build_string_from_attrs
            return _build_string_from_attrs(self)
        return object.__repr__(self)<|MERGE_RESOLUTION|>--- conflicted
+++ resolved
@@ -488,15 +488,6 @@
             "To access fancy-repr info use `CCLObject._fancy_repr`.")
 
 
-def Funlock(cls, name, mutate: bool):
-    """Helper to allow an instance to change or mutate when `name` is called.
-    """
-    func = vars(cls).get(name)
-    if func is not None:
-        newfunc = unlock_instance(mutate=mutate)(func)
-        setattr(cls, name, newfunc)
-
-
 class CCLObject(ABC):
     """Base for CCL objects.
 
@@ -553,13 +544,8 @@
             FancyRepr.bind_and_replace(cls, cls.__repr__)
 
         # 3. Unlock instance on specific methods.
-<<<<<<< HEAD
-        Funlock(cls, "__init__", False)
-        Funlock(cls, "update_parameters", True)
-=======
         UnlockInstance.Funlock(cls, "__init__", mutate=False)
         UnlockInstance.Funlock(cls, "update_parameters", mutate=True)
->>>>>>> 41194f3c
 
     def __new__(cls, *args, **kwargs):
         # Populate every instance with an `ObjectLock` as attribute.
