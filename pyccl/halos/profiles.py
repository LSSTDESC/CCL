from .. import ccllib as lib
from ..core import check
from ..background import h_over_h0, sigma_critical
from ..power import sigmaM
from ..pyutils import resample_array, _fftlog_transform
<<<<<<< HEAD
from ..base import CCLHalosObject, unlock_instance, warn_api
=======
from ..base import CCLHalosObject, unlock_instance, link_abstractmethods
>>>>>>> 0eb77d2c
from .concentration import Concentration
from .massdef import MassDef
from ..errors import warnings, CCLDeprecationWarning
import numpy as np
from scipy.special import sici, erf
from abc import abstractmethod


@link_abstractmethods(methods=["_real", "_fourier"])
class HaloProfile(CCLHalosObject):
    """ This class implements functionality associated to
    halo profiles. You should not use this class directly.
    Instead, use one of the subclasses implemented in CCL
    for specific halo profiles, or write your own subclass.
    `HaloProfile` classes contain methods to compute halo
    profiles in real (3D) and Fourier spaces, as well as the
    projected (2D) profile and the cumulative mean surface
    density.

    A minimal implementation of a `HaloProfile` subclass
    should contain a method `_real` that returns the
    real-space profile as a function of cosmology,
    comoving radius, mass and scale factor. The default
    functionality in the base `HaloProfile` class will then
    allow the automatic calculation of the Fourier-space
    and projected profiles, as well as the cumulative
    mass density, based on the real-space profile using
    FFTLog to carry out fast Hankel transforms. See the
    CCL note for details. Alternatively, you can implement
    a `_fourier` method for the Fourier-space profile, and
    all other quantities will be computed from it. It is
    also possible to implement specific versions of any
    of these quantities if one wants to avoid the FFTLog
    calculation.
    """
    from .._repr import _build_string_HaloProfile as __repr__
    name = 'default'

    def __init__(self):
        self.precision_fftlog = {'padding_lo_fftlog': 0.1,
                                 'padding_lo_extra': 0.1,
                                 'padding_hi_fftlog': 10.,
                                 'padding_hi_extra': 10.,
                                 'large_padding_2D': False,
                                 'n_per_decade': 100,
                                 'extrapol': 'linx_liny',
                                 'plaw_fourier': -1.5,
                                 'plaw_projected': -1.}

    @unlock_instance(mutate=True)
    def update_precision_fftlog(self, **kwargs):
        """ Update any of the precision parameters used by
        FFTLog to compute Hankel transforms. The available
        parameters are:

        Args:
            padding_lo_fftlog (float): when computing a Hankel
                transform we often need to extend the range of the
                input (e.g. the r-range for the real-space profile
                when computing the Fourier-space one) to avoid
                aliasing and boundary effects. This parameter
                controls the factor by which we multiply the lower
                end of the range (e.g. a value of 0.1 implies that
                we will extend the range by one decade on the
                left). Note that FFTLog works in logarithmic
                space. Default value: 0.1.
            padding_hi_fftlog (float): same as `padding_lo_fftlog`
                for the upper end of the range (e.g. a value of
                10 implies extending the range by one decade on
                the right). Default value: 10.
            n_per_decade (float): number of samples of the
                profile taken per decade when computing Hankel
                transforms.
            padding_lo_extra (float): when computing the projected
                2D profile or the 2D cumulative density,
                sometimes two Hankel transforms are needed (from
                3D real-space to Fourier, then from Fourier to
                2D real-space). This parameter controls the k range
                of the intermediate transform. The logic here is to
                avoid the range twice by `padding_lo_fftlog` (which
                can be overkill and slow down the calculation).
                Default value: 0.1.
            padding_hi_extra (float): same as `padding_lo_extra`
                for the upper end of the range. Default value: 10.
                large_padding_2D (bool): if set to `True`, the
                intermediate Hankel transform in the calculation of
                the 2D projected profile and cumulative mass
                density will use `padding_lo_fftlog` and
                `padding_hi_fftlog` instead of `padding_lo_extra`
                and `padding_hi_extra` to extend the range of the
                intermediate Hankel transform.
            extrapol (string): type of extrapolation used in the
                uncommon scenario that FFTLog returns a profile on a
                range that does not cover the intended output range.
                Pass `linx_liny` if you want to extrapolate linearly
                in the profile and `linx_logy` if you want to
                extrapolate linearly in its logarithm.
                Default value: `linx_liny`.
            plaw_fourier (float): FFTLog is able to perform more
                accurate Hankel transforms by prewhitening its arguments
                (essentially making them flatter over the range of
                integration to avoid aliasing). This parameter
                corresponds to a guess of what the tilt of the profile
                is (i.e. profile(r) = r^tilt), which FFTLog uses to
                prewhiten it. This parameter is used when computing the
                real <-> Fourier transforms. The methods
                `_get_plaw_fourier` allows finer control over this
                parameter. The default value allows for a slightly faster
                (but potentially less accurate) FFTLog transform. Some
                level of experimentation with this parameter is
                recommended when implementing a new profile.
                Default value: -1.5.
            plaw_projected (float): same as `plaw_fourier` for the
                calculation of the 2D projected and cumulative density
                profiles. Finer control can be achieved with the
                `_get_plaw_projected`. The default value allows for a
                slightly faster (but potentially less accurate) FFTLog
                transform.  Some level of experimentation with this
                parameter is recommended when implementing a new profile.
                Default value: -1.
        """
        for par in kwargs:
            if par not in self.precision_fftlog:
                raise KeyError(f"Parameter {par} not recognized")
        self.precision_fftlog.update(kwargs)

    def _get_plaw_fourier(self, cosmo, a):
        """ This controls the value of `plaw_fourier` to be used
        as a function of cosmology and scale factor.

        Args:
            cosmo (:class:`~pyccl.core.Cosmology`): a Cosmology object.
            a (float): scale factor.

        Returns:
            float: power law index to be used with FFTLog.
        """
        return self.precision_fftlog['plaw_fourier']

    def _get_plaw_projected(self, cosmo, a):
        """ This controls the value of `plaw_projected` to be
        used as a function of cosmology and scale factor.

        Args:
            cosmo (:class:`~pyccl.core.Cosmology`): a Cosmology object.
            a (float): scale factor.

        Returns:
            float: power law index to be used with FFTLog.
        """
        return self.precision_fftlog['plaw_projected']

<<<<<<< HEAD
    @warn_api
    def real(self, cosmo, r, M, a, *, mass_def=None):
        """ Returns the 3D  real-space value of the profile as a
=======
    @abstractmethod
    def _real(self, cosmo, r, M, a, mass_def):
        """Implementation of the 3D real-space profile.
        Either `_real` or `_fourier` have to be defined.
        """

    @abstractmethod
    def _fourier(self, cosmo, k, M, a, mass_def):
        """Implementation of the 3D fourier-space profile.
        Either `_real` or `_fourier` have to be defined.
        """

    def real(self, cosmo, r, M, a, mass_def=None):
        """ Returns the 3D real-space value of the profile as a
>>>>>>> 0eb77d2c
        function of cosmology, radius, halo mass and scale factor.

        Args:
            cosmo (:class:`~pyccl.core.Cosmology`): a Cosmology object.
            r (float or array_like): comoving radius in Mpc.
            M (float or array_like): halo mass in units of M_sun.
            a (float): scale factor.
            mass_def (:class:`~pyccl.halos.massdef.MassDef`):
                a mass definition object.

        Returns:
            float or array_like: halo profile. The shape of the
            output will be `(N_M, N_r)` where `N_r` and `N_m` are
            the sizes of `r` and `M` respectively. If `r` or `M`
            are scalars, the corresponding dimension will be
            squeezed out on output.
        """
        prof = self.__class__  # see if defined at the class level
        if "_real" in vars(prof):
            f_r = self._real(cosmo, r, M, a, mass_def)
        elif "_fourier" in vars(prof):
            f_r = self._fftlog_wrap(cosmo, r, M, a, mass_def,
                                    fourier_out=False)
        return f_r

    @warn_api
    def fourier(self, cosmo, k, M, a, *, mass_def=None):
        """ Returns the Fourier-space value of the profile as a
        function of cosmology, wavenumber, halo mass and
        scale factor.

        .. math::
           \\rho(k)=\\frac{1}{2\\pi^2} \\int dr\\, r^2\\,
           \\rho(r)\\, j_0(k r)

        Args:
            cosmo (:class:`~pyccl.core.Cosmology`): a Cosmology object.
            k (float or array_like): comoving wavenumber in Mpc^-1.
            M (float or array_like): halo mass in units of M_sun.
            a (float): scale factor.
            mass_def (:class:`~pyccl.halos.massdef.MassDef`):
                a mass definition object.

        Returns:
            float or array_like: halo profile. The shape of the
            output will be `(N_M, N_k)` where `N_k` and `N_m` are
            the sizes of `k` and `M` respectively. If `k` or `M`
            are scalars, the corresponding dimension will be
            squeezed out on output.
        """
        prof = self.__class__  # see if defined at the class level
        if "_fourier" in vars(prof):
            f_k = self._fourier(cosmo, k, M, a, mass_def)
        elif "_real" in vars(prof):
            f_k = self._fftlog_wrap(cosmo, k, M, a, mass_def, fourier_out=True)
        return f_k

    @warn_api(pairs=[("rt", "r")])
    def projected(self, cosmo, r, M, a, *, mass_def=None):
        """ Returns the 2D projected profile as a function of
        cosmology, radius, halo mass and scale factor.

        .. math::
           \\Sigma(R)= \\int dr_\\parallel\\,
           \\rho(\\sqrt{r_\\parallel^2 + R^2})

        Args:
            cosmo (:class:`~pyccl.core.Cosmology`): a Cosmology object.
            r (float or array_like): comoving radius in Mpc.
            M (float or array_like): halo mass in units of M_sun.
            a (float): scale factor.
            mass_def (:class:`~pyccl.halos.massdef.MassDef`):
                a mass definition object.

        Returns:
            float or array_like: halo profile. The shape of the
            output will be `(N_M, N_r)` where `N_r` and `N_m` are
            the sizes of `r` and `M` respectively. If `r` or `M`
            are scalars, the corresponding dimension will be
            squeezed out on output.
        """
<<<<<<< HEAD
        if getattr(self, '_projected', None):
            s_r_t = self._projected(cosmo, r, M, a, mass_def)
=======
        if hasattr(self, "_projected"):
            s_r_t = self._projected(cosmo, r_t, M, a, mass_def)
>>>>>>> 0eb77d2c
        else:
            s_r_t = self._projected_fftlog_wrap(cosmo, r, M,
                                                a, mass_def,
                                                is_cumul2d=False)
        return s_r_t

    @warn_api(pairs=[("rt", "r")])
    def cumul2d(self, cosmo, r, M, a, *, mass_def=None):
        """ Returns the 2D cumulative surface density as a
        function of cosmology, radius, halo mass and scale
        factor.

        .. math::
           \\Sigma(<R)= \\frac{2}{R^2} \\int dR'\\, R'\\,
           \\Sigma(R')

        Args:
            cosmo (:class:`~pyccl.core.Cosmology`): a Cosmology object.
            r (float or array_like): comoving radius in Mpc.
            M (float or array_like): halo mass in units of M_sun.
            a (float): scale factor.
            mass_def (:class:`~pyccl.halos.massdef.MassDef`):
                a mass definition object.

        Returns:
            float or array_like: halo profile. The shape of the
            output will be `(N_M, N_r)` where `N_r` and `N_m` are
            the sizes of `r` and `M` respectively. If `r` or `M`
            are scalars, the corresponding dimension will be
            squeezed out on output.
        """
<<<<<<< HEAD
        if getattr(self, '_cumul2d', None):
            s_r_t = self._cumul2d(cosmo, r, M, a, mass_def)
=======
        if hasattr(self, "_cumul2d"):
            s_r_t = self._cumul2d(cosmo, r_t, M, a, mass_def)
>>>>>>> 0eb77d2c
        else:
            s_r_t = self._projected_fftlog_wrap(cosmo, r, M,
                                                a, mass_def,
                                                is_cumul2d=True)
        return s_r_t

    @warn_api
    def convergence(self, cosmo, r, M, *, a_lens, a_source, mass_def=None):
        """ Returns the convergence as a function of cosmology,
        radius, halo mass and the scale factors of the source
        and the lens.

        .. math::
           \\kappa(R) = \\frac{\\Sigma(R)}{\\Sigma_{\\mathrm{crit}}},\\

        where :math:`\\Sigma(R)` is the 2D projected surface mass density.

        Args:
            cosmo (:class:`~pyccl.core.Cosmology`): A Cosmology object.
            r (float or array_like): comoving radius in Mpc.
            M (float or array_like): halo mass in units of M_sun.
            a_lens (float or array_like): scale factor of lens.
            a_source (float or array_like): scale factor of source.
            mass_def (:class:`~pyccl.halos.massdef.MassDef`):
                a mass definition object.

        Returns:
            float or array_like: convergence \
                :math:`\\kappa`
        """
        Sigma = self.projected(cosmo, r, M, a_lens, mass_def=mass_def)
        Sigma /= a_lens**2
        Sigma_crit = sigma_critical(cosmo, a_lens=a_lens, a_source=a_source)
        return Sigma / Sigma_crit

    @warn_api
    def shear(self, cosmo, r, M, *, a_lens, a_source, mass_def=None):
        """ Returns the shear (tangential) as a function of cosmology,
        radius, halo mass and the scale factors of the
        source and the lens.

        .. math::
           \\gamma(R) = \\frac{\\Delta\\Sigma(R)}{\\Sigma_{\\mathrm{crit}}} =
           \\frac{\\overline{\\Sigma}(< R) -
           \\Sigma(R)}{\\Sigma_{\\mathrm{crit}}},\\

        where :math:`\\overline{\\Sigma}(< R)` is the average surface density
        within R.

        Args:
            cosmo (:class:`~pyccl.core.Cosmology`): A Cosmology object.
            r (float or array_like): comoving radius in Mpc.
            M (float or array_like): halo mass in units of M_sun.
            a_lens (float or array_like): lens' scale factor.
            a_source (float or array_like): source's scale factor.
            mass_def (:class:`~pyccl.halos.massdef.MassDef`):
                a mass definition object.

        Returns:
            float or array_like: shear \
                :math:`\\gamma`
        """
        Sigma = self.projected(cosmo, r, M, a_lens, mass_def=mass_def)
        Sigma_bar = self.cumul2d(cosmo, r, M, a_lens, mass_def=mass_def)
        Sigma_crit = sigma_critical(cosmo, a_lens=a_lens, a_source=a_source)
        return (Sigma_bar - Sigma) / (Sigma_crit * a_lens**2)

    @warn_api
    def reduced_shear(self, cosmo, r, M, *, a_lens, a_source, mass_def=None):
        """ Returns the reduced shear as a function of cosmology,
        radius, halo mass and the scale factors of the
        source and the lens.

        .. math::
           g_t (R) = \\frac{\\gamma(R)}{(1 - \\kappa(R))},\\

        where :math: `\\gamma(R)` is the shear and `\\kappa(R)` is the
                convergence.

        Args:
            cosmo (:class:`~pyccl.core.Cosmology`): A Cosmology object.
            r (float or array_like): comoving radius in Mpc.
            M (float or array_like): halo mass in units of M_sun.
            a_lens (float or array_like): lens' scale factor.
            a_source (float or array_like): source's scale factor.
            mass_def (:class:`~pyccl.halos.massdef.MassDef`):
                a mass definition object.

        Returns:
            float or array_like: reduced shear \
                :math:`g_t`
        """
        convergence = self.convergence(cosmo, r, M, a_lens=a_lens,
                                       a_source=a_source, mass_def=mass_def)
        shear = self.shear(cosmo, r, M, a_lens=a_lens, a_source=a_source,
                           mass_def=mass_def)
        return shear / (1.0 - convergence)

    @warn_api
    def magnification(self, cosmo, r, M, *, a_lens, a_source, mass_def=None):
        """ Returns the magnification for input parameters.

        .. math::
           \\mu (R) = \\frac{1}{\\left[(1 - \\kappa(R))^2 -
           \\vert \\gamma(R) \\vert^2 \\right]]},\\

        where :math: `\\gamma(R)` is the shear and `\\kappa(R)` is the
        convergence.

        Args:
            cosmo (:class:`~pyccl.core.Cosmology`): A Cosmology object.
            r (float or array_like): comoving radius in Mpc.
            M (float or array_like): halo mass in units of M_sun.
            a_lens (float or array_like): lens' scale factor.
            a_source (float or array_like): source's scale factor.
            mass_def (:class:`~pyccl.halos.massdef.MassDef`):
                a mass definition object.

        Returns:
            float or array_like: magnification\
                :math:`\\mu`
        """
        convergence = self.convergence(cosmo, r, M, a_lens=a_lens,
                                       a_source=a_source, mass_def=mass_def)
        shear = self.shear(cosmo, r, M, a_lens=a_lens, a_source=a_source,
                           mass_def=mass_def)

        return 1.0 / ((1.0 - convergence)**2 - np.abs(shear)**2)

    def _fftlog_wrap(self, cosmo, k, M, a, mass_def,
                     fourier_out=False,
                     large_padding=True):
        # This computes the 3D Hankel transform
        #  \rho(k) = 4\pi \int dr r^2 \rho(r) j_0(k r)
        # if fourier_out == False, and
        #  \rho(r) = \frac{1}{2\pi^2} \int dk k^2 \rho(k) j_0(k r)
        # otherwise.

        # Select which profile should be the input
        if fourier_out:
            p_func = self._real
        else:
            p_func = self._fourier
        k_use = np.atleast_1d(k)
        M_use = np.atleast_1d(M)
        lk_use = np.log(k_use)
        nM = len(M_use)

        # k/r ranges to be used with FFTLog and its sampling.
        if large_padding:
            k_min = self.precision_fftlog['padding_lo_fftlog'] * np.amin(k_use)
            k_max = self.precision_fftlog['padding_hi_fftlog'] * np.amax(k_use)
        else:
            k_min = self.precision_fftlog['padding_lo_extra'] * np.amin(k_use)
            k_max = self.precision_fftlog['padding_hi_extra'] * np.amax(k_use)
        n_k = (int(np.log10(k_max / k_min)) *
               self.precision_fftlog['n_per_decade'])
        r_arr = np.geomspace(k_min, k_max, n_k)

        p_k_out = np.zeros([nM, k_use.size])
        # Compute real profile values
        p_real_M = p_func(cosmo, r_arr, M_use, a, mass_def)
        # Power-law index to pass to FFTLog.
        plaw_index = self._get_plaw_fourier(cosmo, a)

        # Compute Fourier profile through fftlog
        k_arr, p_fourier_M = _fftlog_transform(r_arr, p_real_M,
                                               3, 0, plaw_index)
        lk_arr = np.log(k_arr)

        for im, p_k_arr in enumerate(p_fourier_M):
            # Resample into input k values
            p_fourier = resample_array(lk_arr, p_k_arr, lk_use,
                                       self.precision_fftlog['extrapol'],
                                       self.precision_fftlog['extrapol'],
                                       0, 0)
            p_k_out[im, :] = p_fourier
        if fourier_out:
            p_k_out *= (2 * np.pi)**3

        if np.ndim(k) == 0:
            p_k_out = np.squeeze(p_k_out, axis=-1)
        if np.ndim(M) == 0:
            p_k_out = np.squeeze(p_k_out, axis=0)
        return p_k_out

    def _projected_fftlog_wrap(self, cosmo, r_t, M, a, mass_def,
                               is_cumul2d=False):
        # This computes Sigma(R) from the Fourier-space profile as:
        # Sigma(R) = \frac{1}{2\pi} \int dk k J_0(k R) \rho(k)
        r_t_use = np.atleast_1d(r_t)
        M_use = np.atleast_1d(M)
        lr_t_use = np.log(r_t_use)
        nM = len(M_use)

        # k/r range to be used with FFTLog and its sampling.
        r_t_min = self.precision_fftlog['padding_lo_fftlog'] * np.amin(r_t_use)
        r_t_max = self.precision_fftlog['padding_hi_fftlog'] * np.amax(r_t_use)
        n_r_t = (int(np.log10(r_t_max / r_t_min)) *
                 self.precision_fftlog['n_per_decade'])
        k_arr = np.geomspace(r_t_min, r_t_max, n_r_t)

        sig_r_t_out = np.zeros([nM, r_t_use.size])
        # Compute Fourier-space profile
        prof = self.__class__
        if "_fourier" in vars(prof):
            # Compute from `_fourier` if available.
            p_fourier = self._fourier(cosmo, k_arr, M_use,
                                      a, mass_def)
        else:
            # Compute with FFTLog otherwise.
            lpad = self.precision_fftlog['large_padding_2D']
            p_fourier = self._fftlog_wrap(cosmo,
                                          k_arr,
                                          M_use, a,
                                          mass_def,
                                          fourier_out=True,
                                          large_padding=lpad)
        if is_cumul2d:
            # The cumulative profile involves a factor 1/(k R) in
            # the integrand.
            p_fourier *= 2 / k_arr[None, :]

        # Power-law index to pass to FFTLog.
        if is_cumul2d:
            i_bessel = 1
            plaw_index = self._get_plaw_projected(cosmo, a) - 1
        else:
            i_bessel = 0
            plaw_index = self._get_plaw_projected(cosmo, a)

        # Compute projected profile through fftlog
        r_t_arr, sig_r_t_M = _fftlog_transform(k_arr, p_fourier,
                                               2, i_bessel,
                                               plaw_index)
        lr_t_arr = np.log(r_t_arr)

        if is_cumul2d:
            sig_r_t_M /= r_t_arr[None, :]
        for im, sig_r_t_arr in enumerate(sig_r_t_M):
            # Resample into input r_t values
            sig_r_t = resample_array(lr_t_arr, sig_r_t_arr,
                                     lr_t_use,
                                     self.precision_fftlog['extrapol'],
                                     self.precision_fftlog['extrapol'],
                                     0, 0)
            sig_r_t_out[im, :] = sig_r_t

        if np.ndim(r_t) == 0:
            sig_r_t_out = np.squeeze(sig_r_t_out, axis=-1)
        if np.ndim(M) == 0:
            sig_r_t_out = np.squeeze(sig_r_t_out, axis=0)
        return sig_r_t_out


class HaloProfileGaussian(HaloProfile):
    """ Gaussian profile

    .. math::
        \\rho(r) = \\rho_0\\, e^{-(r/r_s)^2}

    Args:
        r_scale (:obj:`function`): the width of the profile.
            The signature of this function should be
            `f(cosmo, M, a, mass_def)`, where `cosmo` is a
            :class:`~pyccl.core.Cosmology` object, `M` is a halo mass in
            units of M_sun, `a` is the scale factor and `mass_def`
            is a :class:`~pyccl.halos.massdef.MassDef` object.
        rho0 (:obj:`function`): the amplitude of the profile.
            It should have the same signature as `r_scale`.
    """
    name = 'Gaussian'

    @warn_api
    def __init__(self, *, r_scale, rho0):
        self.rho_0 = rho0
        self.r_scale = r_scale
        super(HaloProfileGaussian, self).__init__()
        self.update_precision_fftlog(padding_lo_fftlog=0.01,
                                     padding_hi_fftlog=100.,
                                     n_per_decade=10000)

    def _real(self, cosmo, r, M, a, mass_def):
        r_use = np.atleast_1d(r)
        M_use = np.atleast_1d(M)

        # Compute scale
        rs = self.r_scale(cosmo, M_use, a, mass_def)
        # Compute normalization
        rho0 = self.rho_0(cosmo, M_use, a, mass_def)
        # Form factor
        prof = np.exp(-(r_use[None, :] / rs[:, None])**2)
        prof = prof * rho0[:, None]

        if np.ndim(r) == 0:
            prof = np.squeeze(prof, axis=-1)
        if np.ndim(M) == 0:
            prof = np.squeeze(prof, axis=0)
        return prof


class HaloProfilePowerLaw(HaloProfile):
    """ Power-law profile

    .. math::
        \\rho(r) = (r/r_s)^\\alpha

    Args:
        r_scale (:obj:`function`): the correlation length of
            the profile. The signature of this function
            should be `f(cosmo, M, a, mass_def)`, where `cosmo`
            is a :class:`~pyccl.core.Cosmology` object, `M` is a halo mass
            in units of M_sun, `a` is the scale factor and
            `mass_def` is a :class:`~pyccl.halos.massdef.MassDef` object.
        tilt (:obj:`function`): the power law index of the
            profile. The signature of this function should
            be `f(cosmo, a)`.
    """
    name = 'PowerLaw'

    @warn_api
    def __init__(self, *, r_scale, tilt):
        self.r_s = r_scale
        self.tilt = tilt
        super(HaloProfilePowerLaw, self).__init__()

    def _get_plaw_fourier(self, cosmo, a):
        # This is the optimal value for a pure power law
        # profile.
        return self.tilt(cosmo, a)

    def _get_plaw_projected(self, cosmo, a):
        # This is the optimal value for a pure power law
        # profile.
        return -3 - self.tilt(cosmo, a)

    def _real(self, cosmo, r, M, a, mass_def):
        r_use = np.atleast_1d(r)
        M_use = np.atleast_1d(M)

        # Compute scale
        rs = self.r_s(cosmo, M_use, a, mass_def)
        tilt = self.tilt(cosmo, a)
        # Form factor
        prof = (r_use[None, :] / rs[:, None])**tilt

        if np.ndim(r) == 0:
            prof = np.squeeze(prof, axis=-1)
        if np.ndim(M) == 0:
            prof = np.squeeze(prof, axis=0)
        return prof


class HaloProfileNFW(HaloProfile):
    """ Navarro-Frenk-White (astro-ph:astro-ph/9508025) profile.

    .. math::
       \\rho(r) = \\frac{\\rho_0}
       {\\frac{r}{r_s}\\left(1+\\frac{r}{r_s}\\right)^2}

    where :math:`r_s` is related to the spherical overdensity
    halo radius :math:`R_\\Delta(M)` through the concentration
    parameter :math:`c(M)` as

    .. math::
       R_\\Delta(M) = c(M)\\,r_s

    and the normalization :math:`\\rho_0` is

    .. math::
       \\rho_0 = \\frac{M}{4\\pi\\,r_s^3\\,[\\log(1+c) - c/(1+c)]}

    By default, this profile is truncated at :math:`r = R_\\Delta(M)`.

    Args:
        c_m_relation (:obj:`Concentration`): concentration-mass
            relation to use with this profile.
        fourier_analytic (bool): (Deprecated - do not use)
            set to `True` if you want to compute the Fourier profile
            analytically (and not through FFTLog).
        projected_analytic (bool): set to `True` if you want to
            compute the 2D projected profile analytically (and not
            through FFTLog). Default: `False`.
        cumul2d_analytic (bool): set to `True` if you want to
            compute the 2D cumulative surface density analytically
            (and not through FFTLog). Default: `False`.
        truncated (bool): set to `True` if the profile should be
            truncated at :math:`r = R_\\Delta` (i.e. zero at larger
            radii.
    """
    name = 'NFW'

<<<<<<< HEAD
    @warn_api(pairs=[("c_M_relation", "c_m_relation")])
    def __init__(self, *, c_m_relation,
                 fourier_analytic=True,
=======
    def __init__(self, c_M_relation,
                 fourier_analytic=None,
>>>>>>> 0eb77d2c
                 projected_analytic=False,
                 cumul2d_analytic=False,
                 truncated=True):
        if not isinstance(c_m_relation, Concentration):
            raise TypeError("c_m_relation must be of type `Concentration`)")

        self.c_m_relation = c_m_relation
        self.truncated = truncated
        if fourier_analytic is not None:
            warnings.warn("Argument `fourier_analytic` is deprecated in "
                          "HaloProfileNFW.", CCLDeprecationWarning)
        if projected_analytic:
            if truncated:
                raise ValueError("Analytic projected profile not supported "
                                 "for truncated NFW. Set `truncated` or "
                                 "`projected_analytic` to `False`.")
            self._projected = self._projected_analytic
        if cumul2d_analytic:
            if truncated:
                raise ValueError("Analytic cumuative 2d profile not supported "
                                 "for truncated NFW. Set `truncated` or "
                                 "`cumul2d_analytic` to `False`.")
            self._cumul2d = self._cumul2d_analytic
        super(HaloProfileNFW, self).__init__()
        self.update_precision_fftlog(padding_hi_fftlog=1E2,
                                     padding_lo_fftlog=1E-2,
                                     n_per_decade=1000,
                                     plaw_fourier=-2.)

    def _get_c_m_relation(self, cosmo, M, a, mass_def=None):
        return self.c_m_relation.get_concentration(cosmo, M, a,
                                                   mass_def_other=mass_def)

    def _norm(self, M, Rs, c):
        # NFW normalization from mass, radius and concentration
        return M / (4 * np.pi * Rs**3 * (np.log(1+c) - c/(1+c)))

    def _real(self, cosmo, r, M, a, mass_def):
        r_use = np.atleast_1d(r)
        M_use = np.atleast_1d(M)

        # Comoving virial radius
        R_M = mass_def.get_radius(cosmo, M_use, a) / a
        c_M = self._get_c_m_relation(cosmo, M_use, a, mass_def=mass_def)
        R_s = R_M / c_M

        x = r_use[None, :] / R_s[:, None]
        prof = 1./(x * (1 + x)**2)
        if self.truncated:
            prof[r_use[None, :] > R_M[:, None]] = 0

        norm = self._norm(M_use, R_s, c_M)
        prof = prof[:, :] * norm[:, None]

        if np.ndim(r) == 0:
            prof = np.squeeze(prof, axis=-1)
        if np.ndim(M) == 0:
            prof = np.squeeze(prof, axis=0)
        return prof

    def _fx_projected(self, x):

        def f1(xx):
            x2m1 = xx * xx - 1
            return 1 / x2m1 + np.arccosh(1 / xx) / np.fabs(x2m1)**1.5

        def f2(xx):
            x2m1 = xx * xx - 1
            return 1 / x2m1 - np.arccos(1 / xx) / np.fabs(x2m1)**1.5

        xf = x.flatten()
        return np.piecewise(xf,
                            [xf < 1, xf > 1],
                            [f1, f2, 1./3.]).reshape(x.shape)

    def _projected_analytic(self, cosmo, r, M, a, mass_def):
        r_use = np.atleast_1d(r)
        M_use = np.atleast_1d(M)

        # Comoving virial radius
        R_M = mass_def.get_radius(cosmo, M_use, a) / a
        c_M = self._get_c_m_relation(cosmo, M_use, a, mass_def=mass_def)
        R_s = R_M / c_M

        x = r_use[None, :] / R_s[:, None]
        prof = self._fx_projected(x)
        norm = 2 * R_s * self._norm(M_use, R_s, c_M)
        prof = prof[:, :] * norm[:, None]

        if np.ndim(r) == 0:
            prof = np.squeeze(prof, axis=-1)
        if np.ndim(M) == 0:
            prof = np.squeeze(prof, axis=0)
        return prof

    def _fx_cumul2d(self, x):

        def f1(xx):
            sqx2m1 = np.sqrt(np.fabs(xx * xx - 1))
            return np.log(0.5 * xx) + np.arccosh(1 / xx) / sqx2m1

        def f2(xx):
            sqx2m1 = np.sqrt(np.fabs(xx * xx - 1))
            return np.log(0.5 * xx) + np.arccos(1 / xx) / sqx2m1

        xf = x.flatten()
        omln2 = 0.3068528194400547  # 1-Log[2]
        f = np.piecewise(xf,
                         [xf < 1, xf > 1],
                         [f1, f2, omln2]).reshape(x.shape)
        return 2 * f / x**2

    def _cumul2d_analytic(self, cosmo, r, M, a, mass_def):
        r_use = np.atleast_1d(r)
        M_use = np.atleast_1d(M)

        # Comoving virial radius
        R_M = mass_def.get_radius(cosmo, M_use, a) / a
        c_M = self._get_c_m_relation(cosmo, M_use, a, mass_def=mass_def)
        R_s = R_M / c_M

        x = r_use[None, :] / R_s[:, None]
        prof = self._fx_cumul2d(x)
        norm = 2 * R_s * self._norm(M_use, R_s, c_M)
        prof = prof[:, :] * norm[:, None]

        if np.ndim(r) == 0:
            prof = np.squeeze(prof, axis=-1)
        if np.ndim(M) == 0:
            prof = np.squeeze(prof, axis=0)
        return prof

    def _fourier(self, cosmo, k, M, a, mass_def):
        M_use = np.atleast_1d(M)
        k_use = np.atleast_1d(k)

        # Comoving virial radius
        R_M = mass_def.get_radius(cosmo, M_use, a) / a
        c_M = self._get_c_m_relation(cosmo, M_use, a, mass_def=mass_def)
        R_s = R_M / c_M

        x = k_use[None, :] * R_s[:, None]
        Si2, Ci2 = sici(x)
        P1 = M / (np.log(1 + c_M) - c_M / (1 + c_M))
        if self.truncated:
            Si1, Ci1 = sici((1 + c_M[:, None]) * x)
            P2 = np.sin(x) * (Si1 - Si2) + np.cos(x) * (Ci1 - Ci2)
            P3 = np.sin(c_M[:, None] * x) / ((1 + c_M[:, None]) * x)
            prof = P1[:, None] * (P2 - P3)
        else:
            P2 = np.sin(x) * (0.5 * np.pi - Si2) - np.cos(x) * Ci2
            prof = P1[:, None] * P2

        if np.ndim(k) == 0:
            prof = np.squeeze(prof, axis=-1)
        if np.ndim(M) == 0:
            prof = np.squeeze(prof, axis=0)
        return prof


class HaloProfileEinasto(HaloProfile):
    """ Einasto profile (1965TrAlm...5...87E).

    .. math::
       \\rho(r) = \\rho_0\\,\\exp(-2 ((r/r_s)^\\alpha-1) / \\alpha)

    where :math:`r_s` is related to the spherical overdensity
    halo radius :math:`R_\\Delta(M)` through the concentration
    parameter :math:`c(M)` as

    .. math::
       R_\\Delta(M) = c(M)\\,r_s

    and the normalization :math:`\\rho_0` is the mean density
    within the :math:`R_\\Delta(M)` of the halo. The index
    :math:`\\alpha` depends on halo mass and redshift, and we
    use the parameterization of Diemer & Kravtsov
    (arXiv:1401.1216).

    By default, this profile is truncated at :math:`r = R_\\Delta(M)`.

    Args:
        c_m_relation (:obj:`Concentration`): concentration-mass
            relation to use with this profile.
        truncated (bool): set to `True` if the profile should be
            truncated at :math:`r = R_\\Delta` (i.e. zero at larger
            radii.
    """
    name = 'Einasto'

    @warn_api(pairs=[("c_M_relation", "c_m_relation")])
    def __init__(self, *, c_m_relation, truncated=True):
        if not isinstance(c_m_relation, Concentration):
            raise TypeError("c_m_relation must be of type `Concentration`)")

        self.c_m_relation = c_m_relation
        self.truncated = truncated
        super(HaloProfileEinasto, self).__init__()
        self.update_precision_fftlog(padding_hi_fftlog=1E2,
                                     padding_lo_fftlog=1E-2,
                                     n_per_decade=1000,
                                     plaw_fourier=-2.)

    def _get_c_m_relation(self, cosmo, M, a, mass_def=None):
        return self.c_m_relation.get_concentration(cosmo, M, a,
                                                   mass_def_other=mass_def)

    def _get_alpha(self, cosmo, M, a, mass_def):
        mass_def_vir = MassDef('vir', 'matter')
        Mvir = mass_def.translate_mass(cosmo, M, a,
                                       mass_def_other=mass_def_vir)
        sM = sigmaM(cosmo, Mvir, a)
        nu = 1.686 / sM
        alpha = 0.155 + 0.0095 * nu * nu
        return alpha

    def _real(self, cosmo, r, M, a, mass_def):
        r_use = np.atleast_1d(r)
        M_use = np.atleast_1d(M)

        # Comoving virial radius
        R_M = mass_def.get_radius(cosmo, M_use, a) / a
        c_M = self._get_c_m_relation(cosmo, M_use, a, mass_def=mass_def)
        R_s = R_M / c_M

        alpha = self._get_alpha(cosmo, M_use, a, mass_def)

        status = 0
        norm, status = lib.einasto_norm(R_s, R_M, alpha, M_use.size, status)
        check(status, cosmo=cosmo)
        norm = M_use / norm

        x = r_use[None, :] / R_s[:, None]
        prof = norm[:, None] * np.exp(-2. * (x**alpha[:, None] - 1) /
                                      alpha[:, None])
        if self.truncated:
            prof[r_use[None, :] > R_M[:, None]] = 0

        if np.ndim(r) == 0:
            prof = np.squeeze(prof, axis=-1)
        if np.ndim(M) == 0:
            prof = np.squeeze(prof, axis=0)
        return prof


class HaloProfileHernquist(HaloProfile):
    """ Hernquist (1990ApJ...356..359H).

    .. math::
       \\rho(r) = \\frac{\\rho_0}
       {\\frac{r}{r_s}\\left(1+\\frac{r}{r_s}\\right)^3}

    where :math:`r_s` is related to the spherical overdensity
    halo radius :math:`R_\\Delta(M)` through the concentration
    parameter :math:`c(M)` as

    .. math::
       R_\\Delta(M) = c(M)\\,r_s

    and the normalization :math:`\\rho_0` is the mean density
    within the :math:`R_\\Delta(M)` of the halo.

    By default, this profile is truncated at :math:`r = R_\\Delta(M)`.

    Args:
        c_m_relation (:obj:`Concentration`): concentration-mass
            relation to use with this profile.
        truncated (bool): set to `True` if the profile should be
            truncated at :math:`r = R_\\Delta` (i.e. zero at larger
            radii.
    """
    name = 'Hernquist'

    @warn_api(pairs=[("c_M_relation", "c_m_relation")])
    def __init__(self, *, c_m_relation, truncated=True):
        if not isinstance(c_m_relation, Concentration):
            raise TypeError("c_m_relation must be of type `Concentration`)")

        self.c_m_relation = c_m_relation
        self.truncated = truncated
        super(HaloProfileHernquist, self).__init__()
        self.update_precision_fftlog(padding_hi_fftlog=1E2,
                                     padding_lo_fftlog=1E-2,
                                     n_per_decade=1000,
                                     plaw_fourier=-2.)

    def _get_c_m_relation(self, cosmo, M, a, mass_def=None):
        return self.c_m_relation.get_concentration(cosmo, M, a,
                                                   mass_def_other=mass_def)

    def _real(self, cosmo, r, M, a, mass_def):
        r_use = np.atleast_1d(r)
        M_use = np.atleast_1d(M)

        # Comoving virial radius
        R_M = mass_def.get_radius(cosmo, M_use, a) / a
        c_M = self._get_c_m_relation(cosmo, M_use, a, mass_def=mass_def)
        R_s = R_M / c_M

        status = 0
        norm, status = lib.hernquist_norm(R_s, R_M, M_use.size, status)
        check(status, cosmo=cosmo)
        norm = M_use / norm

        x = r_use[None, :] / R_s[:, None]
        prof = norm[:, None] / (x * (1 + x)**3)
        if self.truncated:
            prof[r_use[None, :] > R_M[:, None]] = 0

        if np.ndim(r) == 0:
            prof = np.squeeze(prof, axis=-1)
        if np.ndim(M) == 0:
            prof = np.squeeze(prof, axis=0)
        return prof


class HaloProfilePressureGNFW(HaloProfile):
    """ Generalized NFW pressure profile by Arnaud et al.
    (2010A&A...517A..92A).

    The parametrization is:

    .. math::
       P_e(r) = C\\times P_0 h_{70}^E (c_{500} x)^{-\\gamma}
       [1+(c_{500}x)^\\alpha]^{(\\gamma-\\beta)/\\alpha},

    where

    .. math::
       C = 1.65\\,h_{70}^2\\left(\\frac{H(z)}{H_0}\\right)^{8/3}
       \\left[\\frac{h_{70}\\tilde{M}_{500}}
       {3\\times10^{14}\\,M_\\odot}\\right]^{2/3+0.12},

    :math:`x = r/\\tilde{r}_{500}`, :math:`h_{70}=h/0.7`, and the
    exponent :math:`E` is -1 for SZ-based profile normalizations
    and -1.5 for X-ray-based normalizations. The biased mass
    :math:`\\tilde{M}_{500}` is related to the true overdensity
    mass :math:`M_{500}` via the mass bias parameter :math:`(1-b)`
    as :math:`\\tilde{M}_{500}=(1-b)M_{500}`. :math:`\\tilde{r}_{500}`
    is the overdensity halo radius associated with :math:`\\tilde{M}_{500}`
    (note the intentional tilde!), and the profile is defined for
    a halo overdensity :math:`\\Delta=500` with respect to the
    critical density.

    The default arguments (other than `mass_bias`), correspond to the
    profile parameters used in the Planck 2013 (V) paper. The profile
    is calculated in physical (non-comoving) units of eV/cm^3.

    Args:
        mass_bias (float): the mass bias parameter :math:`1-b`.
        P0 (float): profile normalization.
        c500 (float): concentration parameter.
        alpha (float): profile shape parameter.
        beta (float): profile shape parameter.
        gamma (float): profile shape parameter.
        alpha_P (float): additional mass dependence exponent
        P0_hexp (float): power of `h` with which the normalization
            parameter should scale (-1 for SZ-based normalizations,
            -3/2 for X-ray-based ones).
        qrange (tuple): limits of integration to be used when
            precomputing the Fourier-space profile template, as
            fractions of the virial radius.
        nq (int): number of points over which the
            Fourier-space profile template will be sampled.
        x_out (float): profile threshold (as a fraction of r500c).
            if `None`, no threshold will be used.
    """
    name = 'GNFW'

    @warn_api
    def __init__(self, *, mass_bias=0.8, P0=6.41,
                 c500=1.81, alpha=1.33, alpha_P=0.12,
                 beta=4.13, gamma=0.31, P0_hexp=-1.,
                 qrange=(1e-3, 1e3), nq=128, x_out=np.inf):
        self.qrange = qrange
        self.nq = nq
        self.mass_bias = mass_bias
        self.P0 = P0
        self.c500 = c500
        self.alpha = alpha
        self.alpha_P = alpha_P
        self.beta = beta
        self.gamma = gamma
        self.P0_hexp = P0_hexp
        self.x_out = x_out

        # Interpolator for dimensionless Fourier-space profile
        self._fourier_interp = self._integ_interp()
        super(HaloProfilePressureGNFW, self).__init__()

    @warn_api
    def update_parameters(self, *, mass_bias=None, P0=None,
                          c500=None, alpha=None, beta=None, gamma=None,
                          alpha_P=None, P0_hexp=None, x_out=None):
        """ Update any of the parameters associated with
        this profile. Any parameter set to `None` won't be updated.

        .. note:: A change in `alpha`, `beta`, `x_out`, or `gamma` will trigger
            a recomputation of the Fourier-space template, which can be slow.

        Args:
            mass_bias (float): the mass bias parameter :math:`1-b`.
            P0 (float): profile normalization.
            c500 (float): concentration parameter.
            alpha (float): profile shape parameter.
            beta (float): profile shape parameters.
            gamma (float): profile shape parameters.
            alpha_P (float): additional mass dependence exponent.
            P0_hexp (float): power of `h` with which the normalization should \
                scale (-1 for SZ-based normalizations, -3/2 for \
                X-ray-based ones).
            x_out (float): profile threshold (as a fraction of r500c). \
                if `None`, no threshold will be used.
        """
        if mass_bias is not None:
            self.mass_bias = mass_bias
        if c500 is not None:
            self.c500 = c500
        if alpha_P is not None:
            self.alpha_P = alpha_P
        if P0 is not None:
            self.P0 = P0
        if P0_hexp is not None:
            self.P0_hexp = P0_hexp

        # Check if we need to recompute the Fourier profile.
        re_fourier = False
        if alpha is not None:
            if alpha != self.alpha:
                re_fourier = True
            self.alpha = alpha
        if beta is not None:
            if beta != self.beta:
                re_fourier = True
            self.beta = beta
        if gamma is not None:
            if gamma != self.gamma:
                re_fourier = True
            self.gamma = gamma
        if x_out is not None:
            if x_out != self.x_out:
                re_fourier = True
            self.x_out = x_out

        if re_fourier:
            self._fourier_interp = self._integ_interp()

    def _form_factor(self, x):
        # Scale-dependent factor of the GNFW profile.
        f1 = (self.c500*x)**(-self.gamma)
        exponent = -(self.beta-self.gamma)/self.alpha
        f2 = (1+(self.c500*x)**self.alpha)**exponent
        return f1*f2

    def _integ_interp(self):
        # Precomputes the Fourier transform of the profile in terms
        # of the scaled radius x and creates a spline interpolator
        # for it.
        from scipy.interpolate import interp1d
        from scipy.integrate import quad

        def integrand(x):
            return self._form_factor(x)*x

        q_arr = np.geomspace(self.qrange[0], self.qrange[1], self.nq)
        # We use the `weight` feature of quad to quickly estimate
        # the Fourier transform. We could use the existing FFTLog
        # framework, but this is a lot less of a kerfuffle.
        f_arr = np.array([quad(integrand,
                               a=1e-4, b=self.x_out,  # limits of integration
                               weight="sin",  # fourier sine weight
                               wvar=q)[0] / q
                          for q in q_arr])
        Fq = interp1d(np.log(q_arr), f_arr,
                      fill_value="extrapolate",
                      bounds_error=False)
        return Fq

    def _norm(self, cosmo, M, a, mb):
        # Computes the normalisation factor of the GNFW profile.
        # Normalisation factor is given in units of eV/cm^3.
        # (Bolliet et al. 2017).
        h70 = cosmo["h"]/0.7
        C0 = 1.65*h70**2
        CM = (h70*M*mb/3E14)**(2/3+self.alpha_P)   # M dependence
        Cz = h_over_h0(cosmo, a)**(8/3)  # z dependence
        P0_corr = self.P0 * h70**self.P0_hexp  # h-corrected P_0
        return P0_corr * C0 * CM * Cz

    def _real(self, cosmo, r, M, a, mass_def):
        # Real-space profile.
        # Output in units of eV/cm^3
        r_use = np.atleast_1d(r)
        M_use = np.atleast_1d(M)

        # Comoving virial radius
        # (1-b)
        mb = self.mass_bias
        # R_Delta*(1+z)
        R = mass_def.get_radius(cosmo, M_use * mb, a) / a

        nn = self._norm(cosmo, M_use, a, mb)
        prof = self._form_factor(r_use[None, :] / R[:, None])
        prof *= nn[:, None]

        if np.ndim(r) == 0:
            prof = np.squeeze(prof, axis=-1)
        if np.ndim(M) == 0:
            prof = np.squeeze(prof, axis=0)
        return prof

    def _fourier(self, cosmo, k, M, a, mass_def):
        # Fourier-space profile.
        # Output in units of eV * Mpc^3 / cm^3.

        # Input handling
        M_use = np.atleast_1d(M)
        k_use = np.atleast_1d(k)

        # hydrostatic bias
        mb = self.mass_bias
        # R_Delta*(1+z)
        R = mass_def.get_radius(cosmo, M_use * mb, a) / a

        ff = self._fourier_interp(np.log(k_use[None, :] * R[:, None]))
        nn = self._norm(cosmo, M_use, a, mb)

        prof = (4*np.pi*R**3 * nn)[:, None] * ff

        if np.ndim(k) == 0:
            prof = np.squeeze(prof, axis=-1)
        if np.ndim(M) == 0:
            prof = np.squeeze(prof, axis=0)
        return prof


class HaloProfileHOD(HaloProfile):
    """ A generic halo occupation distribution (HOD)
    profile describing the number density of galaxies
    as a function of halo mass.

    The parametrization for the mean profile is:

    .. math::
       \\langle n_g(r)|M,a\\rangle = \\bar{N}_c(M,a)
       \\left[f_c(a)+\\bar{N}_s(M,a) u_{\\rm sat}(r|M,a)\\right]

    where :math:`\\bar{N}_c` and :math:`\\bar{N}_s` are the
    mean number of central and satellite galaxies respectively,
    :math:`f_c` is the observed fraction of central galaxies, and
    :math:`u_{\\rm sat}(r|M,a)` is the distribution of satellites
    as a function of distance to the halo centre.

    These quantities are parametrized as follows:

    .. math::
       \\bar{N}_c(M,a)=\\frac{1}{2}\\left[1+{\\rm erf}
       \\left(\\frac{\\log(M/M_{\\rm min})}{\\sigma_{{\\rm ln}M}}
       \\right)\\right]

    .. math::
       \\bar{N}_s(M,a)=\\Theta(M-M_0)\\left(\\frac{M-M_0}{M_1}
       \\right)^\\alpha

    .. math::
       u_s(r|M,a)\\propto\\frac{\\Theta(r_{\\rm max}-r)}
       {(r/r_g)(1+r/r_g)^2}

    Where :math:`\\Theta(x)` is the Heaviside step function,
    and the proportionality constant in the last equation is
    such that the volume integral of :math:`u_s` is 1. The
    radius :math:`r_g` is related to the NFW scale radius :math:`r_s`
    through :math:`r_g=\\beta_g\\,r_s`, and the radius
    :math:`r_{\\rm max}` is related to the overdensity radius
    :math:`r_\\Delta` as :math:`r_{\\rm max}=\\beta_{\\rm max}r_\\Delta`.
    The scale radius is related to the comoving overdensity halo
    radius via :math:`R_\\Delta(M) = c(M)\\,r_s`.

    All the quantities :math:`\\log_{10}M_{\\rm min}`,
    :math:`\\log_{10}M_0`, :math:`\\log_{10}M_1`,
    :math:`\\sigma_{{\\rm ln}M}`, :math:`f_c`, :math:`\\alpha`,
    :math:`\\beta_g` and :math:`\\beta_{\\rm max}` are
    time-dependent via a linear expansion around a pivot scale
    factor :math:`a_*` with an offset (:math:`X_0`) and a tilt
    parameter (:math:`X_p`):

    .. math::
       X(a) = X_0 + X_p\\,(a-a_*).

    This definition of the HOD profile draws from several papers
    in the literature, including: astro-ph/0408564, arXiv:1706.05422
    and arXiv:1912.08209. The default values used here are roughly
    compatible with those found in the latter paper.

    See :class:`~pyccl.halos.profiles_2pt.Profile2ptHOD`) for a
    description of the Fourier-space two-point correlator of the
    HOD profile.

    Args:
        c_m_relation (:obj:`Concentration`): concentration-mass
            relation to use with this profile.
        lMmin_0 (float): offset parameter for
            :math:`\\log_{10}M_{\\rm min}`.
        lMmin_p (float): tilt parameter for
            :math:`\\log_{10}M_{\\rm min}`.
        siglM_0 (float): offset parameter for
            :math:`\\sigma_{{\\rm ln}M}`.
        siglM_p (float): tilt parameter for
            :math:`\\sigma_{{\\rm ln}M}`.
        lM0_0 (float): offset parameter for
            :math:`\\log_{10}M_0`.
        lM0_p (float): tilt parameter for
            :math:`\\log_{10}M_0`.
        lM1_0 (float): offset parameter for
            :math:`\\log_{10}M_1`.
        lM1_p (float): tilt parameter for
            :math:`\\log_{10}M_1`.
        alpha_0 (float): offset parameter for
            :math:`\\alpha`.
        alpha_p (float): tilt parameter for
            :math:`\\alpha`.
        fc_0 (float): offset parameter for
            :math:`f_c`.
        fc_p (float): tilt parameter for
            :math:`f_c`.
        bg_0 (float): offset parameter for
            :math:`\\beta_g`.
        bg_p (float): tilt parameter for
            :math:`\\beta_g`.
        bmax_0 (float): offset parameter for
            :math:`\\beta_{\\rm max}`.
        bmax_p (float): tilt parameter for
            :math:`\\beta_{\\rm max}`.
        a_pivot (float): pivot scale factor :math:`a_*`.
        ns_independent (bool): drop requirement to only form
            satellites when centrals are present.
        """
    name = 'HOD'

    @warn_api(pairs=[("c_M_relation", "c_m_relation")])
    def __init__(self, *, c_m_relation,
                 lMmin_0=12., lMmin_p=0., siglM_0=0.4,
                 siglM_p=0., lM0_0=7., lM0_p=0.,
                 lM1_0=13.3, lM1_p=0., alpha_0=1.,
                 alpha_p=0., fc_0=1., fc_p=0.,
                 bg_0=1., bg_p=0., bmax_0=1., bmax_p=0.,
                 a_pivot=1., ns_independent=False):
        if not isinstance(c_m_relation, Concentration):
            raise TypeError("c_m_relation must be of type `Concentration`")

        self.c_m_relation = c_m_relation
        self.lMmin_0 = lMmin_0
        self.lMmin_p = lMmin_p
        self.lM0_0 = lM0_0
        self.lM0_p = lM0_p
        self.lM1_0 = lM1_0
        self.lM1_p = lM1_p
        self.siglM_0 = siglM_0
        self.siglM_p = siglM_p
        self.alpha_0 = alpha_0
        self.alpha_p = alpha_p
        self.fc_0 = fc_0
        self.fc_p = fc_p
        self.bg_0 = bg_0
        self.bg_p = bg_p
        self.bmax_0 = bmax_0
        self.bmax_p = bmax_p
        self.a_pivot = a_pivot
        self.ns_independent = ns_independent
        super(HaloProfileHOD, self).__init__()

    def _get_c_m_relation(self, cosmo, M, a, mass_def=None):
        return self.c_m_relation.get_concentration(cosmo, M, a,
                                                   mass_def_other=mass_def)

    @warn_api
    def update_parameters(self, *, lMmin_0=None, lMmin_p=None,
                          siglM_0=None, siglM_p=None,
                          lM0_0=None, lM0_p=None,
                          lM1_0=None, lM1_p=None,
                          alpha_0=None, alpha_p=None,
                          fc_0=None, fc_p=None,
                          bg_0=None, bg_p=None,
                          bmax_0=None, bmax_p=None,
                          a_pivot=None,
                          ns_independent=None):
        """ Update any of the parameters associated with
        this profile. Any parameter set to `None` won't be updated.

        Args:
            lMmin_0 (float): offset parameter for
                :math:`\\log_{10}M_{\\rm min}`.
            lMmin_p (float): tilt parameter for
                :math:`\\log_{10}M_{\\rm min}`.
            siglM_0 (float): offset parameter for
                :math:`\\sigma_{{\\rm ln}M}`.
            siglM_p (float): tilt parameter for
                :math:`\\sigma_{{\\rm ln}M}`.
            lM0_0 (float): offset parameter for
                :math:`\\log_{10}M_0`.
            lM0_p (float): tilt parameter for
                :math:`\\log_{10}M_0`.
            lM1_0 (float): offset parameter for
                :math:`\\log_{10}M_1`.
            lM1_p (float): tilt parameter for
                :math:`\\log_{10}M_1`.
            alpha_0 (float): offset parameter for
                :math:`\\alpha`.
            alpha_p (float): tilt parameter for
                :math:`\\alpha`.
            fc_0 (float): offset parameter for
                :math:`f_c`.
            fc_p (float): tilt parameter for
                :math:`f_c`.
            bg_0 (float): offset parameter for
                :math:`\\beta_g`.
            bg_p (float): tilt parameter for
                :math:`\\beta_g`.
            bmax_0 (float): offset parameter for
                :math:`\\beta_{\\rm max}`.
            bmax_p (float): tilt parameter for
                :math:`\\beta_{\\rm max}`.
            a_pivot (float): pivot scale factor :math:`a_*`.
            ns_independent (bool): drop requirement to only form
                satellites when centrals are present
        """
        if lMmin_0 is not None:
            self.lMmin_0 = lMmin_0
        if lMmin_p is not None:
            self.lMmin_p = lMmin_p
        if lM0_0 is not None:
            self.lM0_0 = lM0_0
        if lM0_p is not None:
            self.lM0_p = lM0_p
        if lM1_0 is not None:
            self.lM1_0 = lM1_0
        if lM1_p is not None:
            self.lM1_p = lM1_p
        if siglM_0 is not None:
            self.siglM_0 = siglM_0
        if siglM_p is not None:
            self.siglM_p = siglM_p
        if alpha_0 is not None:
            self.alpha_0 = alpha_0
        if alpha_p is not None:
            self.alpha_p = alpha_p
        if fc_0 is not None:
            self.fc_0 = fc_0
        if fc_p is not None:
            self.fc_p = fc_p
        if bg_0 is not None:
            self.bg_0 = bg_0
        if bg_p is not None:
            self.bg_p = bg_p
        if bmax_0 is not None:
            self.bmax_0 = bmax_0
        if bmax_p is not None:
            self.bmax_p = bmax_p
        if a_pivot is not None:
            self.a_pivot = a_pivot
        if ns_independent is not None:
            self.ns_independent = ns_independent

    def _usat_real(self, cosmo, r, M, a, mass_def):
        r_use = np.atleast_1d(r)
        M_use = np.atleast_1d(M)

        # Comoving virial radius
        bg = self.bg_0 + self.bg_p * (a - self.a_pivot)
        bmax = self.bmax_0 + self.bmax_p * (a - self.a_pivot)
        R_M = mass_def.get_radius(cosmo, M_use, a) / a
        c_M = self._get_c_m_relation(cosmo, M_use, a, mass_def=mass_def)
        R_s = R_M / c_M
        c_M *= bmax / bg

        x = r_use[None, :] / (R_s[:, None] * bg)
        prof = 1./(x * (1 + x)**2)
        # Truncate
        prof[r_use[None, :] > R_M[:, None]*bmax] = 0

        norm = 1. / (4 * np.pi * (bg*R_s)**3 * (np.log(1+c_M) - c_M/(1+c_M)))
        prof = prof[:, :] * norm[:, None]

        if np.ndim(r) == 0:
            prof = np.squeeze(prof, axis=-1)
        if np.ndim(M) == 0:
            prof = np.squeeze(prof, axis=0)
        return prof

    def _usat_fourier(self, cosmo, k, M, a, mass_def):
        M_use = np.atleast_1d(M)
        k_use = np.atleast_1d(k)

        # Comoving virial radius
        bg = self.bg_0 + self.bg_p * (a - self.a_pivot)
        bmax = self.bmax_0 + self.bmax_p * (a - self.a_pivot)
        R_M = mass_def.get_radius(cosmo, M_use, a) / a
        c_M = self._get_c_m_relation(cosmo, M_use, a, mass_def=mass_def)
        R_s = R_M / c_M
        c_M *= bmax / bg

        x = k_use[None, :] * R_s[:, None] * bg
        Si1, Ci1 = sici((1 + c_M[:, None]) * x)
        Si2, Ci2 = sici(x)

        P1 = 1. / (np.log(1+c_M) - c_M/(1+c_M))
        P2 = np.sin(x) * (Si1 - Si2) + np.cos(x) * (Ci1 - Ci2)
        P3 = np.sin(c_M[:, None] * x) / ((1 + c_M[:, None]) * x)
        prof = P1[:, None] * (P2 - P3)

        if np.ndim(k) == 0:
            prof = np.squeeze(prof, axis=-1)
        if np.ndim(M) == 0:
            prof = np.squeeze(prof, axis=0)
        return prof

    def _real(self, cosmo, r, M, a, mass_def):
        r_use = np.atleast_1d(r)
        M_use = np.atleast_1d(M)

        Nc = self._Nc(M_use, a)
        Ns = self._Ns(M_use, a)
        fc = self._fc(a)
        # NFW profile
        ur = self._usat_real(cosmo, r_use, M_use, a, mass_def)

        if self.ns_independent:
            prof = Nc[:, None] * fc + Ns[:, None] * ur
        else:
            prof = Nc[:, None] * (fc + Ns[:, None] * ur)

        if np.ndim(r) == 0:
            prof = np.squeeze(prof, axis=-1)
        if np.ndim(M) == 0:
            prof = np.squeeze(prof, axis=0)
        return prof

    def _fourier(self, cosmo, k, M, a, mass_def):
        M_use = np.atleast_1d(M)
        k_use = np.atleast_1d(k)

        Nc = self._Nc(M_use, a)
        Ns = self._Ns(M_use, a)
        fc = self._fc(a)
        # NFW profile
        uk = self._usat_fourier(cosmo, k_use, M_use, a, mass_def)

        if self.ns_independent:
            prof = Nc[:, None] * fc + Ns[:, None] * uk
        else:
            prof = Nc[:, None] * (fc + Ns[:, None] * uk)

        if np.ndim(k) == 0:
            prof = np.squeeze(prof, axis=-1)
        if np.ndim(M) == 0:
            prof = np.squeeze(prof, axis=0)
        return prof

    def _fourier_variance(self, cosmo, k, M, a, mass_def):
        # Fourier-space variance of the HOD profile
        M_use = np.atleast_1d(M)
        k_use = np.atleast_1d(k)

        Nc = self._Nc(M_use, a)
        Ns = self._Ns(M_use, a)
        fc = self._fc(a)
        # NFW profile
        uk = self._usat_fourier(cosmo, k_use, M_use, a, mass_def)

        prof = Ns[:, None] * uk
        if self.ns_independent:
            prof = 2 * Nc[:, None] * fc * prof + prof**2
        else:
            prof = Nc[:, None] * (2 * fc * prof + prof**2)

        if np.ndim(k) == 0:
            prof = np.squeeze(prof, axis=-1)
        if np.ndim(M) == 0:
            prof = np.squeeze(prof, axis=0)
        return prof

    def _fc(self, a):
        # Observed fraction of centrals
        return self.fc_0 + self.fc_p * (a - self.a_pivot)

    def _Nc(self, M, a):
        # Number of centrals
        Mmin = 10.**(self.lMmin_0 + self.lMmin_p * (a - self.a_pivot))
        siglM = self.siglM_0 + self.siglM_p * (a - self.a_pivot)
        return 0.5 * (1 + erf(np.log(M/Mmin)/siglM))

    def _Ns(self, M, a):
        # Number of satellites
        M0 = 10.**(self.lM0_0 + self.lM0_p * (a - self.a_pivot))
        M1 = 10.**(self.lM1_0 + self.lM1_p * (a - self.a_pivot))
        alpha = self.alpha_0 + self.alpha_p * (a - self.a_pivot)
        return np.heaviside(M-M0, 1) * (np.fabs(M-M0) / M1)**alpha<|MERGE_RESOLUTION|>--- conflicted
+++ resolved
@@ -3,11 +3,8 @@
 from ..background import h_over_h0, sigma_critical
 from ..power import sigmaM
 from ..pyutils import resample_array, _fftlog_transform
-<<<<<<< HEAD
-from ..base import CCLHalosObject, unlock_instance, warn_api
-=======
-from ..base import CCLHalosObject, unlock_instance, link_abstractmethods
->>>>>>> 0eb77d2c
+from ..base import (CCLHalosObject, unlock_instance, link_abstractmethods,
+                    warn_api)
 from .concentration import Concentration
 from .massdef import MassDef
 from ..errors import warnings, CCLDeprecationWarning
@@ -160,11 +157,6 @@
         """
         return self.precision_fftlog['plaw_projected']
 
-<<<<<<< HEAD
-    @warn_api
-    def real(self, cosmo, r, M, a, *, mass_def=None):
-        """ Returns the 3D  real-space value of the profile as a
-=======
     @abstractmethod
     def _real(self, cosmo, r, M, a, mass_def):
         """Implementation of the 3D real-space profile.
@@ -177,9 +169,9 @@
         Either `_real` or `_fourier` have to be defined.
         """
 
-    def real(self, cosmo, r, M, a, mass_def=None):
+    @warn_api
+    def real(self, cosmo, r, M, a, *, mass_def=None):
         """ Returns the 3D real-space value of the profile as a
->>>>>>> 0eb77d2c
         function of cosmology, radius, halo mass and scale factor.
 
         Args:
@@ -237,7 +229,7 @@
             f_k = self._fftlog_wrap(cosmo, k, M, a, mass_def, fourier_out=True)
         return f_k
 
-    @warn_api(pairs=[("rt", "r")])
+    @warn_api(pairs=[("r_t", "r")])
     def projected(self, cosmo, r, M, a, *, mass_def=None):
         """ Returns the 2D projected profile as a function of
         cosmology, radius, halo mass and scale factor.
@@ -261,20 +253,15 @@
             are scalars, the corresponding dimension will be
             squeezed out on output.
         """
-<<<<<<< HEAD
-        if getattr(self, '_projected', None):
+        if hasattr(self, "_projected"):
             s_r_t = self._projected(cosmo, r, M, a, mass_def)
-=======
-        if hasattr(self, "_projected"):
-            s_r_t = self._projected(cosmo, r_t, M, a, mass_def)
->>>>>>> 0eb77d2c
         else:
             s_r_t = self._projected_fftlog_wrap(cosmo, r, M,
                                                 a, mass_def,
                                                 is_cumul2d=False)
         return s_r_t
 
-    @warn_api(pairs=[("rt", "r")])
+    @warn_api(pairs=[("r_t", "r")])
     def cumul2d(self, cosmo, r, M, a, *, mass_def=None):
         """ Returns the 2D cumulative surface density as a
         function of cosmology, radius, halo mass and scale
@@ -299,13 +286,8 @@
             are scalars, the corresponding dimension will be
             squeezed out on output.
         """
-<<<<<<< HEAD
-        if getattr(self, '_cumul2d', None):
+        if hasattr(self, "_cumul2d"):
             s_r_t = self._cumul2d(cosmo, r, M, a, mass_def)
-=======
-        if hasattr(self, "_cumul2d"):
-            s_r_t = self._cumul2d(cosmo, r_t, M, a, mass_def)
->>>>>>> 0eb77d2c
         else:
             s_r_t = self._projected_fftlog_wrap(cosmo, r, M,
                                                 a, mass_def,
@@ -698,14 +680,9 @@
     """
     name = 'NFW'
 
-<<<<<<< HEAD
     @warn_api(pairs=[("c_M_relation", "c_m_relation")])
     def __init__(self, *, c_m_relation,
-                 fourier_analytic=True,
-=======
-    def __init__(self, c_M_relation,
                  fourier_analytic=None,
->>>>>>> 0eb77d2c
                  projected_analytic=False,
                  cumul2d_analytic=False,
                  truncated=True):
