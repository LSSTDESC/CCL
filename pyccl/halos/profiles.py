--- conflicted
+++ resolved
@@ -3,12 +3,7 @@
 from ..background import h_over_h0, sigma_critical
 from ..power import sigmaM
 from ..pyutils import resample_array, _fftlog_transform
-<<<<<<< HEAD
-from ..base import (CCLHalosObject, unlock_instance, link_abstractmethods,
-                    warn_api)
-=======
-from ..base import CCLHalosObject, unlock_instance
->>>>>>> b73aaf84
+from ..base import CCLHalosObject, unlock_instance, warn_api
 from .concentration import Concentration
 from .massdef import MassDef
 from ..errors import warnings, CCLDeprecationWarning
