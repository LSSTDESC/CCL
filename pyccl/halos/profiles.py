--- conflicted
+++ resolved
@@ -3,12 +3,7 @@
 from ..background import h_over_h0, sigma_critical
 from ..power import sigmaM
 from ..pyutils import resample_array, _fftlog_transform
-<<<<<<< HEAD
 from ..base import CCLHalosObject, unlock_instance, warn_api
-from .._repr import _build_string_HaloProfile
-=======
-from ..base import CCLHalosObject, unlock_instance
->>>>>>> 0acebeaa
 from .concentration import Concentration
 from .massdef import MassDef
 import numpy as np
