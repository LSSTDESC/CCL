from .. import ccllib as lib
from ..core import check
from ..background import h_over_h0, angular_diameter_distance
from ..power import sigmaM
from ..pyutils import resample_array, _fftlog_transform
from .concentration import Concentration
from .massdef import MassDef
import numpy as np
from scipy.special import sici, erf

physical_constants = lib.cvar.constants


class HaloProfile(object):
    """This class implements functionality associated to
    halo profiles. You should not use this class directly.
    Instead, use one of the subclasses implemented in CCL
    for specific halo profiles, or write your own subclass.
    `HaloProfile` classes contain methods to compute halo
    profiles in real (3D) and Fourier spaces, as well as the
    projected (2D) profile and the cumulative mean surface
    density.

    A minimal implementation of a `HaloProfile` subclass
    should contain a method `_real` that returns the
    real-space profile as a function of cosmology,
    comoving radius, mass and scale factor. The default
    functionality in the base `HaloProfile` class will then
    allow the automatic calculation of the Fourier-space
    and projected profiles, as well as the cumulative
    mass density, based on the real-space profile using
    FFTLog to carry out fast Hankel transforms. See the
    CCL note for details. Alternatively, you can implement
    a `_fourier` method for the Fourier-space profile, and
    all other quantities will be computed from it. It is
    also possible to implement specific versions of any
    of these quantities if one wants to avoid the FFTLog
    calculation.
    """

    name = "default"

    def __init__(self):
        self.precision_fftlog = {
            "padding_lo_fftlog": 0.1,
            "padding_lo_extra": 0.1,
            "padding_hi_fftlog": 10.0,
            "padding_hi_extra": 10.0,
            "large_padding_2D": False,
            "n_per_decade": 100,
            "extrapol": "linx_liny",
            "plaw_fourier": -1.5,
            "plaw_projected": -1.0,
        }

    def update_precision_fftlog(self, **kwargs):
        """Update any of the precision parameters used by
        FFTLog to compute Hankel transforms. The available
        parameters are:

        Args:
            padding_lo_fftlog (float): when computing a Hankel
                transform we often need to extend the range of the
                input (e.g. the r-range for the real-space profile
                when computing the Fourier-space one) to avoid
                aliasing and boundary effects. This parameter
                controls the factor by which we multiply the lower
                end of the range (e.g. a value of 0.1 implies that
                we will extend the range by one decade on the
                left). Note that FFTLog works in logarithmic
                space. Default value: 0.1.
            padding_hi_fftlog (float): same as `padding_lo_fftlog`
                for the upper end of the range (e.g. a value of
                10 implies extending the range by one decade on
                the right). Default value: 10.
            n_per_decade (float): number of samples of the
                profile taken per decade when computing Hankel
                transforms.
            padding_lo_extra (float): when computing the projected
                2D profile or the 2D cumulative density,
                sometimes two Hankel transforms are needed (from
                3D real-space to Fourier, then from Fourier to
                2D real-space). This parameter controls the k range
                of the intermediate transform. The logic here is to
                avoid the range twice by `padding_lo_fftlog` (which
                can be overkill and slow down the calculation).
                Default value: 0.1.
            padding_hi_extra (float): same as `padding_lo_extra`
                for the upper end of the range. Default value: 10.
                large_padding_2D (bool): if set to `True`, the
                intermediate Hankel transform in the calculation of
                the 2D projected profile and cumulative mass
                density will use `padding_lo_fftlog` and
                `padding_hi_fftlog` instead of `padding_lo_extra`
                and `padding_hi_extra` to extend the range of the
                intermediate Hankel transform.
            extrapol (string): type of extrapolation used in the
                uncommon scenario that FFTLog returns a profile on a
                range that does not cover the intended output range.
                Pass `linx_liny` if you want to extrapolate linearly
                in the profile and `linx_logy` if you want to
                extrapolate linearly in its logarithm.
                Default value: `linx_liny`.
            plaw_fourier (float): FFTLog is able to perform more
                accurate Hankel transforms by prewhitening its arguments
                (essentially making them flatter over the range of
                integration to avoid aliasing). This parameter
                corresponds to a guess of what the tilt of the profile
                is (i.e. profile(r) = r^tilt), which FFTLog uses to
                prewhiten it. This parameter is used when computing the
                real <-> Fourier transforms. The methods
                `_get_plaw_fourier` allows finer control over this
                parameter. The default value allows for a slightly faster
                (but potentially less accurate) FFTLog transform. Some
                level of experimentation with this parameter is
                recommended when implementing a new profile.
                Default value: -1.5.
            plaw_projected (float): same as `plaw_fourier` for the
                calculation of the 2D projected and cumulative density
                profiles. Finer control can be achieved with the
                `_get_plaw_projected`. The default value allows for a
                slightly faster (but potentially less accurate) FFTLog
                transform.  Some level of experimentation with this
                parameter is recommended when implementing a new profile.
                Default value: -1.
        """
        self.precision_fftlog.update(kwargs)

    def _get_plaw_fourier(self, cosmo, a):
        """This controls the value of `plaw_fourier` to be used
        as a function of cosmology and scale factor.

        Args:
            cosmo (:class:`~pyccl.core.Cosmology`): a Cosmology object.
            a (float): scale factor.

        Returns:
            float: power law index to be used with FFTLog.
        """
        return self.precision_fftlog["plaw_fourier"]

    def _get_plaw_projected(self, cosmo, a):
        """This controls the value of `plaw_projected` to be
        used as a function of cosmology and scale factor.

        Args:
            cosmo (:class:`~pyccl.core.Cosmology`): a Cosmology object.
            a (float): scale factor.

        Returns:
            float: power law index to be used with FFTLog.
        """
        return self.precision_fftlog["plaw_projected"]

    def real(self, cosmo, r, M, a, mass_def=None):
        """Returns the 3D  real-space value of the profile as a
        function of cosmology, radius, halo mass and scale factor.

        Args:
            cosmo (:class:`~pyccl.core.Cosmology`): a Cosmology object.
            r (float or array_like): comoving radius in Mpc.
            M (float or array_like): halo mass in units of M_sun.
            a (float): scale factor.
            mass_def (:class:`~pyccl.halos.massdef.MassDef`):
                a mass definition object.

        Returns:
            float or array_like: halo profile. The shape of the
            output will be `(N_M, N_r)` where `N_r` and `N_m` are
            the sizes of `r` and `M` respectively. If `r` or `M`
            are scalars, the corresponding dimension will be
            squeezed out on output.
        """
        if getattr(self, "_real", None):
            f_r = self._real(cosmo, r, M, a, mass_def)
        elif getattr(self, "_fourier", None):
            f_r = self._fftlog_wrap(cosmo, r, M, a, mass_def, fourier_out=False)
        else:
            raise NotImplementedError(
                "Profiles must have at least "
                " either a _real or a "
                " _fourier method."
            )
        return f_r

    def fourier(self, cosmo, k, M, a, mass_def=None):
        """Returns the Fourier-space value of the profile as a
        function of cosmology, wavenumber, halo mass and
        scale factor.

        .. math::
           \\rho(k)=\\frac{1}{2\\pi^2} \\int dr\\, r^2\\,
           \\rho(r)\\, j_0(k r)

        Args:
            cosmo (:class:`~pyccl.core.Cosmology`): a Cosmology object.
            k (float or array_like): comoving wavenumber in Mpc^-1.
            M (float or array_like): halo mass in units of M_sun.
            a (float): scale factor.
            mass_def (:class:`~pyccl.halos.massdef.MassDef`):
                a mass definition object.

        Returns:
            float or array_like: halo profile. The shape of the
            output will be `(N_M, N_k)` where `N_k` and `N_m` are
            the sizes of `k` and `M` respectively. If `k` or `M`
            are scalars, the corresponding dimension will be
            squeezed out on output.
        """
        if getattr(self, "_fourier", None):
            f_k = self._fourier(cosmo, k, M, a, mass_def)
        elif getattr(self, "_real", None):
            f_k = self._fftlog_wrap(cosmo, k, M, a, mass_def, fourier_out=True)
        else:
            raise NotImplementedError(
                "Profiles must have at least "
                " either a _real or a "
                " _fourier method."
            )
        return f_k

    def projected(self, cosmo, r_t, M, a, mass_def=None):
        """Returns the 2D projected profile as a function of
        cosmology, radius, halo mass and scale factor.

        .. math::
           \\Sigma(R)= \\int dr_\\parallel\\,
           \\rho(\\sqrt{r_\\parallel^2 + R^2})

        Args:
            cosmo (:class:`~pyccl.core.Cosmology`): a Cosmology object.
            r (float or array_like): comoving radius in Mpc.
            M (float or array_like): halo mass in units of M_sun.
            a (float): scale factor.
            mass_def (:class:`~pyccl.halos.massdef.MassDef`):
                a mass definition object.

        Returns:
            float or array_like: halo profile. The shape of the
            output will be `(N_M, N_r)` where `N_r` and `N_m` are
            the sizes of `r` and `M` respectively. If `r` or `M`
            are scalars, the corresponding dimension will be
            squeezed out on output.
        """
        if getattr(self, "_projected", None):
            s_r_t = self._projected(cosmo, r_t, M, a, mass_def)
        else:
            s_r_t = self._projected_fftlog_wrap(
                cosmo, r_t, M, a, mass_def, is_cumul2d=False
            )
        return s_r_t

    def cumul2d(self, cosmo, r_t, M, a, mass_def=None):
        """Returns the 2D cumulative surface density as a
        function of cosmology, radius, halo mass and scale
        factor.

        .. math::
           \\Sigma(<R)= \\frac{2}{R^2} \\int dR'\\, R'\\,
           \\Sigma(R')

        Args:
            cosmo (:class:`~pyccl.core.Cosmology`): a Cosmology object.
            r (float or array_like): comoving radius in Mpc.
            M (float or array_like): halo mass in units of M_sun.
            a (float): scale factor.
            mass_def (:class:`~pyccl.halos.massdef.MassDef`):
                a mass definition object.

        Returns:
            float or array_like: halo profile. The shape of the
            output will be `(N_M, N_r)` where `N_r` and `N_m` are
            the sizes of `r` and `M` respectively. If `r` or `M`
            are scalars, the corresponding dimension will be
            squeezed out on output.
        """
        if getattr(self, "_cumul2d", None):
            s_r_t = self._cumul2d(cosmo, r_t, M, a, mass_def)
        else:
            s_r_t = self._projected_fftlog_wrap(
                cosmo, r_t, M, a, mass_def, is_cumul2d=True
            )
        return s_r_t

    def sigma_critical(self, cosmo, a_lens, a_src):
        """Returns the critical surface mass density.

        .. math::
         \\Sigma_{\\mathrm{crit}} = \\frac{c^2}{4\\pi G}
          \\frac{D_{\\rm{s}}}{D_{\\rm{l}}D_{\\rm{ls}}},
           where :math:`c` is the speed of light, :math:`G` is the
           gravitational constant, and :math:`D_i` is the angular diameter
           distance. The labels :math:`i =` s, l and ls denotes the distances
           to the source, lens, and between source and lens, respectively.
            Args:
            cosmo (:class:`~pyccl.core.Cosmology`): A Cosmology object.
            a_lens (float): lens' scale factor.
            a_src (float or array_like): source's scale factor.

        Returns:
            float or array_like: :math:`\\Sigma_{\\mathrm{crit}}` in units
            of :math:`\\M_{\\odot}/Mpc^2`
        """
        Ds = angular_diameter_distance(cosmo, a_src, a2=None)
        Dl = angular_diameter_distance(cosmo, a_lens, a2=None)
        Dls = angular_diameter_distance(cosmo, a_lens, a_src)
        A = (
            physical_constants.CLIGHT ** 2
            * physical_constants.MPC_TO_METER
            / (4.0 * np.pi * physical_constants.GNEWT * physical_constants.SOLAR_MASS)
        )

        Sigma_crit = A * Ds / (Dl * Dls)
        return Sigma_crit

    def convergence(self, cosmo, r, M, a_lens, a_src, mass_def=None):
        """ Returns the convergence as a function of cosmology,
        radius, halo mass and the scale factors of the source
        and the lens.

        .. math::
           \\kappa(R) = \\frac{\\Sigma(R)}{\\Sigma_{\\mathrm{crit}}},\\

        where :math:`\\Sigma(R)` is the 2D projected surface mass density.

        Args:
            cosmo (:class:`~pyccl.core.Cosmology`): A Cosmology object.
            r (float or array_like): comoving radius in Mpc.
            M (float or array_like): halo mass in umits of M_sun.
            a_lens (float or array_like): lens' scale factor.
            a_src (float or array_like): source's scale factor.
            mass_def (:class:`~pyccl.halos.massdef.MassDef`):
                a mass definition object.

        Returns:
            float or array_like: convergence \
                :math:`\\kappa`
        """

        Sigma = self.projected(cosmo, r, M, a_lens, mass_def)
        Sigma_crit = self.sigma_critical(cosmo, a_lens, a_src)
        return Sigma / Sigma_crit

    def shear(self, cosmo, r, M, a_lens, a_src, mass_def=None):
        """ Returns the shear (tangential) as a function of cosmology, 
        radius, halo mass and the scale factors of the 
        source and the lens.

        .. math::
           \\gamma(R) = \\frac{\\Delta\\Sigma(R)}{\\Sigma_{\\mathrm{crit}}} = \\frac{\\overline{\\Sigma}(< R) - \\Sigma(R)}{\\Sigma_{\\mathrm{crit}}},\\

        where :math:`\\overline{\\Sigma}(< R)` is the average surface density within R.  

        Args:
            cosmo (:class:`~pyccl.core.Cosmology`): A Cosmology object.
            r (float or array_like): comoving radius in Mpc.
            M (float or array_like): halo mass in umits of M_sun.
            a_lens (float or array_like): lens' scale factor.
            a_src (float or array_like): source's scale factor.
            mass_def (:class:`~pyccl.halos.massdef.MassDef`):
                a mass definition object.

        Returns:
            float or array_like: shear \
                :math:`\\gamma`
        """

        Sigma = self.projected(cosmo, r, M, a_lens, mass_def)
        Sigma_bar = self.cumul2d(cosmo, r, M, a_lens, mass_def)
        Sigma_crit = self.sigma_critical(cosmo, a_lens, a_src)
        return (Sigma_bar - Sigma) / Sigma_crit

    def reduced_shear(self, cosmo, r, M, a_lens, a_src, mass_def=None):
        """ Returns the reduced shear as a function of cosmology, 
        radius, halo mass and the scale factors of the 
        source and the lens.

        .. math::
           g_t (R) = \\frac{\\gamma(R)}{(1 - \\kappa(R))},\\

        where :math: `\\gamma(R)` is the shear and `\\kappa(R)` is the convergence.

        Args:
            cosmo (:class:`~pyccl.core.Cosmology`): A Cosmology object.
            r (float or array_like): comoving radius in Mpc.
            M (float or array_like): halo mass in umits of M_sun.
            a_lens (float or array_like): lens' scale factor.
            a_src (float or array_like): source's scale factor.
            mass_def (:class:`~pyccl.halos.massdef.MassDef`):
                a mass definition object.

        Returns:
            float or array_like: reduced shear \
                :math:`g_t`
        """

        convergence = self.convergence(cosmo, r, M, a_lens, a_src, mass_def)
        shear = self.shear(cosmo, r, M, a_lens, s_src, mass_def)
        return shear / (1.0 - convergence)

    def reduced_shear_physical(self, cosmo, r, M, a_lens, a_src, mass_def=None):
        """ Returns the reduced shear for input parameters in physical units.

        .. math::
           g_t (R) = \\frac{\\gamma(R)}{(a_{lens}^2 - \\kappa(R))},\\

        where :math: `\\gamma(R)` is the shear and `\\kappa(R)` is the convergence.

        Args:
            cosmo (:class:`~pyccl.core.Cosmology`): A Cosmology object.
            r (float or array_like): comoving radius in Mpc.
            M (float or array_like): halo mass in umits of M_sun.
            a_lens (float or array_like): lens' scale factor.
            a_src (float or array_like): source's scale factor.
            mass_def (:class:`~pyccl.halos.massdef.MassDef`):
                a mass definition object.

        Returns:
            float or array_like: reduced shear in physical units (not comoving)\
                :math:`g_t`
        """

        convergence = self.convergence(cosmo, r, M, a_lens, a_src, mass_def)
        shear = self.shear(cosmo, r, M, a_lens, a_src, mass_def)
        return shear / (a_lens ** 2 - convergence)

    def magnification(self, cosmo, r, M, a_lens, a_src, mass_def=None):
        """ Returns the magnification for input parameters.

        .. math::    
           \\mu (R) = \\frac{1}{\\left[(1 - \\kappa(R))^2 - \\vert \\gamma(R) \\vert^2 \\right]]},\\

        where :math: `\\gamma(R)` is the shear and `\\kappa(R)` is the convergence.   

        Args:
            cosmo (:class:`~pyccl.core.Cosmology`): A Cosmology object.
            r (float or array_like): comoving radius in Mpc.
            M (float or array_like): halo mass in umits of M_sun.
            a_lens (float or array_like): lens' scale factor.
            a_src (float or array_like): source's scale factor.
            mass_def (:class:`~pyccl.halos.massdef.MassDef`):
                a mass definition object.

        Returns:
            float or array_like: magnification\
                :math:`\\mu`    
        """

        convergence = self.convergence(cosmo, r, M, a_lens, a_src, mass_def)
        shear = self.shear(cosmo, r, M, a_lens, a_src, mass_def)

        return 1.0 / ((1.0 - convergence) ** 2 - np.abs(shear) ** 2)

    def magnification_physical(self, cosmo, r, M, a_lens, a_src, mass_def=None):
        """ Returns the magnification for input parameters in physical units.

        Args:
            cosmo (:class:`~pyccl.core.Cosmology`): A Cosmology object.
            r (float or array_like): comoving radius in Mpc.
            M (float or array_like): halo mass in umits of M_sun.
            a_lens (float or array_like): lens' scale factor.
            a_src (float or array_like): source's scale factor.
            mass_def (:class:`~pyccl.halos.massdef.MassDef`):
                a mass definition object.

        Returns:
            float or array_like: magnification in physical units (not comoving)\
                :math:`\\mu`    
        """

        al2 = a_lens ** 2
        conv_phy = self.convergence(cosmo, r, M, a_lens, a_src, mass_def) / al2
        shear_phy = self.shear(cosmo, r, M, a_lens, a_src, mass_def) / al2
        return 1.0 / ((1.0 - conv_phy) ** 2 - np.abs(shear_phy) ** 2)

    def _fftlog_wrap(
        self, cosmo, k, M, a, mass_def, fourier_out=False, large_padding=True
    ):
        # This computes the 3D Hankel transform
        #  \rho(k) = 4\pi \int dr r^2 \rho(r) j_0(k r)
        # if fourier_out == False, and
        #  \rho(r) = \frac{1}{2\pi^2} \int dk k^2 \rho(k) j_0(k r)
        # otherwise.

        # Select which profile should be the input
        if fourier_out:
            p_func = self._real
        else:
            p_func = self._fourier
        k_use = np.atleast_1d(k)
        M_use = np.atleast_1d(M)
        lk_use = np.log(k_use)
        nM = len(M_use)

        # k/r ranges to be used with FFTLog and its sampling.
        if large_padding:
            k_min = self.precision_fftlog["padding_lo_fftlog"] * np.amin(k_use)
            k_max = self.precision_fftlog["padding_hi_fftlog"] * np.amax(k_use)
        else:
            k_min = self.precision_fftlog["padding_lo_extra"] * np.amin(k_use)
            k_max = self.precision_fftlog["padding_hi_extra"] * np.amax(k_use)
        n_k = int(np.log10(k_max / k_min)) * self.precision_fftlog["n_per_decade"]
        r_arr = np.geomspace(k_min, k_max, n_k)

        p_k_out = np.zeros([nM, k_use.size])
        # Compute real profile values
        p_real_M = p_func(cosmo, r_arr, M_use, a, mass_def)
        # Power-law index to pass to FFTLog.
        plaw_index = self._get_plaw_fourier(cosmo, a)

        # Compute Fourier profile through fftlog
        k_arr, p_fourier_M = _fftlog_transform(r_arr, p_real_M, 3, 0, plaw_index)
        lk_arr = np.log(k_arr)

        for im, p_k_arr in enumerate(p_fourier_M):
            # Resample into input k values
            p_fourier = resample_array(
                lk_arr,
                p_k_arr,
                lk_use,
                self.precision_fftlog["extrapol"],
                self.precision_fftlog["extrapol"],
                0,
                0,
            )
            p_k_out[im, :] = p_fourier
        if fourier_out:
            p_k_out *= (2 * np.pi) ** 3

        if np.ndim(k) == 0:
            p_k_out = np.squeeze(p_k_out, axis=-1)
        if np.ndim(M) == 0:
            p_k_out = np.squeeze(p_k_out, axis=0)
        return p_k_out

    def _projected_fftlog_wrap(self, cosmo, r_t, M, a, mass_def, is_cumul2d=False):
        # This computes Sigma(R) from the Fourier-space profile as:
        # Sigma(R) = \frac{1}{2\pi} \int dk k J_0(k R) \rho(k)
        r_t_use = np.atleast_1d(r_t)
        M_use = np.atleast_1d(M)
        lr_t_use = np.log(r_t_use)
        nM = len(M_use)

        # k/r range to be used with FFTLog and its sampling.
        r_t_min = self.precision_fftlog["padding_lo_fftlog"] * np.amin(r_t_use)
        r_t_max = self.precision_fftlog["padding_hi_fftlog"] * np.amax(r_t_use)
        n_r_t = int(np.log10(r_t_max / r_t_min)) * self.precision_fftlog["n_per_decade"]
        k_arr = np.geomspace(r_t_min, r_t_max, n_r_t)

        sig_r_t_out = np.zeros([nM, r_t_use.size])
        # Compute Fourier-space profile
        if getattr(self, "_fourier", None):
            # Compute from `_fourier` if available.
            p_fourier = self._fourier(cosmo, k_arr, M_use, a, mass_def)
        else:
            # Compute with FFTLog otherwise.
            lpad = self.precision_fftlog["large_padding_2D"]
            p_fourier = self._fftlog_wrap(
                cosmo, k_arr, M_use, a, mass_def, fourier_out=True, large_padding=lpad
            )
        if is_cumul2d:
            # The cumulative profile involves a factor 1/(k R) in
            # the integrand.
            p_fourier *= 2 / k_arr[None, :]

        # Power-law index to pass to FFTLog.
        if is_cumul2d:
            i_bessel = 1
            plaw_index = self._get_plaw_projected(cosmo, a) - 1
        else:
            i_bessel = 0
            plaw_index = self._get_plaw_projected(cosmo, a)

        # Compute projected profile through fftlog
        r_t_arr, sig_r_t_M = _fftlog_transform(
            k_arr, p_fourier, 2, i_bessel, plaw_index
        )
        lr_t_arr = np.log(r_t_arr)

        if is_cumul2d:
            sig_r_t_M /= r_t_arr[None, :]
        for im, sig_r_t_arr in enumerate(sig_r_t_M):
            # Resample into input r_t values
            sig_r_t = resample_array(
                lr_t_arr,
                sig_r_t_arr,
                lr_t_use,
                self.precision_fftlog["extrapol"],
                self.precision_fftlog["extrapol"],
                0,
                0,
            )
            sig_r_t_out[im, :] = sig_r_t

        if np.ndim(r_t) == 0:
            sig_r_t_out = np.squeeze(sig_r_t_out, axis=-1)
        if np.ndim(M) == 0:
            sig_r_t_out = np.squeeze(sig_r_t_out, axis=0)
        return sig_r_t_out


class HaloProfileGaussian(HaloProfile):
    """Gaussian profile

    .. math::
        \\rho(r) = \\rho_0\\, e^{-(r/r_s)^2}

    Args:
        r_scale (:obj:`function`): the width of the profile.
            The signature of this function should be
            `f(cosmo, M, a, mdef)`, where `cosmo` is a
            :class:`~pyccl.core.Cosmology` object, `M` is a halo mass in
            units of M_sun, `a` is the scale factor and `mdef`
            is a :class:`~pyccl.halos.massdef.MassDef` object.
        rho0 (:obj:`function`): the amplitude of the profile.
            It should have the same signature as `r_scale`.
    """

    name = "Gaussian"

    def __init__(self, r_scale, rho0):
        self.rho_0 = rho0
        self.r_s = r_scale
        super(HaloProfileGaussian, self).__init__()
        self.update_precision_fftlog(
            padding_lo_fftlog=0.01, padding_hi_fftlog=100.0, n_per_decade=10000
        )

    def _real(self, cosmo, r, M, a, mass_def):
        r_use = np.atleast_1d(r)
        M_use = np.atleast_1d(M)

        # Compute scale
        rs = self.r_s(cosmo, M_use, a, mass_def)
        # Compute normalization
        rho0 = self.rho_0(cosmo, M_use, a, mass_def)
        # Form factor
        prof = np.exp(-((r_use[None, :] / rs[:, None]) ** 2))
        prof = prof * rho0[:, None]

        if np.ndim(r) == 0:
            prof = np.squeeze(prof, axis=-1)
        if np.ndim(M) == 0:
            prof = np.squeeze(prof, axis=0)
        return prof


class HaloProfilePowerLaw(HaloProfile):
    """Power-law profile

    .. math::
        \\rho(r) = (r/r_s)^\\alpha

    Args:
        r_scale (:obj:`function`): the correlation length of
            the profile. The signature of this function
            should be `f(cosmo, M, a, mdef)`, where `cosmo`
            is a :class:`~pyccl.core.Cosmology` object, `M` is a halo mass
            in units of M_sun, `a` is the scale factor and
            `mdef` is a :class:`~pyccl.halos.massdef.MassDef` object.
        tilt (:obj:`function`): the power law index of the
            profile. The signature of this function should
            be `f(cosmo, a)`.
    """

    name = "PowerLaw"

    def __init__(self, r_scale, tilt):
        self.r_s = r_scale
        self.tilt = tilt
        super(HaloProfilePowerLaw, self).__init__()

    def _get_plaw_fourier(self, cosmo, a):
        # This is the optimal value for a pure power law
        # profile.
        return self.tilt(cosmo, a)

    def _get_plaw_projected(self, cosmo, a):
        # This is the optimal value for a pure power law
        # profile.
        return -3 - self.tilt(cosmo, a)

    def _real(self, cosmo, r, M, a, mass_def):
        r_use = np.atleast_1d(r)
        M_use = np.atleast_1d(M)

        # Compute scale
        rs = self.r_s(cosmo, M_use, a, mass_def)
        tilt = self.tilt(cosmo, a)
        # Form factor
        prof = (r_use[None, :] / rs[:, None]) ** tilt

        if np.ndim(r) == 0:
            prof = np.squeeze(prof, axis=-1)
        if np.ndim(M) == 0:
            prof = np.squeeze(prof, axis=0)
        return prof


class HaloProfileNFW(HaloProfile):
    """Navarro-Frenk-White (astro-ph:astro-ph/9508025) profile.

    .. math::
       \\rho(r) = \\frac{\\rho_0}
       {\\frac{r}{r_s}\\left(1+\\frac{r}{r_s}\\right)^2}

    where :math:`r_s` is related to the spherical overdensity
    halo radius :math:`R_\\Delta(M)` through the concentration
    parameter :math:`c(M)` as

    .. math::
       R_\\Delta(M) = c(M)\\,r_s

    and the normalization :math:`\\rho_0` is

    .. math::
       \\rho_0 = \\frac{M}{4\\pi\\,r_s^3\\,[\\log(1+c) - c/(1+c)]}

    By default, this profile is truncated at :math:`r = R_\\Delta(M)`.

    Args:
        c_M_relation (:obj:`Concentration`): concentration-mass
            relation to use with this profile.
        fourier_analytic (bool): set to `True` if you want to compute
            the Fourier profile analytically (and not through FFTLog).
            Default: `False`.
        projected_analytic (bool): set to `True` if you want to
            compute the 2D projected profile analytically (and not
            through FFTLog). Default: `False`.
        cumul2d_analytic (bool): set to `True` if you want to
            compute the 2D cumulative surface density analytically
            (and not through FFTLog). Default: `False`.
        truncated (bool): set to `True` if the profile should be
            truncated at :math:`r = R_\\Delta` (i.e. zero at larger
            radii.
    """

    name = "NFW"

    def __init__(
        self,
        c_M_relation,
        fourier_analytic=True,
        projected_analytic=False,
        cumul2d_analytic=False,
        truncated=True,
    ):
        if not isinstance(c_M_relation, Concentration):
            raise TypeError("c_M_relation must be of type `Concentration`)")

        self.cM = c_M_relation
        self.truncated = truncated
        if fourier_analytic:
            self._fourier = self._fourier_analytic
        if projected_analytic:
            if truncated:
                raise ValueError(
                    "Analytic projected profile not supported "
                    "for truncated NFW. Set `truncated` or "
                    "`projected_analytic` to `False`."
                )
            self._projected = self._projected_analytic
        if cumul2d_analytic:
            if truncated:
                raise ValueError(
                    "Analytic cumuative 2d profile not supported "
                    "for truncated NFW. Set `truncated` or "
                    "`cumul2d_analytic` to `False`."
                )
            self._cumul2d = self._cumul2d_analytic
        super(HaloProfileNFW, self).__init__()
        self.update_precision_fftlog(
            padding_hi_fftlog=1e2,
            padding_lo_fftlog=1e-2,
            n_per_decade=1000,
            plaw_fourier=-2.0,
        )

    def _get_cM(self, cosmo, M, a, mdef=None):
        return self.cM.get_concentration(cosmo, M, a, mdef_other=mdef)

    def _norm(self, M, Rs, c):
        # NFW normalization from mass, radius and concentration
        return M / (4 * np.pi * Rs ** 3 * (np.log(1 + c) - c / (1 + c)))

    def _real(self, cosmo, r, M, a, mass_def):
        r_use = np.atleast_1d(r)
        M_use = np.atleast_1d(M)

        # Comoving virial radius
        R_M = mass_def.get_radius(cosmo, M_use, a) / a
        c_M = self._get_cM(cosmo, M_use, a, mdef=mass_def)
        R_s = R_M / c_M

        x = r_use[None, :] / R_s[:, None]
        prof = 1.0 / (x * (1 + x) ** 2)
        if self.truncated:
            prof[r_use[None, :] > R_M[:, None]] = 0

        norm = self._norm(M_use, R_s, c_M)
        prof = prof[:, :] * norm[:, None]

        if np.ndim(r) == 0:
            prof = np.squeeze(prof, axis=-1)
        if np.ndim(M) == 0:
            prof = np.squeeze(prof, axis=0)
        return prof

    def _fx_projected(self, x):
        def f1(xx):
            x2m1 = xx * xx - 1
            return 1 / x2m1 + np.arccosh(1 / xx) / np.fabs(x2m1) ** 1.5

        def f2(xx):
            x2m1 = xx * xx - 1
            return 1 / x2m1 - np.arccos(1 / xx) / np.fabs(x2m1) ** 1.5

        xf = x.flatten()
        return np.piecewise(xf, [xf < 1, xf > 1], [f1, f2, 1.0 / 3.0]).reshape(x.shape)

    def _projected_analytic(self, cosmo, r, M, a, mass_def):
        r_use = np.atleast_1d(r)
        M_use = np.atleast_1d(M)

        # Comoving virial radius
        R_M = mass_def.get_radius(cosmo, M_use, a) / a
        c_M = self._get_cM(cosmo, M_use, a, mdef=mass_def)
        R_s = R_M / c_M

        x = r_use[None, :] / R_s[:, None]
        prof = self._fx_projected(x)
        norm = 2 * R_s * self._norm(M_use, R_s, c_M)
        prof = prof[:, :] * norm[:, None]

        if np.ndim(r) == 0:
            prof = np.squeeze(prof, axis=-1)
        if np.ndim(M) == 0:
            prof = np.squeeze(prof, axis=0)
        return prof

    def _fx_cumul2d(self, x):
        def f1(xx):
            sqx2m1 = np.sqrt(np.fabs(xx * xx - 1))
            return np.log(0.5 * xx) + np.arccosh(1 / xx) / sqx2m1

        def f2(xx):
            sqx2m1 = np.sqrt(np.fabs(xx * xx - 1))
            return np.log(0.5 * xx) + np.arccos(1 / xx) / sqx2m1

        xf = x.flatten()
        omln2 = 0.3068528194400547  # 1-Log[2]
        f = np.piecewise(xf, [xf < 1, xf > 1], [f1, f2, omln2]).reshape(x.shape)
        return 2 * f / x ** 2

    def _cumul2d_analytic(self, cosmo, r, M, a, mass_def):
        r_use = np.atleast_1d(r)
        M_use = np.atleast_1d(M)

        # Comoving virial radius
        R_M = mass_def.get_radius(cosmo, M_use, a) / a
        c_M = self._get_cM(cosmo, M_use, a, mdef=mass_def)
        R_s = R_M / c_M

        x = r_use[None, :] / R_s[:, None]
        prof = self._fx_cumul2d(x)
        norm = 2 * R_s * self._norm(M_use, R_s, c_M)
        prof = prof[:, :] * norm[:, None]

        if np.ndim(r) == 0:
            prof = np.squeeze(prof, axis=-1)
        if np.ndim(M) == 0:
            prof = np.squeeze(prof, axis=0)
        return prof

    def _fourier_analytic(self, cosmo, k, M, a, mass_def):
        M_use = np.atleast_1d(M)
        k_use = np.atleast_1d(k)

        # Comoving virial radius
        R_M = mass_def.get_radius(cosmo, M_use, a) / a
        c_M = self._get_cM(cosmo, M_use, a, mdef=mass_def)
        R_s = R_M / c_M

        x = k_use[None, :] * R_s[:, None]
        Si2, Ci2 = sici(x)
        P1 = M / (np.log(1 + c_M) - c_M / (1 + c_M))
        if self.truncated:
            Si1, Ci1 = sici((1 + c_M[:, None]) * x)
            P2 = np.sin(x) * (Si1 - Si2) + np.cos(x) * (Ci1 - Ci2)
            P3 = np.sin(c_M[:, None] * x) / ((1 + c_M[:, None]) * x)
            prof = P1[:, None] * (P2 - P3)
        else:
            P2 = np.sin(x) * (0.5 * np.pi - Si2) - np.cos(x) * Ci2
            prof = P1[:, None] * P2

        if np.ndim(k) == 0:
            prof = np.squeeze(prof, axis=-1)
        if np.ndim(M) == 0:
            prof = np.squeeze(prof, axis=0)
        return prof


class HaloProfileEinasto(HaloProfile):
    """Einasto profile (1965TrAlm...5...87E).

    .. math::
       \\rho(r) = \\rho_0\\,\\exp(-2 ((r/r_s)^\\alpha-1) / \\alpha)

    where :math:`r_s` is related to the spherical overdensity
    halo radius :math:`R_\\Delta(M)` through the concentration
    parameter :math:`c(M)` as

    .. math::
       R_\\Delta(M) = c(M)\\,r_s

    and the normalization :math:`\\rho_0` is the mean density
    within the :math:`R_\\Delta(M)` of the halo. The index
    :math:`\\alpha` depends on halo mass and redshift, and we
    use the parameterization of Diemer & Kravtsov
    (arXiv:1401.1216).

    By default, this profile is truncated at :math:`r = R_\\Delta(M)`.

    Args:
        c_M_relation (:obj:`Concentration`): concentration-mass
            relation to use with this profile.
        truncated (bool): set to `True` if the profile should be
            truncated at :math:`r = R_\\Delta` (i.e. zero at larger
            radii.
    """

    name = "Einasto"

    def __init__(self, c_M_relation, truncated=True):
        if not isinstance(c_M_relation, Concentration):
            raise TypeError("c_M_relation must be of type `Concentration`)")

        self.cM = c_M_relation
        self.truncated = truncated
        super(HaloProfileEinasto, self).__init__()
        self.update_precision_fftlog(
            padding_hi_fftlog=1e2,
            padding_lo_fftlog=1e-2,
            n_per_decade=1000,
            plaw_fourier=-2.0,
        )

    def _get_cM(self, cosmo, M, a, mdef=None):
        return self.cM.get_concentration(cosmo, M, a, mdef_other=mdef)

    def _get_alpha(self, cosmo, M, a, mdef):
        mdef_vir = MassDef("vir", "matter")
        Mvir = mdef.translate_mass(cosmo, M, a, mdef_vir)
        sM = sigmaM(cosmo, Mvir, a)
        nu = 1.686 / sM
        alpha = 0.155 + 0.0095 * nu * nu
        return alpha

    def _real(self, cosmo, r, M, a, mass_def):
        r_use = np.atleast_1d(r)
        M_use = np.atleast_1d(M)

        # Comoving virial radius
        R_M = mass_def.get_radius(cosmo, M_use, a) / a
        c_M = self._get_cM(cosmo, M_use, a, mdef=mass_def)
        R_s = R_M / c_M

        alpha = self._get_alpha(cosmo, M_use, a, mass_def)

        status = 0
        norm, status = lib.einasto_norm(R_s, R_M, alpha, M_use.size, status)
        check(status)
        norm = M_use / norm

        x = r_use[None, :] / R_s[:, None]
        prof = norm[:, None] * np.exp(-2.0 * (x ** alpha[:, None] - 1) / alpha[:, None])
        if self.truncated:
            prof[r_use[None, :] > R_M[:, None]] = 0

        if np.ndim(r) == 0:
            prof = np.squeeze(prof, axis=-1)
        if np.ndim(M) == 0:
            prof = np.squeeze(prof, axis=0)
        return prof


class HaloProfileHernquist(HaloProfile):
    """Hernquist (1990ApJ...356..359H).

    .. math::
       \\rho(r) = \\frac{\\rho_0}
       {\\frac{r}{r_s}\\left(1+\\frac{r}{r_s}\\right)^3}

    where :math:`r_s` is related to the spherical overdensity
    halo radius :math:`R_\\Delta(M)` through the concentration
    parameter :math:`c(M)` as

    .. math::
       R_\\Delta(M) = c(M)\\,r_s

    and the normalization :math:`\\rho_0` is the mean density
    within the :math:`R_\\Delta(M)` of the halo.

    By default, this profile is truncated at :math:`r = R_\\Delta(M)`.

    Args:
        c_M_relation (:obj:`Concentration`): concentration-mass
            relation to use with this profile.
        truncated (bool): set to `True` if the profile should be
            truncated at :math:`r = R_\\Delta` (i.e. zero at larger
            radii.
    """

    name = "Hernquist"

    def __init__(self, c_M_relation, truncated=True):
        if not isinstance(c_M_relation, Concentration):
            raise TypeError("c_M_relation must be of type `Concentration`)")

        self.cM = c_M_relation
        self.truncated = truncated
        super(HaloProfileHernquist, self).__init__()
        self.update_precision_fftlog(
            padding_hi_fftlog=1e2,
            padding_lo_fftlog=1e-2,
            n_per_decade=1000,
            plaw_fourier=-2.0,
        )

    def _get_cM(self, cosmo, M, a, mdef=None):
        return self.cM.get_concentration(cosmo, M, a, mdef_other=mdef)

    def _real(self, cosmo, r, M, a, mass_def):
        r_use = np.atleast_1d(r)
        M_use = np.atleast_1d(M)

        # Comoving virial radius
        R_M = mass_def.get_radius(cosmo, M_use, a) / a
        c_M = self._get_cM(cosmo, M_use, a, mdef=mass_def)
        R_s = R_M / c_M

        status = 0
        norm, status = lib.hernquist_norm(R_s, R_M, M_use.size, status)
        check(status)
        norm = M_use / norm

        x = r_use[None, :] / R_s[:, None]
        prof = norm[:, None] / (x * (1 + x) ** 3)
        if self.truncated:
            prof[r_use[None, :] > R_M[:, None]] = 0

        if np.ndim(r) == 0:
            prof = np.squeeze(prof, axis=-1)
        if np.ndim(M) == 0:
            prof = np.squeeze(prof, axis=0)
        return prof


class HaloProfilePressureGNFW(HaloProfile):
    """Generalized NFW pressure profile by Arnaud et al.
    (2010A&A...517A..92A).

    The parametrization is:

    .. math::
       P_e(r) = C\\times P_0 h_{70}^E (c_{500} x)^{-\\gamma}
       [1+(c_{500}x)^\\alpha]^{(\\gamma-\\beta)/\\alpha},

    where

    .. math::
       C = 1.65\\,h_{70}^2\\left(\\frac{H(z)}{H_0}\\right)^{8/3}
       \\left[\\frac{h_{70}\\tilde{M}_{500}}
       {3\\times10^{14}\\,M_\\odot}\\right]^{2/3+0.12},

    :math:`x = r/\\tilde{r}_{500}`, :math:`h_{70}=h/0.7`, and the
    exponent :math:`E` is -1 for SZ-based profile normalizations
    and -1.5 for X-ray-based normalizations. The biased mass
    :math:`\\tilde{M}_{500}` is related to the true overdensity
    mass :math:`M_{500}` via the mass bias parameter :math:`(1-b)`
    as :math:`\\tilde{M}_{500}=(1-b)M_{500}`. :math:`\\tilde{r}_{500}`
    is the overdensity halo radius associated with :math:`\\tilde{M}_{500}`
    (note the intentional tilde!), and the profile is defined for
    a halo overdensity :math:`\\Delta=500` with respect to the
    critical density.

    The default arguments (other than `mass_bias`), correspond to the
    profile parameters used in the Planck 2013 (V) paper. The profile
    is calculated in physical (non-comoving) units of eV/cm^3.

    Args:
        mass_bias (float): the mass bias parameter :math:`1-b`.
        P0 (float): profile normalization.
        c500 (float): concentration parameter.
        alpha (float): profile shape parameter.
        beta (float): profile shape parameter.
        gamma (float): profile shape parameter.
        alpha_P (float): additional mass dependence exponent
        P0_hexp (float): power of `h` with which the normalization
            parameter should scale (-1 for SZ-based normalizations,
            -3/2 for X-ray-based ones).
        qrange (tuple): limits of integration to be used when
            precomputing the Fourier-space profile template, as
            fractions of the virial radius.
        x_out (float): profile threshold (as a fraction of r500c).
            if `None`, no threshold will be used.
        nq (int): number of points over which the
            Fourier-space profile template will be sampled.
    """

    name = "GNFW"

    def __init__(
        self,
        mass_bias=0.8,
        P0=6.41,
        c500=1.81,
        alpha=1.33,
        alpha_P=0.12,
        beta=4.13,
        gamma=0.31,
        P0_hexp=-1.0,
        qrange=(1e-3, 1e3),
        nq=128,
        x_out=np.inf,
    ):
        self.qrange = qrange
        self.nq = nq
        self.mass_bias = mass_bias
        self.P0 = P0
        self.c500 = c500
        self.alpha = alpha
        self.alpha_P = alpha_P
        self.beta = beta
        self.gamma = gamma
        self.P0_hexp = P0_hexp
        self.x_out = x_out

        # Interpolator for dimensionless Fourier-space profile
        self._fourier_interp = None
        super(HaloProfilePressureGNFW, self).__init__()

    def update_parameters(
        self,
        mass_bias=None,
        P0=None,
        c500=None,
        alpha=None,
        beta=None,
        gamma=None,
        alpha_P=None,
        P0_hexp=None,
        x_out=None,
    ):
        """ Update any of the parameters associated with
        this profile. Any parameter set to `None` won't be updated.

        .. note:: A change in `alpha`, `beta` or `gamma` will trigger
            a recomputation of the Fourier-space template, which can be
            slow.

        Args:
            mass_bias (float): the mass bias parameter :math:`1-b`.
            P0 (float): profile normalization.
            c500 (float): concentration parameter.
            alpha (float): profile shape parameter.
            beta (float): profile shape parameters.
            gamma (float): profile shape parameters.
            alpha_P (float): additional mass dependence exponent.
            P0_hexp (float): power of `h` with which the normalization should \
                scale (-1 for SZ-based normalizations, -3/2 for \
                X-ray-based ones).
            x_out (float): profile threshold (as a fraction of r500c). \
                if `None`, no threshold will be used.
        """
        if x_out is not None:
            self.x_out = x_out
        if mass_bias is not None:
            self.mass_bias = mass_bias
        if c500 is not None:
            self.c500 = c500
        if alpha_P is not None:
            self.alpha_P = alpha_P
        if P0 is not None:
            self.P0 = P0
        if P0_hexp is not None:
            self.P0_hexp = P0_hexp

        # Check if we need to recompute the Fourier profile.
        re_fourier = False
        if alpha is not None:
            if alpha != self.alpha:
                re_fourier = True
            self.alpha = alpha
        if beta is not None:
            if beta != self.beta:
                re_fourier = True
            self.beta = beta
        if gamma is not None:
            if gamma != self.gamma:
                re_fourier = True
            self.gamma = gamma

        if re_fourier and (self._fourier_interp is not None):
            self._fourier_interp = self._integ_interp()

    def _form_factor(self, x):
        # Scale-dependent factor of the GNFW profile.
        f1 = (self.c500 * x) ** (-self.gamma)
        exponent = -(self.beta - self.gamma) / self.alpha
        f2 = (1 + (self.c500 * x) ** self.alpha) ** exponent
        return f1 * f2

    def _integ_interp(self):
        # Precomputes the Fourier transform of the profile in terms
        # of the scaled radius x and creates a spline interpolator
        # for it.
        from scipy.interpolate import interp1d
        from scipy.integrate import quad

        def integrand(x):
            return self._form_factor(x) * x

        q_arr = np.geomspace(self.qrange[0], self.qrange[1], self.nq)
        # We use the `weight` feature of quad to quickly estimate
        # the Fourier transform. We could use the existing FFTLog
        # framework, but this is a lot less of a kerfuffle.
        f_arr = np.array(
            [
                quad(
                    integrand,
                    a=1e-4,
                    b=self.x_out,  # limits of integration
                    weight="sin",  # fourier sine weight
                    wvar=q,
                )[0]
                / q
                for q in q_arr
            ]
        )
        Fq = interp1d(
            np.log(q_arr), f_arr, fill_value="extrapolate", bounds_error=False
        )
        return Fq

    def _norm(self, cosmo, M, a, mb):
        # Computes the normalisation factor of the GNFW profile.
        # Normalisation factor is given in units of eV/cm^3.
        # (Bolliet et al. 2017).
        h70 = cosmo["h"] / 0.7
        C0 = 1.65 * h70 ** 2
        CM = (h70 * M * mb / 3e14) ** (2 / 3 + self.alpha_P)  # M dependence
        Cz = h_over_h0(cosmo, a) ** (8 / 3)  # z dependence
        P0_corr = self.P0 * h70 ** self.P0_hexp  # h-corrected P_0
        return P0_corr * C0 * CM * Cz

    def _real(self, cosmo, r, M, a, mass_def):
        # Real-space profile.
        # Output in units of eV/cm^3
        r_use = np.atleast_1d(r)
        M_use = np.atleast_1d(M)

        # Comoving virial radius
        # (1-b)
        mb = self.mass_bias
        # R_Delta*(1+z)
        R = mass_def.get_radius(cosmo, M_use * mb, a) / a

        nn = self._norm(cosmo, M_use, a, mb)
        prof = self._form_factor(r_use[None, :] / R[:, None])
        prof *= nn[:, None]

        if np.ndim(r) == 0:
            prof = np.squeeze(prof, axis=-1)
        if np.ndim(M) == 0:
            prof = np.squeeze(prof, axis=0)
        return prof

    def _fourier(self, cosmo, k, M, a, mass_def):
        # Fourier-space profile.
        # Output in units of eV * Mpc^3 / cm^3.

        # Tabulate if not done yet
        if self._fourier_interp is None:
            self._fourier_interp = self._integ_interp()

        # Input handling
        M_use = np.atleast_1d(M)
        k_use = np.atleast_1d(k)

        # hydrostatic bias
        mb = self.mass_bias
        # R_Delta*(1+z)
        R = mass_def.get_radius(cosmo, M_use * mb, a) / a

        ff = self._fourier_interp(np.log(k_use[None, :] * R[:, None]))
        nn = self._norm(cosmo, M_use, a, mb)

        prof = (4 * np.pi * R ** 3 * nn)[:, None] * ff

        if np.ndim(k) == 0:
            prof = np.squeeze(prof, axis=-1)
        if np.ndim(M) == 0:
            prof = np.squeeze(prof, axis=0)
        return prof


class HaloProfileHOD(HaloProfile):
    """A generic halo occupation distribution (HOD)
    profile describing the number density of galaxies
    as a function of halo mass.

    The parametrization for the mean profile is:

    .. math::
       \\langle n_g(r)|M,a\\rangle = \\bar{N}_c(M,a)
       \\left[f_c(a)+\\bar{N}_s(M,a) u_{\\rm sat}(r|M,a)\\right]

    where :math:`\\bar{N}_c` and :math:`\\bar{N}_s` are the
    mean number of central and satellite galaxies respectively,
    :math:`f_c` is the observed fraction of central galaxies, and
    :math:`u_{\\rm sat}(r|M,a)` is the distribution of satellites
    as a function of distance to the halo centre.

    These quantities are parametrized as follows:

    .. math::
       \\bar{N}_c(M,a)=\\frac{1}{2}\\left[1+{\\rm erf}
       \\left(\\frac{\\log(M/M_{\\rm min})}{\\sigma_{{\\rm ln}M}}
       \\right)\\right]

    .. math::
       \\bar{N}_s(M,a)=\\Theta(M-M_0)\\left(\\frac{M-M_0}{M_1}
       \\right)^\\alpha

    .. math::
       u_s(r|M,a)\\propto\\frac{\\Theta(r_{\\rm max}-r)}
       {(r/r_g)(1+r/r_g)^2}

    Where :math:`\\Theta(x)` is the Heaviside step function,
    and the proportionality constant in the last equation is
    such that the volume integral of :math:`u_s` is 1. The
    radius :math:`r_g` is related to the NFW scale radius :math:`r_s`
    through :math:`r_g=\\beta_g\\,r_s`, and the radius
    :math:`r_{\\rm max}` is related to the overdensity radius
    :math:`r_\\Delta` as :math:`r_{\\rm max}=\\beta_{\\rm max}r_\\Delta`.
    The scale radius is related to the comoving overdensity halo
    radius via :math:`R_\\Delta(M) = c(M)\\,r_s`.

    All the quantities :math:`\\log_{10}M_{\\rm min}`,
    :math:`\\log_{10}M_0`, :math:`\\log_{10}M_1`,
    :math:`\\sigma_{{\\rm ln}M}`, :math:`f_c`, :math:`\\alpha`,
    :math:`\\beta_g` and :math:`\\beta_{\\rm max}` are
    time-dependent via a linear expansion around a pivot scale
    factor :math:`a_*` with an offset (:math:`X_0`) and a tilt
    parameter (:math:`X_p`):

    .. math::
       X(a) = X_0 + X_p\\,(a-a_*).

    This definition of the HOD profile draws from several papers
    in the literature, including: astro-ph/0408564, arXiv:1706.05422
    and arXiv:1912.08209. The default values used here are roughly
    compatible with those found in the latter paper.

    See :class:`~pyccl.halos.profiles_2pt.Profile2ptHOD`) for a
    description of the Fourier-space two-point correlator of the
    HOD profile.

    Args:
        c_M_relation (:obj:`Concentration`): concentration-mass
            relation to use with this profile.
        lMmin_0 (float): offset parameter for
            :math:`\\log_{10}M_{\\rm min}`.
        lMmin_p (float): tilt parameter for
            :math:`\\log_{10}M_{\\rm min}`.
        siglM_0 (float): offset parameter for
            :math:`\\sigma_{{\\rm ln}M}`.
        siglM_p (float): tilt parameter for
            :math:`\\sigma_{{\\rm ln}M}`.
        lM0_0 (float): offset parameter for
            :math:`\\log_{10}M_0`.
        lM0_p (float): tilt parameter for
            :math:`\\log_{10}M_0`.
        lM1_0 (float): offset parameter for
            :math:`\\log_{10}M_1`.
        lM1_p (float): tilt parameter for
            :math:`\\log_{10}M_1`.
        alpha_0 (float): offset parameter for
            :math:`\\alpha`.
        alpha_p (float): tilt parameter for
            :math:`\\alpha`.
        fc_0 (float): offset parameter for
            :math:`f_c`.
        fc_p (float): tilt parameter for
            :math:`f_c`.
        bg_0 (float): offset parameter for
            :math:`\\beta_g`.
        bg_p (float): tilt parameter for
            :math:`\\beta_g`.
        bmax_0 (float): offset parameter for
            :math:`\\beta_{\\rm max}`.
        bmax_p (float): tilt parameter for
            :math:`\\beta_{\\rm max}`.
        a_pivot (float): pivot scale factor :math:`a_*`.
<<<<<<< HEAD
    """

    name = "HOD"

    def __init__(
        self,
        c_M_relation,
        lMmin_0=12.0,
        lMmin_p=0.0,
        siglM_0=0.4,
        siglM_p=0.0,
        lM0_0=7.0,
        lM0_p=0.0,
        lM1_0=13.3,
        lM1_p=0.0,
        alpha_0=1.0,
        alpha_p=0.0,
        fc_0=1.0,
        fc_p=0.0,
        bg_0=1.0,
        bg_p=0.0,
        bmax_0=1.0,
        bmax_p=0.0,
        a_pivot=1.0,
    ):
=======
        ns_independent (bool): drop requirement to only form
            satellites when centrals are present.
        """
    name = 'HOD'

    def __init__(self, c_M_relation,
                 lMmin_0=12., lMmin_p=0., siglM_0=0.4,
                 siglM_p=0., lM0_0=7., lM0_p=0.,
                 lM1_0=13.3, lM1_p=0., alpha_0=1.,
                 alpha_p=0., fc_0=1., fc_p=0.,
                 bg_0=1., bg_p=0., bmax_0=1., bmax_p=0.,
                 a_pivot=1., ns_independent=False):
>>>>>>> 17889df6
        if not isinstance(c_M_relation, Concentration):
            raise TypeError("c_M_relation must be of type `Concentration`)")

        self.cM = c_M_relation
        self.lMmin_0 = lMmin_0
        self.lMmin_p = lMmin_p
        self.lM0_0 = lM0_0
        self.lM0_p = lM0_p
        self.lM1_0 = lM1_0
        self.lM1_p = lM1_p
        self.siglM_0 = siglM_0
        self.siglM_p = siglM_p
        self.alpha_0 = alpha_0
        self.alpha_p = alpha_p
        self.fc_0 = fc_0
        self.fc_p = fc_p
        self.bg_0 = bg_0
        self.bg_p = bg_p
        self.bmax_0 = bmax_0
        self.bmax_p = bmax_p
        self.a_pivot = a_pivot
        self.ns_independent = ns_independent
        super(HaloProfileHOD, self).__init__()

    def _get_cM(self, cosmo, M, a, mdef=None):
        return self.cM.get_concentration(cosmo, M, a, mdef_other=mdef)

<<<<<<< HEAD
    def update_parameters(
        self,
        lMmin_0=None,
        lMmin_p=None,
        siglM_0=None,
        siglM_p=None,
        lM0_0=None,
        lM0_p=None,
        lM1_0=None,
        lM1_p=None,
        alpha_0=None,
        alpha_p=None,
        fc_0=None,
        fc_p=None,
        bg_0=None,
        bg_p=None,
        bmax_0=None,
        bmax_p=None,
        a_pivot=None,
    ):
        """Update any of the parameters associated with
=======
    def update_parameters(self, lMmin_0=None, lMmin_p=None,
                          siglM_0=None, siglM_p=None,
                          lM0_0=None, lM0_p=None,
                          lM1_0=None, lM1_p=None,
                          alpha_0=None, alpha_p=None,
                          fc_0=None, fc_p=None,
                          bg_0=None, bg_p=None,
                          bmax_0=None, bmax_p=None,
                          a_pivot=None,
                          ns_independent=None):
        """ Update any of the parameters associated with
>>>>>>> 17889df6
        this profile. Any parameter set to `None` won't be updated.

        Args:
            lMmin_0 (float): offset parameter for
                :math:`\\log_{10}M_{\\rm min}`.
            lMmin_p (float): tilt parameter for
                :math:`\\log_{10}M_{\\rm min}`.
            siglM_0 (float): offset parameter for
                :math:`\\sigma_{{\\rm ln}M}`.
            siglM_p (float): tilt parameter for
                :math:`\\sigma_{{\\rm ln}M}`.
            lM0_0 (float): offset parameter for
                :math:`\\log_{10}M_0`.
            lM0_p (float): tilt parameter for
                :math:`\\log_{10}M_0`.
            lM1_0 (float): offset parameter for
                :math:`\\log_{10}M_1`.
            lM1_p (float): tilt parameter for
                :math:`\\log_{10}M_1`.
            alpha_0 (float): offset parameter for
                :math:`\\alpha`.
            alpha_p (float): tilt parameter for
                :math:`\\alpha`.
            fc_0 (float): offset parameter for
                :math:`f_c`.
            fc_p (float): tilt parameter for
                :math:`f_c`.
            bg_0 (float): offset parameter for
                :math:`\\beta_g`.
            bg_p (float): tilt parameter for
                :math:`\\beta_g`.
            bmax_0 (float): offset parameter for
                :math:`\\beta_{\\rm max}`.
            bmax_p (float): tilt parameter for
                :math:`\\beta_{\\rm max}`.
            a_pivot (float): pivot scale factor :math:`a_*`.
            ns_independent (bool): drop requirement to only form
                satellites when centrals are present
        """
        if lMmin_0 is not None:
            self.lMmin_0 = lMmin_0
        if lMmin_p is not None:
            self.lMmin_p = lMmin_p
        if lM0_0 is not None:
            self.lM0_0 = lM0_0
        if lM0_p is not None:
            self.lM0_p = lM0_p
        if lM1_0 is not None:
            self.lM1_0 = lM1_0
        if lM1_p is not None:
            self.lM1_p = lM1_p
        if siglM_0 is not None:
            self.siglM_0 = siglM_0
        if siglM_p is not None:
            self.siglM_p = siglM_p
        if alpha_0 is not None:
            self.alpha_0 = alpha_0
        if alpha_p is not None:
            self.alpha_p = alpha_p
        if fc_0 is not None:
            self.fc_0 = fc_0
        if fc_p is not None:
            self.fc_p = fc_p
        if bg_0 is not None:
            self.bg_0 = bg_0
        if bg_p is not None:
            self.bg_p = bg_p
        if bmax_0 is not None:
            self.bmax_0 = bmax_0
        if bmax_p is not None:
            self.bmax_p = bmax_p
        if a_pivot is not None:
            self.a_pivot = a_pivot
        if ns_independent is not None:
            self.ns_independent = ns_independent

    def _usat_real(self, cosmo, r, M, a, mass_def):
        r_use = np.atleast_1d(r)
        M_use = np.atleast_1d(M)

        # Comoving virial radius
        bg = self.bg_0 + self.bg_p * (a - self.a_pivot)
        bmax = self.bmax_0 + self.bmax_p * (a - self.a_pivot)
        R_M = mass_def.get_radius(cosmo, M_use, a) / a
        c_M = self._get_cM(cosmo, M_use, a, mdef=mass_def)
        R_s = R_M / c_M
        c_M *= bmax / bg

        x = r_use[None, :] / (R_s[:, None] * bg)
        prof = 1.0 / (x * (1 + x) ** 2)
        # Truncate
        prof[r_use[None, :] > R_M[:, None] * bmax] = 0

        norm = 1.0 / (4 * np.pi * (bg * R_s) ** 3 * (np.log(1 + c_M) - c_M / (1 + c_M)))
        prof = prof[:, :] * norm[:, None]

        if np.ndim(r) == 0:
            prof = np.squeeze(prof, axis=-1)
        if np.ndim(M) == 0:
            prof = np.squeeze(prof, axis=0)
        return prof

    def _usat_fourier(self, cosmo, k, M, a, mass_def):
        M_use = np.atleast_1d(M)
        k_use = np.atleast_1d(k)

        # Comoving virial radius
        bg = self.bg_0 + self.bg_p * (a - self.a_pivot)
        bmax = self.bmax_0 + self.bmax_p * (a - self.a_pivot)
        R_M = mass_def.get_radius(cosmo, M_use, a) / a
        c_M = self._get_cM(cosmo, M_use, a, mdef=mass_def)
        R_s = R_M / c_M
        c_M *= bmax / bg

        x = k_use[None, :] * R_s[:, None] * bg
        Si1, Ci1 = sici((1 + c_M[:, None]) * x)
        Si2, Ci2 = sici(x)

        P1 = 1.0 / (np.log(1 + c_M) - c_M / (1 + c_M))
        P2 = np.sin(x) * (Si1 - Si2) + np.cos(x) * (Ci1 - Ci2)
        P3 = np.sin(c_M[:, None] * x) / ((1 + c_M[:, None]) * x)
        prof = P1[:, None] * (P2 - P3)

        if np.ndim(k) == 0:
            prof = np.squeeze(prof, axis=-1)
        if np.ndim(M) == 0:
            prof = np.squeeze(prof, axis=0)
        return prof

    def _real(self, cosmo, r, M, a, mass_def):
        r_use = np.atleast_1d(r)
        M_use = np.atleast_1d(M)

        Nc = self._Nc(M_use, a)
        Ns = self._Ns(M_use, a)
        fc = self._fc(a)
        # NFW profile
        ur = self._usat_real(cosmo, r_use, M_use, a, mass_def)

        if self.ns_independent:
            prof = Nc[:, None] * fc + Ns[:, None] * ur
        else:
            prof = Nc[:, None] * (fc + Ns[:, None] * ur)

        if np.ndim(r) == 0:
            prof = np.squeeze(prof, axis=-1)
        if np.ndim(M) == 0:
            prof = np.squeeze(prof, axis=0)
        return prof

    def _fourier(self, cosmo, k, M, a, mass_def):
        M_use = np.atleast_1d(M)
        k_use = np.atleast_1d(k)

        Nc = self._Nc(M_use, a)
        Ns = self._Ns(M_use, a)
        fc = self._fc(a)
        # NFW profile
        uk = self._usat_fourier(cosmo, k_use, M_use, a, mass_def)

        if self.ns_independent:
            prof = Nc[:, None] * fc + Ns[:, None] * uk
        else:
            prof = Nc[:, None] * (fc + Ns[:, None] * uk)

        if np.ndim(k) == 0:
            prof = np.squeeze(prof, axis=-1)
        if np.ndim(M) == 0:
            prof = np.squeeze(prof, axis=0)
        return prof

    def _fourier_variance(self, cosmo, k, M, a, mass_def):
        # Fourier-space variance of the HOD profile
        M_use = np.atleast_1d(M)
        k_use = np.atleast_1d(k)

        Nc = self._Nc(M_use, a)
        Ns = self._Ns(M_use, a)
        fc = self._fc(a)
        # NFW profile
        uk = self._usat_fourier(cosmo, k_use, M_use, a, mass_def)

        prof = Ns[:, None] * uk
<<<<<<< HEAD
        prof = Nc[:, None] * (2 * fc * prof + prof ** 2)
=======
        if self.ns_independent:
            prof = 2 * Nc[:, None] * fc * prof + prof**2
        else:
            prof = Nc[:, None] * (2 * fc * prof + prof**2)
>>>>>>> 17889df6

        if np.ndim(k) == 0:
            prof = np.squeeze(prof, axis=-1)
        if np.ndim(M) == 0:
            prof = np.squeeze(prof, axis=0)
        return prof

    def _fc(self, a):
        # Observed fraction of centrals
        return self.fc_0 + self.fc_p * (a - self.a_pivot)

    def _Nc(self, M, a):
        # Number of centrals
        Mmin = 10.0 ** (self.lMmin_0 + self.lMmin_p * (a - self.a_pivot))
        siglM = self.siglM_0 + self.siglM_p * (a - self.a_pivot)
        return 0.5 * (1 + erf(np.log(M / Mmin) / siglM))

    def _Ns(self, M, a):
        # Number of satellites
        M0 = 10.0 ** (self.lM0_0 + self.lM0_p * (a - self.a_pivot))
        M1 = 10.0 ** (self.lM1_0 + self.lM1_p * (a - self.a_pivot))
        alpha = self.alpha_0 + self.alpha_p * (a - self.a_pivot)
        return np.heaviside(M - M0, 1) * (np.fabs(M - M0) / M1) ** alpha<|MERGE_RESOLUTION|>--- conflicted
+++ resolved
@@ -1403,33 +1403,6 @@
         bmax_p (float): tilt parameter for
             :math:`\\beta_{\\rm max}`.
         a_pivot (float): pivot scale factor :math:`a_*`.
-<<<<<<< HEAD
-    """
-
-    name = "HOD"
-
-    def __init__(
-        self,
-        c_M_relation,
-        lMmin_0=12.0,
-        lMmin_p=0.0,
-        siglM_0=0.4,
-        siglM_p=0.0,
-        lM0_0=7.0,
-        lM0_p=0.0,
-        lM1_0=13.3,
-        lM1_p=0.0,
-        alpha_0=1.0,
-        alpha_p=0.0,
-        fc_0=1.0,
-        fc_p=0.0,
-        bg_0=1.0,
-        bg_p=0.0,
-        bmax_0=1.0,
-        bmax_p=0.0,
-        a_pivot=1.0,
-    ):
-=======
         ns_independent (bool): drop requirement to only form
             satellites when centrals are present.
         """
@@ -1442,7 +1415,6 @@
                  alpha_p=0., fc_0=1., fc_p=0.,
                  bg_0=1., bg_p=0., bmax_0=1., bmax_p=0.,
                  a_pivot=1., ns_independent=False):
->>>>>>> 17889df6
         if not isinstance(c_M_relation, Concentration):
             raise TypeError("c_M_relation must be of type `Concentration`)")
 
@@ -1470,29 +1442,6 @@
     def _get_cM(self, cosmo, M, a, mdef=None):
         return self.cM.get_concentration(cosmo, M, a, mdef_other=mdef)
 
-<<<<<<< HEAD
-    def update_parameters(
-        self,
-        lMmin_0=None,
-        lMmin_p=None,
-        siglM_0=None,
-        siglM_p=None,
-        lM0_0=None,
-        lM0_p=None,
-        lM1_0=None,
-        lM1_p=None,
-        alpha_0=None,
-        alpha_p=None,
-        fc_0=None,
-        fc_p=None,
-        bg_0=None,
-        bg_p=None,
-        bmax_0=None,
-        bmax_p=None,
-        a_pivot=None,
-    ):
-        """Update any of the parameters associated with
-=======
     def update_parameters(self, lMmin_0=None, lMmin_p=None,
                           siglM_0=None, siglM_p=None,
                           lM0_0=None, lM0_p=None,
@@ -1504,7 +1453,6 @@
                           a_pivot=None,
                           ns_independent=None):
         """ Update any of the parameters associated with
->>>>>>> 17889df6
         this profile. Any parameter set to `None` won't be updated.
 
         Args:
@@ -1688,14 +1636,10 @@
         uk = self._usat_fourier(cosmo, k_use, M_use, a, mass_def)
 
         prof = Ns[:, None] * uk
-<<<<<<< HEAD
-        prof = Nc[:, None] * (2 * fc * prof + prof ** 2)
-=======
         if self.ns_independent:
             prof = 2 * Nc[:, None] * fc * prof + prof**2
         else:
             prof = Nc[:, None] * (2 * fc * prof + prof**2)
->>>>>>> 17889df6
 
         if np.ndim(k) == 0:
             prof = np.squeeze(prof, axis=-1)
