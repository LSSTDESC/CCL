<<<<<<< HEAD
import warnings
import pyccl
from .. import ccllib as lib
from ..core import check
=======
>>>>>>> 77624d22
from ..background import h_over_h0, sigma_critical
from ..power import sigmaM
from ..pyutils import resample_array, _fftlog_transform
from .concentration import Concentration
from .massdef import MassDef
import numpy as np
from scipy.special import sici, erf, gamma, gammainc


class HaloProfile(object):
    """ This class implements functionality associated to
    halo profiles. You should not use this class directly.
    Instead, use one of the subclasses implemented in CCL
    for specific halo profiles, or write your own subclass.
    `HaloProfile` classes contain methods to compute halo
    profiles in real (3D) and Fourier spaces, as well as the
    projected (2D) profile and the cumulative mean surface
    density.

    A minimal implementation of a `HaloProfile` subclass
    should contain a method `_real` that returns the
    real-space profile as a function of cosmology,
    comoving radius, mass and scale factor. The default
    functionality in the base `HaloProfile` class will then
    allow the automatic calculation of the Fourier-space
    and projected profiles, as well as the cumulative
    mass density, based on the real-space profile using
    FFTLog to carry out fast Hankel transforms. See the
    CCL note for details. Alternatively, you can implement
    a `_fourier` method for the Fourier-space profile, and
    all other quantities will be computed from it. It is
    also possible to implement specific versions of any
    of these quantities if one wants to avoid the FFTLog
    calculation.
    """
    name = 'default'
    is_number_counts = False

    def __init__(self):
        self.precision_fftlog = {'padding_lo_fftlog': 0.1,
                                 'padding_lo_extra': 0.1,
                                 'padding_hi_fftlog': 10.,
                                 'padding_hi_extra': 10.,
                                 'large_padding_2D': False,
                                 'n_per_decade': 100,
                                 'extrapol': 'linx_liny',
                                 'plaw_fourier': -1.5,
                                 'plaw_projected': -1.}

    def update_precision_fftlog(self, **kwargs):
        """ Update any of the precision parameters used by
        FFTLog to compute Hankel transforms. The available
        parameters are:

        Args:
            padding_lo_fftlog (float): when computing a Hankel
                transform we often need to extend the range of the
                input (e.g. the r-range for the real-space profile
                when computing the Fourier-space one) to avoid
                aliasing and boundary effects. This parameter
                controls the factor by which we multiply the lower
                end of the range (e.g. a value of 0.1 implies that
                we will extend the range by one decade on the
                left). Note that FFTLog works in logarithmic
                space. Default value: 0.1.
            padding_hi_fftlog (float): same as `padding_lo_fftlog`
                for the upper end of the range (e.g. a value of
                10 implies extending the range by one decade on
                the right). Default value: 10.
            n_per_decade (float): number of samples of the
                profile taken per decade when computing Hankel
                transforms.
            padding_lo_extra (float): when computing the projected
                2D profile or the 2D cumulative density,
                sometimes two Hankel transforms are needed (from
                3D real-space to Fourier, then from Fourier to
                2D real-space). This parameter controls the k range
                of the intermediate transform. The logic here is to
                avoid the range twice by `padding_lo_fftlog` (which
                can be overkill and slow down the calculation).
                Default value: 0.1.
            padding_hi_extra (float): same as `padding_lo_extra`
                for the upper end of the range. Default value: 10.
                large_padding_2D (bool): if set to `True`, the
                intermediate Hankel transform in the calculation of
                the 2D projected profile and cumulative mass
                density will use `padding_lo_fftlog` and
                `padding_hi_fftlog` instead of `padding_lo_extra`
                and `padding_hi_extra` to extend the range of the
                intermediate Hankel transform.
            extrapol (string): type of extrapolation used in the
                uncommon scenario that FFTLog returns a profile on a
                range that does not cover the intended output range.
                Pass `linx_liny` if you want to extrapolate linearly
                in the profile and `linx_logy` if you want to
                extrapolate linearly in its logarithm.
                Default value: `linx_liny`.
            plaw_fourier (float): FFTLog is able to perform more
                accurate Hankel transforms by prewhitening its arguments
                (essentially making them flatter over the range of
                integration to avoid aliasing). This parameter
                corresponds to a guess of what the tilt of the profile
                is (i.e. profile(r) = r^tilt), which FFTLog uses to
                prewhiten it. This parameter is used when computing the
                real <-> Fourier transforms. The methods
                `_get_plaw_fourier` allows finer control over this
                parameter. The default value allows for a slightly faster
                (but potentially less accurate) FFTLog transform. Some
                level of experimentation with this parameter is
                recommended when implementing a new profile.
                Default value: -1.5.
            plaw_projected (float): same as `plaw_fourier` for the
                calculation of the 2D projected and cumulative density
                profiles. Finer control can be achieved with the
                `_get_plaw_projected`. The default value allows for a
                slightly faster (but potentially less accurate) FFTLog
                transform.  Some level of experimentation with this
                parameter is recommended when implementing a new profile.
                Default value: -1.
        """
        self.precision_fftlog.update(kwargs)

    def _get_plaw_fourier(self, cosmo, a):
        """ This controls the value of `plaw_fourier` to be used
        as a function of cosmology and scale factor.

        Args:
            cosmo (:class:`~pyccl.core.Cosmology`): a Cosmology object.
            a (float): scale factor.

        Returns:
            float: power law index to be used with FFTLog.
        """
        return self.precision_fftlog['plaw_fourier']

    def _get_plaw_projected(self, cosmo, a):
        """ This controls the value of `plaw_projected` to be
        used as a function of cosmology and scale factor.

        Args:
            cosmo (:class:`~pyccl.core.Cosmology`): a Cosmology object.
            a (float): scale factor.

        Returns:
            float: power law index to be used with FFTLog.
        """
        return self.precision_fftlog['plaw_projected']

    def real(self, cosmo, r, M, a, mass_def=None):
        """ Returns the 3D  real-space value of the profile as a
        function of cosmology, radius, halo mass and scale factor.

        Args:
            cosmo (:class:`~pyccl.core.Cosmology`): a Cosmology object.
            r (float or array_like): comoving radius in Mpc.
            M (float or array_like): halo mass in units of M_sun.
            a (float): scale factor.
            mass_def (:class:`~pyccl.halos.massdef.MassDef`):
                a mass definition object.

        Returns:
            float or array_like: halo profile. The shape of the
            output will be `(N_M, N_r)` where `N_r` and `N_m` are
            the sizes of `r` and `M` respectively. If `r` or `M`
            are scalars, the corresponding dimension will be
            squeezed out on output.
        """
        if getattr(self, '_real', None):
            f_r = self._real(cosmo, r, M, a, mass_def)
        elif getattr(self, '_fourier', None):
            f_r = self._fftlog_wrap(cosmo, r, M, a, mass_def,
                                    fourier_out=False)
        else:
            raise NotImplementedError("Profiles must have at least "
                                      " either a _real or a "
                                      " _fourier method.")
        return f_r

    def fourier(self, cosmo, k, M, a, mass_def=None):
        """ Returns the Fourier-space value of the profile as a
        function of cosmology, wavenumber, halo mass and
        scale factor.

        .. math::
           \\rho(k)=\\frac{1}{2\\pi^2} \\int dr\\, r^2\\,
           \\rho(r)\\, j_0(k r)

        Args:
            cosmo (:class:`~pyccl.core.Cosmology`): a Cosmology object.
            k (float or array_like): comoving wavenumber in Mpc^-1.
            M (float or array_like): halo mass in units of M_sun.
            a (float): scale factor.
            mass_def (:class:`~pyccl.halos.massdef.MassDef`):
                a mass definition object.

        Returns:
            float or array_like: halo profile. The shape of the
            output will be `(N_M, N_k)` where `N_k` and `N_m` are
            the sizes of `k` and `M` respectively. If `k` or `M`
            are scalars, the corresponding dimension will be
            squeezed out on output.
        """
        if getattr(self, '_fourier', None):
            f_k = self._fourier(cosmo, k, M, a, mass_def)
        elif getattr(self, '_real', None):
            f_k = self._fftlog_wrap(cosmo, k, M, a, mass_def,
                                    fourier_out=True)
        else:
            raise NotImplementedError("Profiles must have at least "
                                      " either a _real or a "
                                      " _fourier method.")
        return f_k

    def projected(self, cosmo, r_t, M, a, mass_def=None):
        """ Returns the 2D projected profile as a function of
        cosmology, radius, halo mass and scale factor.

        .. math::
           \\Sigma(R)= \\int dr_\\parallel\\,
           \\rho(\\sqrt{r_\\parallel^2 + R^2})

        Args:
            cosmo (:class:`~pyccl.core.Cosmology`): a Cosmology object.
            r (float or array_like): comoving radius in Mpc.
            M (float or array_like): halo mass in units of M_sun.
            a (float): scale factor.
            mass_def (:class:`~pyccl.halos.massdef.MassDef`):
                a mass definition object.

        Returns:
            float or array_like: halo profile. The shape of the
            output will be `(N_M, N_r)` where `N_r` and `N_m` are
            the sizes of `r` and `M` respectively. If `r` or `M`
            are scalars, the corresponding dimension will be
            squeezed out on output.
        """
        if getattr(self, '_projected', None):
            s_r_t = self._projected(cosmo, r_t, M, a, mass_def)
        else:
            s_r_t = self._projected_fftlog_wrap(cosmo, r_t, M,
                                                a, mass_def,
                                                is_cumul2d=False)
        return s_r_t

    def cumul2d(self, cosmo, r_t, M, a, mass_def=None):
        """ Returns the 2D cumulative surface density as a
        function of cosmology, radius, halo mass and scale
        factor.

        .. math::
           \\Sigma(<R)= \\frac{2}{R^2} \\int dR'\\, R'\\,
           \\Sigma(R')

        Args:
            cosmo (:class:`~pyccl.core.Cosmology`): a Cosmology object.
            r (float or array_like): comoving radius in Mpc.
            M (float or array_like): halo mass in units of M_sun.
            a (float): scale factor.
            mass_def (:class:`~pyccl.halos.massdef.MassDef`):
                a mass definition object.

        Returns:
            float or array_like: halo profile. The shape of the
            output will be `(N_M, N_r)` where `N_r` and `N_m` are
            the sizes of `r` and `M` respectively. If `r` or `M`
            are scalars, the corresponding dimension will be
            squeezed out on output.
        """
        if getattr(self, '_cumul2d', None):
            s_r_t = self._cumul2d(cosmo, r_t, M, a, mass_def)
        else:
            s_r_t = self._projected_fftlog_wrap(cosmo, r_t, M,
                                                a, mass_def,
                                                is_cumul2d=True)
        return s_r_t

    def convergence(self, cosmo, r, M, a_lens, a_source, mass_def=None):
        """ Returns the convergence as a function of cosmology,
        radius, halo mass and the scale factors of the source
        and the lens.

        .. math::
           \\kappa(R) = \\frac{\\Sigma(R)}{\\Sigma_{\\mathrm{crit}}},\\

        where :math:`\\Sigma(R)` is the 2D projected surface mass density.

        Args:
            cosmo (:class:`~pyccl.core.Cosmology`): A Cosmology object.
            r (float or array_like): comoving radius in Mpc.
            M (float or array_like): halo mass in units of M_sun.
            a_lens (float): scale factor of lens.
            a_source (float or array_like): scale factor of source.
                If array_like, it must have the same shape as `r`.
            mass_def (:class:`~pyccl.halos.massdef.MassDef`):
                a mass definition object.

        Returns:
            float or array_like: convergence \
                :math:`\\kappa`
        """
        Sigma = self.projected(cosmo, r, M, a_lens, mass_def) / a_lens**2
        if hasattr(a_source, "__iter__"):
            a_source = np.array(a_source)
            a_lens = np.full_like(a_source, a_lens)
        Sigma_crit = sigma_critical(cosmo, a_lens, a_source)
        return Sigma / Sigma_crit

    def shear(self, cosmo, r, M, a_lens, a_source, mass_def=None):
        """ Returns the shear (tangential) as a function of cosmology,
        radius, halo mass and the scale factors of the
        source and the lens.

        .. math::
           \\gamma(R) = \\frac{\\Delta\\Sigma(R)}{\\Sigma_{\\mathrm{crit}}} =
           \\frac{\\overline{\\Sigma}(< R) -
           \\Sigma(R)}{\\Sigma_{\\mathrm{crit}}},\\

        where :math:`\\overline{\\Sigma}(< R)` is the average surface density
        within R.

        Args:
            cosmo (:class:`~pyccl.core.Cosmology`): A Cosmology object.
            r (float or array_like): comoving radius in Mpc.
            M (float or array_like): halo mass in units of M_sun.
            a_lens (float): scale factor of lens.
            a_source (float or array_like): source's scale factor.
                If array_like, it must have the same shape as `r`.
            mass_def (:class:`~pyccl.halos.massdef.MassDef`):
                a mass definition object.

        Returns:
            float or array_like: shear \
                :math:`\\gamma`
        """
        Sigma = self.projected(cosmo, r, M, a_lens, mass_def)
        Sigma_bar = self.cumul2d(cosmo, r, M, a_lens, mass_def)
        if hasattr(a_source, "__iter__"):
            a_source = np.array(a_source)
            a_lens = np.full_like(a_source, a_lens)
        Sigma_crit = sigma_critical(cosmo, a_lens, a_source)
        return (Sigma_bar - Sigma) / (Sigma_crit * a_lens**2)

    def reduced_shear(self, cosmo, r, M, a_lens, a_source, mass_def=None):
        """ Returns the reduced shear as a function of cosmology,
        radius, halo mass and the scale factors of the
        source and the lens.

        .. math::
           g_t (R) = \\frac{\\gamma(R)}{(1 - \\kappa(R))},\\

        where :math: `\\gamma(R)` is the shear and `\\kappa(R)` is the
                convergence.

        Args:
            cosmo (:class:`~pyccl.core.Cosmology`): A Cosmology object.
            r (float or array_like): comoving radius in Mpc.
            M (float or array_like): halo mass in units of M_sun.
            a_lens (float): scale factor of lens.
            a_source (float or array_like): source's scale factor.
                If array_like, it must have the same shape as `r`.
            mass_def (:class:`~pyccl.halos.massdef.MassDef`):
                a mass definition object.

        Returns:
            float or array_like: reduced shear \
                :math:`g_t`
        """
        convergence = self.convergence(cosmo, r, M, a_lens, a_source, mass_def)
        shear = self.shear(cosmo, r, M, a_lens, a_source, mass_def)
        return shear / (1.0 - convergence)

    def magnification(self, cosmo, r, M, a_lens, a_source, mass_def=None):
        """ Returns the magnification for input parameters.

        .. math::
           \\mu (R) = \\frac{1}{\\left[(1 - \\kappa(R))^2 -
           \\vert \\gamma(R) \\vert^2 \\right]]},\\

        where :math: `\\gamma(R)` is the shear and `\\kappa(R)` is the
        convergence.

        Args:
            cosmo (:class:`~pyccl.core.Cosmology`): A Cosmology object.
            r (float or array_like): comoving radius in Mpc.
            M (float or array_like): halo mass in units of M_sun.
            a_lens (float): scale factor of lens.
            a_source (float or array_like): source's scale factor.
                If array_like, it must have the same shape as `r`.
            mass_def (:class:`~pyccl.halos.massdef.MassDef`):
                a mass definition object.

        Returns:
            float or array_like: magnification\
                :math:`\\mu`
        """
        convergence = self.convergence(cosmo, r, M, a_lens, a_source, mass_def)
        shear = self.shear(cosmo, r, M, a_lens, a_source, mass_def)

        return 1.0 / ((1.0 - convergence)**2 - np.abs(shear)**2)

    def _fftlog_wrap(self, cosmo, k, M, a, mass_def,
                     l=0,
                     fourier_out=False,
                     large_padding=True):
        # This computes the 3D Hankel transform
        #  \rho(k) = 4\pi \int dr r^2 \rho(r) j_l(k r)
        # if fourier_out == False, and
        #  \rho(r) = \frac{1}{2\pi^2} \int dk k^2 \rho(k) j_l(k r)
        # otherwise.

        # Select which profile should be the input
        if fourier_out:
            p_func = self._real
        else:
            p_func = self._fourier
        k_use = np.atleast_1d(k)
        M_use = np.atleast_1d(M)
        lk_use = np.log(k_use)
        nM = len(M_use)

        # k/r ranges to be used with FFTLog and its sampling.
        if large_padding:
            k_min = self.precision_fftlog['padding_lo_fftlog'] * np.amin(k_use)
            k_max = self.precision_fftlog['padding_hi_fftlog'] * np.amax(k_use)
        else:
            k_min = self.precision_fftlog['padding_lo_extra'] * np.amin(k_use)
            k_max = self.precision_fftlog['padding_hi_extra'] * np.amax(k_use)
        n_k = (int(np.log10(k_max / k_min)) *
               self.precision_fftlog['n_per_decade'])
        r_arr = np.geomspace(k_min, k_max, n_k)

        p_k_out = np.zeros([nM, k_use.size])
        # Compute real profile values
        p_real_M = p_func(cosmo, r_arr, M_use, a, mass_def)
        # Power-law index to pass to FFTLog.
        plaw_index = self._get_plaw_fourier(cosmo, a)

        # Compute Fourier profile through fftlog
        k_arr, p_fourier_M = _fftlog_transform(r_arr, p_real_M,
                                               3, l, plaw_index)
        lk_arr = np.log(k_arr)

        for im, p_k_arr in enumerate(p_fourier_M):
            # Resample into input k values
            p_fourier = resample_array(lk_arr, p_k_arr, lk_use,
                                       self.precision_fftlog['extrapol'],
                                       self.precision_fftlog['extrapol'],
                                       0, 0)
            p_k_out[im, :] = p_fourier
        if fourier_out:
            p_k_out *= (2 * np.pi)**3

        if np.ndim(k) == 0:
            p_k_out = np.squeeze(p_k_out, axis=-1)
        if np.ndim(M) == 0:
            p_k_out = np.squeeze(p_k_out, axis=0)
        return p_k_out

    def _projected_fftlog_wrap(self, cosmo, r_t, M, a, mass_def,
                               is_cumul2d=False):
        # This computes Sigma(R) from the Fourier-space profile as:
        # Sigma(R) = \frac{1}{2\pi} \int dk k J_0(k R) \rho(k)
        r_t_use = np.atleast_1d(r_t)
        M_use = np.atleast_1d(M)
        lr_t_use = np.log(r_t_use)
        nM = len(M_use)

        # k/r range to be used with FFTLog and its sampling.
        r_t_min = self.precision_fftlog['padding_lo_fftlog'] * np.amin(r_t_use)
        r_t_max = self.precision_fftlog['padding_hi_fftlog'] * np.amax(r_t_use)
        n_r_t = (int(np.log10(r_t_max / r_t_min)) *
                 self.precision_fftlog['n_per_decade'])
        k_arr = np.geomspace(r_t_min, r_t_max, n_r_t)

        sig_r_t_out = np.zeros([nM, r_t_use.size])
        # Compute Fourier-space profile
        if getattr(self, '_fourier', None):
            # Compute from `_fourier` if available.
            p_fourier = self._fourier(cosmo, k_arr, M_use,
                                      a, mass_def)
        else:
            # Compute with FFTLog otherwise.
            lpad = self.precision_fftlog['large_padding_2D']
            p_fourier = self._fftlog_wrap(cosmo,
                                          k_arr,
                                          M_use, a,
                                          mass_def,
                                          fourier_out=True,
                                          large_padding=lpad)
        if is_cumul2d:
            # The cumulative profile involves a factor 1/(k R) in
            # the integrand.
            p_fourier *= 2 / k_arr[None, :]

        # Power-law index to pass to FFTLog.
        if is_cumul2d:
            i_bessel = 1
            plaw_index = self._get_plaw_projected(cosmo, a) - 1
        else:
            i_bessel = 0
            plaw_index = self._get_plaw_projected(cosmo, a)

        # Compute projected profile through fftlog
        r_t_arr, sig_r_t_M = _fftlog_transform(k_arr, p_fourier,
                                               2, i_bessel,
                                               plaw_index)
        lr_t_arr = np.log(r_t_arr)

        if is_cumul2d:
            sig_r_t_M /= r_t_arr[None, :]
        for im, sig_r_t_arr in enumerate(sig_r_t_M):
            # Resample into input r_t values
            sig_r_t = resample_array(lr_t_arr, sig_r_t_arr,
                                     lr_t_use,
                                     self.precision_fftlog['extrapol'],
                                     self.precision_fftlog['extrapol'],
                                     0, 0)
            sig_r_t_out[im, :] = sig_r_t

        if np.ndim(r_t) == 0:
            sig_r_t_out = np.squeeze(sig_r_t_out, axis=-1)
        if np.ndim(M) == 0:
            sig_r_t_out = np.squeeze(sig_r_t_out, axis=0)
        return sig_r_t_out


class HaloProfileGaussian(HaloProfile):
    """ Gaussian profile

    .. math::
        \\rho(r) = \\rho_0\\, e^{-(r/r_s)^2}

    Args:
        r_scale (:obj:`function`): the width of the profile.
            The signature of this function should be
            `f(cosmo, M, a, mdef)`, where `cosmo` is a
            :class:`~pyccl.core.Cosmology` object, `M` is a halo mass in
            units of M_sun, `a` is the scale factor and `mdef`
            is a :class:`~pyccl.halos.massdef.MassDef` object.
        rho0 (:obj:`function`): the amplitude of the profile.
            It should have the same signature as `r_scale`.
    """
    name = 'Gaussian'

    def __init__(self, r_scale, rho0):
        self.rho_0 = rho0
        self.r_s = r_scale
        super(HaloProfileGaussian, self).__init__()
        self.update_precision_fftlog(padding_lo_fftlog=0.01,
                                     padding_hi_fftlog=100.,
                                     n_per_decade=10000)

    def _real(self, cosmo, r, M, a, mass_def):
        r_use = np.atleast_1d(r)
        M_use = np.atleast_1d(M)

        # Compute scale
        rs = self.r_s(cosmo, M_use, a, mass_def)
        # Compute normalization
        rho0 = self.rho_0(cosmo, M_use, a, mass_def)
        # Form factor
        prof = np.exp(-(r_use[None, :] / rs[:, None])**2)
        prof = prof * rho0[:, None]

        if np.ndim(r) == 0:
            prof = np.squeeze(prof, axis=-1)
        if np.ndim(M) == 0:
            prof = np.squeeze(prof, axis=0)
        return prof


class HaloProfilePowerLaw(HaloProfile):
    """ Power-law profile

    .. math::
        \\rho(r) = (r/r_s)^\\alpha

    Args:
        r_scale (:obj:`function`): the correlation length of
            the profile. The signature of this function
            should be `f(cosmo, M, a, mdef)`, where `cosmo`
            is a :class:`~pyccl.core.Cosmology` object, `M` is a halo mass
            in units of M_sun, `a` is the scale factor and
            `mdef` is a :class:`~pyccl.halos.massdef.MassDef` object.
        tilt (:obj:`function`): the power law index of the
            profile. The signature of this function should
            be `f(cosmo, a)`.
    """
    name = 'PowerLaw'

    def __init__(self, r_scale, tilt):
        self.r_s = r_scale
        self.tilt = tilt
        super(HaloProfilePowerLaw, self).__init__()

    def _get_plaw_fourier(self, cosmo, a):
        # This is the optimal value for a pure power law
        # profile.
        return self.tilt(cosmo, a)

    def _get_plaw_projected(self, cosmo, a):
        # This is the optimal value for a pure power law
        # profile.
        return -3 - self.tilt(cosmo, a)

    def _real(self, cosmo, r, M, a, mass_def):
        r_use = np.atleast_1d(r)
        M_use = np.atleast_1d(M)

        # Compute scale
        rs = self.r_s(cosmo, M_use, a, mass_def)
        tilt = self.tilt(cosmo, a)
        # Form factor
        prof = (r_use[None, :] / rs[:, None])**tilt

        if np.ndim(r) == 0:
            prof = np.squeeze(prof, axis=-1)
        if np.ndim(M) == 0:
            prof = np.squeeze(prof, axis=0)
        return prof


class HaloProfileNFW(HaloProfile):
    """ Navarro-Frenk-White (astro-ph:astro-ph/9508025) profile.

    .. math::
       \\rho(r) = \\frac{\\rho_0}
       {\\frac{r}{r_s}\\left(1+\\frac{r}{r_s}\\right)^2}

    where :math:`r_s` is related to the spherical overdensity
    halo radius :math:`R_\\Delta(M)` through the concentration
    parameter :math:`c(M)` as

    .. math::
       R_\\Delta(M) = c(M)\\,r_s

    and the normalization :math:`\\rho_0` is

    .. math::
       \\rho_0 = \\frac{M}{4\\pi\\,r_s^3\\,[\\log(1+c) - c/(1+c)]}

    By default, this profile is truncated at :math:`r = R_\\Delta(M)`.

    Args:
        c_M_relation (:obj:`Concentration`): concentration-mass
            relation to use with this profile.
        fourier_analytic (bool): set to `True` if you want to compute
            the Fourier profile analytically (and not through FFTLog).
            Default: `False`.
        projected_analytic (bool): set to `True` if you want to
            compute the 2D projected profile analytically (and not
            through FFTLog). Default: `False`.
        cumul2d_analytic (bool): set to `True` if you want to
            compute the 2D cumulative surface density analytically
            (and not through FFTLog). Default: `False`.
        truncated (bool): set to `True` if the profile should be
            truncated at :math:`r = R_\\Delta` (i.e. zero at larger
            radii.
    """
    name = 'NFW'

    def __init__(self, c_M_relation,
                 fourier_analytic=True,
                 projected_analytic=False,
                 cumul2d_analytic=False,
                 truncated=True):
        if not isinstance(c_M_relation, Concentration):
            raise TypeError("c_M_relation must be of type `Concentration`)")

        self.cM = c_M_relation
        self.truncated = truncated
        if fourier_analytic:
            self._fourier = self._fourier_analytic
        if projected_analytic:
            if truncated:
                raise ValueError("Analytic projected profile not supported "
                                 "for truncated NFW. Set `truncated` or "
                                 "`projected_analytic` to `False`.")
            self._projected = self._projected_analytic
        if cumul2d_analytic:
            if truncated:
                raise ValueError("Analytic cumuative 2d profile not supported "
                                 "for truncated NFW. Set `truncated` or "
                                 "`cumul2d_analytic` to `False`.")
            self._cumul2d = self._cumul2d_analytic
        super(HaloProfileNFW, self).__init__()
        self.update_precision_fftlog(padding_hi_fftlog=1E2,
                                     padding_lo_fftlog=1E-2,
                                     n_per_decade=1000,
                                     plaw_fourier=-2.)

    def _get_cM(self, cosmo, M, a, mdef=None):
        return self.cM.get_concentration(cosmo, M, a, mdef_other=mdef)

    def _norm(self, M, Rs, c):
        # NFW normalization from mass, radius and concentration
        return M / (4 * np.pi * Rs**3 * (np.log(1+c) - c/(1+c)))

    def _real(self, cosmo, r, M, a, mass_def):
        r_use = np.atleast_1d(r)
        M_use = np.atleast_1d(M)

        # Comoving virial radius
        R_M = mass_def.get_radius(cosmo, M_use, a) / a
        c_M = self._get_cM(cosmo, M_use, a, mdef=mass_def)
        R_s = R_M / c_M

        x = r_use[None, :] / R_s[:, None]
        prof = 1./(x * (1 + x)**2)
        if self.truncated:
            prof[r_use[None, :] > R_M[:, None]] = 0

        norm = self._norm(M_use, R_s, c_M)
        prof = prof[:, :] * norm[:, None]

        if np.ndim(r) == 0:
            prof = np.squeeze(prof, axis=-1)
        if np.ndim(M) == 0:
            prof = np.squeeze(prof, axis=0)
        return prof

    def _fx_projected(self, x):

        def f1(xx):
            x2m1 = xx * xx - 1
            return 1 / x2m1 + np.arccosh(1 / xx) / np.fabs(x2m1)**1.5

        def f2(xx):
            x2m1 = xx * xx - 1
            return 1 / x2m1 - np.arccos(1 / xx) / np.fabs(x2m1)**1.5

        xf = x.flatten()
        return np.piecewise(xf,
                            [xf < 1, xf > 1],
                            [f1, f2, 1./3.]).reshape(x.shape)

    def _projected_analytic(self, cosmo, r, M, a, mass_def):
        r_use = np.atleast_1d(r)
        M_use = np.atleast_1d(M)

        # Comoving virial radius
        R_M = mass_def.get_radius(cosmo, M_use, a) / a
        c_M = self._get_cM(cosmo, M_use, a, mdef=mass_def)
        R_s = R_M / c_M

        x = r_use[None, :] / R_s[:, None]
        prof = self._fx_projected(x)
        norm = 2 * R_s * self._norm(M_use, R_s, c_M)
        prof = prof[:, :] * norm[:, None]

        if np.ndim(r) == 0:
            prof = np.squeeze(prof, axis=-1)
        if np.ndim(M) == 0:
            prof = np.squeeze(prof, axis=0)
        return prof

    def _fx_cumul2d(self, x):

        def f1(xx):
            sqx2m1 = np.sqrt(np.fabs(xx * xx - 1))
            return np.log(0.5 * xx) + np.arccosh(1 / xx) / sqx2m1

        def f2(xx):
            sqx2m1 = np.sqrt(np.fabs(xx * xx - 1))
            return np.log(0.5 * xx) + np.arccos(1 / xx) / sqx2m1

        xf = x.flatten()
        omln2 = 0.3068528194400547  # 1-Log[2]
        f = np.piecewise(xf,
                         [xf < 1, xf > 1],
                         [f1, f2, omln2]).reshape(x.shape)
        return 2 * f / x**2

    def _cumul2d_analytic(self, cosmo, r, M, a, mass_def):
        r_use = np.atleast_1d(r)
        M_use = np.atleast_1d(M)

        # Comoving virial radius
        R_M = mass_def.get_radius(cosmo, M_use, a) / a
        c_M = self._get_cM(cosmo, M_use, a, mdef=mass_def)
        R_s = R_M / c_M

        x = r_use[None, :] / R_s[:, None]
        prof = self._fx_cumul2d(x)
        norm = 2 * R_s * self._norm(M_use, R_s, c_M)
        prof = prof[:, :] * norm[:, None]

        if np.ndim(r) == 0:
            prof = np.squeeze(prof, axis=-1)
        if np.ndim(M) == 0:
            prof = np.squeeze(prof, axis=0)
        return prof

    def _fourier_analytic(self, cosmo, k, M, a, mass_def):
        M_use = np.atleast_1d(M)
        k_use = np.atleast_1d(k)

        # Comoving virial radius
        R_M = mass_def.get_radius(cosmo, M_use, a) / a
        c_M = self._get_cM(cosmo, M_use, a, mdef=mass_def)
        R_s = R_M / c_M

        x = k_use[None, :] * R_s[:, None]
        Si2, Ci2 = sici(x)
        P1 = M / (np.log(1 + c_M) - c_M / (1 + c_M))
        if self.truncated:
            Si1, Ci1 = sici((1 + c_M[:, None]) * x)
            P2 = np.sin(x) * (Si1 - Si2) + np.cos(x) * (Ci1 - Ci2)
            P3 = np.sin(c_M[:, None] * x) / ((1 + c_M[:, None]) * x)
            prof = P1[:, None] * (P2 - P3)
        else:
            P2 = np.sin(x) * (0.5 * np.pi - Si2) - np.cos(x) * Ci2
            prof = P1[:, None] * P2

        if np.ndim(k) == 0:
            prof = np.squeeze(prof, axis=-1)
        if np.ndim(M) == 0:
            prof = np.squeeze(prof, axis=0)
        return prof


class HaloProfileEinasto(HaloProfile):
    """ Einasto profile (1965TrAlm...5...87E).

    .. math::
       \\rho(r) = \\rho_0\\,\\exp(-2 ((r/r_s)^\\alpha-1) / \\alpha)

    where :math:`r_s` is related to the spherical overdensity
    halo radius :math:`R_\\Delta(M)` through the concentration
    parameter :math:`c(M)` as

    .. math::
       R_\\Delta(M) = c(M)\\,r_s

    and the normalization :math:`\\rho_0` is the mean density
    within the :math:`R_\\Delta(M)` of the halo. The index
    :math:`\\alpha` depends on halo mass and redshift, and we
    use the parameterization of Diemer & Kravtsov
    (arXiv:1401.1216).

    By default, this profile is truncated at :math:`r = R_\\Delta(M)`.

    Args:
        c_M_relation (:obj:`Concentration`): concentration-mass
            relation to use with this profile.
        truncated (bool): set to `True` if the profile should be
            truncated at :math:`r = R_\\Delta` (i.e. zero at larger
            radii.
    """
    name = 'Einasto'

    def __init__(self, c_M_relation, truncated=True):
        if not isinstance(c_M_relation, Concentration):
            raise TypeError("c_M_relation must be of type `Concentration`)")

        self.cM = c_M_relation
        self.truncated = truncated
        super(HaloProfileEinasto, self).__init__()
        self.update_precision_fftlog(padding_hi_fftlog=1E2,
                                     padding_lo_fftlog=1E-2,
                                     n_per_decade=1000,
                                     plaw_fourier=-2.)

    def _get_cM(self, cosmo, M, a, mdef=None):
        return self.cM.get_concentration(cosmo, M, a, mdef_other=mdef)

    def _get_alpha(self, cosmo, M, a, mdef):
        mdef_vir = MassDef('vir', 'matter')
        Mvir = mdef.translate_mass(cosmo, M, a, mdef_vir)
        sM = sigmaM(cosmo, Mvir, a)
        nu = 1.686 / sM
        alpha = 0.155 + 0.0095 * nu * nu
        return alpha

    def _norm(self, M, Rs, c, alpha):
        # Einasto normalization from mass, radius, concentration and alpha
        return M / (np.pi * Rs**3 * 2**(2-3/alpha) * alpha**(-1+3/alpha)
                    * np.exp(2/alpha)
                    * gamma(3/alpha) * gammainc(3/alpha, 2/alpha*c**alpha))

    def _real(self, cosmo, r, M, a, mass_def):
        r_use = np.atleast_1d(r)
        M_use = np.atleast_1d(M)

        # Comoving virial radius
        R_M = mass_def.get_radius(cosmo, M_use, a) / a
        c_M = self._get_cM(cosmo, M_use, a, mdef=mass_def)
        R_s = R_M / c_M

        alpha = self._get_alpha(cosmo, M_use, a, mass_def)

        norm = self._norm(M_use, R_s, c_M, alpha)

        x = r_use[None, :] / R_s[:, None]
        prof = norm[:, None] * np.exp(-2. * (x**alpha[:, None] - 1) /
                                      alpha[:, None])
        if self.truncated:
            prof[r_use[None, :] > R_M[:, None]] = 0

        if np.ndim(r) == 0:
            prof = np.squeeze(prof, axis=-1)
        if np.ndim(M) == 0:
            prof = np.squeeze(prof, axis=0)
        return prof


class HaloProfileHernquist(HaloProfile):
    """ Hernquist (1990ApJ...356..359H).

    .. math::
       \\rho(r) = \\frac{\\rho_0}
       {\\frac{r}{r_s}\\left(1+\\frac{r}{r_s}\\right)^3}

    where :math:`r_s` is related to the spherical overdensity
    halo radius :math:`R_\\Delta(M)` through the concentration
    parameter :math:`c(M)` as

    .. math::
       R_\\Delta(M) = c(M)\\,r_s

    and the normalization :math:`\\rho_0` is the mean density
    within the :math:`R_\\Delta(M)` of the halo.

    By default, this profile is truncated at :math:`r = R_\\Delta(M)`.

    Args:
        c_M_relation (:obj:`Concentration`): concentration-mass
            relation to use with this profile.
        truncated (bool): set to `True` if the profile should be
            truncated at :math:`r = R_\\Delta` (i.e. zero at larger
            radii.
    """
    name = 'Hernquist'

    def __init__(self, c_M_relation, truncated=True):
        if not isinstance(c_M_relation, Concentration):
            raise TypeError("c_M_relation must be of type `Concentration`)")

        self.cM = c_M_relation
        self.truncated = truncated
        super(HaloProfileHernquist, self).__init__()
        self.update_precision_fftlog(padding_hi_fftlog=1E2,
                                     padding_lo_fftlog=1E-2,
                                     n_per_decade=1000,
                                     plaw_fourier=-2.)

    def _get_cM(self, cosmo, M, a, mdef=None):
        return self.cM.get_concentration(cosmo, M, a, mdef_other=mdef)

    def _norm(self, M, Rs, c):
        # Hernquist normalization from mass, radius and concentration
        return M / (2 * np.pi * Rs**3 * (c / (1 + c))**2)

    def _real(self, cosmo, r, M, a, mass_def):
        r_use = np.atleast_1d(r)
        M_use = np.atleast_1d(M)

        # Comoving virial radius
        R_M = mass_def.get_radius(cosmo, M_use, a) / a
        c_M = self._get_cM(cosmo, M_use, a, mdef=mass_def)
        R_s = R_M / c_M

        norm = self._norm(M_use, R_s, c_M)

        x = r_use[None, :] / R_s[:, None]
        prof = norm[:, None] / (x * (1 + x)**3)
        if self.truncated:
            prof[r_use[None, :] > R_M[:, None]] = 0

        if np.ndim(r) == 0:
            prof = np.squeeze(prof, axis=-1)
        if np.ndim(M) == 0:
            prof = np.squeeze(prof, axis=0)
        return prof


class HaloProfilePressureGNFW(HaloProfile):
    """ Generalized NFW pressure profile by Arnaud et al.
    (2010A&A...517A..92A).

    The parametrization is:

    .. math::
       P_e(r) = C\\times P_0 h_{70}^E (c_{500} x)^{-\\gamma}
       [1+(c_{500}x)^\\alpha]^{(\\gamma-\\beta)/\\alpha},

    where

    .. math::
       C = 1.65\\,h_{70}^2\\left(\\frac{H(z)}{H_0}\\right)^{8/3}
       \\left[\\frac{h_{70}\\tilde{M}_{500}}
       {3\\times10^{14}\\,M_\\odot}\\right]^{2/3+0.12},

    :math:`x = r/\\tilde{r}_{500}`, :math:`h_{70}=h/0.7`, and the
    exponent :math:`E` is -1 for SZ-based profile normalizations
    and -1.5 for X-ray-based normalizations. The biased mass
    :math:`\\tilde{M}_{500}` is related to the true overdensity
    mass :math:`M_{500}` via the mass bias parameter :math:`(1-b)`
    as :math:`\\tilde{M}_{500}=(1-b)M_{500}`. :math:`\\tilde{r}_{500}`
    is the overdensity halo radius associated with :math:`\\tilde{M}_{500}`
    (note the intentional tilde!), and the profile is defined for
    a halo overdensity :math:`\\Delta=500` with respect to the
    critical density.

    The default arguments (other than `mass_bias`), correspond to the
    profile parameters used in the Planck 2013 (V) paper. The profile
    is calculated in physical (non-comoving) units of eV/cm^3.

    Args:
        mass_bias (float): the mass bias parameter :math:`1-b`.
        P0 (float): profile normalization.
        c500 (float): concentration parameter.
        alpha (float): profile shape parameter.
        beta (float): profile shape parameter.
        gamma (float): profile shape parameter.
        alpha_P (float): additional mass dependence exponent
        P0_hexp (float): power of `h` with which the normalization
            parameter should scale (-1 for SZ-based normalizations,
            -3/2 for X-ray-based ones).
        qrange (tuple): limits of integration to be used when
            precomputing the Fourier-space profile template, as
            fractions of the virial radius.
        x_out (float): profile threshold (as a fraction of r500c).
            if `None`, no threshold will be used.
        nq (int): number of points over which the
            Fourier-space profile template will be sampled.
    """
    name = 'GNFW'

    def __init__(self, mass_bias=0.8, P0=6.41,
                 c500=1.81, alpha=1.33, alpha_P=0.12,
                 beta=4.13, gamma=0.31, P0_hexp=-1.,
                 qrange=(1e-3, 1e3), nq=128, x_out=np.inf):
        self.qrange = qrange
        self.nq = nq
        self.mass_bias = mass_bias
        self.P0 = P0
        self.c500 = c500
        self.alpha = alpha
        self.alpha_P = alpha_P
        self.beta = beta
        self.gamma = gamma
        self.P0_hexp = P0_hexp
        self.x_out = x_out

        # Interpolator for dimensionless Fourier-space profile
        self._fourier_interp = None
        super(HaloProfilePressureGNFW, self).__init__()

    def update_parameters(self, mass_bias=None, P0=None,
                          c500=None, alpha=None, beta=None, gamma=None,
                          alpha_P=None, P0_hexp=None, x_out=None):
        """ Update any of the parameters associated with
        this profile. Any parameter set to `None` won't be updated.

        .. note:: A change in `alpha`, `beta` or `gamma` will trigger
            a recomputation of the Fourier-space template, which can be
            slow.

        Args:
            mass_bias (float): the mass bias parameter :math:`1-b`.
            P0 (float): profile normalization.
            c500 (float): concentration parameter.
            alpha (float): profile shape parameter.
            beta (float): profile shape parameters.
            gamma (float): profile shape parameters.
            alpha_P (float): additional mass dependence exponent.
            P0_hexp (float): power of `h` with which the normalization should \
                scale (-1 for SZ-based normalizations, -3/2 for \
                X-ray-based ones).
            x_out (float): profile threshold (as a fraction of r500c). \
                if `None`, no threshold will be used.
        """
        if x_out is not None:
            self.x_out = x_out
        if mass_bias is not None:
            self.mass_bias = mass_bias
        if c500 is not None:
            self.c500 = c500
        if alpha_P is not None:
            self.alpha_P = alpha_P
        if P0 is not None:
            self.P0 = P0
        if P0_hexp is not None:
            self.P0_hexp = P0_hexp

        # Check if we need to recompute the Fourier profile.
        re_fourier = False
        if alpha is not None:
            if alpha != self.alpha:
                re_fourier = True
            self.alpha = alpha
        if beta is not None:
            if beta != self.beta:
                re_fourier = True
            self.beta = beta
        if gamma is not None:
            if gamma != self.gamma:
                re_fourier = True
            self.gamma = gamma

        if re_fourier and (self._fourier_interp is not None):
            self._fourier_interp = self._integ_interp()

    def _form_factor(self, x):
        # Scale-dependent factor of the GNFW profile.
        f1 = (self.c500*x)**(-self.gamma)
        exponent = -(self.beta-self.gamma)/self.alpha
        f2 = (1+(self.c500*x)**self.alpha)**exponent
        return f1*f2

    def _integ_interp(self):
        # Precomputes the Fourier transform of the profile in terms
        # of the scaled radius x and creates a spline interpolator
        # for it.
        from scipy.interpolate import interp1d
        from scipy.integrate import quad

        def integrand(x):
            return self._form_factor(x)*x

        q_arr = np.geomspace(self.qrange[0], self.qrange[1], self.nq)
        # We use the `weight` feature of quad to quickly estimate
        # the Fourier transform. We could use the existing FFTLog
        # framework, but this is a lot less of a kerfuffle.
        f_arr = np.array([quad(integrand,
                               a=1e-4, b=self.x_out,  # limits of integration
                               weight="sin",  # fourier sine weight
                               wvar=q)[0] / q
                          for q in q_arr])
        Fq = interp1d(np.log(q_arr), f_arr,
                      fill_value="extrapolate",
                      bounds_error=False)
        return Fq

    def _norm(self, cosmo, M, a, mb):
        # Computes the normalisation factor of the GNFW profile.
        # Normalisation factor is given in units of eV/cm^3.
        # (Bolliet et al. 2017).
        h70 = cosmo["h"]/0.7
        C0 = 1.65*h70**2
        CM = (h70*M*mb/3E14)**(2/3+self.alpha_P)   # M dependence
        Cz = h_over_h0(cosmo, a)**(8/3)  # z dependence
        P0_corr = self.P0 * h70**self.P0_hexp  # h-corrected P_0
        return P0_corr * C0 * CM * Cz

    def _real(self, cosmo, r, M, a, mass_def):
        # Real-space profile.
        # Output in units of eV/cm^3
        r_use = np.atleast_1d(r)
        M_use = np.atleast_1d(M)

        # Comoving virial radius
        # (1-b)
        mb = self.mass_bias
        # R_Delta*(1+z)
        R = mass_def.get_radius(cosmo, M_use * mb, a) / a

        nn = self._norm(cosmo, M_use, a, mb)
        prof = self._form_factor(r_use[None, :] / R[:, None])
        prof *= nn[:, None]

        if np.ndim(r) == 0:
            prof = np.squeeze(prof, axis=-1)
        if np.ndim(M) == 0:
            prof = np.squeeze(prof, axis=0)
        return prof

    def _fourier(self, cosmo, k, M, a, mass_def):
        # Fourier-space profile.
        # Output in units of eV * Mpc^3 / cm^3.

        # Tabulate if not done yet
        if self._fourier_interp is None:
            self._fourier_interp = self._integ_interp()

        # Input handling
        M_use = np.atleast_1d(M)
        k_use = np.atleast_1d(k)

        # hydrostatic bias
        mb = self.mass_bias
        # R_Delta*(1+z)
        R = mass_def.get_radius(cosmo, M_use * mb, a) / a

        ff = self._fourier_interp(np.log(k_use[None, :] * R[:, None]))
        nn = self._norm(cosmo, M_use, a, mb)

        prof = (4*np.pi*R**3 * nn)[:, None] * ff

        if np.ndim(k) == 0:
            prof = np.squeeze(prof, axis=-1)
        if np.ndim(M) == 0:
            prof = np.squeeze(prof, axis=0)
        return prof


class HaloProfileHOD(HaloProfile):
    """ A generic halo occupation distribution (HOD)
    profile describing the number density of galaxies
    as a function of halo mass.

    The parametrization for the mean profile is:

    .. math::
       \\langle n_g(r)|M,a\\rangle = \\bar{N}_c(M,a)
       \\left[f_c(a)+\\bar{N}_s(M,a) u_{\\rm sat}(r|M,a)\\right]

    where :math:`\\bar{N}_c` and :math:`\\bar{N}_s` are the
    mean number of central and satellite galaxies respectively,
    :math:`f_c` is the observed fraction of central galaxies, and
    :math:`u_{\\rm sat}(r|M,a)` is the distribution of satellites
    as a function of distance to the halo centre.

    These quantities are parametrized as follows:

    .. math::
       \\bar{N}_c(M,a)=\\frac{1}{2}\\left[1+{\\rm erf}
       \\left(\\frac{\\log(M/M_{\\rm min})}{\\sigma_{{\\rm ln}M}}
       \\right)\\right]

    .. math::
       \\bar{N}_s(M,a)=\\Theta(M-M_0)\\left(\\frac{M-M_0}{M_1}
       \\right)^\\alpha

    .. math::
       u_s(r|M,a)\\propto\\frac{\\Theta(r_{\\rm max}-r)}
       {(r/r_g)(1+r/r_g)^2}

    Where :math:`\\Theta(x)` is the Heaviside step function,
    and the proportionality constant in the last equation is
    such that the volume integral of :math:`u_s` is 1. The
    radius :math:`r_g` is related to the NFW scale radius :math:`r_s`
    through :math:`r_g=\\beta_g\\,r_s`, and the radius
    :math:`r_{\\rm max}` is related to the overdensity radius
    :math:`r_\\Delta` as :math:`r_{\\rm max}=\\beta_{\\rm max}r_\\Delta`.
    The scale radius is related to the comoving overdensity halo
    radius via :math:`R_\\Delta(M) = c(M)\\,r_s`.

    All the quantities :math:`\\log_{10}M_{\\rm min}`,
    :math:`\\log_{10}M_0`, :math:`\\log_{10}M_1`,
    :math:`\\sigma_{{\\rm ln}M}`, :math:`f_c`, :math:`\\alpha`,
    :math:`\\beta_g` and :math:`\\beta_{\\rm max}` are
    time-dependent via a linear expansion around a pivot scale
    factor :math:`a_*` with an offset (:math:`X_0`) and a tilt
    parameter (:math:`X_p`):

    .. math::
       X(a) = X_0 + X_p\\,(a-a_*).

    This definition of the HOD profile draws from several papers
    in the literature, including: astro-ph/0408564, arXiv:1706.05422
    and arXiv:1912.08209. The default values used here are roughly
    compatible with those found in the latter paper.

    See :class:`~pyccl.halos.profiles_2pt.Profile2ptHOD`) for a
    description of the Fourier-space two-point correlator of the
    HOD profile.

    Args:
        c_M_relation (:obj:`Concentration`): concentration-mass
            relation to use with this profile.
        lMmin_0 (float): offset parameter for
            :math:`\\log_{10}M_{\\rm min}`.
        lMmin_p (float): tilt parameter for
            :math:`\\log_{10}M_{\\rm min}`.
        siglM_0 (float): offset parameter for
            :math:`\\sigma_{{\\rm ln}M}`.
        siglM_p (float): tilt parameter for
            :math:`\\sigma_{{\\rm ln}M}`.
        lM0_0 (float): offset parameter for
            :math:`\\log_{10}M_0`.
        lM0_p (float): tilt parameter for
            :math:`\\log_{10}M_0`.
        lM1_0 (float): offset parameter for
            :math:`\\log_{10}M_1`.
        lM1_p (float): tilt parameter for
            :math:`\\log_{10}M_1`.
        alpha_0 (float): offset parameter for
            :math:`\\alpha`.
        alpha_p (float): tilt parameter for
            :math:`\\alpha`.
        fc_0 (float): offset parameter for
            :math:`f_c`.
        fc_p (float): tilt parameter for
            :math:`f_c`.
        bg_0 (float): offset parameter for
            :math:`\\beta_g`.
        bg_p (float): tilt parameter for
            :math:`\\beta_g`.
        bmax_0 (float): offset parameter for
            :math:`\\beta_{\\rm max}`.
        bmax_p (float): tilt parameter for
            :math:`\\beta_{\\rm max}`.
        a_pivot (float): pivot scale factor :math:`a_*`.
        ns_independent (bool): drop requirement to only form
            satellites when centrals are present.
        """
    name = 'HOD'
    is_number_counts = True

    def __init__(self, c_M_relation,
                 lMmin_0=12., lMmin_p=0., siglM_0=0.4,
                 siglM_p=0., lM0_0=7., lM0_p=0.,
                 lM1_0=13.3, lM1_p=0., alpha_0=1.,
                 alpha_p=0., fc_0=1., fc_p=0.,
                 bg_0=1., bg_p=0., bmax_0=1., bmax_p=0.,
                 a_pivot=1., ns_independent=False):
        if not isinstance(c_M_relation, Concentration):
            raise TypeError("c_M_relation must be of type `Concentration`)")

        self.cM = c_M_relation
        self.lMmin_0 = lMmin_0
        self.lMmin_p = lMmin_p
        self.lM0_0 = lM0_0
        self.lM0_p = lM0_p
        self.lM1_0 = lM1_0
        self.lM1_p = lM1_p
        self.siglM_0 = siglM_0
        self.siglM_p = siglM_p
        self.alpha_0 = alpha_0
        self.alpha_p = alpha_p
        self.fc_0 = fc_0
        self.fc_p = fc_p
        self.bg_0 = bg_0
        self.bg_p = bg_p
        self.bmax_0 = bmax_0
        self.bmax_p = bmax_p
        self.a_pivot = a_pivot
        self.ns_independent = ns_independent
        super(HaloProfileHOD, self).__init__()

    def _get_cM(self, cosmo, M, a, mdef=None):
        return self.cM.get_concentration(cosmo, M, a, mdef_other=mdef)

    def update_parameters(self, lMmin_0=None, lMmin_p=None,
                          siglM_0=None, siglM_p=None,
                          lM0_0=None, lM0_p=None,
                          lM1_0=None, lM1_p=None,
                          alpha_0=None, alpha_p=None,
                          fc_0=None, fc_p=None,
                          bg_0=None, bg_p=None,
                          bmax_0=None, bmax_p=None,
                          a_pivot=None,
                          ns_independent=None):
        """ Update any of the parameters associated with
        this profile. Any parameter set to `None` won't be updated.

        Args:
            lMmin_0 (float): offset parameter for
                :math:`\\log_{10}M_{\\rm min}`.
            lMmin_p (float): tilt parameter for
                :math:`\\log_{10}M_{\\rm min}`.
            siglM_0 (float): offset parameter for
                :math:`\\sigma_{{\\rm ln}M}`.
            siglM_p (float): tilt parameter for
                :math:`\\sigma_{{\\rm ln}M}`.
            lM0_0 (float): offset parameter for
                :math:`\\log_{10}M_0`.
            lM0_p (float): tilt parameter for
                :math:`\\log_{10}M_0`.
            lM1_0 (float): offset parameter for
                :math:`\\log_{10}M_1`.
            lM1_p (float): tilt parameter for
                :math:`\\log_{10}M_1`.
            alpha_0 (float): offset parameter for
                :math:`\\alpha`.
            alpha_p (float): tilt parameter for
                :math:`\\alpha`.
            fc_0 (float): offset parameter for
                :math:`f_c`.
            fc_p (float): tilt parameter for
                :math:`f_c`.
            bg_0 (float): offset parameter for
                :math:`\\beta_g`.
            bg_p (float): tilt parameter for
                :math:`\\beta_g`.
            bmax_0 (float): offset parameter for
                :math:`\\beta_{\\rm max}`.
            bmax_p (float): tilt parameter for
                :math:`\\beta_{\\rm max}`.
            a_pivot (float): pivot scale factor :math:`a_*`.
            ns_independent (bool): drop requirement to only form
                satellites when centrals are present
        """
        if lMmin_0 is not None:
            self.lMmin_0 = lMmin_0
        if lMmin_p is not None:
            self.lMmin_p = lMmin_p
        if lM0_0 is not None:
            self.lM0_0 = lM0_0
        if lM0_p is not None:
            self.lM0_p = lM0_p
        if lM1_0 is not None:
            self.lM1_0 = lM1_0
        if lM1_p is not None:
            self.lM1_p = lM1_p
        if siglM_0 is not None:
            self.siglM_0 = siglM_0
        if siglM_p is not None:
            self.siglM_p = siglM_p
        if alpha_0 is not None:
            self.alpha_0 = alpha_0
        if alpha_p is not None:
            self.alpha_p = alpha_p
        if fc_0 is not None:
            self.fc_0 = fc_0
        if fc_p is not None:
            self.fc_p = fc_p
        if bg_0 is not None:
            self.bg_0 = bg_0
        if bg_p is not None:
            self.bg_p = bg_p
        if bmax_0 is not None:
            self.bmax_0 = bmax_0
        if bmax_p is not None:
            self.bmax_p = bmax_p
        if a_pivot is not None:
            self.a_pivot = a_pivot
        if ns_independent is not None:
            self.ns_independent = ns_independent

    def _usat_real(self, cosmo, r, M, a, mass_def):
        r_use = np.atleast_1d(r)
        M_use = np.atleast_1d(M)

        # Comoving virial radius
        bg = self.bg_0 + self.bg_p * (a - self.a_pivot)
        bmax = self.bmax_0 + self.bmax_p * (a - self.a_pivot)
        R_M = mass_def.get_radius(cosmo, M_use, a) / a
        c_M = self._get_cM(cosmo, M_use, a, mdef=mass_def)
        R_s = R_M / c_M
        c_M *= bmax / bg

        x = r_use[None, :] / (R_s[:, None] * bg)
        prof = 1./(x * (1 + x)**2)
        # Truncate
        prof[r_use[None, :] > R_M[:, None]*bmax] = 0

        norm = 1. / (4 * np.pi * (bg*R_s)**3 * (np.log(1+c_M) - c_M/(1+c_M)))
        prof = prof[:, :] * norm[:, None]

        if np.ndim(r) == 0:
            prof = np.squeeze(prof, axis=-1)
        if np.ndim(M) == 0:
            prof = np.squeeze(prof, axis=0)
        return prof

    def _usat_fourier(self, cosmo, k, M, a, mass_def):
        M_use = np.atleast_1d(M)
        k_use = np.atleast_1d(k)

        # Comoving virial radius
        bg = self.bg_0 + self.bg_p * (a - self.a_pivot)
        bmax = self.bmax_0 + self.bmax_p * (a - self.a_pivot)
        R_M = mass_def.get_radius(cosmo, M_use, a) / a
        c_M = self._get_cM(cosmo, M_use, a, mdef=mass_def)
        R_s = R_M / c_M
        c_M *= bmax / bg

        x = k_use[None, :] * R_s[:, None] * bg
        Si1, Ci1 = sici((1 + c_M[:, None]) * x)
        Si2, Ci2 = sici(x)

        P1 = 1. / (np.log(1+c_M) - c_M/(1+c_M))
        P2 = np.sin(x) * (Si1 - Si2) + np.cos(x) * (Ci1 - Ci2)
        P3 = np.sin(c_M[:, None] * x) / ((1 + c_M[:, None]) * x)
        prof = P1[:, None] * (P2 - P3)

        if np.ndim(k) == 0:
            prof = np.squeeze(prof, axis=-1)
        if np.ndim(M) == 0:
            prof = np.squeeze(prof, axis=0)
        return prof

    def _real(self, cosmo, r, M, a, mass_def):
        r_use = np.atleast_1d(r)
        M_use = np.atleast_1d(M)

        Nc = self._Nc(M_use, a)
        Ns = self._Ns(M_use, a)
        fc = self._fc(a)
        # NFW profile
        ur = self._usat_real(cosmo, r_use, M_use, a, mass_def)

        if self.ns_independent:
            prof = Nc[:, None] * fc + Ns[:, None] * ur
        else:
            prof = Nc[:, None] * (fc + Ns[:, None] * ur)

        if np.ndim(r) == 0:
            prof = np.squeeze(prof, axis=-1)
        if np.ndim(M) == 0:
            prof = np.squeeze(prof, axis=0)
        return prof

    def _fourier(self, cosmo, k, M, a, mass_def):
        M_use = np.atleast_1d(M)
        k_use = np.atleast_1d(k)

        Nc = self._Nc(M_use, a)
        Ns = self._Ns(M_use, a)
        fc = self._fc(a)
        # NFW profile
        uk = self._usat_fourier(cosmo, k_use, M_use, a, mass_def)

        if self.ns_independent:
            prof = Nc[:, None] * fc + Ns[:, None] * uk
        else:
            prof = Nc[:, None] * (fc + Ns[:, None] * uk)

        if np.ndim(k) == 0:
            prof = np.squeeze(prof, axis=-1)
        if np.ndim(M) == 0:
            prof = np.squeeze(prof, axis=0)
        return prof

    def _fourier_variance(self, cosmo, k, M, a, mass_def):
        # Fourier-space variance of the HOD profile
        M_use = np.atleast_1d(M)
        k_use = np.atleast_1d(k)

        Nc = self._Nc(M_use, a)
        Ns = self._Ns(M_use, a)
        fc = self._fc(a)
        # NFW profile
        uk = self._usat_fourier(cosmo, k_use, M_use, a, mass_def)

        prof = Ns[:, None] * uk
        if self.ns_independent:
            prof = 2 * Nc[:, None] * fc * prof + prof**2
        else:
            prof = Nc[:, None] * (2 * fc * prof + prof**2)

        if np.ndim(k) == 0:
            prof = np.squeeze(prof, axis=-1)
        if np.ndim(M) == 0:
            prof = np.squeeze(prof, axis=0)
        return prof

    def _fc(self, a):
        # Observed fraction of centrals
        return self.fc_0 + self.fc_p * (a - self.a_pivot)

    def _Nc(self, M, a):
        # Number of centrals
        Mmin = 10.**(self.lMmin_0 + self.lMmin_p * (a - self.a_pivot))
        siglM = self.siglM_0 + self.siglM_p * (a - self.a_pivot)
        return 0.5 * (1 + erf(np.log(M/Mmin)/siglM))

    def _Ns(self, M, a):
        # Number of satellites
        M0 = 10.**(self.lM0_0 + self.lM0_p * (a - self.a_pivot))
        M1 = 10.**(self.lM1_0 + self.lM1_p * (a - self.a_pivot))
        alpha = self.alpha_0 + self.alpha_p * (a - self.a_pivot)
        return np.heaviside(M-M0, 1) * (np.fabs(M-M0) / M1)**alpha


class SatelliteShearHOD(HaloProfileHOD):
    """ Halo HOD class that calculates the satellite galaxy intrinsic shear
    field in real and fourier space, according to Fortuna et al. 2021.
    Can be used to compute halo model-based intrinsic alignment
    (angular) power spectra.

    The satellite intrinsic shear profile in real space is assumed to be
    .. math::
        \\gamma^I(r)=a_{1\\mathrm{h}}\\left(\\frac{r}{r_\\mathrm{vir}}
        \\right)^b \\sin^b\\theta,

    where :math:`a_{1\\mathrm{h}}` is the amplitude of intrinsic alignments on
    the 1-halo scale, :math:`b` the index defining the radial dependence
    and :math:`\\theta` the angle defining the projection of the
    semi-major axis of the galaxy along the line of sight.

    Args:
        c_M_relation: concentration-mass relation for the halo model.
        a1h: Amplitude of the satellite intrinsic shear profile.
        b: Power-law index of the satellite intrinsic shear profile.
            If zero, the profile is assumed to be constant inside the halo.
        lmax: Maximum multipole to be summed in the plane-wave expansion
            (Eq. (C1) in Fortuna et al. 2021, default=6).
            integration_method: Method used to obtain the fourier transform
            of the profile. Can be 'FFTLog', 'simps' or 'spline'. The FFTLog
            parameters can be updated using the self.update_precision_fftlog
            function, to attempt reducing ringing and aliasing.

    Parameters that define the numerical integration in the case of
    'simps' or 'spline' integration can also be changed using the
    self.update_r_integral_params function.
    """
    def __init__(self, c_M_relation, a1h=0.001, b=-2,
                 lmax=6, integration_method='FFTLog',
                 **kwargs):
        if lmax > 13:
            lmax = 12
            warnings.warn(
                'Maximum l provided too high. Using lmax=12.',
                category=pyccl.CCLWarning)
        elif lmax < 2:
            lmax = 2
            warnings.warn(
                'Maximum l provided too low. Using lmax=2.',
                category=pyccl.CCLWarning)
        self.a1h = a1h
        self.b = b
        self.integration_method = integration_method
        if integration_method not in ['FFTLog',
                                      'simps',
                                      'spline']:
            raise ValueError(
                'Integration method provided not supported. Use '
                '"FFTLog", "simps", or "spline".'
            )
        # If lmax is odd, make it even number (odd l contributions are zero).
        if not (lmax % 2 == 0):
            lmax = lmax-1
        self.lmax = lmax
        # Hard-code for most common cases (b=0, b=-2) to gain speed (~1.3sec).
        if self.b == 0:
            self._angular_fl = np.array([2.77582637, -0.19276603,
                                         0.04743899, -0.01779024,
                                         0.00832446, -0.00447308])\
                .reshape((6, 1))
        elif self.b == -2:
            self._angular_fl = np.array([4.71238898, -2.61799389,
                                         2.06167032, -1.76714666,
                                         1.57488973, -1.43581368])\
                .reshape((6, 1))
        else:
            self._angular_fl = np.array([self._fl(l, b=self.b)
                                         for l in range(2, self.lmax+1, 2)])\
                .reshape(self.lmax//2, 1)
        self.cM = c_M_relation
        super(SatelliteShearHOD, self).__init__(c_M_relation,
                                                fc_0=0.0,
                                                ns_independent=True,
                                                **kwargs)
        self.update_precision_fftlog(padding_lo_fftlog=1E-2,
                                     padding_hi_fftlog=1E3,
                                     n_per_decade=100,
                                     plaw_fourier=-3.7)
        self.update_r_integral_params()

    def update_r_integral_params(self, rmin=0.001, N_r=512, N_jn=10000):
        '''
        Update the parameters used in the case of Simpson or
        spline integration.

        Args:
            rmin: Minimum value of physical radius used to carry out the
                radial integral (in Mpc). Default=0.001.
            N_r: Number of points to be used when sampling the radial integral
                (in logarithmic space). Default=512.
            N_jn: Number of points to be used when sampling the spherical
                bessel functions, that are later used to interpolate.
                Interpolating the bessel functions increases the speed of the
                computations compared to explicitly evaluating them, without
                significant loss of accuracy. Default=10000.
        '''
        self._rmin = rmin
        self._N_r = N_r
        self._N_jn = N_jn

    def _I_integral(self, a, b):
        '''
        Computes the integral
        .. math::
            I(a,b) = \\int_{-1}^1 \\mathrm{d}x (1-x^2)^{a/2}x^b =
            \\frac{((-1)^b+1)\\Gamma(a+1)\\Gamma\\left
            \\frac{b+1}{2}\\right}
            {2\\Gamma\\left(a+\\frac{b}{2}+\\frac{3}{2}\\right}.
        '''
        from scipy.special import gamma
        return (1+(-1)**b)*gamma(a/2+1)*gamma((b+1)/2)/(2*gamma(a/2+b/2+3/2))

    def _fl(self, l, thk=np.pi / 2, phik=None, b=-2):
        '''
        Computes the angular part of the satellite intrinsic shear field,
        Eq. (C8) in Fortuna et al. 2021.
        '''
        from scipy.special import binom
        gj = np.array([0, 0, np.pi / 2, 0, np.pi / 2, 0, 15 * np.pi / 32,
                       0, 7 * np.pi / 16, 0, 105 * np.pi / 256, 0,
                       99 * np.pi / 256])
        l_sum = 0.
        if b == 0:
            var1_add = 1
        else:
            var1_add = b
        for m in range(0, l + 1):
            m_sum = 0.
            for j in range(0, m + 1):
                m_sum += (binom(m, j) * gj[j] *
                          self._I_integral(j + var1_add, m - j) *
                          np.sin(thk) ** j * np.cos(thk) ** (m - j))
            l_sum += binom(l, m) * binom((l + m - 1) / 2, l) * m_sum
        if phik is not None:
            l_sum *= np.exp(1j * 2 * phik)
        return 2 ** l * l_sum

    def gamma_I(self, r, r_vir):
        '''
        Returns the intrinsic satellite shear,
        .. math::
            \\gamma^I(r)=a_{1\\mathrm{h}}
            \\left(\\frac{r}{r_\\mathrm{vir}}\\right)^b.
        If :math:`b` is 0, then only the value of the amplitude
        :math:`a_\\mathrm{1h}` is returned. In addition, according to
        Fortuna et al. 2021, we use a constant value of 0.06 Mpc for
        :math:`r<0.06` Mpc and set a maximum of 0.3 for :math:`\\gamma^I(r)`.
        '''
        if self.b == 0:
            return self.a1h
        else:
            r_use = np.copy(np.atleast_1d(r))
            r_use[r_use < 0.06] = 0.06
            if np.ndim(r_vir == 1):
                r_vir = r_vir.reshape(len(r_vir), 1)
            # Do not output value higher than 0.3
            gamma_out = self.a1h * (r_use/r_vir) ** self.b
            gamma_out[gamma_out > 0.3] = 0.3
            return gamma_out

    def _rvir(self, cosmo, M, a, mdef):
        """
        This translates a halo mass into a comoving radius,
        returns the comoving virial radius (in Mpc).
        """
        return mdef.get_radius(cosmo, M, a) / a

    def _real(self, cosmo, r, M, a, mass_def):
        '''
        Returns the real part of the satellite intrinsic shear field,
        .. math::
            \\gamma^I(r) u(r|M),
        with :math:`u` being the halo density profile divided by its mass.
        For now, it assumes a NFW profile.
        '''
        M_use = np.atleast_1d(M)
        r_use = np.atleast_1d(r)

        rvir = self._rvir(cosmo, M_use, a, mass_def)
        # Density profile from HOD class - truncated NFW
        u = self._usat_real(cosmo, r_use, M_use, a, mass_def)
        prof = self.gamma_I(r_use, rvir) * u

        if np.ndim(r) == 0:
            prof = np.squeeze(prof, axis=-1)
        if np.ndim(M) == 0:
            prof = np.squeeze(prof, axis=0)

        return prof

    def _usat_fourier(self, cosmo, k, M, a, mass_def):
        '''
        Returns the fourier transform of the satellite intrinsic shear field.
        The density profile of the halo is assumed to be a truncated NFW
        profile and the radial integral (in the case of 'simps' or 'spline'
        method) is evaluated up to the virial radius.
        '''
        # TODO: Do not re-compute if already computed (to be
        #  updated with the caching CCL update).
        M_use = np.atleast_1d(M)
        k_use = np.atleast_1d(k)
        l_arr = np.arange(2, self.lmax+1, 2, dtype='int32')
        if not self.integration_method == 'FFTLog':
            # Define the r-integral sampling and the sph. bessel
            # function sampling. The bessel function will be sampled
            # and interpolated to gain speed.
            r_use = np.linspace(self._rmin,
                                self._rvir(cosmo, M_use, a, mass_def),
                                self._N_r).T
            x_jn = np.geomspace(k_use.min() * r_use.min(),
                                k_use.max() * r_use.max(),
                                self._N_jn)
            jn = np.empty(shape=(len(l_arr), len(x_jn)))
        prof = np.zeros(shape=(len(M_use), len(k_use)))
        # Loop over all multipoles:
        for j, l in enumerate(l_arr):
            if self.integration_method == 'FFTLog':
                prof += (self._fftlog_wrap(cosmo, k_use,
                                           M_use, a, mass_def,
                                           l=int(l), fourier_out=True)
                         * (1j**l).real * (2*l+1) * self._angular_fl[j]
                         / (4*np.pi))
            else:
                from scipy.special import spherical_jn
                jn[j] = spherical_jn(l_arr[j], x_jn)
                k_dot_r = np.multiply.outer(k_use, r_use)
                jn_interp = np.interp(k_dot_r, x_jn, jn[j])
                integrand = r_use ** 2 * self._real(cosmo, r_use, M_use,
                                                    a, mass_def) * jn_interp
                if self.integration_method == 'simps':
                    from scipy.integrate import simps
                    for i, M_i in enumerate(M_use):
                        prof[i, :] += (simps(integrand[:, i, :],
                                             r_use[i, :]).T
                                       * (1j**l).real * (2*l+1)
                                       * self._angular_fl[j])
                elif self.integration_method == 'spline':
                    from pyccl.pyutils import _spline_integrate
                    for i, M_i in enumerate(M_use):
                        prof[i, :] += (_spline_integrate(r_use[i, :],
                                                         integrand[:, i, :],
                                                         r_use[i, 0],
                                                         r_use[i, -1]).T
                                       * (1j**l).real*(2*l+1)
                                       * self._angular_fl[j])

        if np.ndim(k) == 0:
            prof = np.squeeze(prof, axis=-1)
        if np.ndim(M) == 0:
            prof = np.squeeze(prof, axis=0)

        return prof<|MERGE_RESOLUTION|>--- conflicted
+++ resolved
@@ -1,10 +1,5 @@
-<<<<<<< HEAD
 import warnings
 import pyccl
-from .. import ccllib as lib
-from ..core import check
-=======
->>>>>>> 77624d22
 from ..background import h_over_h0, sigma_critical
 from ..power import sigmaM
 from ..pyutils import resample_array, _fftlog_transform
@@ -1638,8 +1633,14 @@
                                          for l in range(2, self.lmax+1, 2)])\
                 .reshape(self.lmax//2, 1)
         self.cM = c_M_relation
+        if 'fc_0' in kwargs.keys() or 'fc_p' in kwargs.keys():
+            warnings.warn(
+                'Provided fractions for central galaxies are not zero.'
+                'Setting them to zero (fc_0=fc_p=0).',
+                category=pyccl.CCLWarning)
+        kwargs['fc_0'] = 0.0
+        kwargs['fc_p'] = 0.0
         super(SatelliteShearHOD, self).__init__(c_M_relation,
-                                                fc_0=0.0,
                                                 ns_independent=True,
                                                 **kwargs)
         self.update_precision_fftlog(padding_lo_fftlog=1E-2,
