from .profiles import HaloProfile, HaloProfileNFW
from .profiles_2pt import Profile2pt
from .concentration import Concentration
from ..base import warn_api

import numpy as np
from scipy.integrate import simps
from scipy.special import lambertw


class HaloProfileCIBShang12(HaloProfile):
    """ CIB profile implementing the model by Shang et al.
    (2012MNRAS.421.2832S).

    The parametrization for the mean profile is:

    .. math::
        j_\\nu(r) = \\frac{1}{4\\pi}
        \\left(L^{\\rm cen}_{\\nu(1+z)}(M)+
        L^{\\rm sat}_{\\nu(1+z)}u_{\\rm sat}(r|M)
        \\right),

    where the luminosity from centrals and satellites is
    modelled as:

    .. math::
        L^{\\rm cen}_{\\nu}(M) = L^{\\rm gal}_\\nu(M)\\,
        N_{\\rm cen}(M),

    .. math::
        L^{\\rm sat}_{\\nu}(M) = \\int_{M_{\\rm min}}^{M} dm
        \\frac{dN_{\\rm sub}}{dm}\\,L^{\\rm gal}_\\nu(m).

    Here, :math:`dN_{\\rm sub}/dm` is the subhalo mass function,
    :math:`u_{\\rm sat}` is the satellite galaxy density profile
    (modelled as a truncated NFW profile), and the infrared
    galaxy luminosity is parametrized as

    .. math::
        L^{\\rm gal}_{\\nu}(M,z)=L_0(1+z)^{s_z}\\,
        \\Sigma(M)\\,S_\\nu,

    where the mass dependence is lognormal

    .. math::
        \\Sigma(M) = \\frac{M}{\\sqrt{2\\pi\\sigma_{LM}^2}}
        \\exp\\left[-\\frac{\\log_{10}^2(M/M_{\\rm eff})}
        {2\\sigma_{LM}^2}\\right],

    and the spectrum is a modified black-body law

    .. math::
        S_\\nu \\propto\\left\\{
        \\begin{array}{cc}
           \\nu^\\beta\\,B_\\nu(T_d) & \\nu < \\nu_0 \\\\
           \\nu^\\gamma & \\nu \\geq \\nu_0
        \\end{array}
        \\right.,

    with the normalization fixed by :math:`S_{\\nu_0}=1`,
    and :math:`\\nu_0` defined so the spectrum has a continuous
    derivative for all :math:`\\nu`.

    Finally, the dust temperature is assumed to have a redshift
    dependence of the form :math:`T_d=T_0(1+z)^\\alpha`.

    Args:
        c_m_relation (:obj:`Concentration`): concentration-mass
            relation to use with this profile.
        nu_GHz (float): frequency in GHz.
        alpha (float): dust temperature evolution parameter.
        T0 (float): dust temperature at :math:`z=0` in Kelvin.
        beta (float): dust spectral index.
        gamma (float): high frequency slope.
        s_z (float): luminosity evolution slope.
        log10meff (float): log10 of the most efficient mass.
        sigLM (float): logarithmic scatter in mass.
        Mmin (float): minimum subhalo mass.
        L0 (float): luminosity scale (in
            :math:`{\\rm Jy}\\,{\\rm Mpc}^2\\,M_\\odot^{-1}`).
    """
    name = 'CIBShang12'
    _one_over_4pi = 0.07957747154

    @warn_api(pairs=[("c_M_relation", "c_m_relation")])
    def __init__(self, *, c_m_relation, nu_GHz, alpha=0.36, T0=24.4, beta=1.75,
                 gamma=1.7, s_z=3.6, log10meff=12.6, sigLM=0.707, Mmin=1E10,
                 L0=6.4E-8):
<<<<<<< HEAD
        if not isinstance(c_m_relation, Concentration):
            raise TypeError("c_m_relation must be of type `Concentration`)")
=======
        if not isinstance(c_M_relation, Concentration):
            raise TypeError("c_M_relation must be of type `Concentration`")
>>>>>>> 4113640c

        self.nu = nu_GHz
        self.alpha = alpha
        self.T0 = T0
        self.beta = beta
        self.gamma = gamma
        self.s_z = s_z
        self.l10meff = log10meff
        self.sigLM = sigLM
        self.Mmin = Mmin
        self.L0 = L0
        self.pNFW = HaloProfileNFW(c_m_relation=c_m_relation)
        super(HaloProfileCIBShang12, self).__init__()

    def dNsub_dlnM_TinkerWetzel10(self, Msub, Mparent):
        """Subhalo mass function of Tinker & Wetzel (2010ApJ...719...88T)

        Args:
            Msub (float or array_like): sub-halo mass (in solar masses).
            Mparent (float): parent halo mass (in solar masses).

        Returns:
            float or array_like: average number of subhalos.
        """
        return 0.30*(Msub/Mparent)**(-0.7)*np.exp(-9.9*(Msub/Mparent)**2.5)

    def update_parameters(self, nu_GHz=None,
                          alpha=None, T0=None, beta=None, gamma=None,
                          s_z=None, log10meff=None, sigLM=None,
                          Mmin=None, L0=None):
        """ Update any of the parameters associated with
        this profile. Any parameter set to `None` won't be updated.

        Args:
            nu_GHz (float): frequency in GHz.
            alpha (float): dust temperature evolution parameter.
            T0 (float): dust temperature at :math:`z=0` in Kelvin.
            beta (float): dust spectral index.
            gamma (float): high frequency slope.
            s_z (float): luminosity evolution slope.
            log10meff (float): log10 of the most efficient mass.
            sigLM (float): logarithmic scatter in mass.
            Mmin (float): minimum subhalo mass.
            L0 (float): luminosity scale (in
                :math:`{\\rm Jy}\\,{\\rm Mpc}^2\\,M_\\odot^{-1}`).
        """
        if nu_GHz is not None:
            self.nu = nu_GHz
        if alpha is not None:
            self.alpha = alpha
        if T0 is not None:
            self.T0 = T0
        if beta is not None:
            self.beta = beta
        if gamma is not None:
            self.gamma = gamma
        if s_z is not None:
            self.s_z = s_z
        if log10meff is not None:
            self.l10meff = log10meff
        if sigLM is not None:
            self.sigLM = sigLM
        if Mmin is not None:
            self.Mmin = Mmin
        if L0 is not None:
            self.L0 = L0

    def _spectrum(self, nu, a):
        # h*nu_GHZ / k_B / Td_K
        h_GHz_o_kB_K = 0.0479924466
        Td = self.T0/a**self.alpha
        x = h_GHz_o_kB_K * nu / Td

        # Find nu_0
        q = self.beta+3+self.gamma
        x0 = q+np.real(lambertw(-q*np.exp(-q), k=0))

        def mBB(x):
            ex = np.exp(x)
            return x**(3+self.beta)/(ex-1)

        mBB0 = mBB(x0)

        def plaw(x):
            return mBB0*(x0/x)**self.gamma

        return np.piecewise(x, [x <= x0],
                            [mBB, plaw])/mBB0

    def _Lum(self, l10M, a):
        # Redshift evolution
        phi_z = a**(-self.s_z)
        # Mass dependence
        # M/sqrt(2*pi*sigLM^2)
        sig_pref = 10**l10M/(2.50662827463*self.sigLM)
        sigma_m = sig_pref * np.exp(-0.5*((l10M - self.l10meff)/self.sigLM)**2)
        return self.L0*phi_z*sigma_m

    def _Lumcen(self, M, a):
        Lum = self._Lum(np.log10(M), a)
        Lumcen = np.heaviside(M-self.Mmin, 1)*Lum
        return Lumcen

    def _Lumsat(self, M, a):
        Lumsat = np.zeros_like(M)
        # Loop over Mparent
        # TODO: if this is too slow we could move it to C
        # and parallelize
        for iM, Mparent in enumerate(M):
            if Mparent > self.Mmin:
                # Array of Msubs (log-spaced with 10 samples per dex)
                nm = max(2, int(np.log10(Mparent/1E10)*10))
                msub = np.geomspace(1E10, Mparent, nm+1)
                # Sample integrand
                dnsubdlnm = self.dNsub_dlnM_TinkerWetzel10(msub, Mparent)
                Lum = self._Lum(np.log10(msub), a)
                integ = dnsubdlnm*Lum
                Lumsat[iM] = simps(integ, x=np.log(msub))
        return Lumsat

    def _real(self, cosmo, r, M, a, mass_def):
        M_use = np.atleast_1d(M)
        r_use = np.atleast_1d(r)

        # (redshifted) Frequency dependence
        spec_nu = self._spectrum(self.nu/a, a)

        Ls = self._Lumsat(M_use, a)
        ur = self.pNFW._real(cosmo, r_use, M_use,
                             a, mass_def)/M_use[:, None]

        prof = Ls[:, None]*ur*spec_nu*self._one_over_4pi

        if np.ndim(r) == 0:
            prof = np.squeeze(prof, axis=-1)
        if np.ndim(M) == 0:
            prof = np.squeeze(prof, axis=0)
        return prof

    def _fourier(self, cosmo, k, M, a, mass_def):
        M_use = np.atleast_1d(M)
        k_use = np.atleast_1d(k)

        # (redshifted) Frequency dependence
        spec_nu = self._spectrum(self.nu/a, a)

        Lc = self._Lumcen(M_use, a)
        Ls = self._Lumsat(M_use, a)
        uk = self.pNFW._fourier(cosmo, k_use, M_use,
                                a, mass_def)/M_use[:, None]

        prof = (Lc[:, None]+Ls[:, None]*uk)*spec_nu*self._one_over_4pi

        if np.ndim(k) == 0:
            prof = np.squeeze(prof, axis=-1)
        if np.ndim(M) == 0:
            prof = np.squeeze(prof, axis=0)
        return prof

    def _fourier_variance(self, cosmo, k, M, a, mass_def, nu_other=None):
        M_use = np.atleast_1d(M)
        k_use = np.atleast_1d(k)

        spec_nu1 = self._spectrum(self.nu/a, a)
        if nu_other is None:
            spec_nu2 = spec_nu1
        else:
            spec_nu2 = self._spectrum(nu_other/a, a)

        Lc = self._Lumcen(M_use, a)
        Ls = self._Lumsat(M_use, a)
        uk = self.pNFW._fourier(cosmo, k_use, M_use,
                                a, mass_def)/M_use[:, None]

        prof = Ls[:, None]*uk
        prof = 2*Lc[:, None]*prof + prof**2
        prof *= spec_nu1*spec_nu2*self._one_over_4pi**2

        if np.ndim(k) == 0:
            prof = np.squeeze(prof, axis=-1)
        if np.ndim(M) == 0:
            prof = np.squeeze(prof, axis=0)
        return prof


class Profile2ptCIB(Profile2pt):
    """ This class implements the Fourier-space 1-halo 2-point
    correlator for the CIB profile. It follows closely the
    implementation of the equivalent HOD quantity
    (see :class:`~pyccl.halos.profiles_2pt.Profile2ptHOD`
    and Eq. 15 of McCarthy & Madhavacheril (2021PhRvD.103j3515M)).
    """

    @warn_api
    def fourier_2pt(self, cosmo, k, M, a, prof, *,
                    prof2=None, mass_def=None):
        """ Returns the Fourier-space two-point moment for the CIB
        profile.

        Args:
            cosmo (:class:`~pyccl.core.Cosmology`): a Cosmology object.
            k (float or array_like): comoving wavenumber in Mpc^-1.
            M (float or array_like): halo mass in units of M_sun.
            a (float): scale factor.
            prof (:class:`HaloProfileCIBShang12`):
                halo profile for which the second-order moment
                is desired.
            prof2 (:class:`HaloProfileCIBShang12`):
                second halo profile for which the second-order moment
                is desired. If `None`, the assumption is that you want
                an auto-correlation. Note that only auto-correlations
                are allowed in this case.
            mass_def (:obj:`~pyccl.halos.massdef.MassDef`): a mass
                definition object.

        Returns:
            float or array_like: second-order Fourier-space
            moment. The shape of the output will be `(N_M, N_k)`
            where `N_k` and `N_m` are the sizes of `k` and `M`
            respectively. If `k` or `M` are scalars, the
            corresponding dimension will be squeezed out on output.
        """
        if not isinstance(prof, HaloProfileCIBShang12):
            raise TypeError("prof must be of type `HaloProfileCIB`")

        nu2 = None
        if prof2 is not None:
            if not isinstance(prof2, HaloProfileCIBShang12):
                raise TypeError("prof must be of type `HaloProfileCIB`")
            nu2 = prof2.nu
        return prof._fourier_variance(cosmo, k, M, a, mass_def,
                                      nu_other=nu2)<|MERGE_RESOLUTION|>--- conflicted
+++ resolved
@@ -86,13 +86,8 @@
     def __init__(self, *, c_m_relation, nu_GHz, alpha=0.36, T0=24.4, beta=1.75,
                  gamma=1.7, s_z=3.6, log10meff=12.6, sigLM=0.707, Mmin=1E10,
                  L0=6.4E-8):
-<<<<<<< HEAD
         if not isinstance(c_m_relation, Concentration):
-            raise TypeError("c_m_relation must be of type `Concentration`)")
-=======
-        if not isinstance(c_M_relation, Concentration):
-            raise TypeError("c_M_relation must be of type `Concentration`")
->>>>>>> 4113640c
+            raise TypeError("c_m_relation must be of type `Concentration`")
 
         self.nu = nu_GHz
         self.alpha = alpha
