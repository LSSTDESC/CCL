--- conflicted
+++ resolved
@@ -1,10 +1,3 @@
-<<<<<<< HEAD
-from ...base import warn_api
-from ..halo_model_base import Concentration
-
-
-=======
->>>>>>> 26c2bd54
 __all__ = ("ConcentrationKlypin11",)
 
 from ... import warn_api
@@ -12,7 +5,6 @@
 
 
 class ConcentrationKlypin11(Concentration):
-<<<<<<< HEAD
     r"""Concentration-mass relation by Klypin et al. (2011)
     :arXiv:1002.3660. Only valid for S.O. masses with
     :math:`\Delta_{\rm vir}`.
@@ -32,17 +24,6 @@
     mass_def : :class:`~pyccl.halos.massdef.MassDef` or str, optional
         Mass definition for this :math:`c(M)` parametrization.
         It is fixed to :math:`\Delta_{\rm vir}`.
-=======
-    """ Concentration-mass relation by Klypin et al. 2011
-    (arXiv:1002.3660). This parametrization is only valid for
-    S.O. masses with Delta = Delta_vir.
-
-    Args:
-        mass_def (:class:`~pyccl.halos.massdef.MassDef` or str): a mass
-            definition object that fixes
-            the mass definition used by this c(M)
-            parametrization, or a name string.
->>>>>>> 26c2bd54
     """
     name = 'Klypin11'
 
