<<<<<<< HEAD
from ...base import warn_api
from ..halo_model_base import Concentration


=======
>>>>>>> 4c7eda51
__all__ = ("ConcentrationKlypin11",)

from ... import warn_api
from . import Concentration


class ConcentrationKlypin11(Concentration):
    """ Concentration-mass relation by Klypin et al. 2011
    (arXiv:1002.3660). This parametrization is only valid for
    S.O. masses with Delta = Delta_vir.

    Args:
        mass_def (:class:`~pyccl.halos.massdef.MassDef` or str): a mass
            definition object that fixes
            the mass definition used by this c(M)
            parametrization, or a name string.
    """
    name = 'Klypin11'

    @warn_api(pairs=[("mdef", "mass_def")])
    def __init__(self, *, mass_def="vir"):
        super().__init__(mass_def=mass_def)

    def _check_mass_def_strict(self, mass_def):
        return mass_def.name != "vir"

    def _concentration(self, cosmo, M, a):
        M_pivot_inv = cosmo["h"] * 1E-12
        return 9.6 * (M * M_pivot_inv)**(-0.075)<|MERGE_RESOLUTION|>--- conflicted
+++ resolved
@@ -1,10 +1,3 @@
-<<<<<<< HEAD
-from ...base import warn_api
-from ..halo_model_base import Concentration
-
-
-=======
->>>>>>> 4c7eda51
 __all__ = ("ConcentrationKlypin11",)
 
 from ... import warn_api
