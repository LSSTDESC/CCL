--- conflicted
+++ resolved
@@ -1,11 +1,3 @@
-<<<<<<< HEAD
-from ... import ccllib as lib
-from ...base import warn_api
-from ..halo_model_base import Concentration
-
-
-=======
->>>>>>> 26c2bd54
 __all__ = ("ConcentrationBhattacharya13",)
 
 from ... import lib, warn_api
@@ -13,7 +5,6 @@
 
 
 class ConcentrationBhattacharya13(Concentration):
-<<<<<<< HEAD
     r"""Concentration-mass relation by Bhattacharya et al. (2013)
     :arXiv:1112.5479. Valid only for S.O. masses with
     :math:`\Delta_{\rm vir}`, :math:`\Delta_{200{\rm m}}`
@@ -34,18 +25,6 @@
     mass_def : :class:`~pyccl.halos.massdef.MassDef` or str, optional
         Mass definition for this :math:`c(M)` parametrization.
         The default is :math:`\Delta=200c`.
-=======
-    """ Concentration-mass relation by Bhattacharya et al. 2013
-    (arXiv:1112.5479). This parametrization is only valid for
-    S.O. masses with Delta = Delta_vir, 200-matter and 200-critical.
-    By default it will be initialized for Delta = 200-critical.
-
-    Args:
-        mass_def (:class:`~pyccl.halos.massdef.MassDef` or str): a mass
-            definition object that fixes
-            the mass definition used by this c(M)
-            parametrization, or a name string.
->>>>>>> 26c2bd54
     """
     name = 'Bhattacharya13'
 
