--- conflicted
+++ resolved
@@ -10,7 +10,6 @@
 
 
 class ConcentrationIshiyama21(Concentration):
-<<<<<<< HEAD
     r"""Concentration-mass relation by Ishiyama et al. (2021)
     :arXiv:2007.14720. Only valid for S.O. masses with
     :math:`\Delta = \Delta_{\rm vir}`, :math:`\Delta = 200c`,
@@ -58,33 +57,16 @@
 
     Parameters
     ----------
-    mass_def : :class:`~pyccl.halos.massdef.MassDef`
+    mass_def : :class:`~pyccl.halos.massdef.MassDef` or str, optional
         Mass definition for this :math:`c(M)` parametrization.
-    relaxed : bool
+        The default is :math:`\Delta=500c`.
+    relaxed : bool, optional
         If True, use concentration for relaxed halos. Otherwise,
         use concentration for all halos. The default is False.
-    Vmax : bool
+    Vmax : bool, optional
         If True, use the concentration found with the Vmax numerical
         method. Otherwise, use the concentration found with profile
         fitting. The default is False.
-=======
-    """ Concentration-mass relation by Ishiyama et al. 2021
-    (arXiv:2007.14720). This parametrization is only valid for
-    S.O. masses with Delta = Delta_vir, 200-critical and 500-critical.
-    By default it will be initialized for Delta = 500-critical.
-
-    Args:
-        mass_def (:class:`~pyccl.halos.massdef.MassDef` or str):
-            a mass definition object that fixes the mass definition
-            used by this c(M) parametrization, or a name string.
-        relaxed (bool):
-            If True, use concentration for relaxed halos. Otherwise,
-            use concentration for all halos. The default is False.
-        Vmax (bool):
-            If True, use the concentration found with the Vmax numerical
-            method. Otherwise, use the concentration found with profile
-            fitting. The default is False.
->>>>>>> 88dfeb02
     """
     __repr_attrs__ = ("mass_def", "relaxed", "Vmax",)
     name = 'Ishiyama21'
