from ..base import UnlockInstance, warn_api
from ..pk2d import parse_pk
from ..tk3d import Tk3D
from ..errors import CCLWarning
from .profiles import HaloProfileNFW
from .profiles import HaloProfileNumberCounts as ProfNC
from .profiles_2pt import Profile2pt
import numpy as np
import warnings


__all__ = ("halomod_trispectrum_1h", "halomod_Tk3D_1h",
           "halomod_Tk3D_SSC_linear_bias", "halomod_Tk3D_SSC",)


@warn_api(pairs=[("prof1", "prof")], reorder=["prof12_2pt", "prof3", "prof4"])
def halomod_trispectrum_1h(cosmo, hmc, k, a, prof, *,
                           prof2=None, prof3=None, prof4=None,
                           prof12_2pt=None, prof34_2pt=None,
                           normprof1=None, normprof2=None,
                           normprof3=None, normprof4=None):
    """ Computes the halo model 1-halo trispectrum for four different
    quantities defined by their respective halo profiles. The 1-halo
    trispectrum for four profiles :math:`u_{1,2}`, :math:`v_{1,2}` is
    calculated as:

    .. math::
        T_{u_1,u_2;v_1,v_2}(k_u,k_v,a) =
        I^0_{2,2}(k_u,k_v,a|u_{1,2},v_{1,2})

    where :math:`I^0_{2,2}` is defined in the documentation
    of :meth:`~HMCalculator.I_0_22`.

    .. note:: This approximation assumes that the 4-point
              profile cumulant is the same as the product of two
              2-point cumulants. We may relax this assumption in
              future versions of CCL.

    Args:
        cosmo (:class:`~pyccl.core.Cosmology`): a Cosmology object.
        hmc (:class:`HMCalculator`): a halo model calculator.
        k (float or array_like): comoving wavenumber in Mpc^-1.
        a (float or array_like): scale factor.
        prof (:class:`~pyccl.halos.profiles.HaloProfile`): halo
            profile (corresponding to :math:`u_1` above.
        prof2 (:class:`~pyccl.halos.profiles.HaloProfile`): halo
            profile (corresponding to :math:`u_2` above. If `None`,
            `prof` will be used as `prof2`.
        prof12_2pt (:class:`~pyccl.halos.profiles_2pt.Profile2pt`):
            a profile covariance object returning the the two-point
            moment of `prof` and `prof2`. If `None`, the default
            second moment will be used, corresponding to the
            products of the means of both profiles.
        prof3 (:class:`~pyccl.halos.profiles.HaloProfile`): halo
            profile (corresponding to :math:`v_1` above. If `None`,
            `prof` will be used as `prof3`.
        prof4 (:class:`~pyccl.halos.profiles.HaloProfile`): halo
            profile (corresponding to :math:`v_2` above. If `None`,
            `prof2` will be used as `prof4`.
        prof34_2pt (:class:`~pyccl.halos.profiles_2pt.Profile2pt`):
            same as `prof12_2pt` for `prof3` and `prof4`.
        normprof1 (bool): (Deprecated - do not use)
            if `True`, this integral will be
            normalized by :math:`I^0_1(k\\rightarrow 0,a|u)`
            (see :meth:`~HMCalculator.I_0_1`), where
            :math:`u` is the profile represented by `prof`.
        normprof2 (bool): same as `normprof1` for `prof2`.
        normprof3 (bool): same as `normprof1` for `prof3`.
        normprof4 (bool): same as `normprof1` for `prof4`.

    Returns:
        float or array_like: integral values evaluated at each
        combination of `k` and `a`. The shape of the output will
        be `(N_a, N_k, N_k)` where `N_k` and `N_a` are the sizes of
        `k` and `a` respectively. The ordering is such that
        `output[ia, ik2, ik1] = T(k[ik1], k[ik2], a[ia])`
        If `k` or `a` are scalars, the corresponding dimension will
        be squeezed out on output.
    """
    a_use = np.atleast_1d(a).astype(float)
    k_use = np.atleast_1d(k).astype(float)

    # define all the profiles
    prof, prof2, prof3, prof4, prof12_2pt, prof34_2pt = \
        _allocate_profiles(prof, prof2, prof3, prof4, prof12_2pt, prof34_2pt,
                           normprof1, normprof2, normprof3, normprof4)

    na = len(a_use)
    nk = len(k_use)
    out = np.zeros([na, nk, nk])
    for ia, aa in enumerate(a_use):
        # normalizations
        norm1 = hmc.get_profile_norm(cosmo, aa, prof)

        if prof2 == prof:
            norm2 = norm1
        else:
            norm2 = hmc.get_profile_norm(cosmo, aa, prof2)

        if prof3 == prof:
            norm3 = norm1
        else:
            norm3 = hmc.get_profile_norm(cosmo, aa, prof3)

        if prof4 == prof2:
            norm4 = norm2
        else:
            norm4 = hmc.get_profile_norm(cosmo, aa, prof4)

        # trispectrum
        tk_1h = hmc.I_0_22(cosmo, k_use, aa,
                           prof=prof, prof2=prof2,
                           prof4=prof4, prof3=prof3,
                           prof12_2pt=prof12_2pt,
                           prof34_2pt=prof34_2pt)

        out[ia] = tk_1h * norm1 * norm2 * norm3 * norm4  # assign

    if np.ndim(a) == 0:
        out = np.squeeze(out, axis=0)
    if np.ndim(k) == 0:
        out = np.squeeze(out, axis=-1)
        out = np.squeeze(out, axis=-1)
    return out


@warn_api(pairs=[("prof1", "prof")],
          reorder=["prof12_2pt", "prof3", "prof4"])
def halomod_Tk3D_1h(cosmo, hmc, prof, *,
                    prof2=None, prof3=None, prof4=None,
                    prof12_2pt=None, prof34_2pt=None,
                    normprof1=None, normprof2=None,
                    normprof3=None, normprof4=None,
                    lk_arr=None, a_arr=None,
                    extrap_order_lok=1, extrap_order_hik=1,
                    use_log=False):
    """ Returns a :class:`~pyccl.tk3d.Tk3D` object containing
    the 1-halo trispectrum for four quantities defined by
    their respective halo profiles. See :meth:`halomod_trispectrum_1h`
    for more details about the actual calculation.

    Args:
        cosmo (:class:`~pyccl.core.Cosmology`): a Cosmology object.
        hmc (:class:`HMCalculator`): a halo model calculator.
        prof (:class:`~pyccl.halos.profiles.HaloProfile`): halo
            profile (corresponding to :math:`u_1` above.
        prof2 (:class:`~pyccl.halos.profiles.HaloProfile`): halo
            profile (corresponding to :math:`u_2` above. If `None`,
            `prof` will be used as `prof2`.
        prof3 (:class:`~pyccl.halos.profiles.HaloProfile`): halo
            profile (corresponding to :math:`v_1` above. If `None`,
            `prof` will be used as `prof3`.
        prof4 (:class:`~pyccl.halos.profiles.HaloProfile`): halo
            profile (corresponding to :math:`v_2` above. If `None`,
            `prof2` will be used as `prof4`.
        prof12_2pt (:class:`~pyccl.halos.profiles_2pt.Profile2pt`):
            a profile covariance object returning the the two-point
            moment of `prof` and `prof2`. If `None`, the default
            second moment will be used, corresponding to the
            products of the means of both profiles.
        prof34_2pt (:class:`~pyccl.halos.profiles_2pt.Profile2pt`):
            same as `prof12_2pt` for `prof3` and `prof4`.
        normprof1 (bool): (Deprecated - do not use)
            if `True`, this integral will be
            normalized by :math:`I^0_1(k\\rightarrow 0,a|u)`
            (see :meth:`~HMCalculator.I_0_1`), where
            :math:`u` is the profile represented by `prof`.
        normprof2 (bool): same as `normprof1` for `prof2`.
        normprof3 (bool): same as `normprof1` for `prof3`.
        normprof4 (bool): same as `normprof1` for `prof4`.
        a_arr (array): an array holding values of the scale factor
            at which the trispectrum should be calculated for
            interpolation. If `None`, the internal values used
            by `cosmo` will be used.
        lk_arr (array): an array holding values of the natural
            logarithm of the wavenumber (in units of Mpc^-1) at
            which the trispectrum should be calculated for
            interpolation. If `None`, the internal values used
            by `cosmo` will be used.
        extrap_order_lok (int): extrapolation order to be used on
            k-values below the minimum of the splines. See
            :class:`~pyccl.tk3d.Tk3D`.
        extrap_order_hik (int): extrapolation order to be used on
            k-values above the maximum of the splines. See
            :class:`~pyccl.tk3d.Tk3D`.
        use_log (bool): if `True`, the trispectrum will be
            interpolated in log-space (unless negative or
            zero values are found).

    Returns:
        :class:`~pyccl.tk3d.Tk3D`: 1-halo trispectrum.
    """
    if lk_arr is None:
        lk_arr = cosmo.get_pk_spline_lk()
    if a_arr is None:
        a_arr = cosmo.get_pk_spline_a()

    tkk = halomod_trispectrum_1h(cosmo, hmc, np.exp(lk_arr), a_arr,
                                 prof, prof2=prof2,
                                 prof12_2pt=prof12_2pt,
                                 prof3=prof3, prof4=prof4,
                                 prof34_2pt=prof34_2pt,
                                 normprof1=normprof1, normprof2=normprof2,
                                 normprof3=normprof3, normprof4=normprof4)

    tkk, use_log = _logged_output(tkk, log=use_log)

    return Tk3D(a_arr=a_arr, lk_arr=lk_arr, tkk_arr=tkk,
                extrap_order_lok=extrap_order_lok,
                extrap_order_hik=extrap_order_hik, is_logt=use_log)


@warn_api
def halomod_Tk3D_SSC_linear_bias(cosmo, hmc, *, prof,
                                 bias1=1, bias2=1, bias3=1, bias4=1,
                                 is_number_counts1=False,
                                 is_number_counts2=False,
                                 is_number_counts3=False,
                                 is_number_counts4=False,
                                 p_of_k_a=None, lk_arr=None,
                                 a_arr=None, extrap_order_lok=1,
                                 extrap_order_hik=1, use_log=False,
                                 extrap_pk=False):
    """ Returns a :class:`~pyccl.tk3d.Tk3D` object containing
    the super-sample covariance trispectrum, given by the tensor
    product of the power spectrum responses associated with the
    two pairs of quantities being correlated. Each response is
    calculated as:

    .. math::
        \\frac{\\partial P_{u,v}(k)}{\\partial\\delta_L} = b_u b_v \\left(
        \\left(\\frac{68}{21}-\\frac{d\\log k^3P_L(k)}{d\\log k}\\right)
        P_L(k)+I^1_2(k|u,v) - (b_{u} + b_{v}) P_{u,v}(k) \\right)

    where the :math:`I^1_2` is defined in the documentation
    :meth:`~HMCalculator.I_1_2` and :math:`b_{}` and :math:`b_{vv}` are the
    linear halo biases for quantities :math:`u` and :math:`v`, respectively
    (zero if they are not clustering).

    Args:
        cosmo (:class:`~pyccl.core.Cosmology`): a Cosmology object.
        hmc (:class:`HMCalculator`): a halo model calculator.
        prof (:class:`~pyccl.halos.profiles.HaloProfile`): halo NFW
            profile.
        bias1 (float or array): linear galaxy bias for quantity 1. If an array,
        it has to have the shape of `a_arr`.
        bias2 (float or array): linear galaxy bias for quantity 2.
        bias3 (float or array): linear galaxy bias for quantity 3.
        bias4 (float or array): linear galaxy bias for quantity 4.
        is_number_counts1 (bool): If True, quantity 1 will be considered
        number counts and the clustering counter terms computed. Default False.
        is_number_counts2 (bool): as is_number_counts1 but for quantity 2.
        is_number_counts3 (bool): as is_number_counts1 but for quantity 3.
        is_number_counts4 (bool): as is_number_counts1 but for quantity 4.
        p_of_k_a (:class:`~pyccl.pk2d.Pk2D`): a `Pk2D` object to
            be used as the linear matter power spectrum. If `None`,
            the power spectrum stored within `cosmo` will be used.
        a_arr (array): an array holding values of the scale factor
            at which the trispectrum should be calculated for
            interpolation. If `None`, the internal values used
            by `cosmo` will be used.
        lk_arr (array): an array holding values of the natural
            logarithm of the wavenumber (in units of Mpc^-1) at
            which the trispectrum should be calculated for
            interpolation. If `None`, the internal values used
            by `cosmo` will be used.
        extrap_order_lok (int): extrapolation order to be used on
            k-values below the minimum of the splines. See
            :class:`~pyccl.tk3d.Tk3D`.
        extrap_order_hik (int): extrapolation order to be used on
            k-values above the maximum of the splines. See
            :class:`~pyccl.tk3d.Tk3D`.
        use_log (bool): if `True`, the trispectrum will be
            interpolated in log-space (unless negative or
            zero values are found).
        extrap_pk (bool):
            Whether to extrapolate ``p_of_k_a`` in case ``a`` is out of its
            support. If False, and the queried values are out of bounds,
            an error is raised. The default is False.

    Returns:
        :class:`~pyccl.tk3d.Tk3D`: SSC effective trispectrum.
    """
    if lk_arr is None:
        lk_arr = cosmo.get_pk_spline_lk()
    if a_arr is None:
        a_arr = cosmo.get_pk_spline_a()

    if not isinstance(prof, HaloProfileNFW):
        raise TypeError("prof should be HaloProfileNFW.")

    # Make sure biases are of the form number of a x number of k
    ones = np.ones_like(a_arr)
    bias1 *= ones
    bias2 *= ones
    bias3 *= ones
    bias4 *= ones

    k_use = np.exp(lk_arr)
    prof_2pt = Profile2pt()

    pk2d = parse_pk(cosmo, p_of_k_a)
    extrap = cosmo if extrap_pk else None  # extrapolation rule for pk2d

    na = len(a_arr)
    nk = len(k_use)
    dpk12, dpk34 = [np.zeros([na, nk]) for _ in range(2)]
    for ia, aa in enumerate(a_arr):
<<<<<<< HEAD
        norm = hmc.get_profile_norm(cosmo, aa, prof)**2
        i12 = hmc.I_1_2(cosmo, k_use, aa, prof, prof2=prof, prof_2pt=prof_2pt)

        pk = pk2d(k_use, aa, cosmo=extrap)
        dpk = pk2d(k_use, aa, derivative=True, cosmo=extrap)

        # ~ (47/21 - 1/3 dlogPk/dlogk) * Pk + I12
        dpk12[ia] = ((47/21 - dpk/3)*pk + i12 * norm)
        dpk34[ia] = dpk12[ia].copy()

        # Counter terms for clustering (i.e. - (bA + bB) * PAB)
        if any([is_number_counts1, is_number_counts2,
                is_number_counts3, is_number_counts4]):
=======
        # Compute profile normalizations
        norm = hmc.profile_norm(cosmo, aa, prof) ** 2
        i12 = hmc.I_1_2(cosmo, k_use, aa, prof, prof_2pt, prof) * norm

        pk = pk2d(k_use, aa, cosmo)
        dpk = pk2d(k_use, aa, cosmo, derivative=True)
        # ~ [(47/21 - 1/3 dlogPk/dlogk) * Pk+I12]
        dpk12[ia] = ((2.2380952381-dpk/3)*pk + i12)
        dpk34[ia] = dpk12[ia].copy()  # Avoid surprises

        # Counter terms for clustering (i.e. - (bA + bB) * PAB
        if is_number_counts1 or is_number_counts2 or is_number_counts3 or \
           is_number_counts4:
>>>>>>> 26fc0350
            b1 = b2 = b3 = b4 = 0
            i02 = hmc.I_0_2(cosmo, k_use, aa, prof,
                            prof2=prof, prof_2pt=prof_2pt)

            P_12 = P_34 = pk + i02 * norm

            if is_number_counts1:
                b1 = bias1[ia]
            if is_number_counts2:
                b2 = bias2[ia]
            if is_number_counts3:
                b3 = bias3[ia]
            if is_number_counts4:
                b4 = bias4[ia]

            dpk12[ia] -= (b1 + b2) * P_12
            dpk34[ia] -= (b3 + b4) * P_34

        dpk12[ia] *= bias1[ia] * bias2[ia]
        dpk34[ia] *= bias3[ia] * bias4[ia]

    dpk12, dpk34, use_log = _logged_output(dpk12, dpk34, log=use_log)

    return Tk3D(a_arr=a_arr, lk_arr=lk_arr,
                pk1_arr=dpk12, pk2_arr=dpk34,
                extrap_order_lok=extrap_order_lok,
                extrap_order_hik=extrap_order_hik, is_logt=use_log)


@warn_api(pairs=[("prof1", "prof")],
          reorder=["prof12_2pt", "prof3", "prof4"])
def halomod_Tk3D_SSC(
        cosmo, hmc, prof, *, prof2=None, prof3=None, prof4=None,
        prof12_2pt=None, prof34_2pt=None,
        normprof1=None, normprof2=None, normprof3=None, normprof4=None,
        p_of_k_a=None, lk_arr=None, a_arr=None,
        extrap_order_lok=1, extrap_order_hik=1, use_log=False,
        extrap_pk=False):
    """ Returns a :class:`~pyccl.tk3d.Tk3D` object containing
    the super-sample covariance trispectrum, given by the tensor
    product of the power spectrum responses associated with the
    two pairs of quantities being correlated. Each response is
    calculated as:

    .. math::
        \\frac{\\partial P_{u,v}(k)}{\\partial\\delta_L} =
        \\left(\\frac{68}{21}-\\frac{d\\log k^3P_L(k)}{d\\log k}\\right)
        P_L(k)I^1_1(k,|u)I^1_1(k,|v)+I^1_2(k|u,v) - (b_{u} + b_{v})
        P_{u,v}(k)

    where the :math:`I^a_b` are defined in the documentation
    of :meth:`~HMCalculator.I_1_1` and  :meth:`~HMCalculator.I_1_2` and
    :math:`b_{u}` and :math:`b_{v}` are the linear halo biases for quantities
    :math:`u` and :math:`v`, respectively (zero if they are not clustering).

    Args:
        cosmo (:class:`~pyccl.core.Cosmology`): a Cosmology object.
        hmc (:class:`HMCalculator`): a halo model calculator.
        prof (:class:`~pyccl.halos.profiles.HaloProfile`): halo
            profile (corresponding to :math:`u_1` above.
        prof2 (:class:`~pyccl.halos.profiles.HaloProfile`): halo
            profile (corresponding to :math:`u_2` above. If `None`,
            `prof` will be used as `prof2`.
        prof3 (:class:`~pyccl.halos.profiles.HaloProfile`): halo
            profile (corresponding to :math:`v_1` above. If `None`,
            `prof` will be used as `prof3`.
        prof4 (:class:`~pyccl.halos.profiles.HaloProfile`): halo
            profile (corresponding to :math:`v_2` above. If `None`,
            `prof2` will be used as `prof4`.
        prof12_2pt (:class:`~pyccl.halos.profiles_2pt.Profile2pt`):
            a profile covariance object returning the the two-point
            moment of `prof` and `prof2`. If `None`, the default
            second moment will be used, corresponding to the
            products of the means of both profiles.
        prof34_2pt (:class:`~pyccl.halos.profiles_2pt.Profile2pt`):
            same as `prof12_2pt` for `prof3` and `prof4`.
        normprof1 (bool): (Deprecated - do not use)
            if `True`, this integral will be
            normalized by :math:`I^0_1(k\\rightarrow 0,a|u)`
            (see :meth:`~HMCalculator.I_0_1`), where
            :math:`u` is the profile represented by `prof`.
        normprof2 (bool): same as `normprof1` for `prof2`.
        normprof3 (bool): same as `normprof1` for `prof3`.
        normprof4 (bool): same as `normprof1` for `prof4`.
        p_of_k_a (:class:`~pyccl.pk2d.Pk2D`): a `Pk2D` object to
            be used as the linear matter power spectrum. If `None`,
            the power spectrum stored within `cosmo` will be used.
        a_arr (array): an array holding values of the scale factor
            at which the trispectrum should be calculated for
            interpolation. If `None`, the internal values used
            by `cosmo` will be used.
        lk_arr (array): an array holding values of the natural
            logarithm of the wavenumber (in units of Mpc^-1) at
            which the trispectrum should be calculated for
            interpolation. If `None`, the internal values used
            by `cosmo` will be used.
        extrap_order_lok (int): extrapolation order to be used on
            k-values below the minimum of the splines. See
            :class:`~pyccl.tk3d.Tk3D`.
        extrap_order_hik (int): extrapolation order to be used on
            k-values above the maximum of the splines. See
            :class:`~pyccl.tk3d.Tk3D`.
        use_log (bool): if `True`, the trispectrum will be
            interpolated in log-space (unless negative or
            zero values are found).
        extrap_pk (bool):
            Whether to extrapolate ``p_of_k_a`` in case ``a`` is out of its
            support. If False, and the queried values are out of bounds,
            an error is raised. The default is False.

    Returns:
        :class:`~pyccl.tk3d.Tk3D`: SSC effective trispectrum.
    """
    if lk_arr is None:
        lk_arr = cosmo.get_pk_spline_lk()
    if a_arr is None:
        a_arr = cosmo.get_pk_splne_a()

    # define all the profiles
    prof, prof2, prof3, prof4, prof12_2pt, prof34_2pt = \
        _allocate_profiles(prof, prof2, prof3, prof4, prof12_2pt, prof34_2pt,
                           normprof1, normprof2, normprof3, normprof4)

    k_use = np.exp(lk_arr)
    pk2d = parse_pk(cosmo, p_of_k_a)
    extrap = cosmo if extrap_pk else None  # extrapolation rule for pk2d

    dpk12, dpk34 = [np.zeros((len(a_arr), len(k_use))) for _ in range(2)]
    for ia, aa in enumerate(a_arr):
        # normalizations & I11 integral
        norm1 = hmc.get_profile_norm(cosmo, aa, prof)
        i11_1 = hmc.I_1_1(cosmo, k_use, aa, prof)

        if prof2 == prof:
            norm2 = norm1
            i11_2 = i11_1
        else:
            norm2 = hmc.get_profile_norm(cosmo, aa, prof2)
            i11_2 = hmc.I_1_1(cosmo, k_use, aa, prof2)

        if prof3 == prof:
            norm3 = norm1
            i11_3 = i11_1
        else:
            norm3 = hmc.get_profile_norm(cosmo, aa, prof3)
            i11_3 = hmc.I_1_1(cosmo, k_use, aa, prof3)

        if prof4 == prof2:
            norm4 = norm2
            i11_4 = i11_2
        else:
            norm4 = hmc.get_profile_norm(cosmo, aa, prof4)
            i11_4 = hmc.I_1_1(cosmo, k_use, aa, prof4)

        # I12 integral
        i12_12 = hmc.I_1_2(cosmo, k_use, aa, prof,
                           prof2=prof2, prof_2pt=prof12_2pt)
        if (prof, prof2, prof12_2pt) == (prof3, prof4, prof34_2pt):
            i12_34 = i12_12
        else:
<<<<<<< HEAD
            i12_34 = hmc.I_1_2(cosmo, k_use, aa, prof3,
                               prof2=prof4, prof_2pt=prof34_2pt)

        # power spectrum
        pk = pk2d(k_use, aa, cosmo=extrap)
        dpk = pk2d(k_use, aa, derivative=True, cosmo=extrap)

        # (47/21 - 1/3 dlogPk/dlogk) * I11 * I11 * Pk + I12
        dpk12[ia] = norm1 * norm2 * ((47/21 - dpk/3)*i11_1*i11_2*pk + i12_12)
        dpk34[ia] = norm3 * norm4 * ((47/21 - dpk/3)*i11_3*i11_4*pk + i12_34)

        # Counter terms for clustering (i.e. - (bA + bB) * PAB)
        def _get_counterterm(pA, pB, p2pt, nA, nB, i11_A, i11_B):
            """Helper to compute counter-terms."""
            # p : profiles | p2pt : 2-point | n : norms | i11 : I_1_1 integral
            bA = i11_A * nA if isinstance(pA, ProfNC) else np.zeros_like(k_use)
            bB = i11_B * nB if isinstance(pB, ProfNC) else np.zeros_like(k_use)
            i02 = hmc.I_0_2(cosmo, k_use, aa, pA, prof2=pB, prof_2pt=p2pt)
            P = nA * nB * (pk * i11_A * i11_B + i02)
            return (bA + bB) * P

        if isinstance(prof, ProfNC) or isinstance(prof2, ProfNC):
            dpk12[ia] -= _get_counterterm(prof, prof2, prof12_2pt,
                                          norm1, norm2, i11_1, i11_2)

        if isinstance(prof3, ProfNC) or isinstance(prof4, ProfNC):
            if (prof, prof2, prof12_2pt) == (prof3, prof4, prof34_2pt):
                dpk34[ia] -= dpk12[ia]
=======
            i12_34 = hmc.I_1_2(cosmo, k_use, aa, prof3, prof34_2pt, prof4)

        norm12 = norm1 * norm2
        norm34 = norm3 * norm4

        pk = pk2d(k_use, aa, cosmo)
        dpk = pk2d(k_use, aa, cosmo, derivative=True)
        # (47/21 - 1/3 dlogPk/dlogk) * I11 * I11 * Pk+I12
        dpk12[ia, :] = norm12*((47/21 - dpk/3)*i11_1*i11_2*pk + i12_12)
        dpk34[ia, :] = norm34*((47/21 - dpk/3)*i11_3*i11_4*pk + i12_34)

        # Counter terms for clustering (i.e. - (bA + bB) * PAB
        if prof1.is_number_counts or prof2.is_number_counts:
            b1 = b2 = np.zeros_like(k_use)
            i02_12 = hmc.I_0_2(cosmo, k_use, aa, prof1, prof12_2pt, prof2)
            P_12 = norm12 * (pk * i11_1 * i11_2 + i02_12)

            if prof1.is_number_counts:
                b1 = i11_1 * norm1

            if prof2 == prof1:
                b2 = b1
            elif prof2.is_number_counts:
                b2 = i11_2 * norm2

            dpk12[ia, :] -= (b1 + b2) * P_12

        if any([p.is_number_counts for p in [prof3, prof4]]):
            b3 = b4 = np.zeros_like(k_use)
            if (prof1, prof2, prof12_2pt) == (prof3, prof4, prof34_2pt):
                i02_34 = i02_12
>>>>>>> 26fc0350
            else:
                dpk34[ia] -= _get_counterterm(prof3, prof4, prof34_2pt,
                                              norm3, norm4, i11_3, i11_4)

    dpk12, dpk34, use_log = _logged_output(dpk12, dpk34, log=use_log)

    return Tk3D(a_arr=a_arr, lk_arr=lk_arr,
                pk1_arr=dpk12, pk2_arr=dpk34,
                extrap_order_lok=extrap_order_lok,
                extrap_order_hik=extrap_order_hik, is_logt=use_log)


def _allocate_profiles(prof, prof2, prof3, prof4, prof12_2pt, prof34_2pt,
                       normprof1, normprof2, normprof3, normprof4):
    """Helper that controls how the undefined profiles are allocated."""
    if prof2 is None:
        prof2 = prof
    if prof3 is None:
        prof3 = prof
    if prof4 is None:
        prof4 = prof2
    if prof12_2pt is None:
        prof12_2pt = Profile2pt()
    if prof34_2pt is None:
        prof34_2pt = prof12_2pt

    # TODO: Remove for CCLv3.
    if normprof1 is not None:
        with UnlockInstance(prof):
            prof.normprof = normprof1
    if normprof2 is not None:
        with UnlockInstance(prof2):
            prof2.normprof = normprof2
    if normprof3 is not None:
        with UnlockInstance(prof3):
            prof3.normprof = normprof3
    if normprof4 is not None:
        with UnlockInstance(prof4):
            prof4.normprof = normprof4

    return prof, prof2, prof3, prof4, prof12_2pt, prof34_2pt


def _logged_output(*arrs, log):
    """Helper that logs the output if needed."""
    if not log:
        return *arrs, log
    is_negative = [(arr <= 0).any() for arr in arrs]
    if any(is_negative):
        warnings.warn("Some values were non-positive. "
                      "Interpolating linearly.", CCLWarning)
        return *arrs, False
    return *[np.log(arr) for arr in arrs], log<|MERGE_RESOLUTION|>--- conflicted
+++ resolved
@@ -306,7 +306,6 @@
     nk = len(k_use)
     dpk12, dpk34 = [np.zeros([na, nk]) for _ in range(2)]
     for ia, aa in enumerate(a_arr):
-<<<<<<< HEAD
         norm = hmc.get_profile_norm(cosmo, aa, prof)**2
         i12 = hmc.I_1_2(cosmo, k_use, aa, prof, prof2=prof, prof_2pt=prof_2pt)
 
@@ -314,27 +313,12 @@
         dpk = pk2d(k_use, aa, derivative=True, cosmo=extrap)
 
         # ~ (47/21 - 1/3 dlogPk/dlogk) * Pk + I12
-        dpk12[ia] = ((47/21 - dpk/3)*pk + i12 * norm)
+        dpk12[ia] = (47/21 - dpk/3)*pk + i12 * norm
         dpk34[ia] = dpk12[ia].copy()
 
         # Counter terms for clustering (i.e. - (bA + bB) * PAB)
         if any([is_number_counts1, is_number_counts2,
                 is_number_counts3, is_number_counts4]):
-=======
-        # Compute profile normalizations
-        norm = hmc.profile_norm(cosmo, aa, prof) ** 2
-        i12 = hmc.I_1_2(cosmo, k_use, aa, prof, prof_2pt, prof) * norm
-
-        pk = pk2d(k_use, aa, cosmo)
-        dpk = pk2d(k_use, aa, cosmo, derivative=True)
-        # ~ [(47/21 - 1/3 dlogPk/dlogk) * Pk+I12]
-        dpk12[ia] = ((2.2380952381-dpk/3)*pk + i12)
-        dpk34[ia] = dpk12[ia].copy()  # Avoid surprises
-
-        # Counter terms for clustering (i.e. - (bA + bB) * PAB
-        if is_number_counts1 or is_number_counts2 or is_number_counts3 or \
-           is_number_counts4:
->>>>>>> 26fc0350
             b1 = b2 = b3 = b4 = 0
             i02 = hmc.I_0_2(cosmo, k_use, aa, prof,
                             prof2=prof, prof_2pt=prof_2pt)
@@ -495,7 +479,6 @@
         if (prof, prof2, prof12_2pt) == (prof3, prof4, prof34_2pt):
             i12_34 = i12_12
         else:
-<<<<<<< HEAD
             i12_34 = hmc.I_1_2(cosmo, k_use, aa, prof3,
                                prof2=prof4, prof_2pt=prof34_2pt)
 
@@ -524,39 +507,6 @@
         if isinstance(prof3, ProfNC) or isinstance(prof4, ProfNC):
             if (prof, prof2, prof12_2pt) == (prof3, prof4, prof34_2pt):
                 dpk34[ia] -= dpk12[ia]
-=======
-            i12_34 = hmc.I_1_2(cosmo, k_use, aa, prof3, prof34_2pt, prof4)
-
-        norm12 = norm1 * norm2
-        norm34 = norm3 * norm4
-
-        pk = pk2d(k_use, aa, cosmo)
-        dpk = pk2d(k_use, aa, cosmo, derivative=True)
-        # (47/21 - 1/3 dlogPk/dlogk) * I11 * I11 * Pk+I12
-        dpk12[ia, :] = norm12*((47/21 - dpk/3)*i11_1*i11_2*pk + i12_12)
-        dpk34[ia, :] = norm34*((47/21 - dpk/3)*i11_3*i11_4*pk + i12_34)
-
-        # Counter terms for clustering (i.e. - (bA + bB) * PAB
-        if prof1.is_number_counts or prof2.is_number_counts:
-            b1 = b2 = np.zeros_like(k_use)
-            i02_12 = hmc.I_0_2(cosmo, k_use, aa, prof1, prof12_2pt, prof2)
-            P_12 = norm12 * (pk * i11_1 * i11_2 + i02_12)
-
-            if prof1.is_number_counts:
-                b1 = i11_1 * norm1
-
-            if prof2 == prof1:
-                b2 = b1
-            elif prof2.is_number_counts:
-                b2 = i11_2 * norm2
-
-            dpk12[ia, :] -= (b1 + b2) * P_12
-
-        if any([p.is_number_counts for p in [prof3, prof4]]):
-            b3 = b4 = np.zeros_like(k_use)
-            if (prof1, prof2, prof12_2pt) == (prof3, prof4, prof34_2pt):
-                i02_34 = i02_12
->>>>>>> 26fc0350
             else:
                 dpk34[ia] -= _get_counterterm(prof3, prof4, prof34_2pt,
                                               norm3, norm4, i11_3, i11_4)
