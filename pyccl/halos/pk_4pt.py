--- conflicted
+++ resolved
@@ -1,19 +1,7 @@
-<<<<<<< HEAD
-from ..base import UnlockInstance, warn_api
-from ..pk2d import parse_pk
-from ..tk3d import Tk3D
-from ..errors import CCLWarning
-from .profiles import HaloProfileNFW
-from .profiles import HaloProfileNumberCounts as ProfNC
-from .profiles_2pt import Profile2pt
-import numpy as np
-=======
 __all__ = ("halomod_trispectrum_1h", "halomod_Tk3D_1h",
            "halomod_Tk3D_SSC_linear_bias", "halomod_Tk3D_SSC",)
 
->>>>>>> 26c2bd54
 import warnings
-from functools import partial
 
 import numpy as np
 
@@ -91,58 +79,37 @@
 
     # define all the profiles
     prof, prof2, prof3, prof4, prof12_2pt, prof34_2pt = \
-<<<<<<< HEAD
-        _allocate_profiles(prof, prof2, prof3, prof4, prof12_2pt, prof34_2pt,
-                           normprof1, normprof2, normprof3, normprof4)
-=======
         _allocate_profiles(prof, prof2, prof3, prof4, prof12_2pt, prof34_2pt)
->>>>>>> 26c2bd54
 
     na = len(a_use)
     nk = len(k_use)
     out = np.zeros([na, nk, nk])
     for ia, aa in enumerate(a_use):
         # normalizations
-<<<<<<< HEAD
-        norm1 = hmc.get_profile_norm(cosmo, aa, prof)
-=======
         norm1 = prof.get_normalization(cosmo, aa,
                                        hmc=hmc) if normprof1 else 1
         # TODO: CCLv3 remove if
->>>>>>> 26c2bd54
 
         if prof2 == prof:
             norm2 = norm1
         else:
-<<<<<<< HEAD
-            norm2 = hmc.get_profile_norm(cosmo, aa, prof2)
-=======
             norm2 = prof2.get_normalization(cosmo, aa,
                                             hmc=hmc) if normprof2 else 1
             # TODO: CCLv3 remove if
->>>>>>> 26c2bd54
 
         if prof3 == prof:
             norm3 = norm1
         else:
-<<<<<<< HEAD
-            norm3 = hmc.get_profile_norm(cosmo, aa, prof3)
-=======
             norm3 = prof3.get_normalization(cosmo, aa,
                                             hmc=hmc) if normprof3 else 1
             # TODO: CCLv3 remove if
->>>>>>> 26c2bd54
 
         if prof4 == prof2:
             norm4 = norm2
         else:
-<<<<<<< HEAD
-            norm4 = hmc.get_profile_norm(cosmo, aa, prof4)
-=======
             norm4 = prof4.get_normalization(cosmo, aa,
                                             hmc=hmc) if normprof4 else 1
             # TODO: CCLv3 remove if
->>>>>>> 26c2bd54
 
         # trispectrum
         tk_1h = hmc.I_0_22(cosmo, k_use, aa,
@@ -151,11 +118,7 @@
                            prof12_2pt=prof12_2pt,
                            prof34_2pt=prof34_2pt)
 
-<<<<<<< HEAD
-        out[ia] = tk_1h * norm1 * norm2 * norm3 * norm4  # assign
-=======
         out[ia] = tk_1h / (norm1 * norm2 * norm3 * norm4)  # assign
->>>>>>> 26c2bd54
 
     if np.ndim(a) == 0:
         out = np.squeeze(out, axis=0)
@@ -340,34 +303,22 @@
     k_use = np.exp(lk_arr)
     prof_2pt = Profile2pt()
 
-<<<<<<< HEAD
-    pk2d = parse_pk(cosmo, p_of_k_a)
-=======
     pk2d = cosmo.parse_pk(p_of_k_a)
->>>>>>> 26c2bd54
     extrap = cosmo if extrap_pk else None  # extrapolation rule for pk2d
 
     na = len(a_arr)
     nk = len(k_use)
     dpk12, dpk34 = [np.zeros([na, nk]) for _ in range(2)]
     for ia, aa in enumerate(a_arr):
-<<<<<<< HEAD
-        norm = hmc.get_profile_norm(cosmo, aa, prof)**2
-=======
         norm = prof.get_normalization(cosmo, aa, hmc=hmc)**2
         # TODO: CCLv3 remove if
->>>>>>> 26c2bd54
         i12 = hmc.I_1_2(cosmo, k_use, aa, prof, prof2=prof, prof_2pt=prof_2pt)
 
         pk = pk2d(k_use, aa, cosmo=extrap)
         dpk = pk2d(k_use, aa, derivative=True, cosmo=extrap)
 
         # ~ (47/21 - 1/3 dlogPk/dlogk) * Pk + I12
-<<<<<<< HEAD
-        dpk12[ia] = ((47/21 - dpk/3)*pk + i12 * norm)
-=======
         dpk12[ia] = (47/21 - dpk/3)*pk + i12 / norm
->>>>>>> 26c2bd54
         dpk34[ia] = dpk12[ia].copy()
 
         # Counter terms for clustering (i.e. - (bA + bB) * PAB)
@@ -377,11 +328,7 @@
             i02 = hmc.I_0_2(cosmo, k_use, aa, prof,
                             prof2=prof, prof_2pt=prof_2pt)
 
-<<<<<<< HEAD
-            P_12 = P_34 = pk + i02 * norm
-=======
             P_12 = P_34 = pk + i02 / norm
->>>>>>> 26c2bd54
 
             if is_number_counts1:
                 b1 = bias1[ia]
@@ -493,17 +440,6 @@
     if lk_arr is None:
         lk_arr = cosmo.get_pk_spline_lk()
     if a_arr is None:
-<<<<<<< HEAD
-        a_arr = cosmo.get_pk_splne_a()
-
-    # define all the profiles
-    prof, prof2, prof3, prof4, prof12_2pt, prof34_2pt = \
-        _allocate_profiles(prof, prof2, prof3, prof4, prof12_2pt, prof34_2pt,
-                           normprof1, normprof2, normprof3, normprof4)
-
-    k_use = np.exp(lk_arr)
-    pk2d = parse_pk(cosmo, p_of_k_a)
-=======
         a_arr = cosmo.get_pk_spline_a()
 
     # define all the profiles
@@ -512,58 +448,41 @@
 
     k_use = np.exp(lk_arr)
     pk2d = cosmo.parse_pk(p_of_k_a)
->>>>>>> 26c2bd54
     extrap = cosmo if extrap_pk else None  # extrapolation rule for pk2d
 
     dpk12, dpk34 = [np.zeros((len(a_arr), len(k_use))) for _ in range(2)]
     for ia, aa in enumerate(a_arr):
         # normalizations & I11 integral
-<<<<<<< HEAD
-        norm1 = hmc.get_profile_norm(cosmo, aa, prof)
-=======
         norm1 = prof.get_normalization(cosmo, aa,
                                        hmc=hmc) if normprof1 else 1
         # TODO: CCLv3 remove if
->>>>>>> 26c2bd54
         i11_1 = hmc.I_1_1(cosmo, k_use, aa, prof)
 
         if prof2 == prof:
             norm2 = norm1
             i11_2 = i11_1
         else:
-<<<<<<< HEAD
-            norm2 = hmc.get_profile_norm(cosmo, aa, prof2)
-=======
             norm2 = prof2.get_normalization(cosmo, aa,
                                             hmc=hmc) if normprof2 else 1
             # TODO: CCLv3 remove if
->>>>>>> 26c2bd54
             i11_2 = hmc.I_1_1(cosmo, k_use, aa, prof2)
 
         if prof3 == prof:
             norm3 = norm1
             i11_3 = i11_1
         else:
-<<<<<<< HEAD
-            norm3 = hmc.get_profile_norm(cosmo, aa, prof3)
-=======
             norm3 = prof3.get_normalization(cosmo, aa,
                                             hmc=hmc) if normprof3 else 1
             # TODO: CCLv3 remove if
->>>>>>> 26c2bd54
             i11_3 = hmc.I_1_1(cosmo, k_use, aa, prof3)
 
         if prof4 == prof2:
             norm4 = norm2
             i11_4 = i11_2
         else:
-<<<<<<< HEAD
-            norm4 = hmc.get_profile_norm(cosmo, aa, prof4)
-=======
             norm4 = prof4.get_normalization(cosmo, aa,
                                             hmc=hmc) if normprof4 else 1
             # TODO: CCLv3 remove if
->>>>>>> 26c2bd54
             i11_4 = hmc.I_1_1(cosmo, k_use, aa, prof4)
 
         # I12 integral
@@ -578,78 +497,6 @@
         # power spectrum
         pk = pk2d(k_use, aa, cosmo=extrap)
         dpk = pk2d(k_use, aa, derivative=True, cosmo=extrap)
-<<<<<<< HEAD
-
-        # (47/21 - 1/3 dlogPk/dlogk) * I11 * I11 * Pk + I12
-        dpk12[ia] = norm1 * norm2 * ((47/21 - dpk/3)*i11_1*i11_2*pk + i12_12)
-        dpk34[ia] = norm3 * norm4 * ((47/21 - dpk/3)*i11_3*i11_4*pk + i12_34)
-
-        # Counter terms for clustering (i.e. - (bA + bB) * PAB
-        counterterm = partial(_get_counterterm, cosmo=cosmo, hmc=hmc,
-                              k=k_use, a=aa, pk=pk)
-
-        if isinstance(prof, ProfNC) or isinstance(prof2, ProfNC):
-            dpk12[ia] -= counterterm(prof, prof2, prof12_2pt,
-                                     norm1, norm2, i11_1, i11_2)
-
-        if isinstance(prof3, ProfNC) or isinstance(prof4, ProfNC):
-            if (prof, prof2, prof12_2pt) == (prof3, prof4, prof34_2pt):
-                dpk34[ia] -= dpk12[ia]
-            else:
-                dpk34[ia] -= counterterm(prof3, prof4, prof34_2pt,
-                                         norm3, norm4, i11_3, i11_4)
-
-    dpk12, dpk34, use_log = _logged_output(dpk12, dpk34, log=use_log)
-
-    return Tk3D(a_arr=a_arr, lk_arr=lk_arr,
-                pk1_arr=dpk12, pk2_arr=dpk34,
-                extrap_order_lok=extrap_order_lok,
-                extrap_order_hik=extrap_order_hik, is_logt=use_log)
-
-
-def _allocate_profiles(prof, prof2, prof3, prof4, prof12_2pt, prof34_2pt,
-                       normprof1, normprof2, normprof3, normprof4):
-    """Helper that controls how the undefined profiles are allocated."""
-    if prof2 is None:
-        prof2 = prof
-    if prof3 is None:
-        prof3 = prof
-    if prof4 is None:
-        prof4 = prof2
-    if prof12_2pt is None:
-        prof12_2pt = Profile2pt()
-    if prof34_2pt is None:
-        prof34_2pt = prof12_2pt
-
-    # TODO: Remove for CCLv3.
-    if normprof1 is not None:
-        with UnlockInstance(prof):
-            prof.normprof = normprof1
-    if normprof2 is not None:
-        with UnlockInstance(prof2):
-            prof2.normprof = normprof2
-    if normprof3 is not None:
-        with UnlockInstance(prof3):
-            prof3.normprof = normprof3
-    if normprof4 is not None:
-        with UnlockInstance(prof4):
-            prof4.normprof = normprof4
-
-    return prof, prof2, prof3, prof4, prof12_2pt, prof34_2pt
-
-
-def _get_counterterm(pA, pB, p2pt, nA, nB, i11_A, i11_B, *,
-                     cosmo, hmc, k, a, pk):
-    """Helper to compute counter-terms."""
-    # p : profiles | p2pt : 2-point | n : norms | i11 : I_1_1 integral
-    bA = i11_A * nA if isinstance(pA, ProfNC) else np.zeros_like(k)
-    bB = i11_B * nB if isinstance(pB, ProfNC) else np.zeros_like(k)
-    i02 = hmc.I_0_2(cosmo, k, a, pA, prof2=pB, prof_2pt=p2pt)
-    P = nA * nB * (pk * i11_A * i11_B + i02)
-    return (bA + bB) * P
-
-
-=======
 
         # (47/21 - 1/3 dlogPk/dlogk) * I11 * I11 * Pk + I12
         dpk12[ia] = ((47/21 - dpk/3)*i11_1*i11_2*pk + i12_12) / (norm1 * norm2)
@@ -700,7 +547,6 @@
     return prof, prof2, prof3, prof4, prof12_2pt, prof34_2pt
 
 
->>>>>>> 26c2bd54
 def _logged_output(*arrs, log):
     """Helper that logs the output if needed."""
     if not log:
