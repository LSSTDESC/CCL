from ..base import UnlockInstance, warn_api
from ..pk2d import parse_pk
from ..tk3d import Tk3D
from ..errors import CCLWarning
from .profiles import HaloProfileNFW
from .profiles import HaloProfileNumberCounts as ProfNC
from .profiles_2pt import Profile2pt
import numpy as np
import warnings
from functools import partial


__all__ = ("halomod_trispectrum_1h", "halomod_Tk3D_1h",
           "halomod_Tk3D_SSC_linear_bias", "halomod_Tk3D_SSC",)


@warn_api(pairs=[("prof1", "prof")], reorder=["prof12_2pt", "prof3", "prof4"])
def halomod_trispectrum_1h(cosmo, hmc, k, a, prof, *,
                           prof2=None, prof3=None, prof4=None,
                           prof12_2pt=None, prof34_2pt=None,
                           normprof1=None, normprof2=None,
                           normprof3=None, normprof4=None):
    """ Computes the halo model 1-halo trispectrum for four different
    quantities defined by their respective halo profiles. The 1-halo
    trispectrum for four profiles :math:`u_{1,2}`, :math:`v_{1,2}` is
    calculated as:

    .. math::
        T_{u_1,u_2;v_1,v_2}(k_u,k_v,a) =
        I^0_{2,2}(k_u,k_v,a|u_{1,2},v_{1,2})

    where :math:`I^0_{2,2}` is defined in the documentation
    of :meth:`~HMCalculator.I_0_22`.

    .. note:: This approximation assumes that the 4-point
              profile cumulant is the same as the product of two
              2-point cumulants. We may relax this assumption in
              future versions of CCL.

    Args:
        cosmo (:class:`~pyccl.core.Cosmology`): a Cosmology object.
        hmc (:class:`HMCalculator`): a halo model calculator.
        k (float or array_like): comoving wavenumber in Mpc^-1.
        a (float or array_like): scale factor.
        prof (:class:`~pyccl.halos.profiles.HaloProfile`): halo
            profile (corresponding to :math:`u_1` above.
        prof2 (:class:`~pyccl.halos.profiles.HaloProfile`): halo
            profile (corresponding to :math:`u_2` above. If `None`,
            `prof` will be used as `prof2`.
        prof12_2pt (:class:`~pyccl.halos.profiles_2pt.Profile2pt`):
            a profile covariance object returning the the two-point
            moment of `prof` and `prof2`. If `None`, the default
            second moment will be used, corresponding to the
            products of the means of both profiles.
        prof3 (:class:`~pyccl.halos.profiles.HaloProfile`): halo
            profile (corresponding to :math:`v_1` above. If `None`,
            `prof` will be used as `prof3`.
        prof4 (:class:`~pyccl.halos.profiles.HaloProfile`): halo
            profile (corresponding to :math:`v_2` above. If `None`,
            `prof2` will be used as `prof4`.
        prof34_2pt (:class:`~pyccl.halos.profiles_2pt.Profile2pt`):
            same as `prof12_2pt` for `prof3` and `prof4`.
        normprof1 (bool): (Deprecated - do not use)
            if `True`, this integral will be
            normalized by :math:`I^0_1(k\\rightarrow 0,a|u)`
            (see :meth:`~HMCalculator.I_0_1`), where
            :math:`u` is the profile represented by `prof`.
        normprof2 (bool): same as `normprof1` for `prof2`.
        normprof3 (bool): same as `normprof1` for `prof3`.
        normprof4 (bool): same as `normprof1` for `prof4`.

    Returns:
        float or array_like: integral values evaluated at each
        combination of `k` and `a`. The shape of the output will
        be `(N_a, N_k, N_k)` where `N_k` and `N_a` are the sizes of
        `k` and `a` respectively. The ordering is such that
        `output[ia, ik2, ik1] = T(k[ik1], k[ik2], a[ia])`
        If `k` or `a` are scalars, the corresponding dimension will
        be squeezed out on output.
    """
    a_use = np.atleast_1d(a).astype(float)
    k_use = np.atleast_1d(k).astype(float)

    # define all the profiles
    prof, prof2, prof3, prof4, prof12_2pt, prof34_2pt = \
        _allocate_profiles(prof, prof2, prof3, prof4, prof12_2pt, prof34_2pt,
                           normprof1, normprof2, normprof3, normprof4)

    na = len(a_use)
    nk = len(k_use)
    out = np.zeros([na, nk, nk])
    for ia, aa in enumerate(a_use):
        # normalizations
        norm1 = hmc.get_profile_norm(cosmo, aa, prof)

        if prof2 == prof:
            norm2 = norm1
        else:
            norm2 = hmc.get_profile_norm(cosmo, aa, prof2)

        if prof3 == prof:
            norm3 = norm1
        else:
            norm3 = hmc.get_profile_norm(cosmo, aa, prof3)

        if prof4 == prof2:
            norm4 = norm2
        else:
            norm4 = hmc.get_profile_norm(cosmo, aa, prof4)

        # trispectrum
        tk_1h = hmc.I_0_22(cosmo, k_use, aa,
                           prof=prof, prof2=prof2,
                           prof4=prof4, prof3=prof3,
                           prof12_2pt=prof12_2pt,
                           prof34_2pt=prof34_2pt)

        out[ia] = tk_1h * norm1 * norm2 * norm3 * norm4  # assign

    if np.ndim(a) == 0:
        out = np.squeeze(out, axis=0)
    if np.ndim(k) == 0:
        out = np.squeeze(out, axis=-1)
        out = np.squeeze(out, axis=-1)
    return out


@warn_api(pairs=[("prof1", "prof")],
          reorder=["prof12_2pt", "prof3", "prof4"])
def halomod_Tk3D_1h(cosmo, hmc, prof, *,
                    prof2=None, prof3=None, prof4=None,
                    prof12_2pt=None, prof34_2pt=None,
                    normprof1=None, normprof2=None,
                    normprof3=None, normprof4=None,
                    lk_arr=None, a_arr=None,
                    extrap_order_lok=1, extrap_order_hik=1,
                    use_log=False):
    """ Returns a :class:`~pyccl.tk3d.Tk3D` object containing
    the 1-halo trispectrum for four quantities defined by
    their respective halo profiles. See :meth:`halomod_trispectrum_1h`
    for more details about the actual calculation.

    Args:
        cosmo (:class:`~pyccl.core.Cosmology`): a Cosmology object.
        hmc (:class:`HMCalculator`): a halo model calculator.
        prof (:class:`~pyccl.halos.profiles.HaloProfile`): halo
            profile (corresponding to :math:`u_1` above.
        prof2 (:class:`~pyccl.halos.profiles.HaloProfile`): halo
            profile (corresponding to :math:`u_2` above. If `None`,
            `prof` will be used as `prof2`.
        prof3 (:class:`~pyccl.halos.profiles.HaloProfile`): halo
            profile (corresponding to :math:`v_1` above. If `None`,
            `prof` will be used as `prof3`.
        prof4 (:class:`~pyccl.halos.profiles.HaloProfile`): halo
            profile (corresponding to :math:`v_2` above. If `None`,
            `prof2` will be used as `prof4`.
        prof12_2pt (:class:`~pyccl.halos.profiles_2pt.Profile2pt`):
            a profile covariance object returning the the two-point
            moment of `prof` and `prof2`. If `None`, the default
            second moment will be used, corresponding to the
            products of the means of both profiles.
        prof34_2pt (:class:`~pyccl.halos.profiles_2pt.Profile2pt`):
            same as `prof12_2pt` for `prof3` and `prof4`.
        normprof1 (bool): (Deprecated - do not use)
            if `True`, this integral will be
            normalized by :math:`I^0_1(k\\rightarrow 0,a|u)`
            (see :meth:`~HMCalculator.I_0_1`), where
            :math:`u` is the profile represented by `prof`.
        normprof2 (bool): same as `normprof1` for `prof2`.
        normprof3 (bool): same as `normprof1` for `prof3`.
        normprof4 (bool): same as `normprof1` for `prof4`.
        a_arr (array): an array holding values of the scale factor
            at which the trispectrum should be calculated for
            interpolation. If `None`, the internal values used
            by `cosmo` will be used.
        lk_arr (array): an array holding values of the natural
            logarithm of the wavenumber (in units of Mpc^-1) at
            which the trispectrum should be calculated for
            interpolation. If `None`, the internal values used
            by `cosmo` will be used.
        extrap_order_lok (int): extrapolation order to be used on
            k-values below the minimum of the splines. See
            :class:`~pyccl.tk3d.Tk3D`.
        extrap_order_hik (int): extrapolation order to be used on
            k-values above the maximum of the splines. See
            :class:`~pyccl.tk3d.Tk3D`.
        use_log (bool): if `True`, the trispectrum will be
            interpolated in log-space (unless negative or
            zero values are found).

    Returns:
        :class:`~pyccl.tk3d.Tk3D`: 1-halo trispectrum.
    """
    if lk_arr is None:
        lk_arr = cosmo.get_pk_spline_lk()
    if a_arr is None:
        a_arr = cosmo.get_pk_spline_a()

    tkk = halomod_trispectrum_1h(cosmo, hmc, np.exp(lk_arr), a_arr,
                                 prof, prof2=prof2,
                                 prof12_2pt=prof12_2pt,
                                 prof3=prof3, prof4=prof4,
                                 prof34_2pt=prof34_2pt,
                                 normprof1=normprof1, normprof2=normprof2,
                                 normprof3=normprof3, normprof4=normprof4)

    tkk, use_log = _logged_output(tkk, log=use_log)

    return Tk3D(a_arr=a_arr, lk_arr=lk_arr, tkk_arr=tkk,
                extrap_order_lok=extrap_order_lok,
                extrap_order_hik=extrap_order_hik, is_logt=use_log)


@warn_api
def halomod_Tk3D_SSC_linear_bias(cosmo, hmc, *, prof,
                                 bias1=1, bias2=1, bias3=1, bias4=1,
                                 is_number_counts1=False,
                                 is_number_counts2=False,
                                 is_number_counts3=False,
                                 is_number_counts4=False,
                                 p_of_k_a=None, lk_arr=None,
                                 a_arr=None, extrap_order_lok=1,
                                 extrap_order_hik=1, use_log=False,
                                 extrap_pk=False):
    """ Returns a :class:`~pyccl.tk3d.Tk3D` object containing
    the super-sample covariance trispectrum, given by the tensor
    product of the power spectrum responses associated with the
    two pairs of quantities being correlated. Each response is
    calculated as:

    .. math::
        \\frac{\\partial P_{u,v}(k)}{\\partial\\delta_L} = b_u b_v \\left(
        \\left(\\frac{68}{21}-\\frac{d\\log k^3P_L(k)}{d\\log k}\\right)
        P_L(k)+I^1_2(k|u,v) - (b_{u} + b_{v}) P_{u,v}(k) \\right)

    where the :math:`I^1_2` is defined in the documentation
    :meth:`~HMCalculator.I_1_2` and :math:`b_{}` and :math:`b_{vv}` are the
    linear halo biases for quantities :math:`u` and :math:`v`, respectively
    (zero if they are not clustering).

    Args:
        cosmo (:class:`~pyccl.core.Cosmology`): a Cosmology object.
        hmc (:class:`HMCalculator`): a halo model calculator.
        prof (:class:`~pyccl.halos.profiles.HaloProfile`): halo NFW
            profile.
        bias1 (float or array): linear galaxy bias for quantity 1. If an array,
        it has to have the shape of `a_arr`.
        bias2 (float or array): linear galaxy bias for quantity 2.
        bias3 (float or array): linear galaxy bias for quantity 3.
        bias4 (float or array): linear galaxy bias for quantity 4.
        is_number_counts1 (bool): If True, quantity 1 will be considered
        number counts and the clustering counter terms computed. Default False.
        is_number_counts2 (bool): as is_number_counts1 but for quantity 2.
        is_number_counts3 (bool): as is_number_counts1 but for quantity 3.
        is_number_counts4 (bool): as is_number_counts1 but for quantity 4.
        p_of_k_a (:class:`~pyccl.pk2d.Pk2D`): a `Pk2D` object to
            be used as the linear matter power spectrum. If `None`,
            the power spectrum stored within `cosmo` will be used.
        a_arr (array): an array holding values of the scale factor
            at which the trispectrum should be calculated for
            interpolation. If `None`, the internal values used
            by `cosmo` will be used.
        lk_arr (array): an array holding values of the natural
            logarithm of the wavenumber (in units of Mpc^-1) at
            which the trispectrum should be calculated for
            interpolation. If `None`, the internal values used
            by `cosmo` will be used.
        extrap_order_lok (int): extrapolation order to be used on
            k-values below the minimum of the splines. See
            :class:`~pyccl.tk3d.Tk3D`.
        extrap_order_hik (int): extrapolation order to be used on
            k-values above the maximum of the splines. See
            :class:`~pyccl.tk3d.Tk3D`.
        use_log (bool): if `True`, the trispectrum will be
            interpolated in log-space (unless negative or
            zero values are found).
        extrap_pk (bool):
            Whether to extrapolate ``p_of_k_a`` in case ``a`` is out of its
            support. If False, and the queried values are out of bounds,
            an error is raised. The default is False.

    Returns:
        :class:`~pyccl.tk3d.Tk3D`: SSC effective trispectrum.
    """
    if lk_arr is None:
        lk_arr = cosmo.get_pk_spline_lk()
    if a_arr is None:
        a_arr = cosmo.get_pk_spline_a()

    if not isinstance(prof, HaloProfileNFW):
        raise TypeError("prof should be HaloProfileNFW.")

    # Make sure biases are of the form number of a x number of k
    ones = np.ones_like(a_arr)
    bias1 *= ones
    bias2 *= ones
    bias3 *= ones
    bias4 *= ones

    k_use = np.exp(lk_arr)
    prof_2pt = Profile2pt()

    pk2d = parse_pk(cosmo, p_of_k_a)
    extrap = cosmo if extrap_pk else None  # extrapolation rule for pk2d

    na = len(a_arr)
    nk = len(k_use)
    dpk12, dpk34 = [np.zeros([na, nk]) for _ in range(2)]
    for ia, aa in enumerate(a_arr):
        norm = hmc.get_profile_norm(cosmo, aa, prof)**2
        i12 = hmc.I_1_2(cosmo, k_use, aa, prof, prof2=prof, prof_2pt=prof_2pt)

        pk = pk2d(k_use, aa, cosmo=extrap)
        dpk = pk2d(k_use, aa, derivative=True, cosmo=extrap)

        # ~ (47/21 - 1/3 dlogPk/dlogk) * Pk + I12
<<<<<<< HEAD
        dpk12[ia] = ((47/21 - dpk/3)*pk + i12 * norm)
=======
        dpk12[ia] = (47/21 - dpk/3)*pk + i12 * norm
>>>>>>> e93b3174
        dpk34[ia] = dpk12[ia].copy()

        # Counter terms for clustering (i.e. - (bA + bB) * PAB)
        if any([is_number_counts1, is_number_counts2,
                is_number_counts3, is_number_counts4]):
            b1 = b2 = b3 = b4 = 0
            i02 = hmc.I_0_2(cosmo, k_use, aa, prof,
                            prof2=prof, prof_2pt=prof_2pt)

            P_12 = P_34 = pk + i02 * norm

            if is_number_counts1:
                b1 = bias1[ia]
            if is_number_counts2:
                b2 = bias2[ia]
            if is_number_counts3:
                b3 = bias3[ia]
            if is_number_counts4:
                b4 = bias4[ia]

            dpk12[ia] -= (b1 + b2) * P_12
            dpk34[ia] -= (b3 + b4) * P_34

        dpk12[ia] *= bias1[ia] * bias2[ia]
        dpk34[ia] *= bias3[ia] * bias4[ia]

    dpk12, dpk34, use_log = _logged_output(dpk12, dpk34, log=use_log)

    return Tk3D(a_arr=a_arr, lk_arr=lk_arr,
                pk1_arr=dpk12, pk2_arr=dpk34,
                extrap_order_lok=extrap_order_lok,
                extrap_order_hik=extrap_order_hik, is_logt=use_log)


@warn_api(pairs=[("prof1", "prof")],
          reorder=["prof12_2pt", "prof3", "prof4"])
def halomod_Tk3D_SSC(
        cosmo, hmc, prof, *, prof2=None, prof3=None, prof4=None,
        prof12_2pt=None, prof34_2pt=None,
        normprof1=None, normprof2=None, normprof3=None, normprof4=None,
        p_of_k_a=None, lk_arr=None, a_arr=None,
        extrap_order_lok=1, extrap_order_hik=1, use_log=False,
        extrap_pk=False):
    """ Returns a :class:`~pyccl.tk3d.Tk3D` object containing
    the super-sample covariance trispectrum, given by the tensor
    product of the power spectrum responses associated with the
    two pairs of quantities being correlated. Each response is
    calculated as:

    .. math::
        \\frac{\\partial P_{u,v}(k)}{\\partial\\delta_L} =
        \\left(\\frac{68}{21}-\\frac{d\\log k^3P_L(k)}{d\\log k}\\right)
        P_L(k)I^1_1(k,|u)I^1_1(k,|v)+I^1_2(k|u,v) - (b_{u} + b_{v})
        P_{u,v}(k)

    where the :math:`I^a_b` are defined in the documentation
    of :meth:`~HMCalculator.I_1_1` and  :meth:`~HMCalculator.I_1_2` and
    :math:`b_{u}` and :math:`b_{v}` are the linear halo biases for quantities
    :math:`u` and :math:`v`, respectively (zero if they are not clustering).

    Args:
        cosmo (:class:`~pyccl.core.Cosmology`): a Cosmology object.
        hmc (:class:`HMCalculator`): a halo model calculator.
        prof (:class:`~pyccl.halos.profiles.HaloProfile`): halo
            profile (corresponding to :math:`u_1` above.
        prof2 (:class:`~pyccl.halos.profiles.HaloProfile`): halo
            profile (corresponding to :math:`u_2` above. If `None`,
            `prof` will be used as `prof2`.
        prof3 (:class:`~pyccl.halos.profiles.HaloProfile`): halo
            profile (corresponding to :math:`v_1` above. If `None`,
            `prof` will be used as `prof3`.
        prof4 (:class:`~pyccl.halos.profiles.HaloProfile`): halo
            profile (corresponding to :math:`v_2` above. If `None`,
            `prof2` will be used as `prof4`.
        prof12_2pt (:class:`~pyccl.halos.profiles_2pt.Profile2pt`):
            a profile covariance object returning the the two-point
            moment of `prof` and `prof2`. If `None`, the default
            second moment will be used, corresponding to the
            products of the means of both profiles.
        prof34_2pt (:class:`~pyccl.halos.profiles_2pt.Profile2pt`):
            same as `prof12_2pt` for `prof3` and `prof4`.
        normprof1 (bool): (Deprecated - do not use)
            if `True`, this integral will be
            normalized by :math:`I^0_1(k\\rightarrow 0,a|u)`
            (see :meth:`~HMCalculator.I_0_1`), where
            :math:`u` is the profile represented by `prof`.
        normprof2 (bool): same as `normprof1` for `prof2`.
        normprof3 (bool): same as `normprof1` for `prof3`.
        normprof4 (bool): same as `normprof1` for `prof4`.
        p_of_k_a (:class:`~pyccl.pk2d.Pk2D`): a `Pk2D` object to
            be used as the linear matter power spectrum. If `None`,
            the power spectrum stored within `cosmo` will be used.
        a_arr (array): an array holding values of the scale factor
            at which the trispectrum should be calculated for
            interpolation. If `None`, the internal values used
            by `cosmo` will be used.
        lk_arr (array): an array holding values of the natural
            logarithm of the wavenumber (in units of Mpc^-1) at
            which the trispectrum should be calculated for
            interpolation. If `None`, the internal values used
            by `cosmo` will be used.
        extrap_order_lok (int): extrapolation order to be used on
            k-values below the minimum of the splines. See
            :class:`~pyccl.tk3d.Tk3D`.
        extrap_order_hik (int): extrapolation order to be used on
            k-values above the maximum of the splines. See
            :class:`~pyccl.tk3d.Tk3D`.
        use_log (bool): if `True`, the trispectrum will be
            interpolated in log-space (unless negative or
            zero values are found).
        extrap_pk (bool):
            Whether to extrapolate ``p_of_k_a`` in case ``a`` is out of its
            support. If False, and the queried values are out of bounds,
            an error is raised. The default is False.

    Returns:
        :class:`~pyccl.tk3d.Tk3D`: SSC effective trispectrum.
    """
    if lk_arr is None:
        lk_arr = cosmo.get_pk_spline_lk()
    if a_arr is None:
        a_arr = cosmo.get_pk_splne_a()

    # define all the profiles
    prof, prof2, prof3, prof4, prof12_2pt, prof34_2pt = \
        _allocate_profiles(prof, prof2, prof3, prof4, prof12_2pt, prof34_2pt,
                           normprof1, normprof2, normprof3, normprof4)

    k_use = np.exp(lk_arr)
    pk2d = parse_pk(cosmo, p_of_k_a)
    extrap = cosmo if extrap_pk else None  # extrapolation rule for pk2d

    dpk12, dpk34 = [np.zeros((len(a_arr), len(k_use))) for _ in range(2)]
    for ia, aa in enumerate(a_arr):
        # normalizations & I11 integral
        norm1 = hmc.get_profile_norm(cosmo, aa, prof)
        i11_1 = hmc.I_1_1(cosmo, k_use, aa, prof)

        if prof2 == prof:
            norm2 = norm1
            i11_2 = i11_1
        else:
            norm2 = hmc.get_profile_norm(cosmo, aa, prof2)
            i11_2 = hmc.I_1_1(cosmo, k_use, aa, prof2)

        if prof3 == prof:
            norm3 = norm1
            i11_3 = i11_1
        else:
            norm3 = hmc.get_profile_norm(cosmo, aa, prof3)
            i11_3 = hmc.I_1_1(cosmo, k_use, aa, prof3)

        if prof4 == prof2:
            norm4 = norm2
            i11_4 = i11_2
        else:
            norm4 = hmc.get_profile_norm(cosmo, aa, prof4)
            i11_4 = hmc.I_1_1(cosmo, k_use, aa, prof4)

        # I12 integral
        i12_12 = hmc.I_1_2(cosmo, k_use, aa, prof,
                           prof2=prof2, prof_2pt=prof12_2pt)
        if (prof, prof2, prof12_2pt) == (prof3, prof4, prof34_2pt):
            i12_34 = i12_12
        else:
            i12_34 = hmc.I_1_2(cosmo, k_use, aa, prof3,
                               prof2=prof4, prof_2pt=prof34_2pt)

        # power spectrum
        pk = pk2d(k_use, aa, cosmo=extrap)
        dpk = pk2d(k_use, aa, derivative=True, cosmo=extrap)

        # (47/21 - 1/3 dlogPk/dlogk) * I11 * I11 * Pk + I12
        dpk12[ia] = norm1 * norm2 * ((47/21 - dpk/3)*i11_1*i11_2*pk + i12_12)
        dpk34[ia] = norm3 * norm4 * ((47/21 - dpk/3)*i11_3*i11_4*pk + i12_34)

<<<<<<< HEAD
        # Counter terms for clustering (i.e. - (bA + bB) * PAB
        counterterm = partial(_get_counterterm, cosmo=cosmo, hmc=hmc,
                              k=k_use, a=aa, pk=pk)

        if isinstance(prof, ProfNC) or isinstance(prof2, ProfNC):
            dpk12[ia] -= counterterm(prof, prof2, prof12_2pt,
                                     norm1, norm2, i11_1, i11_2)
=======
        # Counter terms for clustering (i.e. - (bA + bB) * PAB)
        def _get_counterterm(pA, pB, p2pt, nA, nB, i11_A, i11_B):
            """Helper to compute counter-terms."""
            # p : profiles | p2pt : 2-point | n : norms | i11 : I_1_1 integral
            bA = i11_A * nA if isinstance(pA, ProfNC) else np.zeros_like(k_use)
            bB = i11_B * nB if isinstance(pB, ProfNC) else np.zeros_like(k_use)
            i02 = hmc.I_0_2(cosmo, k_use, aa, pA, prof2=pB, prof_2pt=p2pt)
            P = nA * nB * (pk * i11_A * i11_B + i02)
            return (bA + bB) * P

        if isinstance(prof, ProfNC) or isinstance(prof2, ProfNC):
            dpk12[ia] -= _get_counterterm(prof, prof2, prof12_2pt,
                                          norm1, norm2, i11_1, i11_2)
>>>>>>> e93b3174

        if isinstance(prof3, ProfNC) or isinstance(prof4, ProfNC):
            if (prof, prof2, prof12_2pt) == (prof3, prof4, prof34_2pt):
                dpk34[ia] -= dpk12[ia]
            else:
<<<<<<< HEAD
                dpk34[ia] -= counterterm(prof3, prof4, prof34_2pt,
                                         norm3, norm4, i11_3, i11_4)
=======
                dpk34[ia] -= _get_counterterm(prof3, prof4, prof34_2pt,
                                              norm3, norm4, i11_3, i11_4)
>>>>>>> e93b3174

    dpk12, dpk34, use_log = _logged_output(dpk12, dpk34, log=use_log)

    return Tk3D(a_arr=a_arr, lk_arr=lk_arr,
                pk1_arr=dpk12, pk2_arr=dpk34,
                extrap_order_lok=extrap_order_lok,
                extrap_order_hik=extrap_order_hik, is_logt=use_log)


def _allocate_profiles(prof, prof2, prof3, prof4, prof12_2pt, prof34_2pt,
                       normprof1, normprof2, normprof3, normprof4):
    """Helper that controls how the undefined profiles are allocated."""
    if prof2 is None:
        prof2 = prof
    if prof3 is None:
        prof3 = prof
    if prof4 is None:
        prof4 = prof2
    if prof12_2pt is None:
        prof12_2pt = Profile2pt()
    if prof34_2pt is None:
        prof34_2pt = prof12_2pt

    # TODO: Remove for CCLv3.
    if normprof1 is not None:
        with UnlockInstance(prof):
            prof.normprof = normprof1
    if normprof2 is not None:
        with UnlockInstance(prof2):
            prof2.normprof = normprof2
    if normprof3 is not None:
        with UnlockInstance(prof3):
            prof3.normprof = normprof3
    if normprof4 is not None:
        with UnlockInstance(prof4):
            prof4.normprof = normprof4

    return prof, prof2, prof3, prof4, prof12_2pt, prof34_2pt


<<<<<<< HEAD
def _get_counterterm(pA, pB, p2pt, nA, nB, i11_A, i11_B, *,
                     cosmo, hmc, k, a, pk):
    """Helper to compute counter-terms."""
    # p : profiles | p2pt : 2-point | n : norms | i11 : I_1_1 integral
    bA = i11_A * nA if isinstance(pA, ProfNC) else np.zeros_like(k)
    bB = i11_B * nB if isinstance(pB, ProfNC) else np.zeros_like(k)
    i02 = hmc.I_0_2(cosmo, k, a, pA, prof2=pB, prof_2pt=p2pt)
    P = nA * nB * (pk * i11_A * i11_B + i02)
    return (bA + bB) * P


=======
>>>>>>> e93b3174
def _logged_output(*arrs, log):
    """Helper that logs the output if needed."""
    if not log:
        return *arrs, log
    is_negative = [(arr <= 0).any() for arr in arrs]
    if any(is_negative):
        warnings.warn("Some values were non-positive. "
                      "Interpolating linearly.", CCLWarning)
        return *arrs, False
    return *[np.log(arr) for arr in arrs], log<|MERGE_RESOLUTION|>--- conflicted
+++ resolved
@@ -7,7 +7,6 @@
 from .profiles_2pt import Profile2pt
 import numpy as np
 import warnings
-from functools import partial
 
 
 __all__ = ("halomod_trispectrum_1h", "halomod_Tk3D_1h",
@@ -314,11 +313,7 @@
         dpk = pk2d(k_use, aa, derivative=True, cosmo=extrap)
 
         # ~ (47/21 - 1/3 dlogPk/dlogk) * Pk + I12
-<<<<<<< HEAD
-        dpk12[ia] = ((47/21 - dpk/3)*pk + i12 * norm)
-=======
         dpk12[ia] = (47/21 - dpk/3)*pk + i12 * norm
->>>>>>> e93b3174
         dpk34[ia] = dpk12[ia].copy()
 
         # Counter terms for clustering (i.e. - (bA + bB) * PAB)
@@ -495,15 +490,6 @@
         dpk12[ia] = norm1 * norm2 * ((47/21 - dpk/3)*i11_1*i11_2*pk + i12_12)
         dpk34[ia] = norm3 * norm4 * ((47/21 - dpk/3)*i11_3*i11_4*pk + i12_34)
 
-<<<<<<< HEAD
-        # Counter terms for clustering (i.e. - (bA + bB) * PAB
-        counterterm = partial(_get_counterterm, cosmo=cosmo, hmc=hmc,
-                              k=k_use, a=aa, pk=pk)
-
-        if isinstance(prof, ProfNC) or isinstance(prof2, ProfNC):
-            dpk12[ia] -= counterterm(prof, prof2, prof12_2pt,
-                                     norm1, norm2, i11_1, i11_2)
-=======
         # Counter terms for clustering (i.e. - (bA + bB) * PAB)
         def _get_counterterm(pA, pB, p2pt, nA, nB, i11_A, i11_B):
             """Helper to compute counter-terms."""
@@ -517,19 +503,13 @@
         if isinstance(prof, ProfNC) or isinstance(prof2, ProfNC):
             dpk12[ia] -= _get_counterterm(prof, prof2, prof12_2pt,
                                           norm1, norm2, i11_1, i11_2)
->>>>>>> e93b3174
 
         if isinstance(prof3, ProfNC) or isinstance(prof4, ProfNC):
             if (prof, prof2, prof12_2pt) == (prof3, prof4, prof34_2pt):
                 dpk34[ia] -= dpk12[ia]
             else:
-<<<<<<< HEAD
-                dpk34[ia] -= counterterm(prof3, prof4, prof34_2pt,
-                                         norm3, norm4, i11_3, i11_4)
-=======
                 dpk34[ia] -= _get_counterterm(prof3, prof4, prof34_2pt,
                                               norm3, norm4, i11_3, i11_4)
->>>>>>> e93b3174
 
     dpk12, dpk34, use_log = _logged_output(dpk12, dpk34, log=use_log)
 
@@ -570,20 +550,6 @@
     return prof, prof2, prof3, prof4, prof12_2pt, prof34_2pt
 
 
-<<<<<<< HEAD
-def _get_counterterm(pA, pB, p2pt, nA, nB, i11_A, i11_B, *,
-                     cosmo, hmc, k, a, pk):
-    """Helper to compute counter-terms."""
-    # p : profiles | p2pt : 2-point | n : norms | i11 : I_1_1 integral
-    bA = i11_A * nA if isinstance(pA, ProfNC) else np.zeros_like(k)
-    bB = i11_B * nB if isinstance(pB, ProfNC) else np.zeros_like(k)
-    i02 = hmc.I_0_2(cosmo, k, a, pA, prof2=pB, prof_2pt=p2pt)
-    P = nA * nB * (pk * i11_A * i11_B + i02)
-    return (bA + bB) * P
-
-
-=======
->>>>>>> e93b3174
 def _logged_output(*arrs, log):
     """Helper that logs the output if needed."""
     if not log:
