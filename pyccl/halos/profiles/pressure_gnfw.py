<<<<<<< HEAD
from ...base import UnlockInstance, warn_api
from .profile_base import HaloProfilePressure
import numpy as np
=======
__all__ = ("HaloProfilePressureGNFW",)
>>>>>>> 26c2bd54

import numpy as np

from ... import UnlockInstance, warn_api
from . import HaloProfilePressure


class HaloProfilePressureGNFW(HaloProfilePressure):
    """ Generalized NFW pressure profile by Arnaud et al.
    (2010A&A...517A..92A).

    The parametrization is:

    .. math::

       P_e(r) = C\\times P_0 h_{70}^E (c_{500} x)^{-\\gamma}
       [1+(c_{500}x)^\\alpha]^{(\\gamma-\\beta)/\\alpha},

    where

    .. math::

       C = 1.65\\,h_{70}^2\\left(\\frac{H(z)}{H_0}\\right)^{8/3}
       \\left[\\frac{h_{70}\\tilde{M}_{500}}
       {3\\times10^{14}\\,M_\\odot}\\right]^{2/3+\\alpha_{\\mathrm{P}}},

    :math:`x = r/\\tilde{r}_{500}`, :math:`h_{70}=h/0.7`, and the
    exponent :math:`E` is -1 for SZ-based profile normalizations
    and -1.5 for X-ray-based normalizations. The biased mass
    :math:`\\tilde{M}_{500}` is related to the true overdensity
    mass :math:`M_{500}` via the mass bias parameter :math:`(1-b)`
    as :math:`\\tilde{M}_{500}=(1-b)M_{500}`. :math:`\\tilde{r}_{500}`
    is the overdensity halo radius associated with :math:`\\tilde{M}_{500}`
    (note the intentional tilde!), and the profile is defined for
    a halo overdensity :math:`\\Delta=500` with respect to the
    critical density.

    The default arguments (other than ``mass_bias``), correspond to the
    profile parameters used in the Planck 2013 (V) paper. The profile is
    calculated in physical (non-comoving) units of :math:`\\mathrm{eV/cm^3}`.

    Parameters
    ----------
    mass_bias : float
        The mass bias parameter :math:`1-b`.
    P0 : float
        Profile normalization.
    c500 : float
        Concentration parameter.
    alpha, beta, gamma : float
        Profile shape parameters.
    alpha_P : float
        Additional mass dependence exponent
    P0_hexp : float
        Power of :math:`h` with which the normalization parameter scales.
        Equal to :math:`-1` for SZ-based normalizations,
        and :math:`-3/2` for X-ray-based normalizations.
    qrange : 2-sequence
        Limits of integration used when computing the Fourier-space
        profile template, in units of :math:`R_{\\mathrm{vir}}`.
    nq : int
        Number of sampling points of the Fourier-space profile template.
    x_out : float
        Profile threshold, in units of :math:`R_{\\mathrm{500c}}`.
        Defaults to :math:`+\\infty`.
    """
<<<<<<< HEAD
    __repr_attrs__ = ("mass_bias", "P0", "c500", "alpha", "alpha_P", "beta",
                      "gamma", "P0_hexp", "qrange", "nq", "x_out",
                      "precision_fftlog", "normprof",)
=======
    __repr_attrs__ = __eq_attrs__ = (
        "mass_bias", "P0", "c500", "alpha", "alpha_P", "beta", "gamma",
        "P0_hexp", "qrange", "nq", "x_out", "mass_def", "precision_fftlog",)
>>>>>>> 26c2bd54

    @warn_api
    def __init__(self, *, mass_bias=0.8, P0=6.41,
                 c500=1.81, alpha=1.33, alpha_P=0.12,
                 beta=4.13, gamma=0.31, P0_hexp=-1.,
                 qrange=(1e-3, 1e3), nq=128, x_out=np.inf, mass_def=None):
        self.qrange = qrange
        self.nq = nq
        self.mass_bias = mass_bias
        self.P0 = P0
        self.c500 = c500
        self.alpha = alpha
        self.alpha_P = alpha_P
        self.beta = beta
        self.gamma = gamma
        self.P0_hexp = P0_hexp
        self.x_out = x_out

        # Interpolator for dimensionless Fourier-space profile
        self._fourier_interp = None
<<<<<<< HEAD
        super().__init__()
=======
        super().__init__(mass_def=mass_def)
>>>>>>> 26c2bd54

    @warn_api
    def update_parameters(self, *, mass_bias=None, P0=None,
                          c500=None, alpha=None, beta=None, gamma=None,
                          alpha_P=None, P0_hexp=None, x_out=None):
        """Update any of the parameters associated with this profile.
        Any parameter set to ``None`` won't be updated.

        .. note::

            A change in ``alpha``, ``beta``, ``gamma``, ``c500``, or ``x_out``
            recomputes the Fourier-space template, which may be slow.

        Arguments
        ---------
        mass_bias : float
            The mass bias parameter :math:`1-b`.
        P0 : float
            Profile normalization.
        c500 : float
            Concentration parameter.
        alpha, beta, gamma : float
            Profile shape parameter.
        alpha_P : float
            Additional mass-dependence exponent.
        P0_hexp : float
            Power of ``h`` with which the normalization scales.
            SZ-based normalizations: -1. X-ray-based normalizations: -3/2.
        x_out : float
            Profile threshold (as a fraction of r500c).
        """
        if mass_bias is not None:
            self.mass_bias = mass_bias
        if alpha_P is not None:
            self.alpha_P = alpha_P
        if P0 is not None:
            self.P0 = P0
        if P0_hexp is not None:
            self.P0_hexp = P0_hexp

        # Check if we need to recompute the Fourier profile.
        re_fourier = False
        if alpha is not None and alpha != self.alpha:
            re_fourier = True
            self.alpha = alpha
        if beta is not None and beta != self.beta:
            re_fourier = True
            self.beta = beta
        if gamma is not None and gamma != self.gamma:
            re_fourier = True
            self.gamma = gamma
        if c500 is not None and c500 != self.c500:
            re_fourier = True
            self.c500 = c500
        if x_out is not None and x_out != self.x_out:
            re_fourier = True
            self.x_out = x_out

        if re_fourier and (self._fourier_interp is not None):
            self._fourier_interp = self._integ_interp()

    def _form_factor(self, x):
        # Scale-dependent factor of the GNFW profile.
        f1 = (self.c500*x)**(-self.gamma)
        exponent = -(self.beta-self.gamma)/self.alpha
        f2 = (1+(self.c500*x)**self.alpha)**exponent
        return f1*f2

    def _integ_interp(self):
        # Precomputes the Fourier transform of the profile in terms
        # of the scaled radius x and creates a spline interpolator
        # for it.
        from scipy.interpolate import interp1d
        from scipy.integrate import quad

        def integrand(x):
            return self._form_factor(x)*x

        q_arr = np.geomspace(self.qrange[0], self.qrange[1], self.nq)
        # We use the `weight` feature of quad to quickly estimate
        # the Fourier transform. We could use the existing FFTLog
        # framework, but this is a lot less of a kerfuffle.
        f_arr = np.array([quad(integrand,
                               a=1e-4, b=self.x_out,  # limits of integration
                               weight="sin",  # fourier sine weight
                               wvar=q)[0] / q
                          for q in q_arr])
        Fq = interp1d(np.log(q_arr), f_arr,
                      fill_value="extrapolate",
                      bounds_error=False)
        return Fq

    def _norm(self, cosmo, M, a, mb):
        # Computes the normalization factor of the GNFW profile.
        # Normalization factor is given in units of eV/cm^3.
        # (Bolliet et al. 2017).
        h70 = cosmo["h"]/0.7
        C0 = 1.65*h70**2
        CM = (h70*M*mb/3E14)**(2/3+self.alpha_P)   # M dependence
        Cz = cosmo.h_over_h0(a)**(8/3)  # z dependence
        P0_corr = self.P0 * h70**self.P0_hexp  # h-corrected P_0
        return P0_corr * C0 * CM * Cz

    def _real(self, cosmo, r, M, a):
        # Real-space profile.
        # Output in units of eV/cm^3
        r_use = np.atleast_1d(r)
        M_use = np.atleast_1d(M)

        # Comoving virial radius
        # (1-b)
        mb = self.mass_bias
        # R_Delta*(1+z)
        R = self.mass_def.get_radius(cosmo, M_use * mb, a) / a

        nn = self._norm(cosmo, M_use, a, mb)
        prof = self._form_factor(r_use[None, :] / R[:, None])
        prof *= nn[:, None]

        if np.ndim(r) == 0:
            prof = np.squeeze(prof, axis=-1)
        if np.ndim(M) == 0:
            prof = np.squeeze(prof, axis=0)
        return prof

    def _fourier(self, cosmo, k, M, a):
        # Fourier-space profile.
        # Output in units of eV * Mpc^3 / cm^3.

        # Tabulate if not done yet
        if self._fourier_interp is None:
            with UnlockInstance(self):
                self._fourier_interp = self._integ_interp()

        # Input handling
        M_use = np.atleast_1d(M)
        k_use = np.atleast_1d(k)

        mb = self.mass_bias
        # R_Delta*(1+z)
        R = self.mass_def.get_radius(cosmo, M_use*mb, a) / a

        ff = self._fourier_interp(np.log(k_use[None, :] * R[:, None]))
        nn = self._norm(cosmo, M_use, a, mb)

        prof = (4*np.pi*R**3 * nn)[:, None] * ff

        if np.ndim(k) == 0:
            prof = np.squeeze(prof, axis=-1)
        if np.ndim(M) == 0:
            prof = np.squeeze(prof, axis=0)
        return prof<|MERGE_RESOLUTION|>--- conflicted
+++ resolved
@@ -1,10 +1,4 @@
-<<<<<<< HEAD
-from ...base import UnlockInstance, warn_api
-from .profile_base import HaloProfilePressure
-import numpy as np
-=======
 __all__ = ("HaloProfilePressureGNFW",)
->>>>>>> 26c2bd54
 
 import numpy as np
 
@@ -71,15 +65,9 @@
         Profile threshold, in units of :math:`R_{\\mathrm{500c}}`.
         Defaults to :math:`+\\infty`.
     """
-<<<<<<< HEAD
-    __repr_attrs__ = ("mass_bias", "P0", "c500", "alpha", "alpha_P", "beta",
-                      "gamma", "P0_hexp", "qrange", "nq", "x_out",
-                      "precision_fftlog", "normprof",)
-=======
     __repr_attrs__ = __eq_attrs__ = (
         "mass_bias", "P0", "c500", "alpha", "alpha_P", "beta", "gamma",
         "P0_hexp", "qrange", "nq", "x_out", "mass_def", "precision_fftlog",)
->>>>>>> 26c2bd54
 
     @warn_api
     def __init__(self, *, mass_bias=0.8, P0=6.41,
@@ -100,11 +88,7 @@
 
         # Interpolator for dimensionless Fourier-space profile
         self._fourier_interp = None
-<<<<<<< HEAD
-        super().__init__()
-=======
         super().__init__(mass_def=mass_def)
->>>>>>> 26c2bd54
 
     @warn_api
     def update_parameters(self, *, mass_bias=None, P0=None,
