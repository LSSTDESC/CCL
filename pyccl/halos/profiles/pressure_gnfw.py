<<<<<<< HEAD
from ...base import UnlockInstance, warn_api
from .profile_base import HaloProfilePressure
import numpy as np
=======
__all__ = ("HaloProfilePressureGNFW",)
>>>>>>> 4c7eda51

import numpy as np

from ... import UnlockInstance, warn_api
from . import HaloProfilePressure


class HaloProfilePressureGNFW(HaloProfilePressure):
    """ Generalized NFW pressure profile by Arnaud et al.
    (2010A&A...517A..92A).

    The parametrization is:

    .. math::

       P_e(r) = C\\times P_0 h_{70}^E (c_{500} x)^{-\\gamma}
       [1+(c_{500}x)^\\alpha]^{(\\gamma-\\beta)/\\alpha},

    where

    .. math::

       C = 1.65\\,h_{70}^2\\left(\\frac{H(z)}{H_0}\\right)^{8/3}
       \\left[\\frac{h_{70}\\tilde{M}_{500}}
       {3\\times10^{14}\\,M_\\odot}\\right]^{2/3+\\alpha_{\\mathrm{P}}},

    :math:`x = r/\\tilde{r}_{500}`, :math:`h_{70}=h/0.7`, and the
    exponent :math:`E` is -1 for SZ-based profile normalizations
    and -1.5 for X-ray-based normalizations. The biased mass
    :math:`\\tilde{M}_{500}` is related to the true overdensity
    mass :math:`M_{500}` via the mass bias parameter :math:`(1-b)`
    as :math:`\\tilde{M}_{500}=(1-b)M_{500}`. :math:`\\tilde{r}_{500}`
    is the overdensity halo radius associated with :math:`\\tilde{M}_{500}`
    (note the intentional tilde!), and the profile is defined for
    a halo overdensity :math:`\\Delta=500` with respect to the
    critical density.

    The default arguments (other than ``mass_bias``), correspond to the
    profile parameters used in the Planck 2013 (V) paper. The profile is
    calculated in physical (non-comoving) units of :math:`\\mathrm{eV/cm^3}`.

    Parameters
    ----------
    mass_bias : float
        The mass bias parameter :math:`1-b`.
    P0 : float
        Profile normalization.
    c500 : float
        Concentration parameter.
    alpha, beta, gamma : float
        Profile shape parameters.
    alpha_P : float
        Additional mass dependence exponent
    P0_hexp : float
        Power of :math:`h` with which the normalization parameter scales.
        Equal to :math:`-1` for SZ-based normalizations,
        and :math:`-3/2` for X-ray-based normalizations.
    qrange : 2-sequence
        Limits of integration used when computing the Fourier-space
        profile template, in units of :math:`R_{\\mathrm{vir}}`.
    nq : int
        Number of sampling points of the Fourier-space profile template.
    x_out : float
        Profile threshold, in units of :math:`R_{\\mathrm{500c}}`.
        Defaults to :math:`+\\infty`.
    """
    __repr_attrs__ = __eq_attrs__ = (
<<<<<<< HEAD
        "mass_bias", "P0", "c500", "alpha", "alpha_P", "beta",
        "gamma", "P0_hexp", "qrange", "nq", "x_out",
        "precision_fftlog", "normprof",)
    name = 'GNFW'
=======
        "mass_bias", "P0", "c500", "alpha", "alpha_P", "beta", "gamma",
        "P0_hexp", "qrange", "nq", "x_out", "mass_def", "precision_fftlog",)
>>>>>>> 4c7eda51

    @warn_api
    def __init__(self, *, mass_bias=0.8, P0=6.41,
                 c500=1.81, alpha=1.33, alpha_P=0.12,
                 beta=4.13, gamma=0.31, P0_hexp=-1.,
                 qrange=(1e-3, 1e3), nq=128, x_out=np.inf, mass_def):
        self.qrange = qrange
        self.nq = nq
        self.mass_bias = mass_bias
        self.P0 = P0
        self.c500 = c500
        self.alpha = alpha
        self.alpha_P = alpha_P
        self.beta = beta
        self.gamma = gamma
        self.P0_hexp = P0_hexp
        self.x_out = x_out

        # Interpolator for dimensionless Fourier-space profile
        self._fourier_interp = None
<<<<<<< HEAD
        super().__init__()
=======
        super().__init__(mass_def=mass_def)
>>>>>>> 4c7eda51

    @warn_api
    def update_parameters(self, *, mass_bias=None, P0=None,
                          c500=None, alpha=None, beta=None, gamma=None,
                          alpha_P=None, P0_hexp=None, x_out=None):
        """Update any of the parameters associated with this profile.
        Any parameter set to ``None`` won't be updated.

        .. note::

            A change in ``alpha``, ``beta``, ``gamma``, ``c500``, or ``x_out``
            recomputes the Fourier-space template, which may be slow.

        Arguments
        ---------
        mass_bias : float
            The mass bias parameter :math:`1-b`.
        P0 : float
            Profile normalization.
        c500 : float
            Concentration parameter.
        alpha, beta, gamma : float
            Profile shape parameter.
        alpha_P : float
            Additional mass-dependence exponent.
        P0_hexp : float
            Power of ``h`` with which the normalization scales.
            SZ-based normalizations: -1. X-ray-based normalizations: -3/2.
        x_out : float
            Profile threshold (as a fraction of r500c).
        """
        if mass_bias is not None:
            self.mass_bias = mass_bias
        if alpha_P is not None:
            self.alpha_P = alpha_P
        if P0 is not None:
            self.P0 = P0
        if P0_hexp is not None:
            self.P0_hexp = P0_hexp

        # Check if we need to recompute the Fourier profile.
        re_fourier = False
        if alpha is not None and alpha != self.alpha:
            re_fourier = True
            self.alpha = alpha
        if beta is not None and beta != self.beta:
            re_fourier = True
            self.beta = beta
        if gamma is not None and gamma != self.gamma:
            re_fourier = True
            self.gamma = gamma
        if c500 is not None and c500 != self.c500:
            re_fourier = True
            self.c500 = c500
        if x_out is not None and x_out != self.x_out:
            re_fourier = True
            self.x_out = x_out

        if re_fourier and (self._fourier_interp is not None):
            self._fourier_interp = self._integ_interp()

    def _form_factor(self, x):
        # Scale-dependent factor of the GNFW profile.
        f1 = (self.c500*x)**(-self.gamma)
        exponent = -(self.beta-self.gamma)/self.alpha
        f2 = (1+(self.c500*x)**self.alpha)**exponent
        return f1*f2

    def _integ_interp(self):
        # Precomputes the Fourier transform of the profile in terms
        # of the scaled radius x and creates a spline interpolator
        # for it.
        from scipy.interpolate import interp1d
        from scipy.integrate import quad

        def integrand(x):
            return self._form_factor(x)*x

        q_arr = np.geomspace(self.qrange[0], self.qrange[1], self.nq)
        # We use the `weight` feature of quad to quickly estimate
        # the Fourier transform. We could use the existing FFTLog
        # framework, but this is a lot less of a kerfuffle.
        f_arr = np.array([quad(integrand,
                               a=1e-4, b=self.x_out,  # limits of integration
                               weight="sin",  # fourier sine weight
                               wvar=q)[0] / q
                          for q in q_arr])
        Fq = interp1d(np.log(q_arr), f_arr,
                      fill_value="extrapolate",
                      bounds_error=False)
        return Fq

    def _norm(self, cosmo, M, a, mb):
        # Computes the normalization factor of the GNFW profile.
        # Normalization factor is given in units of eV/cm^3.
        # (Bolliet et al. 2017).
        h70 = cosmo["h"]/0.7
        C0 = 1.65*h70**2
        CM = (h70*M*mb/3E14)**(2/3+self.alpha_P)   # M dependence
        Cz = cosmo.h_over_h0(a)**(8/3)  # z dependence
        P0_corr = self.P0 * h70**self.P0_hexp  # h-corrected P_0
        return P0_corr * C0 * CM * Cz

    def _real(self, cosmo, r, M, a):
        # Real-space profile.
        # Output in units of eV/cm^3
        r_use = np.atleast_1d(r)
        M_use = np.atleast_1d(M)

        # Comoving virial radius
        # (1-b)
        mb = self.mass_bias
        # R_Delta*(1+z)
        R = self.mass_def.get_radius(cosmo, M_use * mb, a) / a

        nn = self._norm(cosmo, M_use, a, mb)
        prof = self._form_factor(r_use[None, :] / R[:, None])
        prof *= nn[:, None]

        if np.ndim(r) == 0:
            prof = np.squeeze(prof, axis=-1)
        if np.ndim(M) == 0:
            prof = np.squeeze(prof, axis=0)
        return prof

    def _fourier(self, cosmo, k, M, a):
        # Fourier-space profile.
        # Output in units of eV * Mpc^3 / cm^3.

        # Tabulate if not done yet
        if self._fourier_interp is None:
            with UnlockInstance(self):
                self._fourier_interp = self._integ_interp()

        # Input handling
        M_use = np.atleast_1d(M)
        k_use = np.atleast_1d(k)

        mb = self.mass_bias
        # R_Delta*(1+z)
        R = self.mass_def.get_radius(cosmo, M_use*mb, a) / a

        ff = self._fourier_interp(np.log(k_use[None, :] * R[:, None]))
        nn = self._norm(cosmo, M_use, a, mb)

        prof = (4*np.pi*R**3 * nn)[:, None] * ff

        if np.ndim(k) == 0:
            prof = np.squeeze(prof, axis=-1)
        if np.ndim(M) == 0:
            prof = np.squeeze(prof, axis=0)
        return prof<|MERGE_RESOLUTION|>--- conflicted
+++ resolved
@@ -1,10 +1,4 @@
-<<<<<<< HEAD
-from ...base import UnlockInstance, warn_api
-from .profile_base import HaloProfilePressure
-import numpy as np
-=======
 __all__ = ("HaloProfilePressureGNFW",)
->>>>>>> 4c7eda51
 
 import numpy as np
 
@@ -72,15 +66,8 @@
         Defaults to :math:`+\\infty`.
     """
     __repr_attrs__ = __eq_attrs__ = (
-<<<<<<< HEAD
-        "mass_bias", "P0", "c500", "alpha", "alpha_P", "beta",
-        "gamma", "P0_hexp", "qrange", "nq", "x_out",
-        "precision_fftlog", "normprof",)
-    name = 'GNFW'
-=======
         "mass_bias", "P0", "c500", "alpha", "alpha_P", "beta", "gamma",
         "P0_hexp", "qrange", "nq", "x_out", "mass_def", "precision_fftlog",)
->>>>>>> 4c7eda51
 
     @warn_api
     def __init__(self, *, mass_bias=0.8, P0=6.41,
@@ -101,11 +88,7 @@
 
         # Interpolator for dimensionless Fourier-space profile
         self._fourier_interp = None
-<<<<<<< HEAD
-        super().__init__()
-=======
         super().__init__(mass_def=mass_def)
->>>>>>> 4c7eda51
 
     @warn_api
     def update_parameters(self, *, mass_bias=None, P0=None,
