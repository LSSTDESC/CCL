--- conflicted
+++ resolved
@@ -73,11 +73,7 @@
     def __init__(self, *, mass_bias=0.8, P0=6.41,
                  c500=1.81, alpha=1.33, alpha_P=0.12,
                  beta=4.13, gamma=0.31, P0_hexp=-1.,
-<<<<<<< HEAD
-                 qrange=(1e-3, 1e3), nq=128, x_out=np.inf, **fftlog):
-=======
-                 qrange=(1e-3, 1e3), nq=128, x_out=np.inf, mass_def):
->>>>>>> 26c8b53c
+                 qrange=(1e-3, 1e3), nq=128, x_out=np.inf, mass_def, **fftlog):
         self.qrange = qrange
         self.nq = nq
         self.mass_bias = mass_bias
@@ -89,14 +85,10 @@
         self.gamma = gamma
         self.P0_hexp = P0_hexp
         self.x_out = x_out
-<<<<<<< HEAD
-        super().__init__(**fftlog)
-=======
 
         # Interpolator for dimensionless Fourier-space profile
         self._fourier_interp = None
-        super().__init__(mass_def=mass_def)
->>>>>>> 26c8b53c
+        super().__init__(mass_def=mass_def, **fftlog)
 
     @warn_api
     def update_parameters(self, *, mass_bias=None, P0=None,
@@ -155,7 +147,7 @@
             re_fourier = True
             self.x_out = x_out
 
-        if re_fourier and hasattr(self, "_fourier_interp"):
+        if re_fourier and self._fourier_interp is not None:
             self._fourier_interp = self._integ_interp()
 
     def _form_factor(self, x):
@@ -227,7 +219,7 @@
         # Output in units of eV * Mpc^3 / cm^3.
 
         # Tabulate if not done yet
-        if not hasattr(self, "_fourier_interp"):
+        if self._fourier_interp is None:
             with UnlockInstance(self):
                 self._fourier_interp = self._integ_interp()
 
