--- conflicted
+++ resolved
@@ -67,12 +67,7 @@
     """
     __repr_attrs__ = __eq_attrs__ = (
         "mass_bias", "P0", "c500", "alpha", "alpha_P", "beta", "gamma",
-<<<<<<< HEAD
-        "P0_hexp", "qrange", "nq", "x_out", "mass_def",
-        "precision_fftlog", "normprof",)
-=======
-        "P0_hexp", "qrange", "nq", "x_out", "precision_fftlog",)
->>>>>>> 27c6cc9b
+        "P0_hexp", "qrange", "nq", "x_out", "mass_def", "precision_fftlog",)
 
     @warn_api
     def __init__(self, *, mass_bias=0.8, P0=6.41,
