from ...base import warn_api, deprecated
from .profile_base import HaloProfile
import numpy as np

__all__ = ("HaloProfilePowerLaw",)


class HaloProfilePowerLaw(HaloProfile):
    """ Power-law profile

    .. math::
        \\rho(r) = (r/r_s)^\\alpha

    Args:
        r_scale (:obj:`function`): the correlation length of
            the profile. The signature of this function
<<<<<<< HEAD
            should be `f(cosmo, M, a)`, where `cosmo`
            is a :class:`~pyccl.core.Cosmology` object, `M` is a halo mass
            in units of M_sun, and `a` is the scale factor.
=======
            should be `f(cosmo, M, a, mass_def)`, where `cosmo`
            is a :class:`~pyccl.cosmology.Cosmology` object, `M` is a halo mass
            in units of M_sun, `a` is the scale factor and
            `mass_def` is a :class:`~pyccl.halos.massdef.MassDef` object.
>>>>>>> 02520d01
        tilt (:obj:`function`): the power law index of the
            profile. The signature of this function should
            be `f(cosmo, a)`.
    """
    __repr_attrs__ = __eq_attrs__ = ("r_scale", "tilt", "mass_def",
                                     "precision_fftlog",)

    @deprecated()
    @warn_api
    def __init__(self, *, r_scale, tilt, mass_def):
        self.r_scale = r_scale
        self.tilt = tilt
        super().__init__(mass_def=mass_def)

    def _get_plaw_fourier(self, cosmo, a):
        # This is the optimal value for a pure power law
        # profile.
        return self.tilt(cosmo, a)

    def _get_plaw_projected(self, cosmo, a):
        # This is the optimal value for a pure power law
        # profile.
        return -3 - self.tilt(cosmo, a)

    def _real(self, cosmo, r, M, a):
        r_use = np.atleast_1d(r)
        M_use = np.atleast_1d(M)

        # Compute scale
        rs = self.r_scale(cosmo, M_use, a)
        tilt = self.tilt(cosmo, a)
        # Form factor
        prof = (r_use[None, :] / rs[:, None])**tilt

        if np.ndim(r) == 0:
            prof = np.squeeze(prof, axis=-1)
        if np.ndim(M) == 0:
            prof = np.squeeze(prof, axis=0)
        return prof<|MERGE_RESOLUTION|>--- conflicted
+++ resolved
@@ -14,16 +14,9 @@
     Args:
         r_scale (:obj:`function`): the correlation length of
             the profile. The signature of this function
-<<<<<<< HEAD
             should be `f(cosmo, M, a)`, where `cosmo`
-            is a :class:`~pyccl.core.Cosmology` object, `M` is a halo mass
+            is a :class:`~pyccl.cosmology.Cosmology` object, `M` is a halo mass
             in units of M_sun, and `a` is the scale factor.
-=======
-            should be `f(cosmo, M, a, mass_def)`, where `cosmo`
-            is a :class:`~pyccl.cosmology.Cosmology` object, `M` is a halo mass
-            in units of M_sun, `a` is the scale factor and
-            `mass_def` is a :class:`~pyccl.halos.massdef.MassDef` object.
->>>>>>> 02520d01
         tilt (:obj:`function`): the power law index of the
             profile. The signature of this function should
             be `f(cosmo, a)`.
