from ...base import warn_api, deprecated
from .profile_base import HaloProfile
import numpy as np

__all__ = ("HaloProfilePowerLaw",)


class HaloProfilePowerLaw(HaloProfile):
    """ Power-law profile

    .. math::
        \\rho(r) = (r/r_s)^\\alpha

    Args:
        r_scale (:obj:`function`): the correlation length of
            the profile. The signature of this function
            should be `f(cosmo, M, a, mass_def)`, where `cosmo`
            is a :class:`~pyccl.core.Cosmology` object, `M` is a halo mass
            in units of M_sun, `a` is the scale factor and
            `mass_def` is a :class:`~pyccl.halos.massdef.MassDef` object.
        tilt (:obj:`function`): the power law index of the
            profile. The signature of this function should
            be `f(cosmo, a)`.
    """
<<<<<<< HEAD
    __repr_attrs__ = ("r_scale", "tilt", "precision_fftlog", "normprof",)
=======
    __repr_attrs__ = __eq_attrs__ = ("r_scale", "tilt", "precision_fftlog",
                                     "normprof",)
>>>>>>> e93b3174
    normprof = False

    @deprecated()
    @warn_api
    def __init__(self, *, r_scale, tilt):
        self.r_scale = r_scale
        self.tilt = tilt
        super().__init__()

    def _get_plaw_fourier(self, cosmo, a):
        # This is the optimal value for a pure power law
        # profile.
        return self.tilt(cosmo, a)

    def _get_plaw_projected(self, cosmo, a):
        # This is the optimal value for a pure power law
        # profile.
        return -3 - self.tilt(cosmo, a)

    def _real(self, cosmo, r, M, a, mass_def):
        r_use = np.atleast_1d(r)
        M_use = np.atleast_1d(M)

        # Compute scale
        rs = self.r_scale(cosmo, M_use, a, mass_def)
        tilt = self.tilt(cosmo, a)
        # Form factor
        prof = (r_use[None, :] / rs[:, None])**tilt

        if np.ndim(r) == 0:
            prof = np.squeeze(prof, axis=-1)
        if np.ndim(M) == 0:
            prof = np.squeeze(prof, axis=0)
        return prof<|MERGE_RESOLUTION|>--- conflicted
+++ resolved
@@ -22,12 +22,8 @@
             profile. The signature of this function should
             be `f(cosmo, a)`.
     """
-<<<<<<< HEAD
-    __repr_attrs__ = ("r_scale", "tilt", "precision_fftlog", "normprof",)
-=======
     __repr_attrs__ = __eq_attrs__ = ("r_scale", "tilt", "precision_fftlog",
                                      "normprof",)
->>>>>>> e93b3174
     normprof = False
 
     @deprecated()
