--- conflicted
+++ resolved
@@ -21,14 +21,8 @@
         rho0 (:obj:`function`): the amplitude of the profile.
             It should have the same signature as `r_scale`.
     """
-<<<<<<< HEAD
-    __repr_attrs__ = __eq_attrs__ = (
-        "r_scale", "rho_0", "mass_def", "precision_fftlog",
-        "normprof",)
-    normprof = False
-=======
-    __repr_attrs__ = __eq_attrs__ = ("r_scale", "rho_0", "precision_fftlog",)
->>>>>>> 27c6cc9b
+    __repr_attrs__ = __eq_attrs__ = ("r_scale", "rho_0", "mass_def",
+                                     "precision_fftlog",)
 
     @deprecated()
     @warn_api
