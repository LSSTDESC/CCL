<<<<<<< HEAD
from ...base import warn_api, deprecated
from .profile_base import HaloProfile
import numpy as np
=======
__all__ = ("HaloProfileGaussian",)
>>>>>>> 26c2bd54

import numpy as np

from ... import warn_api, deprecated
from . import HaloProfile


class HaloProfileGaussian(HaloProfile):
    """ Gaussian profile

    .. math::
        \\rho(r) = \\rho_0\\, e^{-(r/r_s)^2}

    Args:
        r_scale (:obj:`function`): the width of the profile.
            The signature of this function should be
<<<<<<< HEAD
            `f(cosmo, M, a, mass_def)`, where `cosmo` is a
            :class:`~pyccl.core.Cosmology` object, `M` is a halo mass in
            units of M_sun, `a` is the scale factor and `mass_def`
            is a :class:`~pyccl.halos.massdef.MassDef` object.
        rho0 (:obj:`function`): the amplitude of the profile.
            It should have the same signature as `r_scale`.
    """
    __repr_attrs__ = ("r_scale", "rho_0", "precision_fftlog", "normprof",)
    normprof = False

    @deprecated()
    @warn_api
    def __init__(self, *, r_scale, rho0):
        self.rho_0 = rho0
        self.r_scale = r_scale
        super().__init__()
=======
            `f(cosmo, M, a)`, where `cosmo` is a
            :class:`~pyccl.cosmology.Cosmology` object, `M` is a halo mass in
            units of M_sun, and `a` is the scale factor.
        rho0 (:obj:`function`): the amplitude of the profile.
            It should have the same signature as `r_scale`.
    """
    __repr_attrs__ = __eq_attrs__ = ("r_scale", "rho_0", "mass_def",
                                     "precision_fftlog",)

    @deprecated()
    @warn_api
    def __init__(self, *, r_scale, rho0, mass_def=None):
        self.rho_0 = rho0
        self.r_scale = r_scale
        super().__init__(mass_def=mass_def)
>>>>>>> 26c2bd54
        self.update_precision_fftlog(padding_lo_fftlog=0.01,
                                     padding_hi_fftlog=100.,
                                     n_per_decade=10000)

    def _real(self, cosmo, r, M, a):
        r_use = np.atleast_1d(r)
        M_use = np.atleast_1d(M)

        # Compute scale
<<<<<<< HEAD
        rs = self.r_scale(cosmo, M_use, a, mass_def)
=======
        rs = self.r_scale(cosmo, M_use, a)
>>>>>>> 26c2bd54
        # Compute normalization
        rho0 = self.rho_0(cosmo, M_use, a)
        # Form factor
        prof = np.exp(-(r_use[None, :] / rs[:, None])**2)
        prof = prof * rho0[:, None]

        if np.ndim(r) == 0:
            prof = np.squeeze(prof, axis=-1)
        if np.ndim(M) == 0:
            prof = np.squeeze(prof, axis=0)
        return prof<|MERGE_RESOLUTION|>--- conflicted
+++ resolved
@@ -1,10 +1,4 @@
-<<<<<<< HEAD
-from ...base import warn_api, deprecated
-from .profile_base import HaloProfile
-import numpy as np
-=======
 __all__ = ("HaloProfileGaussian",)
->>>>>>> 26c2bd54
 
 import numpy as np
 
@@ -21,24 +15,6 @@
     Args:
         r_scale (:obj:`function`): the width of the profile.
             The signature of this function should be
-<<<<<<< HEAD
-            `f(cosmo, M, a, mass_def)`, where `cosmo` is a
-            :class:`~pyccl.core.Cosmology` object, `M` is a halo mass in
-            units of M_sun, `a` is the scale factor and `mass_def`
-            is a :class:`~pyccl.halos.massdef.MassDef` object.
-        rho0 (:obj:`function`): the amplitude of the profile.
-            It should have the same signature as `r_scale`.
-    """
-    __repr_attrs__ = ("r_scale", "rho_0", "precision_fftlog", "normprof",)
-    normprof = False
-
-    @deprecated()
-    @warn_api
-    def __init__(self, *, r_scale, rho0):
-        self.rho_0 = rho0
-        self.r_scale = r_scale
-        super().__init__()
-=======
             `f(cosmo, M, a)`, where `cosmo` is a
             :class:`~pyccl.cosmology.Cosmology` object, `M` is a halo mass in
             units of M_sun, and `a` is the scale factor.
@@ -54,7 +30,6 @@
         self.rho_0 = rho0
         self.r_scale = r_scale
         super().__init__(mass_def=mass_def)
->>>>>>> 26c2bd54
         self.update_precision_fftlog(padding_lo_fftlog=0.01,
                                      padding_hi_fftlog=100.,
                                      n_per_decade=10000)
@@ -64,11 +39,7 @@
         M_use = np.atleast_1d(M)
 
         # Compute scale
-<<<<<<< HEAD
-        rs = self.r_scale(cosmo, M_use, a, mass_def)
-=======
         rs = self.r_scale(cosmo, M_use, a)
->>>>>>> 26c2bd54
         # Compute normalization
         rho0 = self.rho_0(cosmo, M_use, a)
         # Form factor
