--- conflicted
+++ resolved
@@ -22,12 +22,8 @@
         rho0 (:obj:`function`): the amplitude of the profile.
             It should have the same signature as `r_scale`.
     """
-<<<<<<< HEAD
-    __repr_attrs__ = ("r_scale", "rho_0", "precision_fftlog", "normprof",)
-=======
     __repr_attrs__ = __eq_attrs__ = ("r_scale", "rho_0", "precision_fftlog",
                                      "normprof",)
->>>>>>> e93b3174
     normprof = False
 
     @deprecated()
