from ...base import warn_api, deprecated
from .profile_base import HaloProfile
import numpy as np


__all__ = ("HaloProfileGaussian",)


class HaloProfileGaussian(HaloProfile):
    """ Gaussian profile

    .. math::
        \\rho(r) = \\rho_0\\, e^{-(r/r_s)^2}

    Args:
        r_scale (:obj:`function`): the width of the profile.
            The signature of this function should be
            `f(cosmo, M, a, mass_def)`, where `cosmo` is a
            :class:`~pyccl.core.Cosmology` object, `M` is a halo mass in
            units of M_sun, `a` is the scale factor and `mass_def`
            is a :class:`~pyccl.halos.massdef.MassDef` object.
        rho0 (:obj:`function`): the amplitude of the profile.
            It should have the same signature as `r_scale`.
    """
<<<<<<< HEAD
    __repr_attrs__ = __eq_attrs__ = ("r_s", "rho_0", "precision_fftlog",)
    name = 'Gaussian'
=======
    __repr_attrs__ = ("r_scale", "rho_0", "precision_fftlog", "normprof",)
    normprof = False
>>>>>>> b471c249

    @deprecated()
    @warn_api
    def __init__(self, *, r_scale, rho0):
        self.rho_0 = rho0
        self.r_scale = r_scale
        super().__init__()
        self.update_precision_fftlog(padding_lo_fftlog=0.01,
                                     padding_hi_fftlog=100.,
                                     n_per_decade=10000)

    def _real(self, cosmo, r, M, a, mass_def):
        r_use = np.atleast_1d(r)
        M_use = np.atleast_1d(M)

        # Compute scale
        rs = self.r_scale(cosmo, M_use, a, mass_def)
        # Compute normalization
        rho0 = self.rho_0(cosmo, M_use, a, mass_def)
        # Form factor
        prof = np.exp(-(r_use[None, :] / rs[:, None])**2)
        prof = prof * rho0[:, None]

        if np.ndim(r) == 0:
            prof = np.squeeze(prof, axis=-1)
        if np.ndim(M) == 0:
            prof = np.squeeze(prof, axis=0)
        return prof<|MERGE_RESOLUTION|>--- conflicted
+++ resolved
@@ -22,13 +22,10 @@
         rho0 (:obj:`function`): the amplitude of the profile.
             It should have the same signature as `r_scale`.
     """
-<<<<<<< HEAD
-    __repr_attrs__ = __eq_attrs__ = ("r_s", "rho_0", "precision_fftlog",)
+    __repr_attrs__ = __eq_attrs__ = ("r_scale", "rho_0", "precision_fftlog",
+                                     "normprof",)
     name = 'Gaussian'
-=======
-    __repr_attrs__ = ("r_scale", "rho_0", "precision_fftlog", "normprof",)
     normprof = False
->>>>>>> b471c249
 
     @deprecated()
     @warn_api
