--- conflicted
+++ resolved
@@ -44,11 +44,7 @@
     """
     __repr_attrs__ = __eq_attrs__ = (
         "fourier_analytic", "projected_analytic", "cumul2d_analytic",
-<<<<<<< HEAD
-        "truncated", "mass_concentration", "precision_fftlog", "normprof",)
-=======
-        "truncated", "concentration", "precision_fftlog",)
->>>>>>> 27c6cc9b
+        "truncated", "mass_def", "concentration", "precision_fftlog",)
 
     @warn_api(pairs=[("c_M_relation", "concentration")])
     def __init__(self, *, concentration,
