<<<<<<< HEAD
__all__ = ("HaloProfileNFW",)

=======
from ...base import warn_api
from .profile_base import HaloProfileMatter
>>>>>>> a19829e0
import numpy as np
from scipy.special import sici

from ... import warn_api
from .. import Concentration
from . import HaloProfileMatter


class HaloProfileNFW(HaloProfileMatter):
    """ Navarro-Frenk-White (astro-ph:astro-ph/9508025) profile.

    .. math::
       \\rho(r) = \\frac{\\rho_0}
       {\\frac{r}{r_s}\\left(1+\\frac{r}{r_s}\\right)^2}

    where :math:`r_s` is related to the spherical overdensity
    halo radius :math:`R_\\Delta(M)` through the concentration
    parameter :math:`c(M)` as

    .. math::
       R_\\Delta(M) = c(M)\\,r_s

    and the normalization :math:`\\rho_0` is

    .. math::
       \\rho_0 = \\frac{M}{4\\pi\\,r_s^3\\,[\\log(1+c) - c/(1+c)]}

    By default, this profile is truncated at :math:`r = R_\\Delta(M)`.

    Args:
        concentration (:obj:`Concentration`): concentration-mass
            relation to use with this profile.
        fourier_analytic (bool): set to `True` if you want to compute
            the Fourier profile analytically (and not through FFTLog).
            Default: `True`.
        projected_analytic (bool): set to `True` if you want to
            compute the 2D projected profile analytically (and not
            through FFTLog). Default: `False`.
        cumul2d_analytic (bool): set to `True` if you want to
            compute the 2D cumulative surface density analytically
            (and not through FFTLog). Default: `False`.
        truncated (bool): set to `True` if the profile should be
            truncated at :math:`r = R_\\Delta` (i.e. zero at larger
            radii.
    """
    __repr_attrs__ = __eq_attrs__ = (
        "fourier_analytic", "projected_analytic", "cumul2d_analytic",
        "truncated", "mass_def", "concentration", "precision_fftlog",)

    @warn_api(pairs=[("c_M_relation", "concentration")])
    def __init__(self, *, concentration,
                 fourier_analytic=True,
                 projected_analytic=False,
                 cumul2d_analytic=False,
                 truncated=True,
                 mass_def=None):
        self.truncated = truncated
        self.fourier_analytic = fourier_analytic
        self.projected_analytic = projected_analytic
        self.cumul2d_analytic = cumul2d_analytic
        if fourier_analytic:
            self._fourier = self._fourier_analytic
        if projected_analytic:
            if truncated:
                raise ValueError("Analytic projected profile not supported "
                                 "for truncated NFW. Set `truncated` or "
                                 "`projected_analytic` to `False`.")
            self._projected = self._projected_analytic
        if cumul2d_analytic:
            if truncated:
                raise ValueError("Analytic cumuative 2d profile not supported "
                                 "for truncated NFW. Set `truncated` or "
                                 "`cumul2d_analytic` to `False`.")
            self._cumul2d = self._cumul2d_analytic
        self._omln2 = 1 - np.log(2)
        super().__init__(mass_def=mass_def, concentration=concentration)
        self.update_precision_fftlog(padding_hi_fftlog=1E2,
                                     padding_lo_fftlog=1E-2,
                                     n_per_decade=1000,
                                     plaw_fourier=-2.)

    def _norm(self, M, Rs, c):
        # NFW normalization from mass, radius and concentration
        return M / (4 * np.pi * Rs**3 * (np.log(1+c) - c/(1+c)))

    def _real(self, cosmo, r, M, a):
        r_use = np.atleast_1d(r)
        M_use = np.atleast_1d(M)

        # Comoving virial radius
        R_M = self.mass_def.get_radius(cosmo, M_use, a) / a
        c_M = self.concentration(cosmo, M_use, a)
        R_s = R_M / c_M

        x = r_use[None, :] / R_s[:, None]
        prof = 1./(x * (1 + x)**2)
        if self.truncated:
            prof[r_use[None, :] > R_M[:, None]] = 0

        norm = self._norm(M_use, R_s, c_M)
        prof = prof[:, :] * norm[:, None]

        if np.ndim(r) == 0:
            prof = np.squeeze(prof, axis=-1)
        if np.ndim(M) == 0:
            prof = np.squeeze(prof, axis=0)
        return prof

    def _fx_projected(self, x):

        def f1(xx):
            x2m1 = xx * xx - 1
            return 1 / x2m1 + np.arccosh(1 / xx) / np.fabs(x2m1)**1.5

        def f2(xx):
            x2m1 = xx * xx - 1
            return 1 / x2m1 - np.arccos(1 / xx) / np.fabs(x2m1)**1.5

        xf = x.flatten()
        return np.piecewise(xf,
                            [xf < 1, xf > 1],
                            [f1, f2, 1./3.]).reshape(x.shape)

    def _projected_analytic(self, cosmo, r, M, a):
        r_use = np.atleast_1d(r)
        M_use = np.atleast_1d(M)

        # Comoving virial radius
        R_M = self.mass_def.get_radius(cosmo, M_use, a) / a
        c_M = self.concentration(cosmo, M_use, a)
        R_s = R_M / c_M

        x = r_use[None, :] / R_s[:, None]
        prof = self._fx_projected(x)
        norm = 2 * R_s * self._norm(M_use, R_s, c_M)
        prof *= norm[:, None]

        if np.ndim(r) == 0:
            prof = np.squeeze(prof, axis=-1)
        if np.ndim(M) == 0:
            prof = np.squeeze(prof, axis=0)
        return prof

    def _fx_cumul2d(self, x):

        def f1(xx):
            sqx2m1 = np.sqrt(np.fabs(xx * xx - 1))
            return np.log(0.5 * xx) + np.arccosh(1 / xx) / sqx2m1

        def f2(xx):
            sqx2m1 = np.sqrt(np.fabs(xx * xx - 1))
            return np.log(0.5 * xx) + np.arccos(1 / xx) / sqx2m1

        xf = x.flatten()
        f = np.piecewise(xf,
                         [xf < 1, xf > 1],
                         [f1, f2, self._omln2]).reshape(x.shape)
        return 2 * f / x**2

    def _cumul2d_analytic(self, cosmo, r, M, a):
        r_use = np.atleast_1d(r)
        M_use = np.atleast_1d(M)

        # Comoving virial radius
        R_M = self.mass_def.get_radius(cosmo, M_use, a) / a
        c_M = self.concentration(cosmo, M_use, a)
        R_s = R_M / c_M

        x = r_use[None, :] / R_s[:, None]
        prof = self._fx_cumul2d(x)
        norm = 2 * R_s * self._norm(M_use, R_s, c_M)
        prof = prof[:, :] * norm[:, None]

        if np.ndim(r) == 0:
            prof = np.squeeze(prof, axis=-1)
        if np.ndim(M) == 0:
            prof = np.squeeze(prof, axis=0)
        return prof

    def _fourier_analytic(self, cosmo, k, M, a):
        M_use = np.atleast_1d(M)
        k_use = np.atleast_1d(k)

        # Comoving virial radius
        R_M = self.mass_def.get_radius(cosmo, M_use, a) / a
        c_M = self.concentration(cosmo, M_use, a)
        R_s = R_M / c_M

        x = k_use[None, :] * R_s[:, None]
        Si2, Ci2 = sici(x)
        P1 = M_use / (np.log(1 + c_M) - c_M / (1 + c_M))
        if self.truncated:
            Si1, Ci1 = sici((1 + c_M[:, None]) * x)
            P2 = np.sin(x) * (Si1 - Si2) + np.cos(x) * (Ci1 - Ci2)
            P3 = np.sin(c_M[:, None] * x) / ((1 + c_M[:, None]) * x)
            prof = P1[:, None] * (P2 - P3)
        else:
            P2 = np.sin(x) * (0.5 * np.pi - Si2) - np.cos(x) * Ci2
            prof = P1[:, None] * P2

        if np.ndim(k) == 0:
            prof = np.squeeze(prof, axis=-1)
        if np.ndim(M) == 0:
            prof = np.squeeze(prof, axis=0)
        return prof<|MERGE_RESOLUTION|>--- conflicted
+++ resolved
@@ -1,15 +1,9 @@
-<<<<<<< HEAD
 __all__ = ("HaloProfileNFW",)
 
-=======
-from ...base import warn_api
-from .profile_base import HaloProfileMatter
->>>>>>> a19829e0
 import numpy as np
 from scipy.special import sici
 
 from ... import warn_api
-from .. import Concentration
 from . import HaloProfileMatter
 
 
