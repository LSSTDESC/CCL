--- conflicted
+++ resolved
@@ -80,19 +80,12 @@
         L0 (float): luminosity scale (in
             :math:`{\\rm Jy}\\,{\\rm Mpc}^2\\,M_\\odot^{-1}`).
     """
-<<<<<<< HEAD
     __repr_attrs__ = (
-        "concentration", "nu", "alpha", "T0", "beta", "gamma", "s_z",
-        "log10Meff", "siglog10M", "Mmin", "L0", "precision_fftlog", "normprof")
+        "nu", "alpha", "T0", "beta", "gamma", "s_z", "log10Meff", "siglog10M",
+        "Mmin", "L0", "concentration", "precision_fftlog", "normprof")
     __getattr__ = deprecate_attr(pairs=[('l10meff', 'log10Meff'),
                                         ('sigLM', 'siglog10M')]
                                  )(super.__getattribute__)
-=======
-    __repr_attrs__ = __eq_attrs__ = (
-        "nu", "alpha", "T0", "beta", "gamma", "s_z",
-        "l10meff", "sigLM", "Mmin", "L0", "cM", "precision_fftlog",)
-    name = 'CIBShang12'
->>>>>>> 26fc0350
     _one_over_4pi = 0.07957747154
 
     @warn_api(pairs=[("c_M_relation", "concentration"),
