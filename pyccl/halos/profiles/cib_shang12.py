from ...base import warn_api, deprecate_attr
from .profile_base import HaloProfileCIB
from .nfw import HaloProfileNFW
import numpy as np
from scipy.integrate import simpson
from scipy.special import lambertw


__all__ = ("HaloProfileCIBShang12",)


class HaloProfileCIBShang12(HaloProfileCIB):
    """ CIB profile implementing the model by Shang et al.
    (2012MNRAS.421.2832S).

    The parametrization for the mean profile is:

    .. math::
        j_\\nu(r) = \\frac{1}{4\\pi}
        \\left(L^{\\rm cen}_{\\nu(1+z)}(M)+
        L^{\\rm sat}_{\\nu(1+z)}u_{\\rm sat}(r|M)
        \\right),

    where the luminosity from centrals and satellites is
    modelled as:

    .. math::
        L^{\\rm cen}_{\\nu}(M) = L^{\\rm gal}_\\nu(M)\\,
        N_{\\rm cen}(M),

    .. math::
        L^{\\rm sat}_{\\nu}(M) = \\int_{M_{\\rm min}}^{M} dm
        \\frac{dN_{\\rm sub}}{dm}\\,L^{\\rm gal}_\\nu(m).

    Here, :math:`dN_{\\rm sub}/dm` is the subhalo mass function,
    :math:`u_{\\rm sat}` is the satellite galaxy density profile
    (modelled as a truncated NFW profile), and the infrared
    galaxy luminosity is parametrized as

    .. math::
        L^{\\rm gal}_{\\nu}(M,z)=L_0(1+z)^{s_z}\\,
        \\Sigma(M)\\,S_\\nu,

    where the mass dependence is lognormal

    .. math::
        \\Sigma(M) = \\frac{M}{\\sqrt{2\\pi\\sigma_{LM}^2}}
        \\exp\\left[-\\frac{\\log_{10}^2(M/M_{\\rm eff})}
        {2\\sigma_{LM}^2}\\right],

    and the spectrum is a modified black-body law

    .. math::
        S_\\nu \\propto\\left\\{
        \\begin{array}{cc}
           \\nu^\\beta\\,B_\\nu(T_d) & \\nu < \\nu_0 \\\\
           \\nu^\\gamma & \\nu \\geq \\nu_0
        \\end{array}
        \\right.,

    with the normalization fixed by :math:`S_{\\nu_0}=1`,
    and :math:`\\nu_0` defined so the spectrum has a continuous
    derivative for all :math:`\\nu`.

    Finally, the dust temperature is assumed to have a redshift
    dependence of the form :math:`T_d=T_0(1+z)^\\alpha`.

    Args:
        concentration (:obj:`Concentration`): concentration-mass
            relation to use with this profile.
        nu_GHz (float): frequency in GHz.
        alpha (float): dust temperature evolution parameter.
        T0 (float): dust temperature at :math:`z=0` in Kelvin.
        beta (float): dust spectral index.
        gamma (float): high frequency slope.
        s_z (float): luminosity evolution slope.
        log10Meff (float): log10 of the most efficient mass.
        siglog10M (float): logarithmic scatter in mass.
        Mmin (float): minimum subhalo mass.
        L0 (float): luminosity scale (in
            :math:`{\\rm Jy}\\,{\\rm Mpc}^2\\,M_\\odot^{-1}`).
    """
    __repr_attrs__ = __eq_attrs__ = (
        "nu", "alpha", "T0", "beta", "gamma", "s_z", "log10Meff", "siglog10M",
<<<<<<< HEAD
        "Mmin", "L0", "mass_def", "concentration", "precision_fftlog",
        "normprof")
=======
        "Mmin", "L0", "concentration", "precision_fftlog",)
>>>>>>> 27c6cc9b
    __getattr__ = deprecate_attr(pairs=[('l10meff', 'log10Meff'),
                                        ('sigLM', 'siglog10M')]
                                 )(super.__getattribute__)
    _one_over_4pi = 0.07957747154

    @warn_api(pairs=[("c_M_relation", "concentration"),
                     ("log10meff", "log10Meff"),
                     ("sigLM", "siglog10M")])
    def __init__(self, *, concentration, nu_GHz, alpha=0.36, T0=24.4,
                 beta=1.75, gamma=1.7, s_z=3.6, log10Meff=12.6,
                 siglog10M=0.707, Mmin=1E10, L0=6.4E-8, mass_def):
        self.nu = nu_GHz
        self.alpha = alpha
        self.T0 = T0
        self.beta = beta
        self.gamma = gamma
        self.s_z = s_z
        self.log10Meff = log10Meff
        self.siglog10M = siglog10M
        self.Mmin = Mmin
        self.L0 = L0
        kwargs = {"concentration": concentration, "mass_def": mass_def}
        self.pNFW = HaloProfileNFW(**kwargs)
        super().__init__(**kwargs)

    def dNsub_dlnM_TinkerWetzel10(self, Msub, Mparent):
        """Subhalo mass function of Tinker & Wetzel (2010ApJ...719...88T)

        Args:
            Msub (float or array_like): sub-halo mass (in solar masses).
            Mparent (float): parent halo mass (in solar masses).

        Returns:
            float or array_like: average number of subhalos.
        """
        return 0.30*(Msub/Mparent)**(-0.7)*np.exp(-9.9*(Msub/Mparent)**2.5)

    @warn_api(pairs=[("log10meff", "log10Meff"),
                     ("sigLM", "siglog10M")])
    def update_parameters(self, nu_GHz=None,
                          alpha=None, T0=None, beta=None, gamma=None,
                          s_z=None, log10Meff=None, siglog10M=None,
                          Mmin=None, L0=None):
        """ Update any of the parameters associated with
        this profile. Any parameter set to `None` won't be updated.

        Args:
            nu_GHz (float): frequency in GHz.
            alpha (float): dust temperature evolution parameter.
            T0 (float): dust temperature at :math:`z=0` in Kelvin.
            beta (float): dust spectral index.
            gamma (float): high frequency slope.
            s_z (float): luminosity evolution slope.
            log10Meff (float): log10 of the most efficient mass.
            siglog10M (float): logarithmic scatter in mass.
            Mmin (float): minimum subhalo mass.
            L0 (float): luminosity scale (in
                :math:`{\\rm Jy}\\,{\\rm Mpc}^2\\,M_\\odot^{-1}`).
        """
        if nu_GHz is not None:
            self.nu = nu_GHz
        if alpha is not None:
            self.alpha = alpha
        if T0 is not None:
            self.T0 = T0
        if beta is not None:
            self.beta = beta
        if gamma is not None:
            self.gamma = gamma
        if s_z is not None:
            self.s_z = s_z
        if log10Meff is not None:
            self.log10Meff = log10Meff
        if siglog10M is not None:
            self.siglog10M = siglog10M
        if Mmin is not None:
            self.Mmin = Mmin
        if L0 is not None:
            self.L0 = L0

    def _spectrum(self, nu, a):
        # h*nu_GHZ / k_B / Td_K
        h_GHz_o_kB_K = 0.0479924466
        Td = self.T0/a**self.alpha
        x = h_GHz_o_kB_K * nu / Td

        # Find nu_0
        q = self.beta+3+self.gamma
        x0 = q+np.real(lambertw(-q*np.exp(-q), k=0))

        def mBB(x):
            ex = np.exp(x)
            return x**(3+self.beta)/(ex-1)

        mBB0 = mBB(x0)

        def plaw(x):
            return mBB0*(x0/x)**self.gamma

        return np.piecewise(x, [x <= x0],
                            [mBB, plaw])/mBB0

    def _Lum(self, l10M, a):
        # Redshift evolution
        phi_z = a**(-self.s_z)
        # Mass dependence
        # M/sqrt(2*pi*siglog10M^2)
        sig_pref = 10**l10M/(2.50662827463*self.siglog10M)
        sigma_m = sig_pref * np.exp(-0.5*((l10M - self.log10Meff)
                                          / self.siglog10M)**2)
        return self.L0*phi_z*sigma_m

    def _Lumcen(self, M, a):
        Lum = self._Lum(np.log10(M), a)
        Lumcen = np.heaviside(M-self.Mmin, 1)*Lum
        return Lumcen

    def _Lumsat(self, M, a):
        if not np.max(M) > self.Mmin:
            return np.zeros_like(M)

        res = np.zeros_like(M)
        M_use = M[M >= self.Mmin, None]
        logM = np.log10(M_use)
        LOGM_MIN = np.log10(self.Mmin)
        nm = max(2, 10*int(np.max(logM) - LOGM_MIN))
        msub = np.linspace(LOGM_MIN, np.max(logM), nm+1)[None, :]

        Lum = self._Lum(msub, a)
        dnsubdlnm = self.dNsub_dlnM_TinkerWetzel10(10**msub, M_use)
        integ = dnsubdlnm * Lum
        Lumsat = simpson(integ, x=np.log(10)*msub)
        res[-len(Lumsat):] = Lumsat
        return res

    def _real(self, cosmo, r, M, a):
        M_use = np.atleast_1d(M)
        r_use = np.atleast_1d(r)

        # (redshifted) Frequency dependence
        spec_nu = self._spectrum(self.nu/a, a)

        Ls = self._Lumsat(M_use, a)
        ur = self.pNFW._real(cosmo, r_use, M_use, a)/M_use[:, None]

        prof = Ls[:, None]*ur*spec_nu*self._one_over_4pi

        if np.ndim(r) == 0:
            prof = np.squeeze(prof, axis=-1)
        if np.ndim(M) == 0:
            prof = np.squeeze(prof, axis=0)
        return prof

    def _fourier(self, cosmo, k, M, a):
        M_use = np.atleast_1d(M)
        k_use = np.atleast_1d(k)

        # (redshifted) Frequency dependence
        spec_nu = self._spectrum(self.nu/a, a)

        Lc = self._Lumcen(M_use, a)
        Ls = self._Lumsat(M_use, a)
        uk = self.pNFW._fourier(cosmo, k_use, M_use, a)/M_use[:, None]

        prof = (Lc[:, None]+Ls[:, None]*uk)*spec_nu*self._one_over_4pi

        if np.ndim(k) == 0:
            prof = np.squeeze(prof, axis=-1)
        if np.ndim(M) == 0:
            prof = np.squeeze(prof, axis=0)
        return prof

    def _fourier_variance(self, cosmo, k, M, a, nu_other=None):
        M_use = np.atleast_1d(M)
        k_use = np.atleast_1d(k)

        spec_nu1 = self._spectrum(self.nu/a, a)
        if nu_other is None:
            spec_nu2 = spec_nu1
        else:
            spec_nu2 = self._spectrum(nu_other/a, a)

        Lc = self._Lumcen(M_use, a)
        Ls = self._Lumsat(M_use, a)
        uk = self.pNFW._fourier(cosmo, k_use, M_use, a)/M_use[:, None]

        prof = Ls[:, None]*uk
        prof = 2*Lc[:, None]*prof + prof**2
        prof *= spec_nu1*spec_nu2*self._one_over_4pi**2

        if np.ndim(k) == 0:
            prof = np.squeeze(prof, axis=-1)
        if np.ndim(M) == 0:
            prof = np.squeeze(prof, axis=0)
        return prof<|MERGE_RESOLUTION|>--- conflicted
+++ resolved
@@ -82,12 +82,7 @@
     """
     __repr_attrs__ = __eq_attrs__ = (
         "nu", "alpha", "T0", "beta", "gamma", "s_z", "log10Meff", "siglog10M",
-<<<<<<< HEAD
-        "Mmin", "L0", "mass_def", "concentration", "precision_fftlog",
-        "normprof")
-=======
-        "Mmin", "L0", "concentration", "precision_fftlog",)
->>>>>>> 27c6cc9b
+        "Mmin", "L0", "mass_def", "concentration", "precision_fftlog",)
     __getattr__ = deprecate_attr(pairs=[('l10meff', 'log10Meff'),
                                         ('sigLM', 'siglog10M')]
                                  )(super.__getattribute__)
