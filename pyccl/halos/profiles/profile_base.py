<<<<<<< HEAD
from __future__ import annotations

__all__ = ("HaloProfile", "HaloProfileNumberCounts", "HaloProfileMatter",
=======
__all__ = ("HaloProfile", "HaloProfileMatter",
>>>>>>> 4529cea2
           "HaloProfilePressure", "HaloProfileCIB",)

import warnings
from numbers import Real
from typing import TYPE_CHECKING, Callable, Optional, Union

import numpy as np
from numpy.typing import NDArray

from ... import CCLObject, FFTLogParams
from ... import CCLDeprecationWarning, deprecate_attr, warn_api, mass_def_api
from ... import physical_constants as const
from ...pyutils import resample_array, _fftlog_transform
from .. import Concentration, MassDef

if TYPE_CHECKING:
    from ... import Cosmology
    from .. import HMCalculator


class HaloProfile(CCLObject):
    r"""Abstract base class for halo profiles.

    Contains methods to compute halo profiles in 3-D real and Fourier space, as
    well as the 2-D projected and the cumulative mean surface density. Hankel
    transforms between real- and Fourier-space are performed with `FFTLog
    <https://jila.colorado.edu/~ajsh/FFTLog/>`_. Subclasses may contain
    analytic implementations of any of those methods to bypass the FFTLog
    computation. At the very least, subclasses must contain :meth:`_real` or
    :meth:`_fourier` to enable calculations with the implemented halo profile.

    Parameters
    ----------
    mass_def
        Mass definition.
    concentration
        Mass-concentration relation, used to calculate the scale radius in
        some halo profiles.

    Raises
    ------
    TypeError
        Trying to instantiate without implementing :meth:`_real` or
        :meth:`_fourier`.
    ValueError
        If concentration and mass definition are both specified but with
        different mass definitions.
    """
    __getattr__ = deprecate_attr(pairs=[('cM', 'concentration')]
                                 )(super.__getattribute__)
<<<<<<< HEAD
    mass_def: MassDef
    concentration: Union[Concentration, None]
    precision_fftlog: FFTLogParams
    "FFTLog accuracy parameters."

    def __init__(
            self,
            *,  # TODO: Move mass_def to the beginning of the docs in CCLv3.
            mass_def: Optional[str, MassDef] = None,
            concentration: Optional[str, Concentration] = None
    ):
=======

    def __init__(self, *, mass_def=None, concentration=None,
                 is_number_counts=False):
>>>>>>> 4529cea2
        # Verify that profile can be initialized.
        if not (hasattr(self, "_real") or hasattr(self, "_fourier")):
            name = type(self).__name__
            raise TypeError(f"Can't instantiate {name} with no "
                            "_real or _fourier implementation.")

        # Initialize FFTLog.
        self.precision_fftlog = FFTLogParams()

        self._is_number_counts = is_number_counts

        if (mass_def, concentration) == (None, None):
            warnings.warn(
                "mass_def (or concentration where applicable) will become a "
                "required argument for HaloProfile instantiation in CCLv3 "
                "and will be moved from (real, fourier, projected, cumul2d "
                "convergence, shear, reduced_shear, magnification).",
                CCLDeprecationWarning)
            self.mass_def = self.concentration = None
            return

        # Initialize mass_def and concentration.
        self.mass_def, *out = MassDef.from_specs(
            mass_def, concentration=concentration)
        if out:
            self.concentration = out[0]

    @property
<<<<<<< HEAD
    def is_number_counts(self) -> bool:
        # TODO: Remove for CCLv3.
=======
    def is_number_counts(self):
>>>>>>> 4529cea2
        return self._is_number_counts

    @is_number_counts.setter
    def is_number_counts(self, value):
<<<<<<< HEAD
        # TODO: Remove for CCLv3.
        with self.unlock():
            self._is_number_counts = value

    def get_normalization(
            self,
            cosmo: Optional[Cosmology] = None,
            a: Optional[Real] = None,
            *,
            hmc: Optional[HMCalculator] = None
    ) -> float:
        r"""Compute the normalization of the halo profile.

        Some profiles may be normalized by an overall time- and cosmology-\
        dependent function. It is often computed by integrating certain halo
        properties over mass.

        .. math::

            \rho(k|M) = \frac{f(k|M)}
            {\int {\rm d}M \, n(M) \, g(k \rightarrow 0 | M)},

        where :math:`f(k)` is the halo profile, :math:`n(M)` is the halo mass
        function, and :math:`g(k)` is implemented with this method.

        Example
        -------
        Get the normalized profile in real-space, at `a = 1` (today).

        .. code-block:: python

            import pyccl as ccl

            cosmo = ccl.CosmologyVanillaLCDM()
            hmc = ccl.halos.HMCalculator(mass_function="Tinker10",
                                         halo_bias="Tinker10",
                                         mass_def="200c")
            prof = MyHaloProfile(...)

            rho_unnorm = prof.real(cosmo, k=0.1, M=1e13, a=1)
            rho_norm = rho_unnorm / prof.get_normalization(cosmo, a=1, hmc=hmc)

        Note that the unnormalized profile has to be divided by this function.

        Arguments
        ---------
        hmc
            Halo model workspace.
        cosmo
            Cosmological parameters.
        a
            Scale factor.

        Returns
        -------

            Normalization.
=======
        self._is_number_counts = value

    def get_normalization(self, cosmo, a, *, hmc=None):
        """Profiles may be normalized by an overall function of redshift
        (or scale factor). This function may be cosmology dependent and
        often comes from integrating certain halo properties over mass.
        This method returns this normalizing factor. For example,
        to get the normalized profile in real space, one would call
        the `real` method, and then **divide** the result by the value
        returned by this method.

        Args:
            hmc (:class:`~pyccl.halos.HMCalculator`): a halo model calculator
                object.
            cosmo (:class:`~pyccl.core.Cosmology`): a Cosmology object.
            a (float): scale factor.

        Reurns:
            float: normalization factor of this profile.
>>>>>>> 4529cea2
        """
        def integ(M):
            return self.fourier(cosmo, hmc.precision["k_min"], M, a)
        return hmc.integrate_over_massfunc(integ, cosmo, a)
        # TODO: CCLv3 replace by the below in v3 (profiles will all have a
        # default normalization of 1. Normalization will always be applied).
        # return 1.0

    def update_precision_fftlog(self, **kwargs) -> None:
        r"""Update the precision of FFTLog for the Hankel transforms.

        All parameters in :attr:`~precision_fftlog` can be updated.
        """
        self.precision_fftlog.update_parameters(**kwargs)

    def _get_plaw_fourier(self, cosmo: Cosmology, a: Real) -> float:
        r"""Obtain fine control over `plaw_fourier`. See :class:`~FFTLogParams`
        for details.

        :meta public:

        Arguments
        ---------
        cosmo
            Cosmological parameters.
        a
            Scale factor.

        Returns
        -------

            Power law index to use with FFTLog.
        """
        return self.precision_fftlog['plaw_fourier']

    def _get_plaw_projected(self, cosmo: Cosmology, a: Real) -> float:
        r"""Obtain fine control over `plaw_projected`. See
        :class:`~FFTLogParams` for details.

        :meta public:

        Arguments
        ---------
        cosmo
            Cosmological parameters.
        a
            Scale factor.

        Returns
        -------

            Power law index to use with FFTLog.
        """
        return self.precision_fftlog['plaw_projected']

    @mass_def_api
    def real(
            self,
            cosmo: Cosmology,
            r: Union[Real, NDArray[Real]],
            M: Union[Real, NDArray[Real]],
            a: Real
    ) -> Union[float, NDArray[float]]:
        r"""Compute the 3-D real-space profile.

        Arguments
        ---------
        cosmo
            Cosmological parameters.
        r : array_like (nr,)
            Comoving radius in :math:`\rm Mpc`.
        M : array_like (nM,)
            Halo mass in :math:`\rm M_{\odot}`.
        a
            Scale factor.
        mass_def : MassDef
            Mass definition of `M`.

            .. deprecated:: 2.8.0

                Pass `mass_def` to the constructor.

        Returns
        -------
        array_like (nM, nr)
            3-D real-space halo profile.
        """
        if getattr(self, "_real", None):
            return self._real(cosmo, r, M, a)
        return self._fftlog_wrap(cosmo, r, M, a, fourier_out=False)

    _real: Callable
    """Implementation of :meth:`~real`. Methods share common signature.

    :meta public:
    """

    @mass_def_api
    def fourier(
            self,
            cosmo: Cosmology,
            k: Union[Real, NDArray[Real]],
            M: Union[Real, NDArray[Real]],
            a: Real
    ) -> Union[float, NDArray[float]]:
        r"""Compute the 3-D Forier-space profile.

        .. math::

           \rho(k) = \frac{1}{2\pi^2} \int {\rm d}r \, r^2 \,
           \rho(r) \, j_0(k r)

        Arguments
        ---------
        cosmo
            Cosmological parameters.
        k : array_like (nk,)
            Comoving wavenumber in :math:`\rm Mpc^{-1}`.
        M : array_like (nM,)
            Halo mass in :math:`\rm M_{\odot}`.
        a
            Scale factor.
        mass_def : MassDef
            Mass definition of `M`.

            .. deprecated:: 2.8.0

                Pass `mass_def` to the constructor.

        Returns
        -------
        array_like (nM, nk)
            3-D Fourier-space halo profile.
        """
        if getattr(self, "_fourier", None):
            return self._fourier(cosmo, k, M, a)
        return self._fftlog_wrap(cosmo, k, M, a, fourier_out=True)

    _fourier: Callable
    """Implementation of :meth:`~fourier`. Methods share common signature.

    :meta public:
    """

    @mass_def_api
    def projected(
            self,
            cosmo: Cosmology,
            r_t: Union[Real, NDArray[Real]],
            M: Union[Real, NDArray[Real]],
            a: Real
    ) -> Union[float, NDArray[float]]:
        r"""Compute the 2-D projected profile.

        .. math::

           \Sigma(R)= \int dr_{\parallel} \, \rho(\sqrt{r_{\parallel}^2 + R^2})

        Arguments
        ---------
        cosmo
            Cosmological parameters.
        r_t : array_like (nr,)
            Transverse comoving radius in :math:`\rm Mpc`.
        M : array_like (nM,)
            Halo mass in :math:`\rm M_{\odot}`.
        a
            Scale factor.
        mass_def : MassDef
            Mass definition of `M`.

            .. deprecated:: 2.8.0

                Pass `mass_def` to the constructor.

        Returns
        -------
        array_like (nM, nr)
            2-D projected profile.
        """
        if getattr(self, "_projected", None):
            return self._projected(cosmo, r_t, M, a)
        return self._projected_fftlog_wrap(cosmo, r_t, M, a, is_cumul2d=False)

    _projected: Callable
    """Implementation of :meth:`~projected`. Methods share common signature.

    :meta public:
    """

    @mass_def_api
    def cumul2d(
            self,
            cosmo: Cosmology,
            r_t: Union[Real, NDArray[Real]],
            M: Union[Real, NDArray[Real]],
            a: Real
    ) -> Union[float, NDArray[float]]:
        r"""Compute the 2-D cumulative surface mass density.

        .. math::

           \Sigma(<R)= \frac{2}{R^2} \int {\rm d}R' \, R' \, \Sigma(R')

        Arguments
        ---------
        cosmo
            Cosmological parameters.
        r_t : array_like (nr,)
            Transverse comoving radius in :math:`\rm Mpc`.
        M : array_like (nM,)
            Halo mass in :math:`\rm M_{\odot}`.
        a
            Scale factor.
        mass_def : MassDef
            Mass definition of `M`.

            .. deprecated:: 2.8.0

                Pass `mass_def` to the constructor.

        Returns
        -------
        array_like (nM, nr)
            2-D cumulative surface mass density.
        """
        if getattr(self, "_cumul2d", None):
            return self._cumul2d(cosmo, r_t, M, a)
        return self._projected_fftlog_wrap(cosmo, r_t, M, a, is_cumul2d=True)

    _cumul2d: Callable
    """Implementation of :meth:`~cumul2d`. Methods share common signature.

    :meta public:
    """

    @mass_def_api
    @warn_api
    def convergence(
            self,
            cosmo: Cosmology,
            r: Union[Real, NDArray[Real]],
            M: Union[Real, NDArray[Real]],
            *,
            a_lens: Real,
            a_source: Union[Real, NDArray[Real]]
    ) -> Union[float, NDArray[float]]:
        r"""Compute the convergence.

        .. math::

           \kappa(R) = \frac{\Sigma(R)}{\Sigma_{\rm c}},

        where :math:`\Sigma(R)` is the 2-D projected surface mass density.

        Arguments
        ---------
        cosmo
            Cosmological parameters.
        r : array_like (nr,)
            Comoving radius in :math:`\rm Mpc`.
        M : array_like (nM,)
            Halo mass in :math:`\rm M_{\odot}`.
        a_lens
            Scale factor of lens.
        a_source : array_like (nr,)
            Scale factor of source.

            .. note::

                If `a_source` is a sequence, its shape must match that of `r`.

        mass_def : MassDef
            Mass definition of `M`.

            .. deprecated:: 2.8.0

                Pass `mass_def` to the constructor.

        Returns
        -------
        array_like (nM, nr)
            Convergence.
        """
        Sigma = self.projected(cosmo, r, M, a_lens)
        Sigma /= a_lens**2
        Sigma_crit = cosmo.sigma_critical(a_lens=a_lens, a_source=a_source)
        return Sigma / Sigma_crit

    @mass_def_api
    @warn_api
    def shear(
            self,
            cosmo: Cosmology,
            r: Union[Real, NDArray[Real]],
            M: Union[Real, NDArray[Real]],
            *,
            a_lens: Real,
            a_source: Union[Real, NDArray[Real]]
    ) -> Union[float, NDArray[float]]:
        r"""Compute the tangential shear.

        .. math::

           \gamma(R) = \frac{\Delta \Sigma(R)}{\Sigma_{\rm c}} =
           \frac{\bar{\Sigma}(< R) - \Sigma(R)}{\Sigma_{\rm c}},

        where :math:`\bar{\Sigma}(< R)` is the average surface density within
        :math:`R`.

        Arguments
        ---------
        cosmo
            Cosmological parameters.
        r : array_like (nr,)
            Comoving radius in :math:`\rm Mpc`.
        M : array_like (nM,)
            Halo mass in :math:`\rm M_{\odot}`.
        a_lens
            Scale factor of lens.
        a_source : array_like (nr,)
            Scale factor of source.

            .. note::

                If `a_source` is a sequence, its shape must match that of `r`.

        mass_def : MassDef
            Mass definition of `M`.

            .. deprecated:: 2.8.0

                Pass `mass_def` to the constructor.

        Returns
        -------
        array_like (nM, nr)
            Tangential shear.
        """
        Sigma = self.projected(cosmo, r, M, a_lens)
        Sigma_bar = self.cumul2d(cosmo, r, M, a_lens)
        Sigma_crit = cosmo.sigma_critical(a_lens=a_lens, a_source=a_source)
        return (Sigma_bar - Sigma) / (Sigma_crit * a_lens**2)

    @mass_def_api
    @warn_api
    def reduced_shear(
            self,
            cosmo: Cosmology,
            r: Union[Real, NDArray[Real]],
            M: Union[Real, NDArray[Real]],
            *,
            a_lens: Real,
            a_source: Union[Real, NDArray[Real]]
    ) -> Union[float, NDArray[float]]:
        r"""Compute the reduced shear.

        .. math::

           g_t (R) = \frac{\gamma(R)}{(1 - \kappa(R))},

        where :math:`\gamma(R)` is the shear and `\kappa(R)` is the
        convergence.

        Arguments
        ---------
        cosmo
            Cosmological parameters.
        r : array_like (nr,)
            Comoving radius in :math:`\rm Mpc`.
        M : array_like (nM,)
            Halo mass in :math:`\rm M_{\odot}`.
        a_lens
            Scale factor of lens.
        a_source : array_like (nr,)
            Scale factor of source.

            .. note::

                If `a_source` is a sequence, its shape must match that of `r`.

        mass_def : MassDef
            Mass definition of `M`.

            .. deprecated:: 2.8.0

                Pass `mass_def` to the constructor.

        Returns
        -------
        array_like (nM, nr)
            Reduced shear.
        """
        convergence = self.convergence(cosmo, r, M, a_lens=a_lens,
                                       a_source=a_source)
        shear = self.shear(cosmo, r, M, a_lens=a_lens, a_source=a_source)
        return shear / (1.0 - convergence)

    @mass_def_api
    @warn_api
    def magnification(
            self,
            cosmo: Cosmology,
            r: Union[Real, NDArray[Real]],
            M: Union[Real, NDArray[Real]],
            *,
            a_lens: Real,
            a_source: Union[Real, NDArray[Real]]
    ) -> Union[float, NDArray[float]]:
        r"""Compute the magnification.

        .. math::

           \mu (R) = \frac{1}{\left[(1 - \kappa(R))^2 -
           \vert \gamma(R) \vert^2 \right]},

        where :math:`\gamma(R)` is the shear and :math:`\kappa(R)` is the
        convergence.

        Arguments
        ---------
        cosmo
            Cosmological parameters.
        r : array_like (nr,)
            Comoving radius in :math:`\rm Mpc`.
        M : array_like (nM,)
            Halo mass in :math:`\rm M_{\odot}`.
        a_lens
            Scale factor of lens.
        a_source : array_like (nr,)
            Scale factor of source.

            .. note::

                If `a_source` is a sequence, its shape must match that of `r`.

        mass_def : MassDef
            Mass definition of `M`.

            .. deprecated:: 2.8.0

                Pass `mass_def` to the constructor.

        Returns
        -------
        array_like (nM, nr)
            Magnification.
        """
        convergence = self.convergence(cosmo, r, M, a_lens=a_lens,
                                       a_source=a_source)
        shear = self.shear(cosmo, r, M, a_lens=a_lens, a_source=a_source)

        return 1.0 / ((1.0 - convergence)**2 - np.abs(shear)**2)

    def _fftlog_wrap(self, cosmo, k, M, a,
                     fourier_out=False,
<<<<<<< HEAD
                     large_padding=True):
        # This computes the 3D Hankel transform
        #  ρ(k) = 4π ∫ dr r^2 ρ(r) j_0(k r), if fourier_out is False;
        #  ρ(r) = 1/(2π^2) ∫ dk k^2 ρ(k) j_0(k r), if fourier_out is True.
=======
                     large_padding=True, ell=0):
        # This computes the 3D Hankel transform
        #  \rho(k) = 4\pi \int dr r^2 \rho(r) j_ell(k r)
        # if fourier_out == True, and
        #  \rho(r) = \frac{1}{2\pi^2} \int dk k^2 \rho(k) j_ell(k r)
        # otherwise.
>>>>>>> 4529cea2

        # Select which profile should be the input
        p_func = self._real if fourier_out else self._fourier

        k_use = np.atleast_1d(k)
        M_use = np.atleast_1d(M)
        lk_use = np.log(k_use)
        nM = len(M_use)

        # k/r ranges to be used with FFTLog and its sampling.
        if large_padding:
            k_min = self.precision_fftlog['padding_lo_fftlog'] * np.amin(k_use)
            k_max = self.precision_fftlog['padding_hi_fftlog'] * np.amax(k_use)
        else:
            k_min = self.precision_fftlog['padding_lo_extra'] * np.amin(k_use)
            k_max = self.precision_fftlog['padding_hi_extra'] * np.amax(k_use)
        n_k = int(np.ceil(np.log10(k_max / k_min)) *
                  self.precision_fftlog['n_per_decade'])
        r_arr = np.geomspace(k_min, k_max, n_k)

        p_k_out = np.zeros([nM, k_use.size])
        # Compute real profile values
        p_real_M = p_func(cosmo, r_arr, M_use, a)
        # Power-law index to pass to FFTLog.
        plaw_index = self._get_plaw_fourier(cosmo, a)

        # Compute Fourier profile through fftlog
        k_arr, p_fourier_M = _fftlog_transform(r_arr, p_real_M,
                                               3, ell, plaw_index)
        lk_arr = np.log(k_arr)

        for im, p_k_arr in enumerate(p_fourier_M):
            # Resample into input k values
            p_fourier = resample_array(lk_arr, p_k_arr, lk_use,
                                       self.precision_fftlog['extrapol'],
                                       self.precision_fftlog['extrapol'],
                                       0, 0)
            p_k_out[im, :] = p_fourier
        if fourier_out:
            p_k_out *= (2 * np.pi)**3

        if np.ndim(k) == 0:
            p_k_out = np.squeeze(p_k_out, axis=-1)
        if np.ndim(M) == 0:
            p_k_out = np.squeeze(p_k_out, axis=0)
        return p_k_out

    def _projected_fftlog_wrap(self, cosmo, r_t, M, a, is_cumul2d=False):
        # This computes Σ(R) from the Fourier-space profile as:
        # Σ(R) = 1/(2π) ∫ dk k J_0(k R) ρ(k)
        r_t_use = np.atleast_1d(r_t)
        M_use = np.atleast_1d(M)
        lr_t_use = np.log(r_t_use)
        nM = len(M_use)

        # k/r range to be used with FFTLog and its sampling.
        r_t_min = self.precision_fftlog['padding_lo_fftlog'] * np.amin(r_t_use)
        r_t_max = self.precision_fftlog['padding_hi_fftlog'] * np.amax(r_t_use)
        n_r_t = (int(np.log10(r_t_max / r_t_min)) *
                 self.precision_fftlog['n_per_decade'])
        k_arr = np.geomspace(r_t_min, r_t_max, n_r_t)

        sig_r_t_out = np.zeros([nM, r_t_use.size])
        # Compute Fourier-space profile
        if getattr(self, "_fourier", None):
            # Compute from `_fourier` if available.
            p_fourier = self._fourier(cosmo, k_arr, M_use, a)
        else:
            # Compute with FFTLog otherwise.
            lpad = self.precision_fftlog['large_padding_2D']
            p_fourier = self._fftlog_wrap(cosmo, k_arr, M_use, a,
                                          fourier_out=True, large_padding=lpad)
        if is_cumul2d:
            # The cumulative profile involves a factor 1/(k R) in
            # the integrand.
            p_fourier *= 2 / k_arr[None, :]

        # Power-law index to pass to FFTLog.
        if is_cumul2d:
            i_bessel = 1
            plaw_index = self._get_plaw_projected(cosmo, a) - 1
        else:
            i_bessel = 0
            plaw_index = self._get_plaw_projected(cosmo, a)

        # Compute projected profile through fftlog
        r_t_arr, sig_r_t_M = _fftlog_transform(k_arr, p_fourier,
                                               2, i_bessel,
                                               plaw_index)
        lr_t_arr = np.log(r_t_arr)

        if is_cumul2d:
            sig_r_t_M /= r_t_arr[None, :]
        for im, sig_r_t_arr in enumerate(sig_r_t_M):
            # Resample into input r_t values
            sig_r_t = resample_array(lr_t_arr, sig_r_t_arr,
                                     lr_t_use,
                                     self.precision_fftlog['extrapol'],
                                     self.precision_fftlog['extrapol'],
                                     0, 0)
            sig_r_t_out[im, :] = sig_r_t

        if np.ndim(r_t) == 0:
            sig_r_t_out = np.squeeze(sig_r_t_out, axis=-1)
        if np.ndim(M) == 0:
            sig_r_t_out = np.squeeze(sig_r_t_out, axis=0)
        return sig_r_t_out


class HaloProfileMatter(HaloProfile):
    """Base for matter halo profiles."""

    def get_normalization(
            self,
            cosmo: Cosmology,
            a: Optional[Real] = None,
            *,
            hmc: Optional[HMCalculator] = None
    ) -> float:
        """Compute the normalization for matter overdensity profiles, which is
        the comoving matter density today.
        """
        return const.RHO_CRITICAL * cosmo["Omega_m"] * cosmo["h"]**2


class HaloProfilePressure(HaloProfile):
    """Base for pressure halo profiles."""


class HaloProfileCIB(HaloProfile):
    """Base for CIB halo profiles."""<|MERGE_RESOLUTION|>--- conflicted
+++ resolved
@@ -1,11 +1,7 @@
-<<<<<<< HEAD
 from __future__ import annotations
 
-__all__ = ("HaloProfile", "HaloProfileNumberCounts", "HaloProfileMatter",
-=======
-__all__ = ("HaloProfile", "HaloProfileMatter",
->>>>>>> 4529cea2
-           "HaloProfilePressure", "HaloProfileCIB",)
+__all__ = ("HaloProfile", "HaloProfileMatter", "HaloProfilePressure",
+           "HaloProfileCIB",)
 
 import warnings
 from numbers import Real
@@ -43,6 +39,8 @@
     concentration
         Mass-concentration relation, used to calculate the scale radius in
         some halo profiles.
+    is_number_counts
+        Whether the profile represents galaxy overdensity.
 
     Raises
     ------
@@ -55,7 +53,6 @@
     """
     __getattr__ = deprecate_attr(pairs=[('cM', 'concentration')]
                                  )(super.__getattribute__)
-<<<<<<< HEAD
     mass_def: MassDef
     concentration: Union[Concentration, None]
     precision_fftlog: FFTLogParams
@@ -65,23 +62,19 @@
             self,
             *,  # TODO: Move mass_def to the beginning of the docs in CCLv3.
             mass_def: Optional[str, MassDef] = None,
-            concentration: Optional[str, Concentration] = None
+            concentration: Optional[str, Concentration] = None,
+            is_number_counts: bool = False
     ):
-=======
-
-    def __init__(self, *, mass_def=None, concentration=None,
-                 is_number_counts=False):
->>>>>>> 4529cea2
         # Verify that profile can be initialized.
         if not (hasattr(self, "_real") or hasattr(self, "_fourier")):
             name = type(self).__name__
             raise TypeError(f"Can't instantiate {name} with no "
                             "_real or _fourier implementation.")
 
+        self.is_number_counts = is_number_counts
+
         # Initialize FFTLog.
         self.precision_fftlog = FFTLogParams()
-
-        self._is_number_counts = is_number_counts
 
         if (mass_def, concentration) == (None, None):
             warnings.warn(
@@ -100,18 +93,11 @@
             self.concentration = out[0]
 
     @property
-<<<<<<< HEAD
     def is_number_counts(self) -> bool:
-        # TODO: Remove for CCLv3.
-=======
-    def is_number_counts(self):
->>>>>>> 4529cea2
         return self._is_number_counts
 
     @is_number_counts.setter
     def is_number_counts(self, value):
-<<<<<<< HEAD
-        # TODO: Remove for CCLv3.
         with self.unlock():
             self._is_number_counts = value
 
@@ -168,27 +154,6 @@
         -------
 
             Normalization.
-=======
-        self._is_number_counts = value
-
-    def get_normalization(self, cosmo, a, *, hmc=None):
-        """Profiles may be normalized by an overall function of redshift
-        (or scale factor). This function may be cosmology dependent and
-        often comes from integrating certain halo properties over mass.
-        This method returns this normalizing factor. For example,
-        to get the normalized profile in real space, one would call
-        the `real` method, and then **divide** the result by the value
-        returned by this method.
-
-        Args:
-            hmc (:class:`~pyccl.halos.HMCalculator`): a halo model calculator
-                object.
-            cosmo (:class:`~pyccl.core.Cosmology`): a Cosmology object.
-            a (float): scale factor.
-
-        Reurns:
-            float: normalization factor of this profile.
->>>>>>> 4529cea2
         """
         def integ(M):
             return self.fourier(cosmo, hmc.precision["k_min"], M, a)
@@ -643,21 +608,13 @@
 
         return 1.0 / ((1.0 - convergence)**2 - np.abs(shear)**2)
 
-    def _fftlog_wrap(self, cosmo, k, M, a,
+    def _fftlog_wrap(self, cosmo, k, M, a, *,
                      fourier_out=False,
-<<<<<<< HEAD
-                     large_padding=True):
+                     large_padding=True,
+                     ell=0):
         # This computes the 3D Hankel transform
-        #  ρ(k) = 4π ∫ dr r^2 ρ(r) j_0(k r), if fourier_out is False;
-        #  ρ(r) = 1/(2π^2) ∫ dk k^2 ρ(k) j_0(k r), if fourier_out is True.
-=======
-                     large_padding=True, ell=0):
-        # This computes the 3D Hankel transform
-        #  \rho(k) = 4\pi \int dr r^2 \rho(r) j_ell(k r)
-        # if fourier_out == True, and
-        #  \rho(r) = \frac{1}{2\pi^2} \int dk k^2 \rho(k) j_ell(k r)
-        # otherwise.
->>>>>>> 4529cea2
+        #  ρ(k) = 4π ∫ dr r^2 ρ(r) j_0(k r), if fourier_out is True;
+        #  ρ(r) = 1/(2π^2) ∫ dk k^2 ρ(k) j_0(k r), if fourier_out is False.
 
         # Select which profile should be the input
         p_func = self._real if fourier_out else self._fourier
