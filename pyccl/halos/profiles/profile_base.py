--- conflicted
+++ resolved
@@ -173,13 +173,8 @@
             return self._fourier(cosmo, k, M, a)
         return self._fftlog_wrap(cosmo, k, M, a, fourier_out=True)
 
-<<<<<<< HEAD
-    @warn_api(pairs=[("r_t", "r")])
-    def projected(self, cosmo, r, M, a):
-=======
-    @warn_api
-    def projected(self, cosmo, r_t, M, a, *, mass_def=None):
->>>>>>> 3fad2e1b
+    @warn_api
+    def projected(self, cosmo, r_t, M, a):
         """ Returns the 2D projected profile as a function of
         cosmology, radius, halo mass and scale factor.
 
@@ -203,20 +198,11 @@
             squeezed out on output.
         """
         if getattr(self, "_projected", None):
-<<<<<<< HEAD
-            return self._projected(cosmo, r, M, a)
-        return self._projected_fftlog_wrap(cosmo, r, M, a, is_cumul2d=False)
-
-    @warn_api(pairs=[("r_t", "r")])
-    def cumul2d(self, cosmo, r, M, a):
-=======
-            return self._projected(cosmo, r_t, M, a, mass_def)
-        return self._projected_fftlog_wrap(cosmo, r_t, M, a, mass_def,
-                                           is_cumul2d=False)
-
-    @warn_api
-    def cumul2d(self, cosmo, r_t, M, a, *, mass_def=None):
->>>>>>> 3fad2e1b
+            return self._projected(cosmo, r_t, M, a)
+        return self._projected_fftlog_wrap(cosmo, r_t, M, a, is_cumul2d=False)
+
+    @warn_api
+    def cumul2d(self, cosmo, r_t, M, a):
         """ Returns the 2D cumulative surface density as a
         function of cosmology, radius, halo mass and scale
         factor.
@@ -241,14 +227,8 @@
             squeezed out on output.
         """
         if getattr(self, "_cumul2d", None):
-<<<<<<< HEAD
-            return self._cumul2d(cosmo, r, M, a)
-        return self._projected_fftlog_wrap(cosmo, r, M, a, is_cumul2d=True)
-=======
-            return self._cumul2d(cosmo, r_t, M, a, mass_def)
-        return self._projected_fftlog_wrap(cosmo, r_t, M, a, mass_def,
-                                           is_cumul2d=True)
->>>>>>> 3fad2e1b
+            return self._cumul2d(cosmo, r_t, M, a)
+        return self._projected_fftlog_wrap(cosmo, r_t, M, a, is_cumul2d=True)
 
     @warn_api
     def convergence(self, cosmo, r, M, *, a_lens, a_source):
