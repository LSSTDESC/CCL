--- conflicted
+++ resolved
@@ -1,12 +1,9 @@
 from ...pyutils import resample_array, _fftlog_transform
 from ...base import CCLAutoRepr, unlock_instance, warn_api, deprecate_attr
 from ...parameters import FFTLogParams
-<<<<<<< HEAD
 from ..massdef import MassDef
 from ..concentration import Concentration
-=======
 from ...parameters import physical_constants as const
->>>>>>> 27c6cc9b
 import numpy as np
 import functools
 from typing import Callable
@@ -52,23 +49,12 @@
                             "_real or _fourier implementation.")
         self.precision_fftlog = FFTLogParams()
 
-<<<<<<< HEAD
         self.mass_def = MassDef.create_instance(mass_def)
         if concentration is not None:
             concentration = Concentration.create_instance(concentration,
                                                           mass_def=mass_def)
         self.concentration = concentration
 
-    @property
-    @abstractmethod
-    def normprof(self) -> bool:
-        """Normalize the profile in auto- and cross-correlations by
-        :math:`I^0_1(k\\rightarrow 0, a|u)`
-        (see :meth:`~pyccl.halos.halo_model.HMCalculator.I_0_1`).
-        """
-
-    # TODO: CCLv3 - Rename & allocate _normprof_bool to the subclasses.
-=======
     def get_normalization(self, cosmo, a, *, hmc=None):
         """Profiles may be normalized by an overall function of redshift
         (or scale factor). This function may be cosmology dependent and
@@ -77,7 +63,6 @@
         to get the normalized profile in real space, one would call
         the `real` method, and then **divide** the result by the value
         returned by this method.
->>>>>>> 27c6cc9b
 
         Args:
             hmc (:class:`~pyccl.halos.HMCalculator`): a halo model calculator
