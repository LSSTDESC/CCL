--- conflicted
+++ resolved
@@ -37,27 +37,12 @@
     of these quantities if one wants to avoid the FFTLog
     calculation.
     """
-<<<<<<< HEAD
     __repr_attrs__ = __eq_attrs__ = ("precision_fftlog",)
-    is_number_counts = False
-=======
     __getattr__ = deprecate_attr(pairs=[('cM', 'concentration')]
                                  )(super.__getattribute__)
->>>>>>> b471c249
 
     def __init__(self):
         self.precision_fftlog = FFTLogParams()
-
-<<<<<<< HEAD
-    @unlock_instance(mutate=True)
-    def update_precision_fftlog(self, **kwargs):
-        """ Update any of the precision parameters used by
-        FFTLog to compute Hankel transforms. The available
-        parameters are:
-=======
-    __eq__ = object.__eq__
-
-    __hash__ = object.__hash__  # TODO: remove once __eq__ is replaced.
 
     @property
     @abstractmethod
@@ -66,7 +51,6 @@
         :math:`I^0_1(k\\rightarrow 0, a|u)`
         (see :meth:`~pyccl.halos.halo_model.HMCalculator.I_0_1`).
         """
->>>>>>> b471c249
 
     # TODO: CCLv3 - Rename & allocate _normprof_bool to the subclasses.
 
