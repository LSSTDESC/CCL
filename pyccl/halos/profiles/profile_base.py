from ...pyutils import resample_array, _fftlog_transform
<<<<<<< HEAD
from ...base import (CCLAutoRepr, unlock_instance,
                     warn_api, deprecate_attr)
from ...parameters import FFTLogParams
import numpy as np
from abc import abstractproperty
import functools
=======
from ...base import CCLAutoRepr, unlock_instance, warn_api, deprecate_attr
from ...parameters import FFTLogParams
import numpy as np
from abc import abstractmethod
import functools
from typing import Callable
>>>>>>> e93b3174


__all__ = ("HaloProfile", "HaloProfileNumberCounts", "HaloProfileMatter",
           "HaloProfilePressure", "HaloProfileCIB",)


class HaloProfile(CCLAutoRepr):
    """ This class implements functionality associated to
    halo profiles. You should not use this class directly.
    Instead, use one of the subclasses implemented in CCL
    for specific halo profiles, or write your own subclass.
    `HaloProfile` classes contain methods to compute halo
    profiles in real (3D) and Fourier spaces, as well as the
    projected (2D) profile and the cumulative mean surface
    density.

    A minimal implementation of a `HaloProfile` subclass
    should contain a method `_real` that returns the
    real-space profile as a function of cosmology,
    comoving radius, mass and scale factor. The default
    functionality in the base `HaloProfile` class will then
    allow the automatic calculation of the Fourier-space
    and projected profiles, as well as the cumulative
    mass density, based on the real-space profile using
    FFTLog to carry out fast Hankel transforms. See the
    CCL note for details. Alternatively, you can implement
    a `_fourier` method for the Fourier-space profile, and
    all other quantities will be computed from it. It is
    also possible to implement specific versions of any
    of these quantities if one wants to avoid the FFTLog
    calculation.
    """
    __getattr__ = deprecate_attr(pairs=[('cM', 'concentration')]
                                 )(super.__getattribute__)

    def __init__(self):
        if not (hasattr(self, "_real") or hasattr(self, "_fourier")):
<<<<<<< HEAD
            # Check that at least one of (`_real`, `_fourier`) exist.
            raise TypeError(
                f"Can't instantiate class {self.__class__.__name__} "
                "with no methods _real or _fourier")
        self.precision_fftlog = FFTLogParams()
=======
            name = self.__class__.__name__
            raise TypeError(f"Can't instantiate {name} with no "
                            "_real or _fourier implementation.")
        self.precision_fftlog = FFTLogParams()

    @property
    @abstractmethod
    def normprof(self) -> bool:
        """Normalize the profile in auto- and cross-correlations by
        :math:`I^0_1(k\\rightarrow 0, a|u)`
        (see :meth:`~pyccl.halos.halo_model.HMCalculator.I_0_1`).
        """

    # TODO: CCLv3 - Rename & allocate _normprof_bool to the subclasses.

    def _normprof_false(self, hmc, **settings):
        """Option for ``normprof = False``."""
        return lambda *args, cosmo, a, **kwargs: 1.
>>>>>>> e93b3174

    def _normprof_true(self, hmc, k_min=1e-5):
        """Option for ``normprof = True``."""
        # TODO: remove the first two lines in CCLv3.
        k_hmc = hmc.precision["k_min"]
        k_min = k_hmc if k_hmc != k_min else k_min
        M, mass_def = hmc._mass, hmc.mass_def
        return functools.partial(self.fourier, k=k_min, M=M, mass_def=mass_def)

    def _normalization(self, hmc, **settings):
        """This is the API adapter and it decides which norm to use.
        It returns a function of ``cosmo`` and ``a``. Optional args & kwargs.
        """
        if self.normprof:
            return self._normprof_true(hmc, **settings)
        return self._normprof_false(hmc, **settings)

<<<<<<< HEAD
    @abstractproperty
    def normprof(self) -> bool:
        """Normalize the profile in auto- and cross-correlations by
        :math:`I^0_1(k\\rightarrow 0, a|u)`
        (see :meth:`~pyccl.halos.halo_model.HMCalculator.I_0_1`).
        """

    # TODO: CCLv3 - Rename & allocate _normprof_bool to the subclasses.

    def _normprof_false(self, hmc, **settings):
        """Option for ``normprof = False``."""
        return lambda *args, cosmo, a, **kwargs: 1.

    def _normprof_true(self, hmc, k_min=1e-5):
        """Option for ``normprof = True``."""
        # TODO: remove the first two lines in CCLv3.
        k_hmc = hmc.precision["k_min"]
        k_min = k_hmc if k_hmc != k_min else k_min
        M, mass_def = hmc._mass, hmc.mass_def
        return functools.partial(self.fourier, k=k_min, M=M, mass_def=mass_def)

    def _normalization(self, hmc, **settings):
        """This is the API adapter and it decides which norm to use.
        It returns a function of ``cosmo`` and ``a``. Optional args & kwargs.
        """
        if self.normprof:
            return self._normprof_true(hmc, **settings)
        return self._normprof_false(hmc, **settings)

=======
>>>>>>> e93b3174
    @unlock_instance(mutate=True)
    @functools.wraps(FFTLogParams.update_parameters)
    def update_precision_fftlog(self, **kwargs):
        self.precision_fftlog.update_parameters(**kwargs)

    def _get_plaw_fourier(self, cosmo, a):
        """ This controls the value of `plaw_fourier` to be used
        as a function of cosmology and scale factor.

        Args:
            cosmo (:class:`~pyccl.core.Cosmology`): a Cosmology object.
            a (float): scale factor.

        Returns:
            float: power law index to be used with FFTLog.
        """
        return self.precision_fftlog['plaw_fourier']

    def _get_plaw_projected(self, cosmo, a):
        """ This controls the value of `plaw_projected` to be
        used as a function of cosmology and scale factor.

        Args:
            cosmo (:class:`~pyccl.core.Cosmology`): a Cosmology object.
            a (float): scale factor.

        Returns:
            float: power law index to be used with FFTLog.
        """
        return self.precision_fftlog['plaw_projected']

<<<<<<< HEAD
=======
    _real: Callable       # implementation of the real profile

    _fourier: Callable    # implementation of the Fourier profile

    _projected: Callable  # implementation of the projected profile

    _cumul2d: Callable    # implementation of the cumulative surface density

>>>>>>> e93b3174
    @warn_api
    def real(self, cosmo, r, M, a, *, mass_def=None):
        """ Returns the 3D real-space value of the profile as a
        function of cosmology, radius, halo mass and scale factor.

        Args:
            cosmo (:class:`~pyccl.core.Cosmology`): a Cosmology object.
            r (float or array_like): comoving radius in Mpc.
            M (float or array_like): halo mass in units of M_sun.
            a (float): scale factor.
            mass_def (:class:`~pyccl.halos.massdef.MassDef`):
                a mass definition object.

        Returns:
            float or array_like: halo profile. The shape of the
            output will be `(N_M, N_r)` where `N_r` and `N_m` are
            the sizes of `r` and `M` respectively. If `r` or `M`
            are scalars, the corresponding dimension will be
            squeezed out on output.
        """
<<<<<<< HEAD
        if getattr(self, '_real', None):
            return self._real(cosmo, r, M, a, mass_def)
        elif getattr(self, '_fourier', None):
            return self._fftlog_wrap(cosmo, r, M, a, mass_def,
                                     fourier_out=False)
=======
        if getattr(self, "_real", None):
            return self._real(cosmo, r, M, a, mass_def)
        return self._fftlog_wrap(cosmo, r, M, a, mass_def, fourier_out=False)
>>>>>>> e93b3174

    @warn_api
    def fourier(self, cosmo, k, M, a, *, mass_def=None):
        """ Returns the Fourier-space value of the profile as a
        function of cosmology, wavenumber, halo mass and
        scale factor.

        .. math::
           \\rho(k)=\\frac{1}{2\\pi^2} \\int dr\\, r^2\\,
           \\rho(r)\\, j_0(k r)

        Args:
            cosmo (:class:`~pyccl.core.Cosmology`): a Cosmology object.
            k (float or array_like): comoving wavenumber in Mpc^-1.
            M (float or array_like): halo mass in units of M_sun.
            a (float): scale factor.
            mass_def (:class:`~pyccl.halos.massdef.MassDef`):
                a mass definition object.

        Returns:
            float or array_like: halo profile. The shape of the
            output will be `(N_M, N_k)` where `N_k` and `N_m` are
            the sizes of `k` and `M` respectively. If `k` or `M`
            are scalars, the corresponding dimension will be
            squeezed out on output.
        """
<<<<<<< HEAD
        if getattr(self, '_fourier', None):
            return self._fourier(cosmo, k, M, a, mass_def)
        elif getattr(self, '_real', None):
            return self._fftlog_wrap(cosmo, k, M, a, mass_def,
                                     fourier_out=True)

    @warn_api(pairs=[("r_t", "r")])
    def projected(self, cosmo, r, M, a, *, mass_def=None):
=======
        if getattr(self, "_fourier", None):
            return self._fourier(cosmo, k, M, a, mass_def)
        return self._fftlog_wrap(cosmo, k, M, a, mass_def, fourier_out=True)

    @warn_api
    def projected(self, cosmo, r_t, M, a, *, mass_def=None):
>>>>>>> e93b3174
        """ Returns the 2D projected profile as a function of
        cosmology, radius, halo mass and scale factor.

        .. math::
           \\Sigma(R)= \\int dr_\\parallel\\,
           \\rho(\\sqrt{r_\\parallel^2 + R^2})

        Args:
            cosmo (:class:`~pyccl.core.Cosmology`): a Cosmology object.
            r_t (float or array_like): transverse comoving radius in Mpc.
            M (float or array_like): halo mass in units of M_sun.
            a (float): scale factor.
            mass_def (:class:`~pyccl.halos.massdef.MassDef`):
                a mass definition object.

        Returns:
            float or array_like: halo profile. The shape of the
            output will be `(N_M, N_r)` where `N_r` and `N_m` are
            the sizes of `r` and `M` respectively. If `r` or `M`
            are scalars, the corresponding dimension will be
            squeezed out on output.
        """
<<<<<<< HEAD
        if hasattr(self, "_projected"):
            return self._projected(cosmo, r, M, a, mass_def)
        else:
            return self._projected_fftlog_wrap(cosmo, r, M, a, mass_def,
                                               is_cumul2d=False)

    @warn_api(pairs=[("r_t", "r")])
    def cumul2d(self, cosmo, r, M, a, *, mass_def=None):
=======
        if getattr(self, "_projected", None):
            return self._projected(cosmo, r_t, M, a, mass_def)
        return self._projected_fftlog_wrap(cosmo, r_t, M, a, mass_def,
                                           is_cumul2d=False)

    @warn_api
    def cumul2d(self, cosmo, r_t, M, a, *, mass_def=None):
>>>>>>> e93b3174
        """ Returns the 2D cumulative surface density as a
        function of cosmology, radius, halo mass and scale
        factor.

        .. math::
           \\Sigma(<R)= \\frac{2}{R^2} \\int dR'\\, R'\\,
           \\Sigma(R')

        Args:
            cosmo (:class:`~pyccl.core.Cosmology`): a Cosmology object.
            r_t (float or array_like): transverse comoving radius in Mpc.
            M (float or array_like): halo mass in units of M_sun.
            a (float): scale factor.
            mass_def (:class:`~pyccl.halos.massdef.MassDef`):
                a mass definition object.

        Returns:
            float or array_like: halo profile. The shape of the
            output will be `(N_M, N_r)` where `N_r` and `N_m` are
            the sizes of `r` and `M` respectively. If `r` or `M`
            are scalars, the corresponding dimension will be
            squeezed out on output.
        """
<<<<<<< HEAD
        if hasattr(self, "_cumul2d"):
            return self._cumul2d(cosmo, r, M, a, mass_def)
        else:
            return self._projected_fftlog_wrap(cosmo, r, M, a, mass_def,
                                               is_cumul2d=True)
=======
        if getattr(self, "_cumul2d", None):
            return self._cumul2d(cosmo, r_t, M, a, mass_def)
        return self._projected_fftlog_wrap(cosmo, r_t, M, a, mass_def,
                                           is_cumul2d=True)
>>>>>>> e93b3174

    @warn_api
    def convergence(self, cosmo, r, M, *, a_lens, a_source, mass_def=None):
        """ Returns the convergence as a function of cosmology,
        radius, halo mass and the scale factors of the source
        and the lens.

        .. math::
           \\kappa(R) = \\frac{\\Sigma(R)}{\\Sigma_{\\mathrm{crit}}},\\

        where :math:`\\Sigma(R)` is the 2D projected surface mass density.

        Args:
            cosmo (:class:`~pyccl.core.Cosmology`): A Cosmology object.
            r (float or array_like): comoving radius in Mpc.
            M (float or array_like): halo mass in units of M_sun.
            a_lens (float): scale factor of lens.
            a_source (float or array_like): scale factor of source.
                If array_like, it must have the same shape as `r`.
            mass_def (:class:`~pyccl.halos.massdef.MassDef`):
                a mass definition object.

        Returns:
            float or array_like: convergence \
                :math:`\\kappa`
        """
        Sigma = self.projected(cosmo, r, M, a_lens, mass_def=mass_def)
        Sigma /= a_lens**2
        Sigma_crit = cosmo.sigma_critical(a_lens=a_lens, a_source=a_source)
        return Sigma / Sigma_crit

    @warn_api
    def shear(self, cosmo, r, M, *, a_lens, a_source, mass_def=None):
        """ Returns the shear (tangential) as a function of cosmology,
        radius, halo mass and the scale factors of the
        source and the lens.

        .. math::
           \\gamma(R) = \\frac{\\Delta\\Sigma(R)}{\\Sigma_{\\mathrm{crit}}} =
           \\frac{\\overline{\\Sigma}(< R) -
           \\Sigma(R)}{\\Sigma_{\\mathrm{crit}}},\\

        where :math:`\\overline{\\Sigma}(< R)` is the average surface density
        within R.

        Args:
            cosmo (:class:`~pyccl.core.Cosmology`): A Cosmology object.
            r (float or array_like): comoving radius in Mpc.
            M (float or array_like): halo mass in units of M_sun.
            a_lens (float): scale factor of lens.
            a_source (float or array_like): source's scale factor.
                If array_like, it must have the same shape as `r`.
            mass_def (:class:`~pyccl.halos.massdef.MassDef`):
                a mass definition object.

        Returns:
            float or array_like: shear \
                :math:`\\gamma`
        """
        Sigma = self.projected(cosmo, r, M, a_lens, mass_def=mass_def)
        Sigma_bar = self.cumul2d(cosmo, r, M, a_lens, mass_def=mass_def)
        Sigma_crit = cosmo.sigma_critical(a_lens=a_lens, a_source=a_source)
        return (Sigma_bar - Sigma) / (Sigma_crit * a_lens**2)

    @warn_api
    def reduced_shear(self, cosmo, r, M, *, a_lens, a_source, mass_def=None):
        """ Returns the reduced shear as a function of cosmology,
        radius, halo mass and the scale factors of the
        source and the lens.

        .. math::
           g_t (R) = \\frac{\\gamma(R)}{(1 - \\kappa(R))},\\

        where :math: `\\gamma(R)` is the shear and `\\kappa(R)` is the
                convergence.

        Args:
            cosmo (:class:`~pyccl.core.Cosmology`): A Cosmology object.
            r (float or array_like): comoving radius in Mpc.
            M (float or array_like): halo mass in units of M_sun.
            a_lens (float): scale factor of lens.
            a_source (float or array_like): source's scale factor.
                If array_like, it must have the same shape as `r`.
            mass_def (:class:`~pyccl.halos.massdef.MassDef`):
                a mass definition object.

        Returns:
            float or array_like: reduced shear \
                :math:`g_t`
        """
        convergence = self.convergence(cosmo, r, M, a_lens=a_lens,
                                       a_source=a_source, mass_def=mass_def)
        shear = self.shear(cosmo, r, M, a_lens=a_lens, a_source=a_source,
                           mass_def=mass_def)
        return shear / (1.0 - convergence)

    @warn_api
    def magnification(self, cosmo, r, M, *, a_lens, a_source, mass_def=None):
        """ Returns the magnification for input parameters.

        .. math::
           \\mu (R) = \\frac{1}{\\left[(1 - \\kappa(R))^2 -
           \\vert \\gamma(R) \\vert^2 \\right]]},\\

        where :math: `\\gamma(R)` is the shear and `\\kappa(R)` is the
        convergence.

        Args:
            cosmo (:class:`~pyccl.core.Cosmology`): A Cosmology object.
            r (float or array_like): comoving radius in Mpc.
            M (float or array_like): halo mass in units of M_sun.
            a_lens (float): scale factor of lens.
            a_source (float or array_like): source's scale factor.
                If array_like, it must have the same shape as `r`.
            mass_def (:class:`~pyccl.halos.massdef.MassDef`):
                a mass definition object.

        Returns:
            float or array_like: magnification\
                :math:`\\mu`
        """
        convergence = self.convergence(cosmo, r, M, a_lens=a_lens,
                                       a_source=a_source, mass_def=mass_def)
        shear = self.shear(cosmo, r, M, a_lens=a_lens, a_source=a_source,
                           mass_def=mass_def)

        return 1.0 / ((1.0 - convergence)**2 - np.abs(shear)**2)

    def _fftlog_wrap(self, cosmo, k, M, a, mass_def,
                     fourier_out=False,
                     large_padding=True):
        # This computes the 3D Hankel transform
        #  \rho(k) = 4\pi \int dr r^2 \rho(r) j_0(k r)
        # if fourier_out == False, and
        #  \rho(r) = \frac{1}{2\pi^2} \int dk k^2 \rho(k) j_0(k r)
        # otherwise.

        # Select which profile should be the input
        if fourier_out:
            p_func = self._real
        else:
            p_func = self._fourier
        k_use = np.atleast_1d(k)
        M_use = np.atleast_1d(M)
        lk_use = np.log(k_use)
        nM = len(M_use)

        # k/r ranges to be used with FFTLog and its sampling.
        if large_padding:
            k_min = self.precision_fftlog['padding_lo_fftlog'] * np.amin(k_use)
            k_max = self.precision_fftlog['padding_hi_fftlog'] * np.amax(k_use)
        else:
            k_min = self.precision_fftlog['padding_lo_extra'] * np.amin(k_use)
            k_max = self.precision_fftlog['padding_hi_extra'] * np.amax(k_use)
        n_k = (int(np.log10(k_max / k_min)) *
               self.precision_fftlog['n_per_decade'])
        r_arr = np.geomspace(k_min, k_max, n_k)

        p_k_out = np.zeros([nM, k_use.size])
        # Compute real profile values
        p_real_M = p_func(cosmo, r_arr, M_use, a, mass_def)
        # Power-law index to pass to FFTLog.
        plaw_index = self._get_plaw_fourier(cosmo, a)

        # Compute Fourier profile through fftlog
        k_arr, p_fourier_M = _fftlog_transform(r_arr, p_real_M,
                                               3, 0, plaw_index)
        lk_arr = np.log(k_arr)

        for im, p_k_arr in enumerate(p_fourier_M):
            # Resample into input k values
            p_fourier = resample_array(lk_arr, p_k_arr, lk_use,
                                       self.precision_fftlog['extrapol'],
                                       self.precision_fftlog['extrapol'],
                                       0, 0)
            p_k_out[im, :] = p_fourier
        if fourier_out:
            p_k_out *= (2 * np.pi)**3

        if np.ndim(k) == 0:
            p_k_out = np.squeeze(p_k_out, axis=-1)
        if np.ndim(M) == 0:
            p_k_out = np.squeeze(p_k_out, axis=0)
        return p_k_out

    def _projected_fftlog_wrap(self, cosmo, r_t, M, a, mass_def,
                               is_cumul2d=False):
        # This computes Sigma(R) from the Fourier-space profile as:
        # Sigma(R) = \frac{1}{2\pi} \int dk k J_0(k R) \rho(k)
        r_t_use = np.atleast_1d(r_t)
        M_use = np.atleast_1d(M)
        lr_t_use = np.log(r_t_use)
        nM = len(M_use)

        # k/r range to be used with FFTLog and its sampling.
        r_t_min = self.precision_fftlog['padding_lo_fftlog'] * np.amin(r_t_use)
        r_t_max = self.precision_fftlog['padding_hi_fftlog'] * np.amax(r_t_use)
        n_r_t = (int(np.log10(r_t_max / r_t_min)) *
                 self.precision_fftlog['n_per_decade'])
        k_arr = np.geomspace(r_t_min, r_t_max, n_r_t)

        sig_r_t_out = np.zeros([nM, r_t_use.size])
        # Compute Fourier-space profile
        if getattr(self, "_fourier", None):
            # Compute from `_fourier` if available.
            p_fourier = self._fourier(cosmo, k_arr, M_use,
                                      a, mass_def)
        else:
            # Compute with FFTLog otherwise.
            lpad = self.precision_fftlog['large_padding_2D']
            p_fourier = self._fftlog_wrap(cosmo,
                                          k_arr,
                                          M_use, a,
                                          mass_def,
                                          fourier_out=True,
                                          large_padding=lpad)
        if is_cumul2d:
            # The cumulative profile involves a factor 1/(k R) in
            # the integrand.
            p_fourier *= 2 / k_arr[None, :]

        # Power-law index to pass to FFTLog.
        if is_cumul2d:
            i_bessel = 1
            plaw_index = self._get_plaw_projected(cosmo, a) - 1
        else:
            i_bessel = 0
            plaw_index = self._get_plaw_projected(cosmo, a)

        # Compute projected profile through fftlog
        r_t_arr, sig_r_t_M = _fftlog_transform(k_arr, p_fourier,
                                               2, i_bessel,
                                               plaw_index)
        lr_t_arr = np.log(r_t_arr)

        if is_cumul2d:
            sig_r_t_M /= r_t_arr[None, :]
        for im, sig_r_t_arr in enumerate(sig_r_t_M):
            # Resample into input r_t values
            sig_r_t = resample_array(lr_t_arr, sig_r_t_arr,
                                     lr_t_use,
                                     self.precision_fftlog['extrapol'],
                                     self.precision_fftlog['extrapol'],
                                     0, 0)
            sig_r_t_out[im, :] = sig_r_t

        if np.ndim(r_t) == 0:
            sig_r_t_out = np.squeeze(sig_r_t_out, axis=-1)
        if np.ndim(M) == 0:
            sig_r_t_out = np.squeeze(sig_r_t_out, axis=0)
        return sig_r_t_out


class HaloProfileNumberCounts(HaloProfile):
    """Base for number counts halo profiles."""
    normprof = True


class HaloProfileMatter(HaloProfile):
    """Base for matter halo profiles."""
    normprof = True


class HaloProfilePressure(HaloProfile):
    """Base for pressure halo profiles."""
    normprof = False


class HaloProfileCIB(HaloProfile):
    """Base for CIB halo profiles."""
    normprof = False<|MERGE_RESOLUTION|>--- conflicted
+++ resolved
@@ -1,19 +1,10 @@
 from ...pyutils import resample_array, _fftlog_transform
-<<<<<<< HEAD
-from ...base import (CCLAutoRepr, unlock_instance,
-                     warn_api, deprecate_attr)
-from ...parameters import FFTLogParams
-import numpy as np
-from abc import abstractproperty
-import functools
-=======
 from ...base import CCLAutoRepr, unlock_instance, warn_api, deprecate_attr
 from ...parameters import FFTLogParams
 import numpy as np
 from abc import abstractmethod
 import functools
 from typing import Callable
->>>>>>> e93b3174
 
 
 __all__ = ("HaloProfile", "HaloProfileNumberCounts", "HaloProfileMatter",
@@ -51,13 +42,6 @@
 
     def __init__(self):
         if not (hasattr(self, "_real") or hasattr(self, "_fourier")):
-<<<<<<< HEAD
-            # Check that at least one of (`_real`, `_fourier`) exist.
-            raise TypeError(
-                f"Can't instantiate class {self.__class__.__name__} "
-                "with no methods _real or _fourier")
-        self.precision_fftlog = FFTLogParams()
-=======
             name = self.__class__.__name__
             raise TypeError(f"Can't instantiate {name} with no "
                             "_real or _fourier implementation.")
@@ -76,7 +60,6 @@
     def _normprof_false(self, hmc, **settings):
         """Option for ``normprof = False``."""
         return lambda *args, cosmo, a, **kwargs: 1.
->>>>>>> e93b3174
 
     def _normprof_true(self, hmc, k_min=1e-5):
         """Option for ``normprof = True``."""
@@ -94,38 +77,6 @@
             return self._normprof_true(hmc, **settings)
         return self._normprof_false(hmc, **settings)
 
-<<<<<<< HEAD
-    @abstractproperty
-    def normprof(self) -> bool:
-        """Normalize the profile in auto- and cross-correlations by
-        :math:`I^0_1(k\\rightarrow 0, a|u)`
-        (see :meth:`~pyccl.halos.halo_model.HMCalculator.I_0_1`).
-        """
-
-    # TODO: CCLv3 - Rename & allocate _normprof_bool to the subclasses.
-
-    def _normprof_false(self, hmc, **settings):
-        """Option for ``normprof = False``."""
-        return lambda *args, cosmo, a, **kwargs: 1.
-
-    def _normprof_true(self, hmc, k_min=1e-5):
-        """Option for ``normprof = True``."""
-        # TODO: remove the first two lines in CCLv3.
-        k_hmc = hmc.precision["k_min"]
-        k_min = k_hmc if k_hmc != k_min else k_min
-        M, mass_def = hmc._mass, hmc.mass_def
-        return functools.partial(self.fourier, k=k_min, M=M, mass_def=mass_def)
-
-    def _normalization(self, hmc, **settings):
-        """This is the API adapter and it decides which norm to use.
-        It returns a function of ``cosmo`` and ``a``. Optional args & kwargs.
-        """
-        if self.normprof:
-            return self._normprof_true(hmc, **settings)
-        return self._normprof_false(hmc, **settings)
-
-=======
->>>>>>> e93b3174
     @unlock_instance(mutate=True)
     @functools.wraps(FFTLogParams.update_parameters)
     def update_precision_fftlog(self, **kwargs):
@@ -157,8 +108,6 @@
         """
         return self.precision_fftlog['plaw_projected']
 
-<<<<<<< HEAD
-=======
     _real: Callable       # implementation of the real profile
 
     _fourier: Callable    # implementation of the Fourier profile
@@ -167,7 +116,6 @@
 
     _cumul2d: Callable    # implementation of the cumulative surface density
 
->>>>>>> e93b3174
     @warn_api
     def real(self, cosmo, r, M, a, *, mass_def=None):
         """ Returns the 3D real-space value of the profile as a
@@ -188,17 +136,9 @@
             are scalars, the corresponding dimension will be
             squeezed out on output.
         """
-<<<<<<< HEAD
-        if getattr(self, '_real', None):
-            return self._real(cosmo, r, M, a, mass_def)
-        elif getattr(self, '_fourier', None):
-            return self._fftlog_wrap(cosmo, r, M, a, mass_def,
-                                     fourier_out=False)
-=======
         if getattr(self, "_real", None):
             return self._real(cosmo, r, M, a, mass_def)
         return self._fftlog_wrap(cosmo, r, M, a, mass_def, fourier_out=False)
->>>>>>> e93b3174
 
     @warn_api
     def fourier(self, cosmo, k, M, a, *, mass_def=None):
@@ -225,23 +165,12 @@
             are scalars, the corresponding dimension will be
             squeezed out on output.
         """
-<<<<<<< HEAD
-        if getattr(self, '_fourier', None):
-            return self._fourier(cosmo, k, M, a, mass_def)
-        elif getattr(self, '_real', None):
-            return self._fftlog_wrap(cosmo, k, M, a, mass_def,
-                                     fourier_out=True)
-
-    @warn_api(pairs=[("r_t", "r")])
-    def projected(self, cosmo, r, M, a, *, mass_def=None):
-=======
         if getattr(self, "_fourier", None):
             return self._fourier(cosmo, k, M, a, mass_def)
         return self._fftlog_wrap(cosmo, k, M, a, mass_def, fourier_out=True)
 
     @warn_api
     def projected(self, cosmo, r_t, M, a, *, mass_def=None):
->>>>>>> e93b3174
         """ Returns the 2D projected profile as a function of
         cosmology, radius, halo mass and scale factor.
 
@@ -264,16 +193,6 @@
             are scalars, the corresponding dimension will be
             squeezed out on output.
         """
-<<<<<<< HEAD
-        if hasattr(self, "_projected"):
-            return self._projected(cosmo, r, M, a, mass_def)
-        else:
-            return self._projected_fftlog_wrap(cosmo, r, M, a, mass_def,
-                                               is_cumul2d=False)
-
-    @warn_api(pairs=[("r_t", "r")])
-    def cumul2d(self, cosmo, r, M, a, *, mass_def=None):
-=======
         if getattr(self, "_projected", None):
             return self._projected(cosmo, r_t, M, a, mass_def)
         return self._projected_fftlog_wrap(cosmo, r_t, M, a, mass_def,
@@ -281,7 +200,6 @@
 
     @warn_api
     def cumul2d(self, cosmo, r_t, M, a, *, mass_def=None):
->>>>>>> e93b3174
         """ Returns the 2D cumulative surface density as a
         function of cosmology, radius, halo mass and scale
         factor.
@@ -305,18 +223,10 @@
             are scalars, the corresponding dimension will be
             squeezed out on output.
         """
-<<<<<<< HEAD
-        if hasattr(self, "_cumul2d"):
-            return self._cumul2d(cosmo, r, M, a, mass_def)
-        else:
-            return self._projected_fftlog_wrap(cosmo, r, M, a, mass_def,
-                                               is_cumul2d=True)
-=======
         if getattr(self, "_cumul2d", None):
             return self._cumul2d(cosmo, r_t, M, a, mass_def)
         return self._projected_fftlog_wrap(cosmo, r_t, M, a, mass_def,
                                            is_cumul2d=True)
->>>>>>> e93b3174
 
     @warn_api
     def convergence(self, cosmo, r, M, *, a_lens, a_source, mass_def=None):
