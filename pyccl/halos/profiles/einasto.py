--- conflicted
+++ resolved
@@ -40,13 +40,8 @@
         alpha (float, 'cosmo'): Set the Einasto alpha parameter or set to
             'cosmo' to calculate the value from cosmology. Default: 'cosmo'
     """
-<<<<<<< HEAD
-    __repr_attrs__ = ("concentration", "truncated", "alpha",
-                      "precision_fftlog", "normprof",)
-=======
     __repr_attrs__ = __eq_attrs__ = (
         "truncated", "alpha", "precision_fftlog", "concentration", "normprof",)
->>>>>>> e93b3174
 
     @warn_api(pairs=[("c_M_relation", "concentration")])
     def __init__(self, *, concentration, truncated=True, alpha='cosmo'):
