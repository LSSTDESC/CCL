from ...base import warn_api
from ...power import sigmaM
from ..massdef import MassDef, mass_translator
from .profile_base import HaloProfileMatter
import numpy as np
from scipy.special import gamma, gammainc


__all__ = ("HaloProfileEinasto",)


class HaloProfileEinasto(HaloProfileMatter):
    """ Einasto profile (1965TrAlm...5...87E).

    .. math::
       \\rho(r) = \\rho_0\\,\\exp(-2 ((r/r_s)^\\alpha-1) / \\alpha)

    where :math:`r_s` is related to the spherical overdensity
    halo radius :math:`R_\\Delta(M)` through the concentration
    parameter :math:`c(M)` as

    .. math::
       R_\\Delta(M) = c(M)\\,r_s

    and the normalization :math:`\\rho_0` is the mean density
    within the :math:`R_\\Delta(M)` of the halo. The index
    :math:`\\alpha` depends on halo mass and redshift, and we
    use the parameterization of Diemer & Kravtsov
    (arXiv:1401.1216).

    By default, this profile is truncated at :math:`r = R_\\Delta(M)`.

    Args:
        concentration (:obj:`Concentration`): concentration-mass
            relation to use with this profile.
        truncated (bool): set to `True` if the profile should be
            truncated at :math:`r = R_\\Delta` (i.e. zero at larger
            radii.
        alpha (float, 'cosmo'): Set the Einasto alpha parameter or set to
            'cosmo' to calculate the value from cosmology. Default: 'cosmo'
    """
    __repr_attrs__ = __eq_attrs__ = (
<<<<<<< HEAD
        "truncated", "alpha", "mass_def", "concentration", "precision_fftlog",
        "normprof",)
=======
        "truncated", "alpha", "precision_fftlog", "concentration",)
>>>>>>> 27c6cc9b

    @warn_api(pairs=[("c_M_relation", "concentration")])
    def __init__(self, *, concentration, truncated=True, alpha='cosmo',
                 mass_def):
        self.truncated = truncated
        self.alpha = alpha
        super().__init__(mass_def=mass_def, concentration=concentration)
        mvir = MassDef("vir", "matter")
        self._to_virial_mass = mass_translator(
            mass_in=self.mass_def, mass_out=mvir,
            concentration=self.concentration)
        self.update_precision_fftlog(padding_hi_fftlog=1E2,
                                     padding_lo_fftlog=1E-2,
                                     n_per_decade=1000,
                                     plaw_fourier=-2.)

    def update_parameters(self, alpha=None):
        """Update any of the parameters associated with this profile.
        Any parameter set to ``None`` won't be updated.

        Arguments
        ---------
        alpha : float, 'cosmo'
            Profile shape parameter. Set to
            'cosmo' to calculate the value from cosmology
        """
        if alpha is not None and alpha != self.alpha:
            self.alpha = alpha

    def _get_alpha(self, cosmo, M, a):
        if self.alpha == 'cosmo':
            Mvir = self._to_virial_mass(cosmo, M, a)
            sM = sigmaM(cosmo, Mvir, a)
            nu = 1.686 / sM
            return 0.155 + 0.0095 * nu * nu
        return np.full_like(M, self.alpha)

    def _norm(self, M, Rs, c, alpha):
        # Einasto normalization from mass, radius, concentration and alpha
        return M / (np.pi * Rs**3 * 2**(2-3/alpha) * alpha**(-1+3/alpha)
                    * np.exp(2/alpha)
                    * gamma(3/alpha) * gammainc(3/alpha, 2/alpha*c**alpha))

    def _real(self, cosmo, r, M, a):
        r_use = np.atleast_1d(r)
        M_use = np.atleast_1d(M)

        # Comoving virial radius
        R_M = self.mass_def.get_radius(cosmo, M_use, a) / a
        c_M = self.concentration(cosmo, M_use, a)
        R_s = R_M / c_M

        alpha = self._get_alpha(cosmo, M_use, a)

        norm = self._norm(M_use, R_s, c_M, alpha)

        x = r_use[None, :] / R_s[:, None]
        prof = norm[:, None] * np.exp(-2. * (x**alpha[:, None] - 1) /
                                      alpha[:, None])
        if self.truncated:
            prof[r_use[None, :] > R_M[:, None]] = 0

        if np.ndim(r) == 0:
            prof = np.squeeze(prof, axis=-1)
        if np.ndim(M) == 0:
            prof = np.squeeze(prof, axis=0)
        return prof<|MERGE_RESOLUTION|>--- conflicted
+++ resolved
@@ -40,12 +40,7 @@
             'cosmo' to calculate the value from cosmology. Default: 'cosmo'
     """
     __repr_attrs__ = __eq_attrs__ = (
-<<<<<<< HEAD
-        "truncated", "alpha", "mass_def", "concentration", "precision_fftlog",
-        "normprof",)
-=======
-        "truncated", "alpha", "precision_fftlog", "concentration",)
->>>>>>> 27c6cc9b
+        "truncated", "alpha", "mass_def", "concentration", "precision_fftlog",)
 
     @warn_api(pairs=[("c_M_relation", "concentration")])
     def __init__(self, *, concentration, truncated=True, alpha='cosmo',
