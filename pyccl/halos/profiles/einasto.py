from ...base import warn_api
from ...power import sigmaM
from ..concentration import Concentration
from ..massdef import MassDef
from .profile_base import HaloProfileMatter
import numpy as np
from scipy.special import gamma, gammainc


__all__ = ("HaloProfileEinasto",)


class HaloProfileEinasto(HaloProfileMatter):
    """ Einasto profile (1965TrAlm...5...87E).

    .. math::
       \\rho(r) = \\rho_0\\,\\exp(-2 ((r/r_s)^\\alpha-1) / \\alpha)

    where :math:`r_s` is related to the spherical overdensity
    halo radius :math:`R_\\Delta(M)` through the concentration
    parameter :math:`c(M)` as

    .. math::
       R_\\Delta(M) = c(M)\\,r_s

    and the normalization :math:`\\rho_0` is the mean density
    within the :math:`R_\\Delta(M)` of the halo. The index
    :math:`\\alpha` depends on halo mass and redshift, and we
    use the parameterization of Diemer & Kravtsov
    (arXiv:1401.1216).

    By default, this profile is truncated at :math:`r = R_\\Delta(M)`.

    Args:
        concentration (:obj:`Concentration`): concentration-mass
            relation to use with this profile.
        truncated (bool): set to `True` if the profile should be
            truncated at :math:`r = R_\\Delta` (i.e. zero at larger
            radii.
        alpha (float, 'cosmo'): Set the Einasto alpha parameter or set to
            'cosmo' to calculate the value from cosmology. Default: 'cosmo'
    """
<<<<<<< HEAD
    __repr_attrs__ = __eq_attrs__ = ("cM", "truncated", "alpha",
                                     "precision_fftlog",)
    name = 'Einasto'
=======
    __repr_attrs__ = ("concentration", "truncated", "alpha",
                      "precision_fftlog", "normprof",)
>>>>>>> b471c249

    @warn_api(pairs=[("c_M_relation", "concentration")])
    def __init__(self, *, concentration, truncated=True, alpha='cosmo'):
        if not isinstance(concentration, Concentration):
            raise TypeError("concentration must be of type `Concentration`")

        self.concentration = concentration
        self.truncated = truncated
        self.alpha = alpha
        super().__init__()
        self.update_precision_fftlog(padding_hi_fftlog=1E2,
                                     padding_lo_fftlog=1E-2,
                                     n_per_decade=1000,
                                     plaw_fourier=-2.)

    def update_parameters(self, alpha=None):
        """Update any of the parameters associated with this profile.
        Any parameter set to ``None`` won't be updated.

        Arguments
        ---------
        alpha : float, 'cosmo'
            Profile shape parameter. Set to
            'cosmo' to calculate the value from cosmology
        """
        if alpha is not None and alpha != self.alpha:
            self.alpha = alpha

    def _get_alpha(self, cosmo, M, a, mass_def):
        if self.alpha == 'cosmo':
            Mvir = mass_def.translate_mass(
                cosmo, M, a, mass_def_other=MassDef('vir', 'matter'))
            sM = sigmaM(cosmo, Mvir, a)
            nu = 1.686 / sM
            return 0.155 + 0.0095 * nu * nu
        return np.full_like(M, self.alpha)

    def _norm(self, M, Rs, c, alpha):
        # Einasto normalization from mass, radius, concentration and alpha
        return M / (np.pi * Rs**3 * 2**(2-3/alpha) * alpha**(-1+3/alpha)
                    * np.exp(2/alpha)
                    * gamma(3/alpha) * gammainc(3/alpha, 2/alpha*c**alpha))

    def _real(self, cosmo, r, M, a, mass_def):
        r_use = np.atleast_1d(r)
        M_use = np.atleast_1d(M)

        # Comoving virial radius
        R_M = mass_def.get_radius(cosmo, M_use, a) / a
        c_M = self.concentration(cosmo, M_use, a)
        R_s = R_M / c_M

        alpha = self._get_alpha(cosmo, M_use, a, mass_def)

        norm = self._norm(M_use, R_s, c_M, alpha)

        x = r_use[None, :] / R_s[:, None]
        prof = norm[:, None] * np.exp(-2. * (x**alpha[:, None] - 1) /
                                      alpha[:, None])
        if self.truncated:
            prof[r_use[None, :] > R_M[:, None]] = 0

        if np.ndim(r) == 0:
            prof = np.squeeze(prof, axis=-1)
        if np.ndim(M) == 0:
            prof = np.squeeze(prof, axis=0)
        return prof<|MERGE_RESOLUTION|>--- conflicted
+++ resolved
@@ -40,14 +40,9 @@
         alpha (float, 'cosmo'): Set the Einasto alpha parameter or set to
             'cosmo' to calculate the value from cosmology. Default: 'cosmo'
     """
-<<<<<<< HEAD
-    __repr_attrs__ = __eq_attrs__ = ("cM", "truncated", "alpha",
-                                     "precision_fftlog",)
+    __repr_attrs__ = __eq_attrs__ = ("concentration", "truncated", "alpha",
+                                     "precision_fftlog", "normprof",)
     name = 'Einasto'
-=======
-    __repr_attrs__ = ("concentration", "truncated", "alpha",
-                      "precision_fftlog", "normprof",)
->>>>>>> b471c249
 
     @warn_api(pairs=[("c_M_relation", "concentration")])
     def __init__(self, *, concentration, truncated=True, alpha='cosmo'):
