--- conflicted
+++ resolved
@@ -1,17 +1,10 @@
-<<<<<<< HEAD
 __all__ = ("HaloProfileEinasto",)
 
-=======
-from ...base import warn_api
-from ...power import sigmaM
-from ..massdef import MassDef, mass_translator
-from .profile_base import HaloProfileMatter
->>>>>>> a19829e0
 import numpy as np
 from scipy.special import gamma, gammainc
 
 from ... import warn_api
-from .. import Concentration, MassDef
+from .. import MassDef, mass_translator
 from . import HaloProfileMatter
 
 
@@ -78,14 +71,8 @@
 
     def _get_alpha(self, cosmo, M, a):
         if self.alpha == 'cosmo':
-<<<<<<< HEAD
-            Mvir = mass_def.translate_mass(
-                cosmo, M, a, mass_def_other=MassDef('vir', 'matter'))
+            Mvir = self._to_virial_mass(cosmo, M, a)
             sM = cosmo.sigmaM(Mvir, a)
-=======
-            Mvir = self._to_virial_mass(cosmo, M, a)
-            sM = sigmaM(cosmo, Mvir, a)
->>>>>>> a19829e0
             nu = 1.686 / sM
             return 0.155 + 0.0095 * nu * nu
         return np.full_like(M, self.alpha)
