--- conflicted
+++ resolved
@@ -39,13 +39,9 @@
         alpha (float, 'cosmo'): Set the Einasto alpha parameter or set to
             'cosmo' to calculate the value from cosmology. Default: 'cosmo'
     """
-<<<<<<< HEAD
-    __repr_attrs__ = ("truncated", "alpha",
-                      "precision_fftlog", "mass_concentration", "normprof",)
-=======
     __repr_attrs__ = __eq_attrs__ = (
-        "truncated", "alpha", "precision_fftlog", "concentration", "normprof",)
->>>>>>> 3fad2e1b
+        "truncated", "alpha", "precision_fftlog", "mass_concentration",
+        "normprof",)
 
     @warn_api(pairs=[("c_M_relation", "concentration")])
     def __init__(self, *, mass_concentration, truncated=True, alpha='cosmo'):
