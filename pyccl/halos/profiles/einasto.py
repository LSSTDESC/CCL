__all__ = ("HaloProfileEinasto",)

import numpy as np
from scipy.special import gamma, gammainc

from ... import warn_api
from .. import MassDef, mass_translator
from . import HaloProfileMatter


class HaloProfileEinasto(HaloProfileMatter):
    """ Einasto profile (1965TrAlm...5...87E).

    .. math::
       \\rho(r) = \\rho_0\\,\\exp(-2 ((r/r_s)^\\alpha-1) / \\alpha)

    where :math:`r_s` is related to the spherical overdensity
    halo radius :math:`R_\\Delta(M)` through the concentration
    parameter :math:`c(M)` as

    .. math::
       R_\\Delta(M) = c(M)\\,r_s

    and the normalization :math:`\\rho_0` is the mean density
    within the :math:`R_\\Delta(M)` of the halo. The index
    :math:`\\alpha` depends on halo mass and redshift, and we
    use the parameterization of Diemer & Kravtsov
    (arXiv:1401.1216).

    By default, this profile is truncated at :math:`r = R_\\Delta(M)`.

    Args:
        concentration (:obj:`Concentration`): concentration-mass
            relation to use with this profile.
        truncated (bool): set to `True` if the profile should be
            truncated at :math:`r = R_\\Delta` (i.e. zero at larger
            radii.
        alpha (float, 'cosmo'): Set the Einasto alpha parameter or set to
            'cosmo' to calculate the value from cosmology. Default: 'cosmo'
    """
    __repr_attrs__ = __eq_attrs__ = (
        "truncated", "alpha", "mass_def", "concentration", "precision_fftlog",)

    @warn_api(pairs=[("c_M_relation", "concentration")])
    def __init__(self, *, concentration, truncated=True, alpha='cosmo',
<<<<<<< HEAD
                 **fftlog):
        if not isinstance(concentration, Concentration):
            raise TypeError("concentration must be of type `Concentration`")

        self.concentration = concentration
        self.truncated = truncated
        self.alpha = alpha
        default_fftlog = {"padding_lo_fftlog": 0.01, "padding_hi_fftlog": 100,
                          "n_per_decade": 1000, "plaw_fourier": -2}
        super().__init__(**{**default_fftlog, **fftlog})
=======
                 mass_def=None):
        self.truncated = truncated
        self.alpha = alpha
        super().__init__(mass_def=mass_def, concentration=concentration)
        mvir = MassDef("vir", "matter")
        self._to_virial_mass = mass_translator(
            mass_in=self.mass_def, mass_out=mvir,
            concentration=self.concentration)
        self.update_precision_fftlog(padding_hi_fftlog=1E2,
                                     padding_lo_fftlog=1E-2,
                                     n_per_decade=1000,
                                     plaw_fourier=-2.)
>>>>>>> 26c8b53c

    def update_parameters(self, alpha=None):
        """Update any of the parameters associated with this profile.
        Any parameter set to ``None`` won't be updated.

        Arguments
        ---------
        alpha : float, 'cosmo'
            Profile shape parameter. Set to
            'cosmo' to calculate the value from cosmology
        """
        if alpha is not None and alpha != self.alpha:
            self.alpha = alpha

    def _get_alpha(self, cosmo, M, a):
        if self.alpha == 'cosmo':
            Mvir = self._to_virial_mass(cosmo, M, a)
            sM = cosmo.sigmaM(Mvir, a)
            nu = 1.686 / sM
            return 0.155 + 0.0095 * nu * nu
        return np.full_like(M, self.alpha)

    def _norm(self, M, Rs, c, alpha):
        # Einasto normalization from mass, radius, concentration and alpha
        return M / (np.pi * Rs**3 * 2**(2-3/alpha) * alpha**(-1+3/alpha)
                    * np.exp(2/alpha)
                    * gamma(3/alpha) * gammainc(3/alpha, 2/alpha*c**alpha))

    def _real(self, cosmo, r, M, a):
        r_use = np.atleast_1d(r)
        M_use = np.atleast_1d(M)

        # Comoving virial radius
        R_M = self.mass_def.get_radius(cosmo, M_use, a) / a
        c_M = self.concentration(cosmo, M_use, a)
        R_s = R_M / c_M

        alpha = self._get_alpha(cosmo, M_use, a)

        norm = self._norm(M_use, R_s, c_M, alpha)

        x = r_use[None, :] / R_s[:, None]
        prof = norm[:, None] * np.exp(-2. * (x**alpha[:, None] - 1) /
                                      alpha[:, None])
        if self.truncated:
            prof[r_use[None, :] > R_M[:, None]] = 0

        if np.ndim(r) == 0:
            prof = np.squeeze(prof, axis=-1)
        if np.ndim(M) == 0:
            prof = np.squeeze(prof, axis=0)
        return prof<|MERGE_RESOLUTION|>--- conflicted
+++ resolved
@@ -43,31 +43,18 @@
 
     @warn_api(pairs=[("c_M_relation", "concentration")])
     def __init__(self, *, concentration, truncated=True, alpha='cosmo',
-<<<<<<< HEAD
-                 **fftlog):
-        if not isinstance(concentration, Concentration):
-            raise TypeError("concentration must be of type `Concentration`")
-
-        self.concentration = concentration
+                 mass_def=None, **fftlog):
+        self.truncated = truncated
+        self.alpha = alpha
         self.truncated = truncated
         self.alpha = alpha
         default_fftlog = {"padding_lo_fftlog": 0.01, "padding_hi_fftlog": 100,
                           "n_per_decade": 1000, "plaw_fourier": -2}
-        super().__init__(**{**default_fftlog, **fftlog})
-=======
-                 mass_def=None):
-        self.truncated = truncated
-        self.alpha = alpha
-        super().__init__(mass_def=mass_def, concentration=concentration)
-        mvir = MassDef("vir", "matter")
+        super().__init__(mass_def=mass_def, concentration=concentration,
+                         **{**default_fftlog, **fftlog})
         self._to_virial_mass = mass_translator(
-            mass_in=self.mass_def, mass_out=mvir,
+            mass_in=self.mass_def, mass_out=MassDef("vir", "matter"),
             concentration=self.concentration)
-        self.update_precision_fftlog(padding_hi_fftlog=1E2,
-                                     padding_lo_fftlog=1E-2,
-                                     n_per_decade=1000,
-                                     plaw_fourier=-2.)
->>>>>>> 26c8b53c
 
     def update_parameters(self, alpha=None):
         """Update any of the parameters associated with this profile.
