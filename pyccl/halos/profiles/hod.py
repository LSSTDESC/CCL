from __future__ import annotations

__all__ = ("HaloProfileHOD",)

from numbers import Real
from typing import TYPE_CHECKING, Optional, Union

import numpy as np
from scipy.special import sici, erf

from ... import warn_api, deprecate_attr
from . import HaloProfile

if TYPE_CHECKING:
    from ... import Cosmology
    from .. import Concentration, HMCalculator, MassDef


<<<<<<< HEAD
class HaloProfileHOD(HaloProfileNumberCounts):
    r"""Generic halo occupation distribution (HOD) halo profile describing the
    number density of galaxies.
=======
class HaloProfileHOD(HaloProfile):
    """ A generic halo occupation distribution (HOD)
    profile describing the number density of galaxies
    as a function of halo mass.
>>>>>>> 4529cea2

    The parametrization for the mean profile is:

    .. math::

       \langle n_g(r) | M,a \rangle = \bar{N}_c(M,a)
       \left[ f_c(a) + \bar{N}_s(M,a) u_{\rm sat}(r|M,a) \right]

    where :math:`\bar{N}_c` and :math:`\bar{N}_s` are the mean number of
    central and satellite galaxies respectively,:math:`f_c` is the observed
    fraction of central galaxies, and :math:`u_{\rm sat}(r|M,a)` is the
    distribution of satellites as a function of distance to the halo centre.

    These quantities are parametrized as follows:

    .. math::

       \bar{N}_c(M,a) &= \frac{1}{2} \left[1 + {\rm erf} \left(
           \frac{\log(M / M_{\rm min})}{\sigma_{{\rm ln}M}} \right)\right] \\
       \bar{N}_s(M,a) &= \Theta(M-M_0) \left(\frac{M-M_0}{M_1}\right)^\alpha \\
       u_s(r|M,a) &\propto \frac{\Theta(r_{\rm max}-r)}{(r/r_g)(1 + r/r_g)^2},

    where :math:`\Theta(x)` is the Heaviside step function, and the
    proportionality constant in the last equation is such that
    :math:`\int_V {\rm d}V u_s = 1`. The radius :math:`r_g` is related to the
    NFW scale radius :math:`r_s` through :math:`r_g=\beta_g \, r_s`, and the
    radius :math:`r_{\rm max}` is related to the overdensity radius
    :math:`r_\Delta` as :math:`r_{\rm max} = \beta_{\rm max} \, r_\Delta`. The
    scale radius is related to the comoving overdensity halo radius via
    :math:`R_\Delta(M) = c(M) \, r_s`.

    All the quantities :math:`\log_{10}M_{\rm min}`, :math:`\log_{10}M_0`,
    :math:`\log_{10}M_1`, :math:`\sigma_{{\rm ln}M}`, :math:`f_c`,
    :math:`\alpha`, :math:`\beta_g` and :math:`\beta_{\rm max}` are
    time-dependent via a linear expansion around a pivot scale factor
    :math:`a_*` with an offset :math:`X_0` and a tilt parameter :math:`X_p`:

    .. math::

<<<<<<< HEAD
       X(a) = X_0 + X_p \, (a - a_*).

    This definition of the HOD profile draws from several publications,
    including :footcite:t:`Zheng05`, :footcite:t:`Ando17`, and
    :footcite:t:`Nicola20`. The default values used here are roughly compatible
    with those quoted in the latter paper.

    .. note::

        This profile has its own covariance implementation.

    Parameters
    ----------
    concentration
        Concentration-mass relation. If a string, `mass_def` must be specified.
    log10Mmin_0, log10Mmin_0
        :math:`\log_{10}M_{\rm min}`.
    siglnM_0, siglnM_p
        :math:`\sigma_{{\rm ln}M}`.
    log10M0_0, log10M0_p
        :math:`\log_{10}M_0`.
    log10M1_0, log10M1_p
        :math:`\log_{10}M_1`.
    alpha_0, alpha_p
        :math:`\alpha`.
    fc_0, fc_p
        :math:`f_c`.
    bg_0, bg_p
        :math:`\beta_g`.
    bmax_0, bmax_p
        :math:`\beta_{\rm max}`.
    a_pivot
        Pivot scale factor :math:`a_*`.
    ns_independent
        If True, relax the requirement to only form satellites when centrals
        are present.
    mass_def
        Halo mass definition. If `concentration` is instantiated, this
        parameter is optional.

        .. versionadded:: 2.8.0

    References
    ----------
    .. footbibliography::
=======
    .. math::
       X(a) = X_0 + X_p\\,(a-a_*).

    This definition of the HOD profile draws from several papers
    in the literature, including: astro-ph/0408564, arXiv:1706.05422
    and arXiv:1912.08209. The default values used here are roughly
    compatible with those found in the latter paper.

    See :class:`~pyccl.halos.profiles_2pt.Profile2ptHOD`) for a
    description of the Fourier-space two-point correlator of the
    HOD profile.

    Args:
        concentration (:obj:`Concentration`): concentration-mass
            relation to use with this profile.
        log10Mmin_0 (float): offset parameter for
            :math:`\\log_{10}M_{\\rm min}`.
        log10Mmin_p (float): tilt parameter for
            :math:`\\log_{10}M_{\\rm min}`.
        siglnM_0 (float): offset parameter for
            :math:`\\sigma_{{\\rm ln}M}`.
        siglnM_p (float): tilt parameter for
            :math:`\\sigma_{{\\rm ln}M}`.
        log10M0_0 (float): offset parameter for
            :math:`\\log_{10}M_0`.
        log10M0_p (float): tilt parameter for
            :math:`\\log_{10}M_0`.
        log10M1_0 (float): offset parameter for
            :math:`\\log_{10}M_1`.
        log10M1_p (float): tilt parameter for
            :math:`\\log_{10}M_1`.
        alpha_0 (float): offset parameter for
            :math:`\\alpha`.
        alpha_p (float): tilt parameter for
            :math:`\\alpha`.
        fc_0 (float): offset parameter for
            :math:`f_c`.
        fc_p (float): tilt parameter for
            :math:`f_c`.
        bg_0 (float): offset parameter for
            :math:`\\beta_g`.
        bg_p (float): tilt parameter for
            :math:`\\beta_g`.
        bmax_0 (float): offset parameter for
            :math:`\\beta_{\\rm max}`.
        bmax_p (float): tilt parameter for
            :math:`\\beta_{\\rm max}`.
        a_pivot (float): pivot scale factor :math:`a_*`.
        ns_independent (bool): drop requirement to only form
            satellites when centrals are present.
        is_number_counts (bool): set to `True` if this profile
            is meant to represent galaxy overdensity.
>>>>>>> 4529cea2
    """
    __repr_attrs__ = __eq_attrs__ = (
        "log10Mmin_0", "log10Mmin_p", "siglnM_0", "siglnM_p", "log10M0_0",
        "log10M0_p", "log10M1_0", "log10M1_p", "alpha_0", "alpha_p", "fc_0",
        "fc_p", "bg_0", "bg_p", "bmax_0", "bmax_p", "a_pivot",
        "_is_number_counts", "ns_independent", "mass_def", "concentration",
        "precision_fftlog",)
    __getattr__ = deprecate_attr(pairs=[
        ("lMmin_0", "log10Mmin_0"), ("lMmin_p", "log10Mmin_p"),
        ("siglM_0", "siglnM_0"), ("siglM_p", "siglnM_p"),
        ("lM0_0", "log10M0_0"), ("lM0_p", "log10M0_p"),
        ("lM1_0", "log10M1_0"), ("lM1_p", "log10M1_p")]
    )(super.__getattribute__)

    @warn_api(pairs=[("c_M_relation", "concentration"),
                     ("siglM_0", "siglnM_0"), ("siglM_p", "siglnM_p"),
                     ("lMmin_0", "log10Mmin_0"), ("lMmin_p", "log10Mmin_p"),
                     ("lM0_0", "log10M0_0"), ("lM0_p", "log10M0_p"),
                     ("lM1_0", "log10M1_0"), ("lM1_p", "log10M1_p")])
<<<<<<< HEAD
    def __init__(
            self,
            *,
            concentration: Union[str, Concentration],
            log10Mmin_0: Real = 12, log10Mmin_p: Real = 0,
            siglnM_0: Real = 0.4, siglnM_p: Real = 0,
            log10M0_0: Real = 7, log10M0_p: Real = 0,
            log10M1_0: Real = 13.3, log10M1_p: Real = 0,
            alpha_0: Real = 1, alpha_p: Real = 0,
            fc_0: Real = 1, fc_p: Real = 0,
            bg_0: Real = 1, bg_p: Real = 0,
            bmax_0: Real = 1, bmax_p: Real = 0,
            a_pivot: Real = 1,
            ns_independent: bool = False,
            mass_def: Optional[Union[str, MassDef]] = None
    ):
=======
    def __init__(self, *, concentration,
                 log10Mmin_0=12., log10Mmin_p=0., siglnM_0=0.4,
                 siglnM_p=0., log10M0_0=7., log10M0_p=0.,
                 log10M1_0=13.3, log10M1_p=0., alpha_0=1.,
                 alpha_p=0., fc_0=1., fc_p=0.,
                 bg_0=1., bg_p=0., bmax_0=1., bmax_p=0.,
                 a_pivot=1., ns_independent=False, mass_def=None,
                 is_number_counts=True):
>>>>>>> 4529cea2
        self.log10Mmin_0 = log10Mmin_0
        self.log10Mmin_p = log10Mmin_p
        self.log10M0_0 = log10M0_0
        self.log10M0_p = log10M0_p
        self.log10M1_0 = log10M1_0
        self.log10M1_p = log10M1_p
        self.siglnM_0 = siglnM_0
        self.siglnM_p = siglnM_p
        self.alpha_0 = alpha_0
        self.alpha_p = alpha_p
        self.fc_0 = fc_0
        self.fc_p = fc_p
        self.bg_0 = bg_0
        self.bg_p = bg_p
        self.bmax_0 = bmax_0
        self.bmax_p = bmax_p
        self.a_pivot = a_pivot
        self.ns_independent = ns_independent
        super().__init__(mass_def=mass_def, concentration=concentration,
                         is_number_counts=is_number_counts)

    # TODO: Uncomment for CCLv3.
    # @update(names=[
    #     "log10Mmin_0", "log10Mmin_p", "siglnM_0", "siglnM_p", "log10M0_0",
    #     "log10M0_p", "log10M1_0", "log10M1_p", "alpha_0", "alpha_p", "fc_0",
    #     "fc_p", "bg_0", "bg_p", "bmax_0", "bmax_p", "a_pivot",
    #     "ns_independent"])
    # def update_parameters(self) -> None:
    @warn_api(pairs=[("lMmin_0", "log10Mmin_0"), ("lMmin_p", "log10Mmin_p"),
                     ("siglM_0", "siglnM_0"), ("siglM_p", "siglnM_p"),
                     ("lM0_0", "log10M0_0"), ("lM0_p", "log10M0_p"),
                     ("lM1_0", "log10M1_0"), ("lM1_p", "log10M1_p")])
    def update_parameters(
            self, *,
            log10Mmin_0=None, log10Mmin_p=None, siglnM_0=None, siglnM_p=None,
            log10M0_0=None, log10M0_p=None, log10M1_0=None, log10M1_p=None,
            alpha_0=None, alpha_p=None, fc_0=None, fc_p=None,
            bg_0=None, bg_p=None, bmax_0=None, bmax_p=None,
            a_pivot=None, ns_independent=None):
        """Update the profile parameters. All numerical parameters in
        :meth:`__init__`, as well as `ns_independent`, are updatable.
        """
        if log10Mmin_0 is not None:
            self.log10Mmin_0 = log10Mmin_0
        if log10Mmin_p is not None:
            self.log10Mmin_p = log10Mmin_p
        if log10M0_0 is not None:
            self.log10M0_0 = log10M0_0
        if log10M0_p is not None:
            self.log10M0_p = log10M0_p
        if log10M1_0 is not None:
            self.log10M1_0 = log10M1_0
        if log10M1_p is not None:
            self.log10M1_p = log10M1_p
        if siglnM_0 is not None:
            self.siglnM_0 = siglnM_0
        if siglnM_p is not None:
            self.siglnM_p = siglnM_p
        if alpha_0 is not None:
            self.alpha_0 = alpha_0
        if alpha_p is not None:
            self.alpha_p = alpha_p
        if fc_0 is not None:
            self.fc_0 = fc_0
        if fc_p is not None:
            self.fc_p = fc_p
        if bg_0 is not None:
            self.bg_0 = bg_0
        if bg_p is not None:
            self.bg_p = bg_p
        if bmax_0 is not None:
            self.bmax_0 = bmax_0
        if bmax_p is not None:
            self.bmax_p = bmax_p
        if a_pivot is not None:
            self.a_pivot = a_pivot
        if ns_independent is not None:
            self.ns_independent = ns_independent

    def _usat_real(self, cosmo, r, M, a):
        r_use = np.atleast_1d(r)
        M_use = np.atleast_1d(M)

        # Comoving virial radius
        bg = self.bg_0 + self.bg_p * (a - self.a_pivot)
        bmax = self.bmax_0 + self.bmax_p * (a - self.a_pivot)
        R_M = self.mass_def.get_radius(cosmo, M_use, a) / a
        c_M = self.concentration(cosmo, M_use, a)
        R_s = R_M / c_M
        c_M *= bmax / bg

        x = r_use[None, :] / (R_s[:, None] * bg)
        prof = 1./(x * (1 + x)**2)
        # Truncate
        prof[r_use[None, :] > R_M[:, None]*bmax] = 0

        norm = 1. / (4 * np.pi * (bg*R_s)**3 * (np.log(1+c_M) - c_M/(1+c_M)))
        prof = prof[:, :] * norm[:, None]

        if np.ndim(r) == 0:
            prof = np.squeeze(prof, axis=-1)
        if np.ndim(M) == 0:
            prof = np.squeeze(prof, axis=0)
        return prof

    def _usat_fourier(self, cosmo, k, M, a):
        M_use = np.atleast_1d(M)
        k_use = np.atleast_1d(k)

        # Comoving virial radius
        bg = self.bg_0 + self.bg_p * (a - self.a_pivot)
        bmax = self.bmax_0 + self.bmax_p * (a - self.a_pivot)
        R_M = self.mass_def.get_radius(cosmo, M_use, a) / a
        c_M = self.concentration(cosmo, M_use, a)
        R_s = R_M / c_M
        c_M *= bmax / bg

        x = k_use[None, :] * R_s[:, None] * bg
        Si1, Ci1 = sici((1 + c_M[:, None]) * x)
        Si2, Ci2 = sici(x)

        P1 = 1. / (np.log(1+c_M) - c_M/(1+c_M))
        P2 = np.sin(x) * (Si1 - Si2) + np.cos(x) * (Ci1 - Ci2)
        P3 = np.sin(c_M[:, None] * x) / ((1 + c_M[:, None]) * x)
        prof = P1[:, None] * (P2 - P3)

        if np.ndim(k) == 0:
            prof = np.squeeze(prof, axis=-1)
        if np.ndim(M) == 0:
            prof = np.squeeze(prof, axis=0)
        return prof

    def _real(self, cosmo, r, M, a):
        r_use = np.atleast_1d(r)
        M_use = np.atleast_1d(M)

        Nc = self._Nc(M_use, a)
        Ns = self._Ns(M_use, a)
        fc = self._fc(a)
        # NFW profile
        ur = self._usat_real(cosmo, r_use, M_use, a)

        if self.ns_independent:
            prof = Nc[:, None] * fc + Ns[:, None] * ur
        else:
            prof = Nc[:, None] * (fc + Ns[:, None] * ur)

        if np.ndim(r) == 0:
            prof = np.squeeze(prof, axis=-1)
        if np.ndim(M) == 0:
            prof = np.squeeze(prof, axis=0)
        return prof

    def get_normalization(
            self,
            cosmo: Cosmology,
            a: Real,
            *,
            hmc: HMCalculator
    ) -> float:
        """Compute the normalization of the HOD profile, which is the mean
        galaxy number density.
        """
        def integ(M):
            Nc = self._Nc(M, a)
            Ns = self._Ns(M, a)
            fc = self._fc(a)
            if self.ns_independent:
                return Nc*fc + Ns
            return Nc*(fc + Ns)
        return hmc.integrate_over_massfunc(integ, cosmo, a)

    def _fourier(self, cosmo, k, M, a):
        M_use = np.atleast_1d(M)
        k_use = np.atleast_1d(k)

        Nc = self._Nc(M_use, a)
        Ns = self._Ns(M_use, a)
        fc = self._fc(a)
        # NFW profile
        uk = self._usat_fourier(cosmo, k_use, M_use, a)

        if self.ns_independent:
            prof = Nc[:, None] * fc + Ns[:, None] * uk
        else:
            prof = Nc[:, None] * (fc + Ns[:, None] * uk)

        if np.ndim(k) == 0:
            prof = np.squeeze(prof, axis=-1)
        if np.ndim(M) == 0:
            prof = np.squeeze(prof, axis=0)
        return prof

    def _fourier_variance(self, cosmo, k, M, a):
        # Fourier-space variance of the HOD profile
        M_use = np.atleast_1d(M)
        k_use = np.atleast_1d(k)

        Nc = self._Nc(M_use, a)
        Ns = self._Ns(M_use, a)
        fc = self._fc(a)
        # NFW profile
        uk = self._usat_fourier(cosmo, k_use, M_use, a)

        prof = Ns[:, None] * uk
        if self.ns_independent:
            prof = 2 * Nc[:, None] * fc * prof + prof**2
        else:
            prof = Nc[:, None] * (2 * fc * prof + prof**2)

        if np.ndim(k) == 0:
            prof = np.squeeze(prof, axis=-1)
        if np.ndim(M) == 0:
            prof = np.squeeze(prof, axis=0)
        return prof

    def _fc(self, a):
        # Observed fraction of centrals
        return self.fc_0 + self.fc_p * (a - self.a_pivot)

    def _Nc(self, M, a):
        # Number of centrals
        Mmin = 10.**(self.log10Mmin_0 + self.log10Mmin_p * (a - self.a_pivot))
        siglnM = self.siglnM_0 + self.siglnM_p * (a - self.a_pivot)
        return 0.5 * (1 + erf(np.log(M/Mmin)/siglnM))

    def _Ns(self, M, a):
        # Number of satellites
        M0 = 10.**(self.log10M0_0 + self.log10M0_p * (a - self.a_pivot))
        M1 = 10.**(self.log10M1_0 + self.log10M1_p * (a - self.a_pivot))
        alpha = self.alpha_0 + self.alpha_p * (a - self.a_pivot)
        return np.heaviside(M-M0, 1) * (np.fabs(M-M0) / M1)**alpha<|MERGE_RESOLUTION|>--- conflicted
+++ resolved
@@ -16,16 +16,9 @@
     from .. import Concentration, HMCalculator, MassDef
 
 
-<<<<<<< HEAD
-class HaloProfileHOD(HaloProfileNumberCounts):
+class HaloProfileHOD(HaloProfile):
     r"""Generic halo occupation distribution (HOD) halo profile describing the
     number density of galaxies.
-=======
-class HaloProfileHOD(HaloProfile):
-    """ A generic halo occupation distribution (HOD)
-    profile describing the number density of galaxies
-    as a function of halo mass.
->>>>>>> 4529cea2
 
     The parametrization for the mean profile is:
 
@@ -65,7 +58,6 @@
 
     .. math::
 
-<<<<<<< HEAD
        X(a) = X_0 + X_p \, (a - a_*).
 
     This definition of the HOD profile draws from several publications,
@@ -107,64 +99,12 @@
         parameter is optional.
 
         .. versionadded:: 2.8.0
+    is_number_counts
+        Whether the profile represents galaxy overdensity.
 
     References
     ----------
     .. footbibliography::
-=======
-    .. math::
-       X(a) = X_0 + X_p\\,(a-a_*).
-
-    This definition of the HOD profile draws from several papers
-    in the literature, including: astro-ph/0408564, arXiv:1706.05422
-    and arXiv:1912.08209. The default values used here are roughly
-    compatible with those found in the latter paper.
-
-    See :class:`~pyccl.halos.profiles_2pt.Profile2ptHOD`) for a
-    description of the Fourier-space two-point correlator of the
-    HOD profile.
-
-    Args:
-        concentration (:obj:`Concentration`): concentration-mass
-            relation to use with this profile.
-        log10Mmin_0 (float): offset parameter for
-            :math:`\\log_{10}M_{\\rm min}`.
-        log10Mmin_p (float): tilt parameter for
-            :math:`\\log_{10}M_{\\rm min}`.
-        siglnM_0 (float): offset parameter for
-            :math:`\\sigma_{{\\rm ln}M}`.
-        siglnM_p (float): tilt parameter for
-            :math:`\\sigma_{{\\rm ln}M}`.
-        log10M0_0 (float): offset parameter for
-            :math:`\\log_{10}M_0`.
-        log10M0_p (float): tilt parameter for
-            :math:`\\log_{10}M_0`.
-        log10M1_0 (float): offset parameter for
-            :math:`\\log_{10}M_1`.
-        log10M1_p (float): tilt parameter for
-            :math:`\\log_{10}M_1`.
-        alpha_0 (float): offset parameter for
-            :math:`\\alpha`.
-        alpha_p (float): tilt parameter for
-            :math:`\\alpha`.
-        fc_0 (float): offset parameter for
-            :math:`f_c`.
-        fc_p (float): tilt parameter for
-            :math:`f_c`.
-        bg_0 (float): offset parameter for
-            :math:`\\beta_g`.
-        bg_p (float): tilt parameter for
-            :math:`\\beta_g`.
-        bmax_0 (float): offset parameter for
-            :math:`\\beta_{\\rm max}`.
-        bmax_p (float): tilt parameter for
-            :math:`\\beta_{\\rm max}`.
-        a_pivot (float): pivot scale factor :math:`a_*`.
-        ns_independent (bool): drop requirement to only form
-            satellites when centrals are present.
-        is_number_counts (bool): set to `True` if this profile
-            is meant to represent galaxy overdensity.
->>>>>>> 4529cea2
     """
     __repr_attrs__ = __eq_attrs__ = (
         "log10Mmin_0", "log10Mmin_p", "siglnM_0", "siglnM_p", "log10M0_0",
@@ -184,7 +124,6 @@
                      ("lMmin_0", "log10Mmin_0"), ("lMmin_p", "log10Mmin_p"),
                      ("lM0_0", "log10M0_0"), ("lM0_p", "log10M0_p"),
                      ("lM1_0", "log10M1_0"), ("lM1_p", "log10M1_p")])
-<<<<<<< HEAD
     def __init__(
             self,
             *,
@@ -199,18 +138,9 @@
             bmax_0: Real = 1, bmax_p: Real = 0,
             a_pivot: Real = 1,
             ns_independent: bool = False,
-            mass_def: Optional[Union[str, MassDef]] = None
+            mass_def: Optional[Union[str, MassDef]] = None,
+            is_number_counts: bool = True
     ):
-=======
-    def __init__(self, *, concentration,
-                 log10Mmin_0=12., log10Mmin_p=0., siglnM_0=0.4,
-                 siglnM_p=0., log10M0_0=7., log10M0_p=0.,
-                 log10M1_0=13.3, log10M1_p=0., alpha_0=1.,
-                 alpha_p=0., fc_0=1., fc_p=0.,
-                 bg_0=1., bg_p=0., bmax_0=1., bmax_p=0.,
-                 a_pivot=1., ns_independent=False, mass_def=None,
-                 is_number_counts=True):
->>>>>>> 4529cea2
         self.log10Mmin_0 = log10Mmin_0
         self.log10Mmin_p = log10Mmin_p
         self.log10M0_0 = log10M0_0
