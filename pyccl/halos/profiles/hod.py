--- conflicted
+++ resolved
@@ -112,12 +112,7 @@
         "log10Mmin_0", "log10Mmin_p", "siglnM_0", "siglnM_p", "log10M0_0",
         "log10M0_p", "log10M1_0", "log10M1_p", "alpha_0", "alpha_p", "fc_0",
         "fc_p", "bg_0", "bg_p", "bmax_0", "bmax_p", "a_pivot",
-<<<<<<< HEAD
-        "ns_independent", "mass_def", "concentration", "precision_fftlog",
-        "normprof",)
-=======
-        "ns_independent", "concentration", "precision_fftlog",)
->>>>>>> 27c6cc9b
+        "ns_independent", "mass_def", "concentration", "precision_fftlog",)
     __getattr__ = deprecate_attr(pairs=[
         ("lMmin_0", "log10Mmin_0"), ("lMmin_p", "log10Mmin_p"),
         ("siglM_0", "siglnM_0"), ("siglM_p", "siglnM_p"),
@@ -322,9 +317,6 @@
             prof = np.squeeze(prof, axis=0)
         return prof
 
-<<<<<<< HEAD
-    def _fourier(self, cosmo, k, M, a):
-=======
     def get_normalization(self, cosmo, a, hmc):
         """Returns the normalization of this profile, which is the
         mean galaxy number density.
@@ -339,8 +331,7 @@
                 return Nc*(fc + Ns)
         return hmc.integrate_over_massfunc(integ, cosmo, a)
 
-    def _fourier(self, cosmo, k, M, a, mass_def):
->>>>>>> 27c6cc9b
+    def _fourier(self, cosmo, k, M, a):
         M_use = np.atleast_1d(M)
         k_use = np.atleast_1d(k)
 
