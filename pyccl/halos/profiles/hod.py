--- conflicted
+++ resolved
@@ -111,13 +111,10 @@
         a_pivot (float): pivot scale factor :math:`a_*`.
         ns_independent (bool): drop requirement to only form
             satellites when centrals are present.
-<<<<<<< HEAD
         mass_def (:class:`~pyccl.halos.massdef.MassDef` or str):
             a mass definition object, or a name string.
-=======
-        is_number_counts (bool): set to `True` if this profile
+        is_number_counts (bool): set to ``True`` if this profile
             is meant to represent galaxy overdensity.
->>>>>>> 0264d663
     """
     __repr_attrs__ = __eq_attrs__ = (
         "log10Mmin_0", "log10Mmin_p", "siglnM_0", "siglnM_p", "log10M0_0",
