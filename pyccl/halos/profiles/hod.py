--- conflicted
+++ resolved
@@ -1,15 +1,9 @@
-<<<<<<< HEAD
 __all__ = ("HaloProfileHOD",)
 
-=======
-from ...base import warn_api, deprecate_attr
-from .profile_base import HaloProfileNumberCounts
->>>>>>> a19829e0
 import numpy as np
 from scipy.special import sici, erf
 
 from ... import warn_api, deprecate_attr
-from .. import Concentration
 from . import HaloProfileNumberCounts
 
 
