--- conflicted
+++ resolved
@@ -1,11 +1,5 @@
-<<<<<<< HEAD
-from ...base import warn_api, deprecate_attr
-from ..concentration import Concentration
-from .profile_base import HaloProfileNumberCounts
-=======
 __all__ = ("HaloProfileHOD",)
 
->>>>>>> 4c7eda51
 import numpy as np
 from scipy.special import sici, erf
 
@@ -115,27 +109,16 @@
             satellites when centrals are present.
     """
     __repr_attrs__ = __eq_attrs__ = (
-<<<<<<< HEAD
-        "concentration", "log10Mmin_0", "log10Mmin_p", "siglnM_0", "siglnM_p",
-        "log10M0_0", "log10M0_p", "log10M1_0", "log10M1_p", "alpha_0",
-        "alpha_p", "fc_0", "fc_p", "bg_0", "bg_p", "bmax_0", "bmax_p",
-        "a_pivot", "ns_independent", "precision_fftlog", "normprof",)
-=======
         "log10Mmin_0", "log10Mmin_p", "siglnM_0", "siglnM_p", "log10M0_0",
         "log10M0_p", "log10M1_0", "log10M1_p", "alpha_0", "alpha_p", "fc_0",
         "fc_p", "bg_0", "bg_p", "bmax_0", "bmax_p", "a_pivot",
         "ns_independent", "mass_def", "concentration", "precision_fftlog",)
->>>>>>> 4c7eda51
     __getattr__ = deprecate_attr(pairs=[
         ("lMmin_0", "log10Mmin_0"), ("lMmin_p", "log10Mmin_p"),
         ("siglM_0", "siglnM_0"), ("siglM_p", "siglnM_p"),
         ("lM0_0", "log10M0_0"), ("lM0_p", "log10M0_p"),
         ("lM1_0", "log10M1_0"), ("lM1_p", "log10M1_p")]
     )(super.__getattribute__)
-<<<<<<< HEAD
-    name = 'HOD'
-=======
->>>>>>> 4c7eda51
 
     @warn_api(pairs=[("c_M_relation", "concentration"),
                      ("siglM_0", "siglnM_0"), ("siglM_p", "siglnM_p"),
@@ -148,15 +131,7 @@
                  log10M1_0=13.3, log10M1_p=0., alpha_0=1.,
                  alpha_p=0., fc_0=1., fc_p=0.,
                  bg_0=1., bg_p=0., bmax_0=1., bmax_p=0.,
-<<<<<<< HEAD
-                 a_pivot=1., ns_independent=False):
-        if not isinstance(concentration, Concentration):
-            raise TypeError("concentration must be of type `Concentration`")
-
-        self.concentration = concentration
-=======
                  a_pivot=1., ns_independent=False, mass_def=None):
->>>>>>> 4c7eda51
         self.log10Mmin_0 = log10Mmin_0
         self.log10Mmin_p = log10Mmin_p
         self.log10M0_0 = log10M0_0
@@ -175,11 +150,7 @@
         self.bmax_p = bmax_p
         self.a_pivot = a_pivot
         self.ns_independent = ns_independent
-<<<<<<< HEAD
-        super().__init__()
-=======
         super().__init__(mass_def=mass_def, concentration=concentration)
->>>>>>> 4c7eda51
 
     @warn_api(pairs=[("lMmin_0", "log10Mmin_0"), ("lMmin_p", "log10Mmin_p"),
                      ("siglM_0", "siglnM_0"), ("siglM_p", "siglnM_p"),
@@ -279,11 +250,7 @@
         # Comoving virial radius
         bg = self.bg_0 + self.bg_p * (a - self.a_pivot)
         bmax = self.bmax_0 + self.bmax_p * (a - self.a_pivot)
-<<<<<<< HEAD
-        R_M = mass_def.get_radius(cosmo, M_use, a) / a
-=======
         R_M = self.mass_def.get_radius(cosmo, M_use, a) / a
->>>>>>> 4c7eda51
         c_M = self.concentration(cosmo, M_use, a)
         R_s = R_M / c_M
         c_M *= bmax / bg
@@ -309,11 +276,7 @@
         # Comoving virial radius
         bg = self.bg_0 + self.bg_p * (a - self.a_pivot)
         bmax = self.bmax_0 + self.bmax_p * (a - self.a_pivot)
-<<<<<<< HEAD
-        R_M = mass_def.get_radius(cosmo, M_use, a) / a
-=======
         R_M = self.mass_def.get_radius(cosmo, M_use, a) / a
->>>>>>> 4c7eda51
         c_M = self.concentration(cosmo, M_use, a)
         R_s = R_M / c_M
         c_M *= bmax / bg
