--- conflicted
+++ resolved
@@ -109,21 +109,7 @@
         ns_independent (bool): drop requirement to only form
             satellites when centrals are present.
     """
-<<<<<<< HEAD
     __repr_attrs__ = __eq_attrs__ = (
-        "cM", "lMmin_0", "lMmin_p", "siglM_0", "siglM_p",
-        "lM0_0", "lM0_p", "lM1_0", "lM1_p", "alpha_0", "alpha_p",
-        "fc_0", "fc_p", "bg_0", "bg_p", "bmax_0", "bmax_p",
-        "a_pivot", "ns_independent", "precision_fftlog",)
-    name = 'HOD'
-    is_number_counts = True
-
-    def __init__(self, c_M_relation,
-                 lMmin_0=12., lMmin_p=0., siglM_0=0.4,
-                 siglM_p=0., lM0_0=7., lM0_p=0.,
-                 lM1_0=13.3, lM1_p=0., alpha_0=1.,
-=======
-    __repr_attrs__ = (
         "concentration", "log10Mmin_0", "log10Mmin_p", "siglnM_0", "siglnM_p",
         "log10M0_0", "log10M0_p", "log10M1_0", "log10M1_p", "alpha_0",
         "alpha_p", "fc_0", "fc_p", "bg_0", "bg_p", "bmax_0", "bmax_p",
@@ -134,6 +120,7 @@
         ("lM0_0", "log10M0_0"), ("lM0_p", "log10M0_p"),
         ("lM1_0", "log10M1_0"), ("lM1_p", "log10M1_p")]
     )(super.__getattribute__)
+    name = 'HOD'
 
     @warn_api(pairs=[("c_M_relation", "concentration"),
                      ("siglM_0", "siglnM_0"), ("siglM_p", "siglnM_p"),
@@ -144,7 +131,6 @@
                  log10Mmin_0=12., log10Mmin_p=0., siglnM_0=0.4,
                  siglnM_p=0., log10M0_0=7., log10M0_p=0.,
                  log10M1_0=13.3, log10M1_p=0., alpha_0=1.,
->>>>>>> b471c249
                  alpha_p=0., fc_0=1., fc_p=0.,
                  bg_0=1., bg_p=0., bmax_0=1., bmax_p=0.,
                  a_pivot=1., ns_independent=False):
