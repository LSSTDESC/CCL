<<<<<<< HEAD
from ...base import warn_api
=======
from ...base import warn_api, deprecate_attr
>>>>>>> e93b3174
from ..concentration import Concentration
from .profile_base import HaloProfileNumberCounts
import numpy as np
from scipy.special import sici, erf


__all__ = ("HaloProfileHOD",)


class HaloProfileHOD(HaloProfileNumberCounts):
    """ A generic halo occupation distribution (HOD)
    profile describing the number density of galaxies
    as a function of halo mass.

    The parametrization for the mean profile is:

    .. math::
       \\langle n_g(r)|M,a\\rangle = \\bar{N}_c(M,a)
       \\left[f_c(a)+\\bar{N}_s(M,a) u_{\\rm sat}(r|M,a)\\right]

    where :math:`\\bar{N}_c` and :math:`\\bar{N}_s` are the
    mean number of central and satellite galaxies respectively,
    :math:`f_c` is the observed fraction of central galaxies, and
    :math:`u_{\\rm sat}(r|M,a)` is the distribution of satellites
    as a function of distance to the halo centre.

    These quantities are parametrized as follows:

    .. math::
       \\bar{N}_c(M,a)=\\frac{1}{2}\\left[1+{\\rm erf}
       \\left(\\frac{\\log(M/M_{\\rm min})}{\\sigma_{{\\rm ln}M}}
       \\right)\\right]

    .. math::
       \\bar{N}_s(M,a)=\\Theta(M-M_0)\\left(\\frac{M-M_0}{M_1}
       \\right)^\\alpha

    .. math::
       u_s(r|M,a)\\propto\\frac{\\Theta(r_{\\rm max}-r)}
       {(r/r_g)(1+r/r_g)^2}

    Where :math:`\\Theta(x)` is the Heaviside step function,
    and the proportionality constant in the last equation is
    such that the volume integral of :math:`u_s` is 1. The
    radius :math:`r_g` is related to the NFW scale radius :math:`r_s`
    through :math:`r_g=\\beta_g\\,r_s`, and the radius
    :math:`r_{\\rm max}` is related to the overdensity radius
    :math:`r_\\Delta` as :math:`r_{\\rm max}=\\beta_{\\rm max}r_\\Delta`.
    The scale radius is related to the comoving overdensity halo
    radius via :math:`R_\\Delta(M) = c(M)\\,r_s`.

    All the quantities :math:`\\log_{10}M_{\\rm min}`,
    :math:`\\log_{10}M_0`, :math:`\\log_{10}M_1`,
    :math:`\\sigma_{{\\rm ln}M}`, :math:`f_c`, :math:`\\alpha`,
    :math:`\\beta_g` and :math:`\\beta_{\\rm max}` are
    time-dependent via a linear expansion around a pivot scale
    factor :math:`a_*` with an offset (:math:`X_0`) and a tilt
    parameter (:math:`X_p`):

    .. math::
       X(a) = X_0 + X_p\\,(a-a_*).

    This definition of the HOD profile draws from several papers
    in the literature, including: astro-ph/0408564, arXiv:1706.05422
    and arXiv:1912.08209. The default values used here are roughly
    compatible with those found in the latter paper.

    See :class:`~pyccl.halos.profiles_2pt.Profile2ptHOD`) for a
    description of the Fourier-space two-point correlator of the
    HOD profile.

    Args:
        concentration (:obj:`Concentration`): concentration-mass
            relation to use with this profile.
        log10Mmin_0 (float): offset parameter for
            :math:`\\log_{10}M_{\\rm min}`.
        log10Mmin_p (float): tilt parameter for
            :math:`\\log_{10}M_{\\rm min}`.
        siglnM_0 (float): offset parameter for
            :math:`\\sigma_{{\\rm ln}M}`.
        siglnM_p (float): tilt parameter for
            :math:`\\sigma_{{\\rm ln}M}`.
        log10M0_0 (float): offset parameter for
            :math:`\\log_{10}M_0`.
        log10M0_p (float): tilt parameter for
            :math:`\\log_{10}M_0`.
        log10M1_0 (float): offset parameter for
            :math:`\\log_{10}M_1`.
        log10M1_p (float): tilt parameter for
            :math:`\\log_{10}M_1`.
        alpha_0 (float): offset parameter for
            :math:`\\alpha`.
        alpha_p (float): tilt parameter for
            :math:`\\alpha`.
        fc_0 (float): offset parameter for
            :math:`f_c`.
        fc_p (float): tilt parameter for
            :math:`f_c`.
        bg_0 (float): offset parameter for
            :math:`\\beta_g`.
        bg_p (float): tilt parameter for
            :math:`\\beta_g`.
        bmax_0 (float): offset parameter for
            :math:`\\beta_{\\rm max}`.
        bmax_p (float): tilt parameter for
            :math:`\\beta_{\\rm max}`.
        a_pivot (float): pivot scale factor :math:`a_*`.
        ns_independent (bool): drop requirement to only form
            satellites when centrals are present.
    """
<<<<<<< HEAD
    __repr_attrs__ = (
        "concentration", "lMmin_0", "lMmin_p", "siglM_0", "siglM_p", "lM0_0",
        "lM0_p", "lM1_0", "lM1_p", "alpha_0", "alpha_p", "fc_0", "fc_p",
        "bg_0", "bg_p", "bmax_0", "bmax_p", "a_pivot",
        "ns_independent", "precision_fftlog", "normprof",)

    @warn_api(pairs=[("c_M_relation", "concentration")])
    def __init__(self, *, concentration,
                 lMmin_0=12., lMmin_p=0., siglM_0=0.4,
                 siglM_p=0., lM0_0=7., lM0_p=0.,
                 lM1_0=13.3, lM1_p=0., alpha_0=1.,
=======
    __repr_attrs__ = __eq_attrs__ = (
        "log10Mmin_0", "log10Mmin_p", "siglnM_0", "siglnM_p", "log10M0_0",
        "log10M0_p", "log10M1_0", "log10M1_p", "alpha_0", "alpha_p", "fc_0",
        "fc_p", "bg_0", "bg_p", "bmax_0", "bmax_p", "a_pivot",
        "ns_independent", "concentration", "precision_fftlog", "normprof",)
    __getattr__ = deprecate_attr(pairs=[
        ("lMmin_0", "log10Mmin_0"), ("lMmin_p", "log10Mmin_p"),
        ("siglM_0", "siglnM_0"), ("siglM_p", "siglnM_p"),
        ("lM0_0", "log10M0_0"), ("lM0_p", "log10M0_p"),
        ("lM1_0", "log10M1_0"), ("lM1_p", "log10M1_p")]
    )(super.__getattribute__)

    @warn_api(pairs=[("c_M_relation", "concentration"),
                     ("siglM_0", "siglnM_0"), ("siglM_p", "siglnM_p"),
                     ("lMmin_0", "log10Mmin_0"), ("lMmin_p", "log10Mmin_p"),
                     ("lM0_0", "log10M0_0"), ("lM0_p", "log10M0_p"),
                     ("lM1_0", "log10M1_0"), ("lM1_p", "log10M1_p")])
    def __init__(self, *, concentration,
                 log10Mmin_0=12., log10Mmin_p=0., siglnM_0=0.4,
                 siglnM_p=0., log10M0_0=7., log10M0_p=0.,
                 log10M1_0=13.3, log10M1_p=0., alpha_0=1.,
>>>>>>> e93b3174
                 alpha_p=0., fc_0=1., fc_p=0.,
                 bg_0=1., bg_p=0., bmax_0=1., bmax_p=0.,
                 a_pivot=1., ns_independent=False):
        if not isinstance(concentration, Concentration):
            raise TypeError("concentration must be of type `Concentration`")

        self.concentration = concentration
<<<<<<< HEAD
        self.lMmin_0 = lMmin_0
        self.lMmin_p = lMmin_p
        self.lM0_0 = lM0_0
        self.lM0_p = lM0_p
        self.lM1_0 = lM1_0
        self.lM1_p = lM1_p
        self.siglM_0 = siglM_0
        self.siglM_p = siglM_p
=======
        self.log10Mmin_0 = log10Mmin_0
        self.log10Mmin_p = log10Mmin_p
        self.log10M0_0 = log10M0_0
        self.log10M0_p = log10M0_p
        self.log10M1_0 = log10M1_0
        self.log10M1_p = log10M1_p
        self.siglnM_0 = siglnM_0
        self.siglnM_p = siglnM_p
>>>>>>> e93b3174
        self.alpha_0 = alpha_0
        self.alpha_p = alpha_p
        self.fc_0 = fc_0
        self.fc_p = fc_p
        self.bg_0 = bg_0
        self.bg_p = bg_p
        self.bmax_0 = bmax_0
        self.bmax_p = bmax_p
        self.a_pivot = a_pivot
        self.ns_independent = ns_independent
        super().__init__()

<<<<<<< HEAD
    @warn_api
    def update_parameters(self, *, lMmin_0=None, lMmin_p=None,
                          siglM_0=None, siglM_p=None,
                          lM0_0=None, lM0_p=None,
                          lM1_0=None, lM1_p=None,
=======
    @warn_api(pairs=[("lMmin_0", "log10Mmin_0"), ("lMmin_p", "log10Mmin_p"),
                     ("siglM_0", "siglnM_0"), ("siglM_p", "siglnM_p"),
                     ("lM0_0", "log10M0_0"), ("lM0_p", "log10M0_p"),
                     ("lM1_0", "log10M1_0"), ("lM1_p", "log10M1_p")])
    def update_parameters(self, *, log10Mmin_0=None, log10Mmin_p=None,
                          siglnM_0=None, siglnM_p=None,
                          log10M0_0=None, log10M0_p=None,
                          log10M1_0=None, log10M1_p=None,
>>>>>>> e93b3174
                          alpha_0=None, alpha_p=None,
                          fc_0=None, fc_p=None,
                          bg_0=None, bg_p=None,
                          bmax_0=None, bmax_p=None,
                          a_pivot=None,
                          ns_independent=None):
        """ Update any of the parameters associated with
        this profile. Any parameter set to `None` won't be updated.

        Args:
            log10Mmin_0 (float): offset parameter for
                :math:`\\log_{10}M_{\\rm min}`.
            log10Mmin_p (float): tilt parameter for
                :math:`\\log_{10}M_{\\rm min}`.
            siglnM_0 (float): offset parameter for
                :math:`\\sigma_{{\\rm ln}M}`.
            siglnM_p (float): tilt parameter for
                :math:`\\sigma_{{\\rm ln}M}`.
            log10M0_0 (float): offset parameter for
                :math:`\\log_{10}M_0`.
            log10M0_p (float): tilt parameter for
                :math:`\\log_{10}M_0`.
            log10M1_0 (float): offset parameter for
                :math:`\\log_{10}M_1`.
            log10M1_p (float): tilt parameter for
                :math:`\\log_{10}M_1`.
            alpha_0 (float): offset parameter for
                :math:`\\alpha`.
            alpha_p (float): tilt parameter for
                :math:`\\alpha`.
            fc_0 (float): offset parameter for
                :math:`f_c`.
            fc_p (float): tilt parameter for
                :math:`f_c`.
            bg_0 (float): offset parameter for
                :math:`\\beta_g`.
            bg_p (float): tilt parameter for
                :math:`\\beta_g`.
            bmax_0 (float): offset parameter for
                :math:`\\beta_{\\rm max}`.
            bmax_p (float): tilt parameter for
                :math:`\\beta_{\\rm max}`.
            a_pivot (float): pivot scale factor :math:`a_*`.
            ns_independent (bool): drop requirement to only form
                satellites when centrals are present
        """
        if log10Mmin_0 is not None:
            self.log10Mmin_0 = log10Mmin_0
        if log10Mmin_p is not None:
            self.log10Mmin_p = log10Mmin_p
        if log10M0_0 is not None:
            self.log10M0_0 = log10M0_0
        if log10M0_p is not None:
            self.log10M0_p = log10M0_p
        if log10M1_0 is not None:
            self.log10M1_0 = log10M1_0
        if log10M1_p is not None:
            self.log10M1_p = log10M1_p
        if siglnM_0 is not None:
            self.siglnM_0 = siglnM_0
        if siglnM_p is not None:
            self.siglnM_p = siglnM_p
        if alpha_0 is not None:
            self.alpha_0 = alpha_0
        if alpha_p is not None:
            self.alpha_p = alpha_p
        if fc_0 is not None:
            self.fc_0 = fc_0
        if fc_p is not None:
            self.fc_p = fc_p
        if bg_0 is not None:
            self.bg_0 = bg_0
        if bg_p is not None:
            self.bg_p = bg_p
        if bmax_0 is not None:
            self.bmax_0 = bmax_0
        if bmax_p is not None:
            self.bmax_p = bmax_p
        if a_pivot is not None:
            self.a_pivot = a_pivot
        if ns_independent is not None:
            self.ns_independent = ns_independent

    def _usat_real(self, cosmo, r, M, a, mass_def):
        r_use = np.atleast_1d(r)
        M_use = np.atleast_1d(M)

        # Comoving virial radius
        bg = self.bg_0 + self.bg_p * (a - self.a_pivot)
        bmax = self.bmax_0 + self.bmax_p * (a - self.a_pivot)
        R_M = mass_def.get_radius(cosmo, M_use, a) / a
        c_M = self.concentration(cosmo, M_use, a)
        R_s = R_M / c_M
        c_M *= bmax / bg

        x = r_use[None, :] / (R_s[:, None] * bg)
        prof = 1./(x * (1 + x)**2)
        # Truncate
        prof[r_use[None, :] > R_M[:, None]*bmax] = 0

        norm = 1. / (4 * np.pi * (bg*R_s)**3 * (np.log(1+c_M) - c_M/(1+c_M)))
        prof = prof[:, :] * norm[:, None]

        if np.ndim(r) == 0:
            prof = np.squeeze(prof, axis=-1)
        if np.ndim(M) == 0:
            prof = np.squeeze(prof, axis=0)
        return prof

    def _usat_fourier(self, cosmo, k, M, a, mass_def):
        M_use = np.atleast_1d(M)
        k_use = np.atleast_1d(k)

        # Comoving virial radius
        bg = self.bg_0 + self.bg_p * (a - self.a_pivot)
        bmax = self.bmax_0 + self.bmax_p * (a - self.a_pivot)
        R_M = mass_def.get_radius(cosmo, M_use, a) / a
        c_M = self.concentration(cosmo, M_use, a)
        R_s = R_M / c_M
        c_M *= bmax / bg

        x = k_use[None, :] * R_s[:, None] * bg
        Si1, Ci1 = sici((1 + c_M[:, None]) * x)
        Si2, Ci2 = sici(x)

        P1 = 1. / (np.log(1+c_M) - c_M/(1+c_M))
        P2 = np.sin(x) * (Si1 - Si2) + np.cos(x) * (Ci1 - Ci2)
        P3 = np.sin(c_M[:, None] * x) / ((1 + c_M[:, None]) * x)
        prof = P1[:, None] * (P2 - P3)

        if np.ndim(k) == 0:
            prof = np.squeeze(prof, axis=-1)
        if np.ndim(M) == 0:
            prof = np.squeeze(prof, axis=0)
        return prof

    def _real(self, cosmo, r, M, a, mass_def):
        r_use = np.atleast_1d(r)
        M_use = np.atleast_1d(M)

        Nc = self._Nc(M_use, a)
        Ns = self._Ns(M_use, a)
        fc = self._fc(a)
        # NFW profile
        ur = self._usat_real(cosmo, r_use, M_use, a, mass_def)

        if self.ns_independent:
            prof = Nc[:, None] * fc + Ns[:, None] * ur
        else:
            prof = Nc[:, None] * (fc + Ns[:, None] * ur)

        if np.ndim(r) == 0:
            prof = np.squeeze(prof, axis=-1)
        if np.ndim(M) == 0:
            prof = np.squeeze(prof, axis=0)
        return prof

    def _fourier(self, cosmo, k, M, a, mass_def):
        M_use = np.atleast_1d(M)
        k_use = np.atleast_1d(k)

        Nc = self._Nc(M_use, a)
        Ns = self._Ns(M_use, a)
        fc = self._fc(a)
        # NFW profile
        uk = self._usat_fourier(cosmo, k_use, M_use, a, mass_def)

        if self.ns_independent:
            prof = Nc[:, None] * fc + Ns[:, None] * uk
        else:
            prof = Nc[:, None] * (fc + Ns[:, None] * uk)

        if np.ndim(k) == 0:
            prof = np.squeeze(prof, axis=-1)
        if np.ndim(M) == 0:
            prof = np.squeeze(prof, axis=0)
        return prof

    def _fourier_variance(self, cosmo, k, M, a, mass_def):
        # Fourier-space variance of the HOD profile
        M_use = np.atleast_1d(M)
        k_use = np.atleast_1d(k)

        Nc = self._Nc(M_use, a)
        Ns = self._Ns(M_use, a)
        fc = self._fc(a)
        # NFW profile
        uk = self._usat_fourier(cosmo, k_use, M_use, a, mass_def)

        prof = Ns[:, None] * uk
        if self.ns_independent:
            prof = 2 * Nc[:, None] * fc * prof + prof**2
        else:
            prof = Nc[:, None] * (2 * fc * prof + prof**2)

        if np.ndim(k) == 0:
            prof = np.squeeze(prof, axis=-1)
        if np.ndim(M) == 0:
            prof = np.squeeze(prof, axis=0)
        return prof

    def _fc(self, a):
        # Observed fraction of centrals
        return self.fc_0 + self.fc_p * (a - self.a_pivot)

    def _Nc(self, M, a):
        # Number of centrals
        Mmin = 10.**(self.log10Mmin_0 + self.log10Mmin_p * (a - self.a_pivot))
        siglnM = self.siglnM_0 + self.siglnM_p * (a - self.a_pivot)
        return 0.5 * (1 + erf(np.log(M/Mmin)/siglnM))

    def _Ns(self, M, a):
        # Number of satellites
        M0 = 10.**(self.log10M0_0 + self.log10M0_p * (a - self.a_pivot))
        M1 = 10.**(self.log10M1_0 + self.log10M1_p * (a - self.a_pivot))
        alpha = self.alpha_0 + self.alpha_p * (a - self.a_pivot)
        return np.heaviside(M-M0, 1) * (np.fabs(M-M0) / M1)**alpha<|MERGE_RESOLUTION|>--- conflicted
+++ resolved
@@ -1,8 +1,4 @@
-<<<<<<< HEAD
-from ...base import warn_api
-=======
 from ...base import warn_api, deprecate_attr
->>>>>>> e93b3174
 from ..concentration import Concentration
 from .profile_base import HaloProfileNumberCounts
 import numpy as np
@@ -113,19 +109,6 @@
         ns_independent (bool): drop requirement to only form
             satellites when centrals are present.
     """
-<<<<<<< HEAD
-    __repr_attrs__ = (
-        "concentration", "lMmin_0", "lMmin_p", "siglM_0", "siglM_p", "lM0_0",
-        "lM0_p", "lM1_0", "lM1_p", "alpha_0", "alpha_p", "fc_0", "fc_p",
-        "bg_0", "bg_p", "bmax_0", "bmax_p", "a_pivot",
-        "ns_independent", "precision_fftlog", "normprof",)
-
-    @warn_api(pairs=[("c_M_relation", "concentration")])
-    def __init__(self, *, concentration,
-                 lMmin_0=12., lMmin_p=0., siglM_0=0.4,
-                 siglM_p=0., lM0_0=7., lM0_p=0.,
-                 lM1_0=13.3, lM1_p=0., alpha_0=1.,
-=======
     __repr_attrs__ = __eq_attrs__ = (
         "log10Mmin_0", "log10Mmin_p", "siglnM_0", "siglnM_p", "log10M0_0",
         "log10M0_p", "log10M1_0", "log10M1_p", "alpha_0", "alpha_p", "fc_0",
@@ -147,7 +130,6 @@
                  log10Mmin_0=12., log10Mmin_p=0., siglnM_0=0.4,
                  siglnM_p=0., log10M0_0=7., log10M0_p=0.,
                  log10M1_0=13.3, log10M1_p=0., alpha_0=1.,
->>>>>>> e93b3174
                  alpha_p=0., fc_0=1., fc_p=0.,
                  bg_0=1., bg_p=0., bmax_0=1., bmax_p=0.,
                  a_pivot=1., ns_independent=False):
@@ -155,16 +137,6 @@
             raise TypeError("concentration must be of type `Concentration`")
 
         self.concentration = concentration
-<<<<<<< HEAD
-        self.lMmin_0 = lMmin_0
-        self.lMmin_p = lMmin_p
-        self.lM0_0 = lM0_0
-        self.lM0_p = lM0_p
-        self.lM1_0 = lM1_0
-        self.lM1_p = lM1_p
-        self.siglM_0 = siglM_0
-        self.siglM_p = siglM_p
-=======
         self.log10Mmin_0 = log10Mmin_0
         self.log10Mmin_p = log10Mmin_p
         self.log10M0_0 = log10M0_0
@@ -173,7 +145,6 @@
         self.log10M1_p = log10M1_p
         self.siglnM_0 = siglnM_0
         self.siglnM_p = siglnM_p
->>>>>>> e93b3174
         self.alpha_0 = alpha_0
         self.alpha_p = alpha_p
         self.fc_0 = fc_0
@@ -186,13 +157,6 @@
         self.ns_independent = ns_independent
         super().__init__()
 
-<<<<<<< HEAD
-    @warn_api
-    def update_parameters(self, *, lMmin_0=None, lMmin_p=None,
-                          siglM_0=None, siglM_p=None,
-                          lM0_0=None, lM0_p=None,
-                          lM1_0=None, lM1_p=None,
-=======
     @warn_api(pairs=[("lMmin_0", "log10Mmin_0"), ("lMmin_p", "log10Mmin_p"),
                      ("siglM_0", "siglnM_0"), ("siglM_p", "siglnM_p"),
                      ("lM0_0", "log10M0_0"), ("lM0_p", "log10M0_p"),
@@ -201,7 +165,6 @@
                           siglnM_0=None, siglnM_p=None,
                           log10M0_0=None, log10M0_p=None,
                           log10M1_0=None, log10M1_p=None,
->>>>>>> e93b3174
                           alpha_0=None, alpha_p=None,
                           fc_0=None, fc_p=None,
                           bg_0=None, bg_p=None,
