--- conflicted
+++ resolved
@@ -32,13 +32,6 @@
     def __init__(self, *, r_corr=0.):
         self.r_corr = r_corr
 
-<<<<<<< HEAD
-    __eq__ = object.__eq__
-
-    __hash__ = object.__hash__  # TODO: remove once __eq__ is replaced.
-
-=======
->>>>>>> e93b3174
     @warn_api
     def update_parameters(self, *, r_corr=None):
         """ Update any of the parameters associated with this 1-halo
