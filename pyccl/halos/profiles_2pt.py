--- conflicted
+++ resolved
@@ -169,7 +169,6 @@
             respectively. If `k` or `M` are scalars, the
             corresponding dimension will be squeezed out on output.
         """
-<<<<<<< HEAD
         if prof2 is None:
             prof2 = prof
 
@@ -177,16 +176,4 @@
         if not (isinstance(prof, Shang12) and isinstance(prof2, Shang12)):
             raise TypeError("prof and prof2 must be HaloProfileCIB")
 
-        return prof._fourier_variance(cosmo, k, M, a, mass_def,
-                                      nu_other=prof2.nu)
-=======
-        if not isinstance(prof, HaloProfileCIBShang12):
-            raise TypeError("prof must be of type `HaloProfileCIB`")
-
-        nu2 = None
-        if prof2 is not None:
-            if not isinstance(prof2, HaloProfileCIBShang12):
-                raise TypeError("prof must be of type `HaloProfileCIB`")
-            nu2 = prof2.nu
-        return prof._fourier_variance(cosmo, k, M, a, nu_other=nu2)
->>>>>>> a19829e0
+        return prof._fourier_variance(cosmo, k, M, a, nu_other=prof2.nu)