from ..base import CCLHalosObject
from .profiles import HaloProfile, HaloProfileHOD
from ..base import warn_api


class Profile2pt(CCLHalosObject):
    """ This class implements the 1-halo 2-point correlator between
    two halo profiles.

    .. math::
        \\langle u_1(k) u_2(k) \\rangle.

    In the simplest case the second-order cumulant is just the product
    of the individual Fourier-space profiles. More complicated cases
    are implemented via the parameters of this class.

    Args:
        r_corr (float):
            Tuning knob for the 1-halo 2-point correlation.
            Scale the correlation by :math:`(1+\\rho_{u_1, u_2})`.
            This is useful when the individual 1-halo terms
            are not fully correlated. Example usecases can be found
            in ``arXiv:1909.09102`` and ``arXiv:2102.07701``.
            Defaults to ``r_corr=0``, returning simply the product
            of the fourier profiles.

    """
    @warn_api
    def __init__(self, *, r_corr=0.):
        self.r_corr = r_corr

    @warn_api
    def update_parameters(self, *, r_corr=None):
        """ Update any of the parameters associated with this 1-halo
        2-point correlator. Any parameter set to `None` won't be updated.
        """
        if r_corr is not None:
            self.r_corr = r_corr

    @warn_api
    def fourier_2pt(self, cosmo, k, M, a, prof, *, prof2=None, mass_def):
        """ Return the Fourier-space two-point moment between
        two profiles.

        .. math::
           (1+\\rho_{u_1,u_2})\\langle u_1(k)\\rangle\\langle u_2(k) \\rangle

        Args:
            cosmo (:class:`~pyccl.core.Cosmology`):
                a Cosmology object.
            k (float or array_like):
                comoving wavenumber in Mpc^-1.
            M (float or array_like):
                halo mass in units of M_sun.
            a (float):
                scale factor.
            prof (:class:`~pyccl.halos.profiles.HaloProfile`):
                halo profile for which the second-order moment
                is desired.
            prof2 (:class:`~pyccl.halos.profiles.HaloProfile`):
                second halo profile for which the second-order moment
                is desired. If `None`, the assumption is that you want
                an auto-correlation, and `prof` will be used as `prof2`.
            mass_def (:obj:`~pyccl.halos.massdef.MassDef`):
                a mass definition object.

        Returns:
            float or array_like: second-order Fourier-space
            moment. The shape of the output will be `(N_M, N_k)`
            where `N_k` and `N_m` are the sizes of `k` and `M`
            respectively. If `k` or `M` are scalars, the
            corresponding dimension will be squeezed out on output.
        """
        if not isinstance(prof, HaloProfile):
            raise TypeError("prof must be of type `HaloProfile`")
        if prof2 is None:
            prof2 = prof
        elif not isinstance(prof2, HaloProfile):
            raise TypeError("prof2 must be of type `HaloProfile` or None")

        uk1 = prof.fourier(cosmo, k, M, a, mass_def=mass_def)

        if prof == prof2:
            uk2 = uk1
        else:
            uk2 = prof2.fourier(cosmo, k, M, a, mass_def=mass_def)

        return uk1 * uk2 * (1 + self.r_corr)


class Profile2ptHOD(Profile2pt):
    """ This class implements the Fourier-space 1-halo 2-point
    correlator for the HOD profile.

    .. math::
       \\langle n_g^2(k)|M,a\\rangle = \\bar{N}_c(M,a)
       \\left[2f_c(a)\\bar{N}_s(M,a) u_{\\rm sat}(r|M,a)+
       (\\bar{N}_s(M,a) u_{\\rm sat}(r|M,a))^2\\right],

    where all quantities are described in the documentation of
    :class:`~pyccl.halos.profiles.HaloProfileHOD`.
    """

    @warn_api
    def fourier_2pt(self, cosmo, k, M, a, prof, *, prof2=None, mass_def):
        """ Returns the Fourier-space two-point moment for the HOD
        profile.

        Args:
            cosmo (:class:`~pyccl.core.Cosmology`): a Cosmology object.
            k (float or array_like): comoving wavenumber in Mpc^-1.
            M (float or array_like): halo mass in units of M_sun.
            a (float): scale factor.
<<<<<<< HEAD
            prof (:class:`~pyccl.halos.profiles.HaloProfileHOD`):
                halo profile for which the second-order moment
                is desired.
            prof2 (:class:`~pyccl.halos.profiles.HaloProfile`):
=======
            prof2 (:class:`~pyccl.halos.profiles.HaloProfile` or None):
>>>>>>> 4113640c
                second halo profile for which the second-order moment
                is desired. If `None`, the assumption is that you want
                an auto-correlation. Note that only auto-correlations
                are allowed in this case.
            mass_def (:obj:`~pyccl.halos.massdef.MassDef`): a mass
                definition object.

        Returns:
            float or array_like: second-order Fourier-space
            moment. The shape of the output will be `(N_M, N_k)`
            where `N_k` and `N_m` are the sizes of `k` and `M`
            respectively. If `k` or `M` are scalars, the
            corresponding dimension will be squeezed out on output.
        """
        if not isinstance(prof, HaloProfileHOD):
            raise TypeError("prof must be of type `HaloProfileHOD`")
        if prof2 is not None:
            if not isinstance(prof2, HaloProfileHOD):
                raise TypeError("prof2 must be of type "
                                "`HaloProfileHOD` or None")
        else:
            prof2 = prof

        if not prof == prof2:
            raise ValueError("prof and prof2 must be equivalent")

        return prof._fourier_variance(cosmo, k, M, a, mass_def)<|MERGE_RESOLUTION|>--- conflicted
+++ resolved
@@ -111,14 +111,7 @@
             k (float or array_like): comoving wavenumber in Mpc^-1.
             M (float or array_like): halo mass in units of M_sun.
             a (float): scale factor.
-<<<<<<< HEAD
-            prof (:class:`~pyccl.halos.profiles.HaloProfileHOD`):
-                halo profile for which the second-order moment
-                is desired.
-            prof2 (:class:`~pyccl.halos.profiles.HaloProfile`):
-=======
             prof2 (:class:`~pyccl.halos.profiles.HaloProfile` or None):
->>>>>>> 4113640c
                 second halo profile for which the second-order moment
                 is desired. If `None`, the assumption is that you want
                 an auto-correlation. Note that only auto-correlations
