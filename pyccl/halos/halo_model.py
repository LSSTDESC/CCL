--- conflicted
+++ resolved
@@ -315,13 +315,6 @@
         i02 = self._integrate_over_mf(uk)
         return i02
 
-<<<<<<< HEAD
-    @warn_api(pairs=[("prof", "prof1")],
-              order=["prof12_2pt", "prof2", "prof3", "prof34_2pt", "prof4"])
-    def I_0_22(self, cosmo, k, a, prof, *,
-               prof2=None, prof3=None, prof4=None,
-               prof12_2pt, prof34_2pt=None):
-=======
     def I_1_2(self, cosmo, k, a, prof1, prof_2pt, prof2=None):
         """ Solves the integral:
 
@@ -360,10 +353,11 @@
         i02 = self._integrate_over_mbf(uk)
         return i02
 
-    def I_0_22(self, cosmo, k, a,
-               prof1, prof12_2pt, prof2=None,
-               prof3=None, prof34_2pt=None, prof4=None):
->>>>>>> e2873731
+    @warn_api(pairs=[("prof", "prof1")],
+              order=["prof12_2pt", "prof2", "prof3", "prof34_2pt", "prof4"])
+    def I_0_22(self, cosmo, k, a, prof, *,
+               prof2=None, prof3=None, prof4=None,
+               prof12_2pt, prof34_2pt=None):
         """ Solves the integral:
 
         .. math::
