import warnings
from .. import ccllib as lib
from .massdef import MassDef
from .hmfunc import MassFunc
from .hbias import HaloBias
from .profiles import HaloProfile
from .profiles_2pt import Profile2pt
from ..core import check
from ..pk2d import Pk2D
from ..tk3d import Tk3D
from ..power import linear_matter_power, nonlin_matter_power
from ..pyutils import _spline_integrate
from .. import background
from ..errors import CCLWarning
<<<<<<< HEAD
from ..base import CCLHalosObject, cache, unlock_instance, warn_api
=======
from ..base import CCLHalosObject, unlock_instance
>>>>>>> 9ab684ca
from ..parameters import physical_constants
import numpy as np


class HMCalculator(CCLHalosObject):
    """ This class implements a set of methods that can be used to
    compute various halo model quantities. A lot of these quantities
    will involve integrals of the sort:

    .. math::
       \\int dM\\,n(M,a)\\,f(M,k,a),

    where :math:`n(M,a)` is the halo mass function, and :math:`f` is
    an arbitrary function of mass, scale factor and Fourier scales.

    Args:
        mass_function (str or :class:`~pyccl.halos.hmfunc.MassFunc`):
            the mass function to use
        halo_bias (str or :class:`~pyccl.halos.hbias.HaloBias`):
            the halo bias function to use
        mass_def (str or :class:`~pyccl.halos.massdef.MassDef`):
            the halo mass definition to use
        lM_min, lM_max (float): lower and upper integration bounds
            of logarithmic (base-10) mass (in units of solar mass).
            Default range: 8, 16.
        nlM (int): number of uniformly-spaced samples in log(Mass)
            to be used in the mass integrals. Default: 128.
        integration_method_M (string): integration method to use
            in the mass integrals. Options: "simpson" and "spline".
            Default: "simpson".
        k_norm (float): some of the integrals solved by this class
            will often be normalized by their value on very large
            scales. This parameter (in units of inverse Mpc)
            determines what is considered a "very large" scale.
            Default: 1E-5.
    """

    @warn_api(pairs=[("massfunc", "mass_function"), ("hbias", "halo_bias"),
                     ("log10M_min", "lM_min"), ("log10M_max", "lM_max"),
                     ("nlog10M", "nlM"), ("k_min", "k_norm")])
    def __init__(self, *, mass_function, halo_bias, mass_def,
                 lM_min=8., lM_max=16., nlM=128,
                 integration_method_M='simpson', k_norm=1E-5):
        # halo mass definition
        if isinstance(mass_def, MassDef):
            self.mass_def = mass_def
        elif isinstance(mass_def, str):
            self.mass_def = MassDef.from_name(mass_def)()
        else:
            raise TypeError("mass_def must be of type `MassDef` "
                            "or a mass definition name string")
        # halo mass function
        if isinstance(mass_function, MassFunc):
            self.mass_function = mass_function
        elif isinstance(mass_function, str):
            nMclass = MassFunc.from_name(mass_function)
            self.mass_function = nMclass(mass_def=self.mass_def)
        else:
            raise TypeError("mass_function must be of type `MassFunc` "
                            "or a mass function name string")
        # halo bias function
        if isinstance(halo_bias, HaloBias):
            self.halo_bias = halo_bias
        elif isinstance(halo_bias, str):
            bMclass = HaloBias.from_name(halo_bias)
            self.halo_bias = bMclass(mass_def=self.mass_def)
        else:
            raise TypeError("halo_bias must be of type `HaloBias` "
                            "or a halo bias name string")

        self._prec = {'log10M_min': lM_min,
                      'log10M_max': lM_max,
                      'nlog10M': nlM,
                      'integration_method_M': integration_method_M,
                      'k_norm': k_norm}
        self._lmass = np.linspace(self._prec['log10M_min'],
                                  self._prec['log10M_max'],
                                  self._prec['nlog10M'])
        self._mass = 10.**self._lmass
        self._m0 = self._mass[0]

        if self._prec['integration_method_M'] not in ['spline',
                                                      'simpson']:
            raise NotImplementedError("Only \'simpson\' and 'spline' "
                                      "supported as integration methods")
        elif self._prec['integration_method_M'] == 'simpson':
            from scipy.integrate import simps
            self._integrator = simps
        else:
            self._integrator = self._integ_spline

        self._a_current_mf = -1
        self._a_current_bf = -1

    def _integ_spline(self, fM, lM):
        # Spline integrator
        return _spline_integrate(lM, fM, lM[0], lM[-1])

<<<<<<< HEAD
    @cache
    def _get_rho(self, cosmo, a):
        return cosmo.rho_x(a, "matter", is_comoving=True)

    @cache
    def _get_mass_function(self, cosmo, a):
        mf = self.mass_function.get_mass_function(
            cosmo, self._mass, a, mass_def_other=self.mass_def)
        mf0 = (self._rho0 - self._integrator(
            mf*self._mass, self._lmass)) / self._m0
        return mf, mf0

    @cache
    def _get_halo_bias(self, cosmo, a):
        bf = self.halo_bias.get_halo_bias(
            cosmo, self._mass, a, mass_def_other=self.mass_def)
        bf0 = (self._rho0 - self._integrator(
            self._mf*bf*self._mass, self._lmass)) / self._m0
        return bf, bf0

=======
>>>>>>> 9ab684ca
    @unlock_instance(mutate=False)
    def _get_ingredients(self, a, cosmo, get_bf):
        # Compute mass function and bias (if needed) at a new
        # value of the scale factor and/or with a new Cosmology
        rho0 = cosmo.rho_x(a, "matter", is_comoving=True)

        if a != self._a_current_mf:
            self._mf = self._massfunc.get_mass_function(
                cosmo, self._mass, a, mdef_other=self._mdef)
            self._mf0 = (rho0 - self._integrator(
                self._mf*self._mass, self._lmass)) / self._m0
            self._a_current_mf = a

        if get_bf and a != self._a_current_bf:
            self._bf = self._hbias.get_halo_bias(
                cosmo, self._mass, a, mdef_other=self._mdef)
            self._bf0 = (rho0 - self._integrator(
                self._mf*self._bf*self._mass, self._lmass)) / self._m0
            self._a_current_bf = a

    def _integrate_over_mf(self, array_2):
        i1 = self._integrator(self._mf[..., :] * array_2,
                              self._lmass)
        return i1 + self._mf0 * array_2[..., 0]

    def _integrate_over_mbf(self, array_2):
        i1 = self._integrator((self._mf * self._bf)[..., :] * array_2,
                              self._lmass)
        return i1 + self._bf0 * array_2[..., 0]

    def profile_norm(self, cosmo, a, prof):
        """ Returns :math:`I^0_1(k\\rightarrow0,a|u)`
        (see :meth:`~HMCalculator.I_0_1`).

        Args:
            cosmo (:class:`~pyccl.core.Cosmology`): a Cosmology object.
            a (float): scale factor.
            prof (:class:`~pyccl.halos.profiles.HaloProfile`): halo
                profile.

        Returns:
            float or array_like: integral value.
        """
        # Compute mass function
        self._get_ingredients(a, cosmo, False)
        uk0 = prof.fourier(cosmo, self._prec['k_norm'],
                           self._mass, a, mass_def=self.mass_def).T
        uk0 = np.clip(uk0, a_min=1e-16, a_max=None)
        norm = 1. / self._integrate_over_mf(uk0)
        return norm

    @warn_api(pairs=[("sel", "selection"),
                     ("amin", "a_min"),
                     ("amax", "a_max")],
              reorder=["na", "a_min", "a_max"])
    def number_counts(self, cosmo, *, selection,
                      a_min=None, a_max=1.0, na=128):
        """ Solves the integral:

        .. math::
            nc(sel) = \\int dM\\int da\\,\\frac{dV}{dad\\Omega}\\,n(M,a)\\,sel(M,a)

        where :math:`n(M,a)` is the halo mass function, and
        :math:`sel(M,a)` is the selection function as a function of halo mass
        and scale factor.

        Note that the selection function is normalized to integrate to unity and
        assumed to represent the selection probaility per unit scale factor and
        per unit mass.

        Args:
            cosmo (:class:`~pyccl.core.Cosmology`): a Cosmology object.
            selection (callable): function of mass and scale factor
                that returns the selection function. This function
                should take in floats or arrays with a signature ``sel(m, a)``
                and return an array with shape ``(len(m), len(a))`` according
                to the numpy broadcasting rules.
            a_min (float): the minimum scale factor at which to start integrals
                over the selection function.
                Default: value of ``cosmo.cosmo.spline_params.A_SPLINE_MIN``
            a_max (float): the maximum scale factor at which to end integrals
                over the selection function.
                Default: 1.0
            na (int): number of samples in scale factor to be used in
                the integrals. Default: 128.

        Returns:
            float: the total number of clusters
        """  # noqa

        # get a values for integral
        if a_min is None:
            a_min = cosmo.cosmo.spline_params.A_SPLINE_MIN
        a = np.linspace(a_min, a_max, na)

        # compute the volume element
        abs_dzda = 1 / a / a
        dc = background.comoving_angular_distance(cosmo, a)
        ez = background.h_over_h0(cosmo, a)
        dh = physical_constants.CLIGHT_HMPC / cosmo['h']
        dvdz = dh * dc**2 / ez
        dvda = dvdz * abs_dzda

        # now do m intergrals in a loop
        mint = np.zeros_like(a)
        for i, _a in enumerate(a):
            self._get_ingredients(_a, cosmo, False)
            _selm = np.atleast_2d(selection(self._mass, _a)).T
            mint[i] = self._integrator(
                dvda[i] * self._mf[..., :] * _selm[..., :],
                self._lmass
            )

        # now do scale factor integral
        mtot = self._integrator(mint, a)

        return mtot

    def I_0_1(self, cosmo, k, a, prof):
        """ Solves the integral:

        .. math::
            I^0_1(k,a|u) = \\int dM\\,n(M,a)\\,\\langle u(k,a|M)\\rangle,

        where :math:`n(M,a)` is the halo mass function, and
        :math:`\\langle u(k,a|M)\\rangle` is the halo profile as a
        function of scale, scale factor and halo mass.

        Args:
            cosmo (:class:`~pyccl.core.Cosmology`): a Cosmology object.
            k (float or array_like): comoving wavenumber in Mpc^-1.
            a (float): scale factor.
            prof (:class:`~pyccl.halos.profiles.HaloProfile`): halo
                profile.

        Returns:
            float or array_like: integral values evaluated at each
            value of `k`.
        """
        # Compute mass function
        self._get_ingredients(a, cosmo, False)
        uk = prof.fourier(cosmo, k, self._mass, a,
                          mass_def=self.mass_def).T
        i01 = self._integrate_over_mf(uk)
        return i01

    def I_1_1(self, cosmo, k, a, prof):
        """ Solves the integral:

        .. math::
            I^1_1(k,a|u) = \\int dM\\,n(M,a)\\,b(M,a)\\,
            \\langle u(k,a|M)\\rangle,

        where :math:`n(M,a)` is the halo mass function,
        :math:`b(M,a)` is the halo bias, and
        :math:`\\langle u(k,a|M)\\rangle` is the halo profile as a
        function of scale, scale factor and halo mass.

        Args:
            cosmo (:class:`~pyccl.core.Cosmology`): a Cosmology object.
            k (float or array_like): comoving wavenumber in Mpc^-1.
            a (float): scale factor.
            prof (:class:`~pyccl.halos.profiles.HaloProfile`): halo
                profile.

        Returns:
            float or array_like: integral values evaluated at each
            value of `k`.
        """
        # Compute mass function and halo bias
        self._get_ingredients(a, cosmo, True)
        uk = prof.fourier(cosmo, k, self._mass, a,
                          mass_def=self.mass_def).T
        i11 = self._integrate_over_mbf(uk)
        return i11

    @warn_api(pairs=[("prof1", "prof")], reorder=["prof_2pt", "prof2"])
    def I_0_2(self, cosmo, k, a, prof, *, prof2=None, prof_2pt):
        """ Solves the integral:

        .. math::
            I^0_2(k,a|u,v) = \\int dM\\,n(M,a)\\,
            \\langle u(k,a|M) v(k,a|M)\\rangle,

        where :math:`n(M,a)` is the halo mass function, and
        :math:`\\langle u(k,a|M) v(k,a|M)\\rangle` is the two-point
        moment of the two halo profiles.

        Args:
            cosmo (:class:`~pyccl.core.Cosmology`): a Cosmology object.
            k (float or array_like): comoving wavenumber in Mpc^-1.
            a (float): scale factor.
            prof (:class:`~pyccl.halos.profiles.HaloProfile`): halo
                profile.
            prof2 (:class:`~pyccl.halos.profiles.HaloProfile`): a
                second halo profile. If `None`, `prof` will be used as
                `prof2`.
            prof_2pt (:class:`~pyccl.halos.profiles_2pt.Profile2pt`):
                a profile covariance object returning the the two-point
                moment of the two profiles being correlated.

        Returns:
             float or array_like: integral values evaluated at each
             value of `k`.
        """
        # Compute mass function
        self._get_ingredients(a, cosmo, False)
        uk = prof_2pt.fourier_2pt(cosmo, k, self._mass, a, prof,
                                  prof2=prof2,
                                  mass_def=self.mass_def).T
        i02 = self._integrate_over_mf(uk)
        return i02

    @warn_api(pairs=[("prof1", "prof")], reorder=["prof_2pt", "prof2"])
    def I_1_2(self, cosmo, k, a, prof, *, prof2=None, prof_2pt):
        """ Solves the integral:

        .. math::
            I^1_2(k,a|u,v) = \\int dM\\,n(M,a)\\,b(M,a)\\,
            \\langle u(k,a|M) v(k,a|M)\\rangle,

        where :math:`n(M,a)` is the halo mass function,
        :math:`b(M,a)` is the halo bias, and
        :math:`\\langle u(k,a|M) v(k,a|M)\\rangle` is the two-point
        moment of the two halo profiles.

        Args:
            cosmo (:class:`~pyccl.core.Cosmology`): a Cosmology object.
            k (float or array_like): comoving wavenumber in Mpc^-1.
            a (float): scale factor.
            prof (:class:`~pyccl.halos.profiles.HaloProfile`): halo
                profile.
            prof2 (:class:`~pyccl.halos.profiles.HaloProfile`): a
                second halo profile. If `None`, `prof` will be used as
                `prof2`.
            prof_2pt (:class:`~pyccl.halos.profiles_2pt.Profile2pt`):
                a profile covariance object
                returning the the two-point moment of the two profiles
                being correlated.

        Returns:
             float or array_like: integral values evaluated at each
             value of `k`.
        """
        # Compute mass function
        self._get_ingredients(a, cosmo, False)
        uk = prof_2pt.fourier_2pt(cosmo, k, self._mass, a, prof,
                                  prof2=prof2,
                                  mass_def=self.mass_def).T
        i02 = self._integrate_over_mbf(uk)
        return i02

    @warn_api(pairs=[("prof1", "prof")],
              reorder=["prof12_2pt", "prof2", "prof3", "prof34_2pt", "prof4"])
    def I_0_22(self, cosmo, k, a, prof, *,
               prof2=None, prof3=None, prof4=None,
               prof12_2pt, prof34_2pt=None):
        """ Solves the integral:

        .. math::
            I^0_{2,2}(k_u,k_v,a|u_{1,2},v_{1,2}) =
            \\int dM\\,n(M,a)\\,
            \\langle u_1(k_u,a|M) u_2(k_u,a|M)\\rangle
            \\langle v_1(k_v,a|M) v_2(k_v,a|M)\\rangle,

        where :math:`n(M,a)` is the halo mass function, and
        :math:`\\langle u(k,a|M) v(k,a|M)\\rangle` is the
        two-point moment of the two halo profiles.

        Args:
            cosmo (:class:`~pyccl.core.Cosmology`): a Cosmology object.
            k (float or array_like): comoving wavenumber in Mpc^-1.
            a (float): scale factor.
            prof (:class:`~pyccl.halos.profiles.HaloProfile`): halo
                profile.
            prof2 (:class:`~pyccl.halos.profiles.HaloProfile`): a
                second halo profile. If `None`, `prof` will be used as
                `prof2`.
            prof3 (:class:`~pyccl.halos.profiles.HaloProfile`): a
                second halo profile. If `None`, `prof` will be used as
                `prof3`.
            prof4 (:class:`~pyccl.halos.profiles.HaloProfile`): a
                second halo profile. If `None`, `prof3` will be used as
                `prof4`.
            prof12_2pt (:class:`~pyccl.halos.profiles_2pt.Profile2pt`):
                a profile covariance object returning the the
                two-point moment of `prof` and `prof2`.
            prof34_2pt (:class:`~pyccl.halos.profiles_2pt.Profile2pt`):
                a profile covariance object returning the the
                two-point moment of `prof3` and `prof4`.

        Returns:
             float or array_like: integral values evaluated at each
             value of `k`.
        """
        if prof3 is None:
            prof3 = prof
        if prof34_2pt is None:
            prof34_2pt = prof12_2pt

        self._get_ingredients(a, cosmo, False)
        uk12 = prof12_2pt.fourier_2pt(cosmo, k, self._mass, a, prof,
                                      prof2=prof2, mass_def=self.mass_def).T
        uk34 = prof34_2pt.fourier_2pt(cosmo, k, self._mass, a, prof3,
                                      prof2=prof4, mass_def=self.mass_def).T
        i04 = self._integrate_over_mf(uk12[None, :, :] * uk34[:, None, :])
        return i04


@warn_api
def halomod_mean_profile_1pt(cosmo, hmc, k, a, prof, *, normprof=False):
    """ Returns the mass-weighted mean halo profile.

    .. math::
        I^0_1(k,a|u) = \\int dM\\,n(M,a)\\,\\langle u(k,a|M)\\rangle,

    where :math:`n(M,a)` is the halo mass function, and
    :math:`\\langle u(k,a|M)\\rangle` is the halo profile as a
    function of scale, scale factor and halo mass.

    Args:
        cosmo (:class:`~pyccl.core.Cosmology`): a Cosmology object.
        hmc (:class:`HMCalculator`): a halo model calculator.
        k (float or array_like): comoving wavenumber in Mpc^-1.
        a (float or array_like): scale factor.
        prof (:class:`~pyccl.halos.profiles.HaloProfile`): halo
            profile.
        normprof (bool): if `True`, this integral will be
            normalized by :math:`I^0_1(k\\rightarrow 0,a|u)`.

    Returns:
        float or array_like: integral values evaluated at each
        combination of `k` and `a`. The shape of the output will
        be `(N_a, N_k)` where `N_k` and `N_a` are the sizes of
        `k` and `a` respectively. If `k` or `a` are scalars, the
        corresponding dimension will be squeezed out on output.
    """
    a_use = np.atleast_1d(a).astype(float)
    k_use = np.atleast_1d(k).astype(float)

    # Check inputs
    if not isinstance(prof, HaloProfile):
        raise TypeError("prof must be of type `HaloProfile`")

    na = len(a_use)
    nk = len(k_use)
    out = np.zeros([na, nk])
    for ia, aa in enumerate(a_use):
        i01 = hmc.I_0_1(cosmo, k_use, aa, prof)
        if normprof:
            norm = hmc.profile_norm(cosmo, aa, prof)
            i01 *= norm
        out[ia, :] = i01

    if np.ndim(a) == 0:
        out = np.squeeze(out, axis=0)
    if np.ndim(k) == 0:
        out = np.squeeze(out, axis=-1)
    return out


@warn_api
def halomod_bias_1pt(cosmo, hmc, k, a, prof, *, normprof=False):
    """ Returns the mass-and-bias-weighted mean halo profile.

    .. math::
        I^1_1(k,a|u) = \\int dM\\,n(M,a)\\,b(M,a)\\,
        \\langle u(k,a|M)\\rangle,

    where :math:`n(M,a)` is the halo mass function,
    :math:`b(M,a)` is the halo bias, and
    :math:`\\langle u(k,a|M)\\rangle` is the halo profile as a
    function of scale, scale factor and halo mass.

    Args:
        cosmo (:class:`~pyccl.core.Cosmology`): a Cosmology object.
        hmc (:class:`HMCalculator`): a halo model calculator.
        k (float or array_like): comoving wavenumber in Mpc^-1.
        a (float or array_like): scale factor.
        prof (:class:`~pyccl.halos.profiles.HaloProfile`): halo
            profile.
        normprof (bool): if `True`, this integral will be
            normalized by :math:`I^0_1(k\\rightarrow 0,a|u)`
            (see :meth:`~HMCalculator.I_0_1`).

    Returns:
        float or array_like: integral values evaluated at each
        combination of `k` and `a`. The shape of the output will
        be `(N_a, N_k)` where `N_k` and `N_a` are the sizes of
        `k` and `a` respectively. If `k` or `a` are scalars, the
        corresponding dimension will be squeezed out on output.
    """
    a_use = np.atleast_1d(a)
    k_use = np.atleast_1d(k)

    # Check inputs
    if not isinstance(prof, HaloProfile):
        raise TypeError("prof must be of type `HaloProfile`")

    na = len(a_use)
    nk = len(k_use)
    out = np.zeros([na, nk])
    for ia, aa in enumerate(a_use):
        i11 = hmc.I_1_1(cosmo, k_use, aa, prof)
        if normprof:
            norm = hmc.profile_norm(cosmo, aa, prof)
            i11 *= norm
        out[ia, :] = i11

    if np.ndim(a) == 0:
        out = np.squeeze(out, axis=0)
    if np.ndim(k) == 0:
        out = np.squeeze(out, axis=-1)
    return out


@warn_api(pairs=[("normprof1", "normprof"), ("supress_1h", "suppress_1h")],
          reorder=["prof_2pt", "prof2", "p_of_k_a", "normprof", "normprof2"])
def halomod_power_spectrum(cosmo, hmc, k, a, prof, *,
                           prof2=None, prof_2pt=None,
                           normprof=False, normprof2=False,
                           p_of_k_a=None,
                           get_1h=True, get_2h=True,
                           smooth_transition=None, suppress_1h=None):
    """ Computes the halo model power spectrum for two
    quantities defined by their respective halo profiles.
    The halo model power spectrum for two profiles
    :math:`u` and :math:`v` is:

    .. math::
        P_{u,v}(k,a) = I^0_2(k,a|u,v) +
        I^1_1(k,a|u)\\,I^1_1(k,a|v)\\,P_{\\rm lin}(k,a)

    where :math:`P_{\\rm lin}(k,a)` is the linear matter
    power spectrum, :math:`I^1_1` is defined in the documentation
    of :meth:`~HMCalculator.I_1_1`, and :math:`I^0_2` is defined
    in the documentation of :meth:`~HMCalculator.I_0_2`.

    Args:
        cosmo (:class:`~pyccl.core.Cosmology`): a Cosmology object.
        hmc (:class:`HMCalculator`): a halo model calculator.
        k (float or array_like): comoving wavenumber in Mpc^-1.
        a (float or array_like): scale factor.
        prof (:class:`~pyccl.halos.profiles.HaloProfile`): halo
            profile.
        prof2 (:class:`~pyccl.halos.profiles.HaloProfile`): a
            second halo profile. If `None`, `prof` will be used as
            `prof2`.
        normprof (bool): if `True`, this integral will be
            normalized by :math:`I^0_1(k\\rightarrow 0,a|u)`
            (see :meth:`~HMCalculator.I_0_1`), where
            :math:`u` is the profile represented by `prof`.
        normprof2 (bool): if `True`, this integral will be
            normalized by :math:`I^0_1(k\\rightarrow 0,a|v)`
            (see :meth:`~HMCalculator.I_0_1`), where
            :math:`v` is the profile represented by `prof2`.
        prof_2pt (:class:`~pyccl.halos.profiles_2pt.Profile2pt`):
            a profile covariance object
            returning the the two-point moment of the two profiles
            being correlated. If `None`, the default second moment
            will be used, corresponding to the products of the means
            of both profiles.
        p_of_k_a (:class:`~pyccl.pk2d.Pk2D`): a `Pk2D` object to
            be used as the linear matter power spectrum. If `None`,
            the power spectrum stored within `cosmo` will be used.
        get_1h (bool): if `False`, the 1-halo term (i.e. the first
            term in the first equation above) won't be computed.
        get_2h (bool): if `False`, the 2-halo term (i.e. the second
            term in the first equation above) won't be computed.
        smooth_transition (function or None):
            Modify the halo model 1-halo/2-halo transition region
            via a time-dependent function :math:`\\alpha(a)`,
            defined as in HMCODE-2020 (``arXiv:2009.01858``): :math:`P(k,a)=
            (P_{1h}^{\\alpha(a)}(k)+P_{2h}^{\\alpha(a)}(k))^{1/\\alpha}`.
            If `None` the extra factor is just 1.
        suppress_1h (function or None):
            Suppress the 1-halo large scale contribution by a
            time- and scale-dependent function :math:`k_*(a)`,
            defined as in HMCODE-2020 (``arXiv:2009.01858``):
            :math:`\\frac{(k/k_*(a))^4}{1+(k/k_*(a))^4}`.
            If `None` the standard 1-halo term is returned with no damping.

    Returns:
        float or array_like: integral values evaluated at each
        combination of `k` and `a`. The shape of the output will
        be `(N_a, N_k)` where `N_k` and `N_a` are the sizes of
        `k` and `a` respectively. If `k` or `a` are scalars, the
        corresponding dimension will be squeezed out on output.
    """
    a_use = np.atleast_1d(a).astype(float)
    k_use = np.atleast_1d(k)

    # Check inputs
    if not isinstance(prof, HaloProfile):
        raise TypeError("prof must be of type `HaloProfile`")
    if (prof2 is not None) and (not isinstance(prof2, HaloProfile)):
        raise TypeError("prof2 must be of type `HaloProfile` or `None`")
    if prof_2pt is None:
        prof_2pt = Profile2pt()
    elif not isinstance(prof_2pt, Profile2pt):
        raise TypeError("prof_2pt must be of type "
                        "`Profile2pt` or `None`")
    if smooth_transition is not None:
        if not (get_1h and get_2h):
            raise ValueError("transition region can only be modified "
                             "when both 1-halo and 2-halo terms are queried")
        if not callable(smooth_transition):
            raise TypeError("smooth_transition must be "
                            "a function of `a` or None")
    if suppress_1h is not None:
        if not get_1h:
            raise ValueError("can't suppress the 1-halo term "
                             "when get_1h is False")
        if not callable(suppress_1h):
            raise TypeError("suppress_1h must be "
                            "a function of `a` or None")

    # Power spectrum
    if isinstance(p_of_k_a, Pk2D):
        def pkf(sf):
            return p_of_k_a.eval(k_use, sf, cosmo)
    elif (p_of_k_a is None) or (str(p_of_k_a) == 'linear'):
        def pkf(sf):
            return linear_matter_power(cosmo, k_use, sf)
    elif str(p_of_k_a) == 'nonlinear':
        def pkf(sf):
            return nonlin_matter_power(cosmo, k_use, sf)
    else:
        raise TypeError("p_of_k_a must be `None`, \'linear\', "
                        "\'nonlinear\' or a `Pk2D` object")

    na = len(a_use)
    nk = len(k_use)
    out = np.zeros([na, nk])
    for ia, aa in enumerate(a_use):
        # Compute first profile normalization
        if normprof:
            norm1 = hmc.profile_norm(cosmo, aa, prof)
        else:
            norm1 = 1
        # Compute second profile normalization
        if prof2 is None:
            norm2 = norm1
        else:
            if normprof2:
                norm2 = hmc.profile_norm(cosmo, aa, prof2)
            else:
                norm2 = 1
        norm = norm1 * norm2

        if get_2h:
            # Compute first bias factor
            i11_1 = hmc.I_1_1(cosmo, k_use, aa, prof)

            # Compute second bias factor
            if prof2 is None:
                i11_2 = i11_1
            else:
                i11_2 = hmc.I_1_1(cosmo, k_use, aa, prof2)

            # Compute 2-halo power spectrum
            pk_2h = pkf(aa) * i11_1 * i11_2
        else:
            pk_2h = 0.

        if get_1h:
            pk_1h = hmc.I_0_2(cosmo, k_use, aa, prof,
                              prof2=prof2, prof_2pt=prof_2pt)
            if suppress_1h is not None:
                ks = suppress_1h(aa)
                pk_1h *= (k_use / ks)**4 / (1 + (k_use / ks)**4)
        else:
            pk_1h = 0.

        # Transition region
        if smooth_transition is None:
            out[ia, :] = (pk_1h + pk_2h) * norm
        else:
            alpha = smooth_transition(aa)
            out[ia, :] = (pk_1h**alpha + pk_2h**alpha)**(1/alpha) * norm

    if np.ndim(a) == 0:
        out = np.squeeze(out, axis=0)
    if np.ndim(k) == 0:
        out = np.squeeze(out, axis=-1)
    return out


@warn_api(pairs=[("normprof1", "normprof"), ("supress_1h", "suppress_1h")],
          reorder=["prof_2pt", "prof2", "p_of_k_a", "normprof", "normprof2"])
def halomod_Pk2D(cosmo, hmc, prof, *,
                 prof2=None, prof_2pt=None,
                 normprof=False, normprof2=False,
                 p_of_k_a=None,
                 get_1h=True, get_2h=True,
                 lk_arr=None, a_arr=None,
                 extrap_order_lok=1, extrap_order_hik=2,
                 smooth_transition=None, suppress_1h=None):
    """ Returns a :class:`~pyccl.pk2d.Pk2D` object containing
    the halo-model power spectrum for two quantities defined by
    their respective halo profiles. See :meth:`halomod_power_spectrum`
    for more details about the actual calculation.

    Args:
        cosmo (:class:`~pyccl.core.Cosmology`): a Cosmology object.
        hmc (:class:`HMCalculator`): a halo model calculator.
        prof (:class:`~pyccl.halos.profiles.HaloProfile`): halo
            profile.
        prof2 (:class:`~pyccl.halos.profiles.HaloProfile`): a
            second halo profile. If `None`, `prof` will be used as
            `prof2`.
        prof_2pt (:class:`~pyccl.halos.profiles_2pt.Profile2pt`):
            a profile covariance object
            returning the the two-point moment of the two profiles
            being correlated. If `None`, the default second moment
            will be used, corresponding to the products of the means
            of both profiles.
        normprof (bool): if `True`, this integral will be
            normalized by :math:`I^0_1(k\\rightarrow 0,a|u)`
            (see :meth:`~HMCalculator.I_0_1`), where
            :math:`u` is the profile represented by `prof`.
        normprof2 (bool): if `True`, this integral will be
            normalized by :math:`I^0_1(k\\rightarrow 0,a|v)`
            (see :meth:`~HMCalculator.I_0_1`), where
            :math:`v` is the profile represented by `prof2`.
        p_of_k_a (:class:`~pyccl.pk2d.Pk2D`): a `Pk2D` object to
            be used as the linear matter power spectrum. If `None`,
            the power spectrum stored within `cosmo` will be used.
        get_1h (bool): if `False`, the 1-halo term (i.e. the first
            term in the first equation above) won't be computed.
        get_2h (bool): if `False`, the 2-halo term (i.e. the second
            term in the first equation above) won't be computed.
        a_arr (array): an array holding values of the scale factor
            at which the halo model power spectrum should be
            calculated for interpolation. If `None`, the internal
            values used by `cosmo` will be used.
        lk_arr (array): an array holding values of the natural
            logarithm of the wavenumber (in units of Mpc^-1) at
            which the halo model power spectrum should be calculated
            for interpolation. If `None`, the internal values used
            by `cosmo` will be used.
        extrap_order_lok (int): extrapolation order to be used on
            k-values below the minimum of the splines. See
            :class:`~pyccl.pk2d.Pk2D`.
        extrap_order_hik (int): extrapolation order to be used on
            k-values above the maximum of the splines. See
            :class:`~pyccl.pk2d.Pk2D`.
        smooth_transition (function or None):
            Modify the halo model 1-halo/2-halo transition region
            via a time-dependent function :math:`\\alpha(a)`,
            defined as in HMCODE-2020 (``arXiv:2009.01858``): :math:`P(k,a)=
            (P_{1h}^{\\alpha(a)}(k)+P_{2h}^{\\alpha(a)}(k))^{1/\\alpha}`.
            If `None` the extra factor is just 1.
        suppress_1h (function or None):
            Suppress the 1-halo large scale contribution by a
            time- and scale-dependent function :math:`k_*(a)`,
            defined as in HMCODE-2020 (``arXiv:2009.01858``):
            :math:`\\frac{(k/k_*(a))^4}{1+(k/k_*(a))^4}`.
            If `None` the standard 1-halo term is returned with no damping.

    Returns:
        :class:`~pyccl.pk2d.Pk2D`: halo model power spectrum.
    """
    if lk_arr is None:
        status = 0
        nk = lib.get_pk_spline_nk(cosmo.cosmo)
        lk_arr, status = lib.get_pk_spline_lk(cosmo.cosmo, nk, status)
        check(status, cosmo=cosmo)
    if a_arr is None:
        status = 0
        na = lib.get_pk_spline_na(cosmo.cosmo)
        a_arr, status = lib.get_pk_spline_a(cosmo.cosmo, na, status)
        check(status, cosmo=cosmo)

    pk_arr = halomod_power_spectrum(cosmo, hmc, np.exp(lk_arr), a_arr,
                                    prof, prof_2pt=prof_2pt,
                                    prof2=prof2, p_of_k_a=p_of_k_a,
                                    normprof=normprof, normprof2=normprof2,
                                    get_1h=get_1h, get_2h=get_2h,
                                    smooth_transition=smooth_transition,
                                    suppress_1h=suppress_1h)

    pk2d = Pk2D(a_arr=a_arr, lk_arr=lk_arr, pk_arr=pk_arr,
                extrap_order_lok=extrap_order_lok,
                extrap_order_hik=extrap_order_hik,
                is_logp=False)
    return pk2d


@warn_api(pairs=[("prof1", "prof"), ("normprof1", "normprof")],
          reorder=["prof12_2pt", "prof3", "prof4"])
def halomod_trispectrum_1h(cosmo, hmc, k, a, prof, *,
                           prof2=None, prof3=None, prof4=None,
                           prof12_2pt=None, prof34_2pt=None,
                           normprof=False, normprof2=False,
                           normprof3=False, normprof4=False):
    """ Computes the halo model 1-halo trispectrum for four different
    quantities defined by their respective halo profiles. The 1-halo
    trispectrum for four profiles :math:`u_{1,2}`, :math:`v_{1,2}` is
    calculated as:

    .. math::
        T_{u_1,u_2;v_1,v_2}(k_u,k_v,a) =
        I^0_{2,2}(k_u,k_v,a|u_{1,2},v_{1,2})

    where :math:`I^0_{2,2}` is defined in the documentation
    of :meth:`~HMCalculator.I_0_22`.

    .. note:: This approximation assumes that the 4-point
              profile cumulant is the same as the product of two
              2-point cumulants. We may relax this assumption in
              future versions of CCL.

    Args:
        cosmo (:class:`~pyccl.core.Cosmology`): a Cosmology object.
        hmc (:class:`HMCalculator`): a halo model calculator.
        k (float or array_like): comoving wavenumber in Mpc^-1.
        a (float or array_like): scale factor.
        prof (:class:`~pyccl.halos.profiles.HaloProfile`): halo
            profile (corresponding to :math:`u_1` above.
        prof2 (:class:`~pyccl.halos.profiles.HaloProfile`): halo
            profile (corresponding to :math:`u_2` above. If `None`,
            `prof` will be used as `prof2`.
        prof12_2pt (:class:`~pyccl.halos.profiles_2pt.Profile2pt`):
            a profile covariance object returning the the two-point
            moment of `prof` and `prof2`. If `None`, the default
            second moment will be used, corresponding to the
            products of the means of both profiles.
        prof3 (:class:`~pyccl.halos.profiles.HaloProfile`): halo
            profile (corresponding to :math:`v_1` above. If `None`,
            `prof` will be used as `prof3`.
        prof4 (:class:`~pyccl.halos.profiles.HaloProfile`): halo
            profile (corresponding to :math:`v_2` above. If `None`,
            `prof3` will be used as `prof4`.
        prof34_2pt (:class:`~pyccl.halos.profiles_2pt.Profile2pt`):
            same as `prof12_2pt` for `prof3` and `prof4`.
        normprof (bool): if `True`, this integral will be
            normalized by :math:`I^0_1(k\\rightarrow 0,a|u)`
            (see :meth:`~HMCalculator.I_0_1`), where
            :math:`u` is the profile represented by `prof`.
        normprof2 (bool): same as `normprof` for `prof2`.
        normprof3 (bool): same as `normprof` for `prof3`.
        normprof4 (bool): same as `normprof` for `prof4`.

    Returns:
        float or array_like: integral values evaluated at each
        combination of `k` and `a`. The shape of the output will
        be `(N_a, N_k, N_k)` where `N_k` and `N_a` are the sizes of
        `k` and `a` respectively. The ordering is such that
        `output[ia, ik2, ik1] = T(k[ik1], k[ik2], a[ia])`
        If `k` or `a` are scalars, the corresponding dimension will
        be squeezed out on output.
    """
    a_use = np.atleast_1d(a)
    k_use = np.atleast_1d(k)

    # Check inputs
    if not isinstance(prof, HaloProfile):
        raise TypeError("prof must be of type `HaloProfile`")
    if (prof2 is not None) and (not isinstance(prof2, HaloProfile)):
        raise TypeError("prof2 must be of type `HaloProfile` or `None`")
    if (prof3 is not None) and (not isinstance(prof3, HaloProfile)):
        raise TypeError("prof3 must be of type `HaloProfile` or `None`")
    if (prof4 is not None) and (not isinstance(prof4, HaloProfile)):
        raise TypeError("prof4 must be of type `HaloProfile` or `None`")
    if prof12_2pt is None:
        prof12_2pt = Profile2pt()
    elif not isinstance(prof12_2pt, Profile2pt):
        raise TypeError("prof12_2pt must be of type "
                        "`Profile2pt` or `None`")
    if (prof34_2pt is not None) and (not isinstance(prof34_2pt, Profile2pt)):
        raise TypeError("prof34_2pt must be of type `Profile2pt` or `None`")

    def get_norm(normprof, prof, sf):
        if normprof:
            return hmc.profile_norm(cosmo, sf, prof)
        return 1

    na = len(a_use)
    nk = len(k_use)
    out = np.zeros([na, nk, nk])
    for ia, aa in enumerate(a_use):
        # Compute profile normalizations
        norm1 = get_norm(normprof, prof, aa)
        # Compute second profile normalization
        if prof2 is None:
            norm2 = norm1
        else:
            norm2 = get_norm(normprof2, prof2, aa)
        if prof3 is None:
            norm3 = norm1
        else:
            norm3 = get_norm(normprof3, prof3, aa)
        if prof4 is None:
            norm4 = norm3
        else:
            norm4 = get_norm(normprof4, prof4, aa)

        norm = norm1 * norm2 * norm3 * norm4

        # Compute trispectrum at this redshift
        tk_1h = hmc.I_0_22(cosmo, k_use, aa,
                           prof=prof, prof2=prof2,
                           prof4=prof4, prof3=prof3,
                           prof12_2pt=prof12_2pt,
                           prof34_2pt=prof34_2pt)

        # Normalize
        out[ia, :, :] = tk_1h * norm

    if np.ndim(a) == 0:
        out = np.squeeze(out, axis=0)
    if np.ndim(k) == 0:
        out = np.squeeze(out, axis=-1)
        out = np.squeeze(out, axis=-1)
    return out


@warn_api(pairs=[("prof1", "prof"), ("normprof1", "normprof")],
          reorder=["prof12_2pt", "prof3", "prof4"])
def halomod_Tk3D_1h(cosmo, hmc, prof, *,
                    prof2=None, prof3=None, prof4=None,
                    prof12_2pt=None, prof34_2pt=None,
                    normprof=False, normprof2=False,
                    normprof3=False, normprof4=False,
                    lk_arr=None, a_arr=None,
                    extrap_order_lok=1, extrap_order_hik=1,
                    use_log=False):
    """ Returns a :class:`~pyccl.tk3d.Tk3D` object containing
    the 1-halo trispectrum for four quantities defined by
    their respective halo profiles. See :meth:`halomod_trispectrum_1h`
    for more details about the actual calculation.

    Args:
        cosmo (:class:`~pyccl.core.Cosmology`): a Cosmology object.
        hmc (:class:`HMCalculator`): a halo model calculator.
        prof (:class:`~pyccl.halos.profiles.HaloProfile`): halo
            profile (corresponding to :math:`u_1` above.
        prof2 (:class:`~pyccl.halos.profiles.HaloProfile`): halo
            profile (corresponding to :math:`u_2` above. If `None`,
            `prof` will be used as `prof2`.
        prof3 (:class:`~pyccl.halos.profiles.HaloProfile`): halo
            profile (corresponding to :math:`v_1` above. If `None`,
            `prof` will be used as `prof3`.
        prof4 (:class:`~pyccl.halos.profiles.HaloProfile`): halo
            profile (corresponding to :math:`v_2` above. If `None`,
            `prof3` will be used as `prof4`.
        prof12_2pt (:class:`~pyccl.halos.profiles_2pt.Profile2pt`):
            a profile covariance object returning the the two-point
            moment of `prof` and `prof2`. If `None`, the default
            second moment will be used, corresponding to the
            products of the means of both profiles.
        prof34_2pt (:class:`~pyccl.halos.profiles_2pt.Profile2pt`):
            same as `prof12_2pt` for `prof3` and `prof4`.
        normprof (bool): if `True`, this integral will be
            normalized by :math:`I^0_1(k\\rightarrow 0,a|u)`
            (see :meth:`~HMCalculator.I_0_1`), where
            :math:`u` is the profile represented by `prof`.
        normprof2 (bool): same as `normprof` for `prof2`.
        normprof3 (bool): same as `normprof` for `prof3`.
        normprof4 (bool): same as `normprof` for `prof4`.
        a_arr (array): an array holding values of the scale factor
            at which the trispectrum should be calculated for
            interpolation. If `None`, the internal values used
            by `cosmo` will be used.
        lk_arr (array): an array holding values of the natural
            logarithm of the wavenumber (in units of Mpc^-1) at
            which the trispectrum should be calculated for
            interpolation. If `None`, the internal values used
            by `cosmo` will be used.
        extrap_order_lok (int): extrapolation order to be used on
            k-values below the minimum of the splines. See
            :class:`~pyccl.tk3d.Tk3D`.
        extrap_order_hik (int): extrapolation order to be used on
            k-values above the maximum of the splines. See
            :class:`~pyccl.tk3d.Tk3D`.
        use_log (bool): if `True`, the trispectrum will be
            interpolated in log-space (unless negative or
            zero values are found).

    Returns:
        :class:`~pyccl.tk3d.Tk3D`: 1-halo trispectrum.
    """
    if lk_arr is None:
        status = 0
        nk = lib.get_pk_spline_nk(cosmo.cosmo)
        lk_arr, status = lib.get_pk_spline_lk(cosmo.cosmo, nk, status)
        check(status, cosmo=cosmo)
    if a_arr is None:
        status = 0
        na = lib.get_pk_spline_na(cosmo.cosmo)
        a_arr, status = lib.get_pk_spline_a(cosmo.cosmo, na, status)
        check(status, cosmo=cosmo)

    tkk = halomod_trispectrum_1h(cosmo, hmc, np.exp(lk_arr), a_arr,
                                 prof, prof2=prof2,
                                 prof12_2pt=prof12_2pt,
                                 prof3=prof3, prof4=prof4,
                                 prof34_2pt=prof34_2pt,
                                 normprof=normprof, normprof2=normprof2,
                                 normprof3=normprof3, normprof4=normprof4)
    if use_log:
        # avoid zeros (this is system-dependent)
        tiny = np.nextafter(0, 1)
        tkk[tkk == 0] = tiny
        if np.any(tkk < 0):
            warnings.warn(
                "Some values were not positive. "
                "Will not interpolate in log-space.",
                category=CCLWarning)
            use_log = False
        else:
            tkk = np.log(tkk)

    tk3d = Tk3D(a_arr=a_arr, lk_arr=lk_arr, tkk_arr=tkk,
                extrap_order_lok=extrap_order_lok,
                extrap_order_hik=extrap_order_hik, is_logt=use_log)
    return tk3d


@warn_api(pairs=[("prof1", "prof"), ("normprof1", "normprof")],
          reorder=["prof12_2pt", "prof3", "prof4"])
def halomod_Tk3D_SSC(cosmo, hmc, prof, *,
                     prof2=None, prof3=None, prof4=None,
                     prof12_2pt=None, prof34_2pt=None,
                     normprof=False, normprof2=False,
                     normprof3=False, normprof4=False,
                     p_of_k_a=None, lk_arr=None, a_arr=None,
                     extrap_order_lok=1, extrap_order_hik=1,
                     use_log=False):
    """ Returns a :class:`~pyccl.tk3d.Tk3D` object containing
    the super-sample covariance trispectrum, given by the tensor
    product of the power spectrum responses associated with the
    two pairs of quantities being correlated. Each response is
    calculated as:

    .. math::
        \\frac{\\partial P_{u,v}(k)}{\\partial\\delta_L} =
        \\left(\\frac{68}{21}-\\frac{d\\log k^3P_L(k)}{d\\log k}\\right)
        P_L(k)I^1_1(k,|u)I^1_1(k,|v)+I^1_2(k|u,v)

    where the :math:`I^a_b` are defined in the documentation
    of :meth:`~HMCalculator.I_1_1` and  :meth:`~HMCalculator.I_1_2`.

    Args:
        cosmo (:class:`~pyccl.core.Cosmology`): a Cosmology object.
        hmc (:class:`HMCalculator`): a halo model calculator.
        prof (:class:`~pyccl.halos.profiles.HaloProfile`): halo
            profile (corresponding to :math:`u_1` above.
        prof2 (:class:`~pyccl.halos.profiles.HaloProfile`): halo
            profile (corresponding to :math:`u_2` above. If `None`,
            `prof` will be used as `prof2`.
        prof3 (:class:`~pyccl.halos.profiles.HaloProfile`): halo
            profile (corresponding to :math:`v_1` above. If `None`,
            `prof` will be used as `prof3`.
        prof4 (:class:`~pyccl.halos.profiles.HaloProfile`): halo
            profile (corresponding to :math:`v_2` above. If `None`,
            `prof3` will be used as `prof4`.
        prof12_2pt (:class:`~pyccl.halos.profiles_2pt.Profile2pt`):
            a profile covariance object returning the the two-point
            moment of `prof` and `prof2`. If `None`, the default
            second moment will be used, corresponding to the
            products of the means of both profiles.
        prof34_2pt (:class:`~pyccl.halos.profiles_2pt.Profile2pt`):
            same as `prof12_2pt` for `prof3` and `prof4`.
        normprof (bool): if `True`, this integral will be
            normalized by :math:`I^0_1(k\\rightarrow 0,a|u)`
            (see :meth:`~HMCalculator.I_0_1`), where
            :math:`u` is the profile represented by `prof`.
        normprof2 (bool): same as `normprof` for `prof2`.
        normprof3 (bool): same as `normprof` for `prof3`.
        normprof4 (bool): same as `normprof` for `prof4`.
        p_of_k_a (:class:`~pyccl.pk2d.Pk2D`): a `Pk2D` object to
            be used as the linear matter power spectrum. If `None`,
            the power spectrum stored within `cosmo` will be used.
        a_arr (array): an array holding values of the scale factor
            at which the trispectrum should be calculated for
            interpolation. If `None`, the internal values used
            by `cosmo` will be used.
        lk_arr (array): an array holding values of the natural
            logarithm of the wavenumber (in units of Mpc^-1) at
            which the trispectrum should be calculated for
            interpolation. If `None`, the internal values used
            by `cosmo` will be used.
        extrap_order_lok (int): extrapolation order to be used on
            k-values below the minimum of the splines. See
            :class:`~pyccl.tk3d.Tk3D`.
        extrap_order_hik (int): extrapolation order to be used on
            k-values above the maximum of the splines. See
            :class:`~pyccl.tk3d.Tk3D`.
        use_log (bool): if `True`, the trispectrum will be
            interpolated in log-space (unless negative or
            zero values are found).

    Returns:
        :class:`~pyccl.tk3d.Tk3D`: SSC effective trispectrum.
    """
    if lk_arr is None:
        status = 0
        nk = lib.get_pk_spline_nk(cosmo.cosmo)
        lk_arr, status = lib.get_pk_spline_lk(cosmo.cosmo, nk, status)
        check(status, cosmo=cosmo)
    if a_arr is None:
        status = 0
        na = lib.get_pk_spline_na(cosmo.cosmo)
        a_arr, status = lib.get_pk_spline_a(cosmo.cosmo, na, status)
        check(status, cosmo=cosmo)

    k_use = np.exp(lk_arr)

    # Check inputs
    if not isinstance(prof, HaloProfile):
        raise TypeError("prof must be of type `HaloProfile`")
    if (prof2 is not None) and (not isinstance(prof2, HaloProfile)):
        raise TypeError("prof2 must be of type `HaloProfile` or `None`")
    if (prof3 is not None) and (not isinstance(prof3, HaloProfile)):
        raise TypeError("prof3 must be of type `HaloProfile` or `None`")
    if (prof4 is not None) and (not isinstance(prof4, HaloProfile)):
        raise TypeError("prof4 must be of type `HaloProfile` or `None`")
    if prof12_2pt is None:
        prof12_2pt = Profile2pt()
    elif not isinstance(prof12_2pt, Profile2pt):
        raise TypeError("prof12_2pt must be of type "
                        "`Profile2pt` or `None`")
    if (prof34_2pt is not None) and (not isinstance(prof34_2pt, Profile2pt)):
        raise TypeError("prof34_2pt must be of type `Profile2pt` or `None`")

    if prof3 is None:
        prof3_bak = prof
    else:
        prof3_bak = prof3
    if prof34_2pt is None:
        prof34_2pt_bak = prof12_2pt
    else:
        prof34_2pt_bak = prof34_2pt

    # Power spectrum
    if isinstance(p_of_k_a, Pk2D):
        pk2d = p_of_k_a
    elif (p_of_k_a is None) or (str(p_of_k_a) == 'linear'):
        pk2d = cosmo.get_linear_power('delta_matter:delta_matter')
    elif str(p_of_k_a) == 'nonlinear':
        pk2d = cosmo.get_nonlin_power('delta_matter:delta_matter')
    else:
        raise TypeError("p_of_k_a must be `None`, \'linear\', "
                        "\'nonlinear\' or a `Pk2D` object")

    def get_norm(normprof, prof, sf):
        if normprof:
            return hmc.profile_norm(cosmo, sf, prof)
        else:
            return 1

    na = len(a_arr)
    nk = len(k_use)
    dpk12 = np.zeros([na, nk])
    dpk34 = np.zeros([na, nk])
    for ia, aa in enumerate(a_arr):
        # Compute profile normalizations
        norm1 = get_norm(normprof, prof, aa)
        i11_1 = hmc.I_1_1(cosmo, k_use, aa, prof)
        # Compute second profile normalization
        if prof2 is None:
            norm2 = norm1
            i11_2 = i11_1
        else:
            norm2 = get_norm(normprof2, prof2, aa)
            i11_2 = hmc.I_1_1(cosmo, k_use, aa, prof2)
        if prof3 is None:
            norm3 = norm1
            i11_3 = i11_1
        else:
            norm3 = get_norm(normprof3, prof3, aa)
            i11_3 = hmc.I_1_1(cosmo, k_use, aa, prof3)
        if prof4 is None:
            norm4 = norm3
            i11_4 = i11_3
        else:
            norm4 = get_norm(normprof4, prof4, aa)
            i11_4 = hmc.I_1_1(cosmo, k_use, aa, prof4)

        i12_12 = hmc.I_1_2(cosmo, k_use, aa, prof,
                           prof2=prof2, prof_2pt=prof12_2pt)
        if (prof3 is None) and (prof4 is None) and (prof34_2pt is None):
            i12_34 = i12_12
        else:
            i12_34 = hmc.I_1_2(cosmo, k_use, aa, prof3_bak,
                               prof2=prof4, prof_2pt=prof34_2pt_bak)
        norm12 = norm1 * norm2
        norm34 = norm3 * norm4

        pk = pk2d.eval(k_use, aa, cosmo)
        dpk = pk2d.eval_dlPk_dlk(k_use, aa, cosmo)
        # (47/21 - 1/3 dlogPk/dlogk) * I11 * I11 * Pk+I12
        dpk12[ia, :] = norm12*((2.2380952381-dpk/3)*i11_1*i11_2*pk+i12_12)
        dpk34[ia, :] = norm34*((2.2380952381-dpk/3)*i11_3*i11_4*pk+i12_34)

    if use_log:
        if np.any(dpk12 <= 0) or np.any(dpk34 <= 0):
            warnings.warn(
                "Some values were not positive. "
                "Will not interpolate in log-space.",
                category=CCLWarning)
            use_log = False
        else:
            dpk12 = np.log(dpk12)
            dpk34 = np.log(dpk34)

    tk3d = Tk3D(a_arr=a_arr, lk_arr=lk_arr,
                pk1_arr=dpk12, pk2_arr=dpk34,
                extrap_order_lok=extrap_order_lok,
                extrap_order_hik=extrap_order_hik, is_logt=use_log)
    return tk3d<|MERGE_RESOLUTION|>--- conflicted
+++ resolved
@@ -12,11 +12,7 @@
 from ..pyutils import _spline_integrate
 from .. import background
 from ..errors import CCLWarning
-<<<<<<< HEAD
-from ..base import CCLHalosObject, cache, unlock_instance, warn_api
-=======
-from ..base import CCLHalosObject, unlock_instance
->>>>>>> 9ab684ca
+from ..base import CCLHalosObject, unlock_instance, warn_api
 from ..parameters import physical_constants
 import numpy as np
 
@@ -115,29 +111,6 @@
         # Spline integrator
         return _spline_integrate(lM, fM, lM[0], lM[-1])
 
-<<<<<<< HEAD
-    @cache
-    def _get_rho(self, cosmo, a):
-        return cosmo.rho_x(a, "matter", is_comoving=True)
-
-    @cache
-    def _get_mass_function(self, cosmo, a):
-        mf = self.mass_function.get_mass_function(
-            cosmo, self._mass, a, mass_def_other=self.mass_def)
-        mf0 = (self._rho0 - self._integrator(
-            mf*self._mass, self._lmass)) / self._m0
-        return mf, mf0
-
-    @cache
-    def _get_halo_bias(self, cosmo, a):
-        bf = self.halo_bias.get_halo_bias(
-            cosmo, self._mass, a, mass_def_other=self.mass_def)
-        bf0 = (self._rho0 - self._integrator(
-            self._mf*bf*self._mass, self._lmass)) / self._m0
-        return bf, bf0
-
-=======
->>>>>>> 9ab684ca
     @unlock_instance(mutate=False)
     def _get_ingredients(self, a, cosmo, get_bf):
         # Compute mass function and bias (if needed) at a new
