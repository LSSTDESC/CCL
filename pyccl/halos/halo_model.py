from .massdef import MassDef
from .hmfunc import MassFunc
from .hbias import HaloBias
from ..pyutils import _spline_integrate
from .. import background
from ..base import (CCLAutoRepr, unlock_instance,
                    warn_api, deprecate_attr, deprecated)
from ..parameters import physical_constants as const
import numpy as np


__all__ = ("HMCalculator",)


class HMCalculator(CCLAutoRepr):
    """This class implements a set of methods that can be used to
    compute various halo model quantities. A lot of these quantities
    will involve integrals of the sort:

    .. math::
       \\int dM\\,n(M,a)\\,f(M,k,a),

    where :math:`n(M,a)` is the halo mass function, and :math:`f` is
    an arbitrary function of mass, scale factor and Fourier scales.

    Args:
        mass_function (str or :class:`~pyccl.halos.hmfunc.MassFunc`):
            the mass function to use
        halo_bias (str or :class:`~pyccl.halos.hbias.HaloBias`):
            the halo bias function to use
        mass_def (str or :class:`~pyccl.halos.massdef.MassDef`):
            the halo mass definition to use
<<<<<<< HEAD
        lM_min, lM_max (float): lower and upper integration bounds
            of logarithmic (base-10) mass (in units of solar mass).
            Default range: 8, 16.
        nlM (int): number of uniformly-spaced samples in log(Mass)
=======
        log10M_min, log10M_max (float): lower and upper integration bounds
            of logarithmic (base-10) mass (in units of solar mass).
            Default range: 8, 16.
        nM (int): number of uniformly-spaced samples in log(Mass)
>>>>>>> e93b3174
            to be used in the mass integrals. Default: 128.
        integration_method_M (string): integration method to use
            in the mass integrals. Options: "simpson" and "spline".
            Default: "simpson".
        k_min (float): Deprecated - do not use
            some of the integrals solved by this class
            will often be normalized by their value on very large
            scales. This parameter (in units of inverse Mpc)
            determines what is considered a "very large" scale.
            Default: 1E-5.
    """
<<<<<<< HEAD
    __repr_attrs__ = ("mass_function", "halo_bias", "mass_def", "precision",)
=======
    __repr_attrs__ = __eq_attrs__ = (
        "mass_function", "halo_bias", "mass_def", "precision",)
>>>>>>> e93b3174
    __getattr__ = deprecate_attr(pairs=[('_mdef', 'mass_def'),
                                        ('_massfunc', 'mass_function'),
                                        ('_hbias', 'halo_bias'),
                                        ('_prec', 'precision')]
                                 )(super.__getattribute__)

    @warn_api(pairs=[("massfunc", "mass_function"), ("hbias", "halo_bias"),
<<<<<<< HEAD
                     ("log10M_min", "lM_min"), ("log10M_max", "lM_max"),
                     ("nlog10M", "nlM")])
    def __init__(self, *, mass_function, halo_bias, mass_def,
                 lM_min=8., lM_max=16., nlM=128,
                 integration_method_M='simpson', k_min=1E-5):
        # Initialize halo model ingredients
        self.mass_def = MassDef.create_instance(mass_def)
=======
                     ("nlog10M", "nM")])
    def __init__(self, *, mass_function, halo_bias, mass_def=None,
                 log10M_min=8., log10M_max=16., nM=128,
                 integration_method_M='simpson', k_min=1E-5):
        # Initialize halo model ingredients
        if mass_def is not None:
            self.mass_def = MassDef.create_instance(mass_def)
        else:
            if isinstance(mass_function, str) or isinstance(halo_bias, str):
                raise ValueError("Need to provide mass_def if mass_function "
                                 "or halo_bias are str.")
            self.mass_def = mass_function.mass_def
>>>>>>> e93b3174
        kw = {"mass_def": self.mass_def}
        self.mass_function = MassFunc.create_instance(mass_function, **kw)
        self.halo_bias = HaloBias.create_instance(halo_bias, **kw)

        # Check mass definition consistency.
        if not (self.mass_def
                == self.mass_function.mass_def
                == self.halo_bias.mass_def):
            raise ValueError(
                "HMCalculator received different mass definitions "
                "in mass_def, mass_function, halo_bias.")

        self.precision = {
<<<<<<< HEAD
            'lM_min': lM_min, 'lM_max': lM_max, 'nlM': nlM,
            'integration_method_M': integration_method_M, 'k_min': k_min}
        self._lmass = np.linspace(self.precision['lM_min'],
                                  self.precision['lM_max'],
                                  self.precision['nlM'])
        self._mass = 10.**self._lmass
        self._m0 = self._mass[0]

        if self.precision['integration_method_M'] not in ['spline', 'simpson']:
            raise NotImplementedError("Only \'simpson\' and 'spline' "
                                      "supported as integration methods")
        elif self.precision['integration_method_M'] == 'simpson':
            from scipy.integrate import simpson
            self._integrator = simpson
        else:
=======
            'log10M_min': log10M_min, 'log10M_max': log10M_max, 'nM': nM,
            'integration_method_M': integration_method_M, 'k_min': k_min}
        self._lmass = np.linspace(log10M_min, log10M_max, nM)
        self._mass = 10.**self._lmass
        self._m0 = self._mass[0]

        if integration_method_M == "simpson":
            from scipy.integrate import simpson
            self._integrator = simpson
        elif integration_method_M == "spline":
>>>>>>> e93b3174
            self._integrator = self._integ_spline
        else:
            raise NotImplementedError(
                "Only 'simpson' and 'spline integration is supported.")

        # Cache last results for mass function and halo bias.
        self._cosmo_mf = self._cosmo_bf = None
        self._a_mf = self._a_bf = -1

    def _integ_spline(self, fM, log10M):
        # Spline integrator
        return _spline_integrate(log10M, fM, log10M[0], log10M[-1])

    @unlock_instance(mutate=False)
    def _get_mass_function(self, cosmo, a, rho0):
        # Compute the mass function at this cosmo and a.
        if a != self._a_mf or cosmo != self._cosmo_mf:
            self._mf = self.mass_function(cosmo, self._mass, a)
            integ = self._integrator(self._mf*self._mass, self._lmass)
            self._mf0 = (rho0 - integ) / self._m0
            self._cosmo_mf, self._a_mf = cosmo, a  # cache

    @unlock_instance(mutate=False)
    def _get_halo_bias(self, cosmo, a, rho0):
        # Compute the halo bias at this cosmo and a.
        if a != self._a_bf or cosmo != self._cosmo_bf:
            self._bf = self.halo_bias(cosmo, self._mass, a)
            integ = self._integrator(self._mf*self._bf*self._mass, self._lmass)
            self._mbf0 = (rho0 - integ) / self._m0
            self._cosmo_bf, self._a_bf = cosmo, a  # cache

    def _get_ingredients(self, cosmo, a, *, get_bf):
        """Compute mass function and halo bias at some scale factor."""
        rho0 = const.RHO_CRITICAL * cosmo["Omega_m"] * cosmo["h"]**2
        self._get_mass_function(cosmo, a, rho0)
        if get_bf:
            self._get_halo_bias(cosmo, a, rho0)

    def _integrate_over_mf(self, array_2):
        #  ∫ dM n(M) f(M)
        i1 = self._integrator(self._mf * array_2, self._lmass)
        return i1 + self._mf0 * array_2[..., 0]

    def _integrate_over_mbf(self, array_2):
        #  ∫ dM n(M) b(M) f(M)
        i1 = self._integrator(self._mf * self._bf * array_2, self._lmass)
        return i1 + self._mbf0 * array_2[..., 0]

    @deprecated()
    def profile_norm(self, cosmo, a, prof):
        """ Returns :math:`I^0_1(k\\rightarrow0,a|u)`
        (see :meth:`~HMCalculator.I_0_1`).

        Args:
            cosmo (:class:`~pyccl.core.Cosmology`): a Cosmology object.
            a (float): scale factor.
            prof (:class:`~pyccl.halos.profiles.HaloProfile`): halo
                profile.

        Returns:
            float or array_like: integral value.
        """
        self._get_ingredients(cosmo, a, get_bf=False)
        uk0 = prof.fourier(cosmo, self.precision['k_min'],
                           self._mass, a, mass_def=self.mass_def).T
        return 1. / self._integrate_over_mf(uk0)

    def get_profile_norm(self, cosmo, a, prof):
        """Compute the normalization of a profile."""
        if not prof.normprof:  # TODO: Remove for CCLv3.
            return 1
        uk0 = prof._normalization(self)(cosmo=cosmo, a=a)
        if isinstance(uk0, (int, float)):
            return 1 / uk0
        self._get_ingredients(cosmo, a, get_bf=False)
        return 1 / self._integrate_over_mf(uk0)

    @warn_api(pairs=[("sel", "selection"),
                     ("amin", "a_min"),
                     ("amax", "a_max")],
              reorder=["na", "a_min", "a_max"])
    def number_counts(self, cosmo, *, selection,
                      a_min=None, a_max=1.0, na=128):
        """ Solves the integral:

        .. math::
            nc(sel) = \\int dM\\int da\\,\\frac{dV}{dad\\Omega}\\,n(M,a)\\,sel(M,a)

        where :math:`n(M,a)` is the halo mass function, and
        :math:`sel(M,a)` is the selection function as a function of halo mass
        and scale factor.

        Note that the selection function is normalized to integrate to unity and
        assumed to represent the selection probaility per unit scale factor and
        per unit mass.

        Args:
            cosmo (:class:`~pyccl.core.Cosmology`): a Cosmology object.
            selection (callable): function of mass and scale factor
                that returns the selection function. This function
                should take in floats or arrays with a signature ``sel(m, a)``
                and return an array with shape ``(len(m), len(a))`` according
                to the numpy broadcasting rules.
            a_min (float): the minimum scale factor at which to start integrals
                over the selection function.
                Default: value of ``cosmo.cosmo.spline_params.A_SPLINE_MIN``
            a_max (float): the maximum scale factor at which to end integrals
                over the selection function.
                Default: 1.0
            na (int): number of samples in scale factor to be used in
                the integrals. Default: 128.

        Returns:
            float: the total number of clusters
        """  # noqa
        # get a values for integral
        if a_min is None:
            a_min = cosmo.cosmo.spline_params.A_SPLINE_MIN
        a = np.linspace(a_min, a_max, na)

        # compute the volume element
        abs_dzda = 1 / a / a
        dc = background.comoving_angular_distance(cosmo, a)
        ez = background.h_over_h0(cosmo, a)
        dh = const.CLIGHT_HMPC / cosmo['h']
        dvdz = dh * dc**2 / ez
        dvda = dvdz * abs_dzda

        # now do m intergrals in a loop
        mint = np.zeros_like(a)
        for i, _a in enumerate(a):
            self._get_ingredients(cosmo, _a, get_bf=False)
            _selm = np.atleast_2d(selection(self._mass, _a)).T
            mint[i] = self._integrator(
                dvda[i] * self._mf[..., :] * _selm[..., :],
                self._lmass
            )

        # now do scale factor integral
        return self._integrator(mint, a)

    def I_0_1(self, cosmo, k, a, prof):
        """ Solves the integral:

        .. math::
            I^0_1(k,a|u) = \\int dM\\,n(M,a)\\,\\langle u(k,a|M)\\rangle,

        where :math:`n(M,a)` is the halo mass function, and
        :math:`\\langle u(k,a|M)\\rangle` is the halo profile as a
        function of scale, scale factor and halo mass.

        Args:
            cosmo (:class:`~pyccl.core.Cosmology`): a Cosmology object.
            k (float or array_like): comoving wavenumber in Mpc^-1.
            a (float): scale factor.
            prof (:class:`~pyccl.halos.profiles.HaloProfile`): halo
                profile.

        Returns:
            float or array_like: integral values evaluated at each
            value of `k`.
        """
        self._get_ingredients(cosmo, a, get_bf=False)
        uk = prof.fourier(cosmo, k, self._mass, a, mass_def=self.mass_def).T
        return self._integrate_over_mf(uk)

    def I_1_1(self, cosmo, k, a, prof):
        """ Solves the integral:

        .. math::
            I^1_1(k,a|u) = \\int dM\\,n(M,a)\\,b(M,a)\\,
            \\langle u(k,a|M)\\rangle,

        where :math:`n(M,a)` is the halo mass function,
        :math:`b(M,a)` is the halo bias, and
        :math:`\\langle u(k,a|M)\\rangle` is the halo profile as a
        function of scale, scale factor and halo mass.

        Args:
            cosmo (:class:`~pyccl.core.Cosmology`): a Cosmology object.
            k (float or array_like): comoving wavenumber in Mpc^-1.
            a (float): scale factor.
            prof (:class:`~pyccl.halos.profiles.HaloProfile`): halo
                profile.

        Returns:
            float or array_like: integral values evaluated at each
            value of `k`.
        """
        self._get_ingredients(cosmo, a, get_bf=True)
        uk = prof.fourier(cosmo, k, self._mass, a, mass_def=self.mass_def).T
        return self._integrate_over_mbf(uk)

    @warn_api(pairs=[("prof1", "prof")], reorder=["prof_2pt", "prof2"])
    def I_0_2(self, cosmo, k, a, prof, *, prof2=None, prof_2pt):
        """ Solves the integral:

        .. math::
            I^0_2(k,a|u,v) = \\int dM\\,n(M,a)\\,
            \\langle u(k,a|M) v(k,a|M)\\rangle,

        where :math:`n(M,a)` is the halo mass function, and
        :math:`\\langle u(k,a|M) v(k,a|M)\\rangle` is the two-point
        moment of the two halo profiles.

        Args:
            cosmo (:class:`~pyccl.core.Cosmology`): a Cosmology object.
            k (float or array_like): comoving wavenumber in Mpc^-1.
            a (float): scale factor.
            prof (:class:`~pyccl.halos.profiles.HaloProfile`): halo
                profile.
            prof2 (:class:`~pyccl.halos.profiles.HaloProfile`): a
                second halo profile. If `None`, `prof` will be used as
            prof_2pt (:class:`~pyccl.halos.profiles_2pt.Profile2pt`):
                a profile covariance object
                returning the the two-point moment of the two profiles
                being correlated.
            prof_2pt (:class:`~pyccl.halos.profiles_2pt.Profile2pt`):
                a profile covariance object returning the the two-point
                moment of the two profiles being correlated.

        Returns:
             float or array_like: integral values evaluated at each
             value of `k`.
        """
        if prof2 is None:
            prof2 = prof

        self._get_ingredients(cosmo, a, get_bf=False)
        uk = prof_2pt.fourier_2pt(cosmo, k, self._mass, a, prof,
                                  prof2=prof2, mass_def=self.mass_def).T
        return self._integrate_over_mf(uk)

    @warn_api(pairs=[("prof1", "prof")], reorder=["prof_2pt", "prof2"])
    def I_1_2(self, cosmo, k, a, prof, *, prof2=None, prof_2pt):
        """ Solves the integral:

        .. math::
            I^1_2(k,a|u,v) = \\int dM\\,n(M,a)\\,b(M,a)\\,
            \\langle u(k,a|M) v(k,a|M)\\rangle,

        where :math:`n(M,a)` is the halo mass function,
        :math:`b(M,a)` is the halo bias, and
        :math:`\\langle u(k,a|M) v(k,a|M)\\rangle` is the two-point
        moment of the two halo profiles.

        Args:
            cosmo (:class:`~pyccl.core.Cosmology`): a Cosmology object.
            k (float or array_like): comoving wavenumber in Mpc^-1.
            a (float): scale factor.
            prof (:class:`~pyccl.halos.profiles.HaloProfile`): halo
                profile.
            prof2 (:class:`~pyccl.halos.profiles.HaloProfile`): a
                second halo profile. If `None`, `prof` will be used as
                `prof2`.
            prof_2pt (:class:`~pyccl.halos.profiles_2pt.Profile2pt`):
                a profile covariance object
                returning the the two-point moment of the two profiles
                being correlated.

        Returns:
             float or array_like: integral values evaluated at each
             value of `k`.
        """
        if prof2 is None:
            prof2 = prof

        self._get_ingredients(cosmo, a, get_bf=True)
        uk = prof_2pt.fourier_2pt(cosmo, k, self._mass, a, prof,
                                  prof2=prof2, mass_def=self.mass_def).T
        return self._integrate_over_mbf(uk)

    @warn_api(pairs=[("prof1", "prof")],
              reorder=["prof12_2pt", "prof2", "prof3", "prof34_2pt", "prof4"])
    def I_0_22(self, cosmo, k, a, prof, *,
               prof2=None, prof3=None, prof4=None,
               prof12_2pt, prof34_2pt=None):
        """ Solves the integral:

        .. math::
            I^0_{2,2}(k_u,k_v,a|u_{1,2},v_{1,2}) =
            \\int dM\\,n(M,a)\\,
            \\langle u_1(k_u,a|M) u_2(k_u,a|M)\\rangle
            \\langle v_1(k_v,a|M) v_2(k_v,a|M)\\rangle,

        where :math:`n(M,a)` is the halo mass function, and
        :math:`\\langle u(k,a|M) v(k,a|M)\\rangle` is the
        two-point moment of the two halo profiles.

        Args:
            cosmo (:class:`~pyccl.core.Cosmology`): a Cosmology object.
            k (float or array_like): comoving wavenumber in Mpc^-1.
            a (float): scale factor.
            prof (:class:`~pyccl.halos.profiles.HaloProfile`): halo
                profile.
            prof2 (:class:`~pyccl.halos.profiles.HaloProfile`): a
                second halo profile. If `None`, `prof` will be used as
                `prof2`.
            prof3 (:class:`~pyccl.halos.profiles.HaloProfile`): a
                third halo profile. If `None`, `prof` will be used as
                `prof3`.
            prof4 (:class:`~pyccl.halos.profiles.HaloProfile`): a
                fourth halo profile. If `None`, `prof2` will be used as
                `prof4`.
            prof12_2pt (:class:`~pyccl.halos.profiles_2pt.Profile2pt`):
                a profile covariance object returning the the
                two-point moment of `prof` and `prof2`.
            prof34_2pt (:class:`~pyccl.halos.profiles_2pt.Profile2pt`):
                a profile covariance object returning the the
                two-point moment of `prof3` and `prof4`.

        Returns:
             float or array_like: integral values evaluated at each
             value of `k`.
        """
        if prof3 is None:
            prof3 = prof
        if prof4 is None:
            prof4 = prof2

        if prof34_2pt is None:
            prof34_2pt = prof12_2pt

        self._get_ingredients(cosmo, a, get_bf=False)
        uk12 = prof12_2pt.fourier_2pt(
            cosmo, k, self._mass, a, prof,
            prof2=prof2, mass_def=self.mass_def).T

        if (prof, prof2, prof12_2pt) == (prof3, prof4, prof34_2pt):
            # 4pt approximation of the same profile
            uk34 = uk12
        else:
            uk34 = prof34_2pt.fourier_2pt(
                cosmo, k, self._mass, a, prof3,
                prof2=prof4, mass_def=self.mass_def).T

        return self._integrate_over_mf(uk12[None, :, :] * uk34[:, None, :])<|MERGE_RESOLUTION|>--- conflicted
+++ resolved
@@ -30,17 +30,10 @@
             the halo bias function to use
         mass_def (str or :class:`~pyccl.halos.massdef.MassDef`):
             the halo mass definition to use
-<<<<<<< HEAD
-        lM_min, lM_max (float): lower and upper integration bounds
-            of logarithmic (base-10) mass (in units of solar mass).
-            Default range: 8, 16.
-        nlM (int): number of uniformly-spaced samples in log(Mass)
-=======
         log10M_min, log10M_max (float): lower and upper integration bounds
             of logarithmic (base-10) mass (in units of solar mass).
             Default range: 8, 16.
         nM (int): number of uniformly-spaced samples in log(Mass)
->>>>>>> e93b3174
             to be used in the mass integrals. Default: 128.
         integration_method_M (string): integration method to use
             in the mass integrals. Options: "simpson" and "spline".
@@ -52,12 +45,8 @@
             determines what is considered a "very large" scale.
             Default: 1E-5.
     """
-<<<<<<< HEAD
-    __repr_attrs__ = ("mass_function", "halo_bias", "mass_def", "precision",)
-=======
     __repr_attrs__ = __eq_attrs__ = (
         "mass_function", "halo_bias", "mass_def", "precision",)
->>>>>>> e93b3174
     __getattr__ = deprecate_attr(pairs=[('_mdef', 'mass_def'),
                                         ('_massfunc', 'mass_function'),
                                         ('_hbias', 'halo_bias'),
@@ -65,15 +54,6 @@
                                  )(super.__getattribute__)
 
     @warn_api(pairs=[("massfunc", "mass_function"), ("hbias", "halo_bias"),
-<<<<<<< HEAD
-                     ("log10M_min", "lM_min"), ("log10M_max", "lM_max"),
-                     ("nlog10M", "nlM")])
-    def __init__(self, *, mass_function, halo_bias, mass_def,
-                 lM_min=8., lM_max=16., nlM=128,
-                 integration_method_M='simpson', k_min=1E-5):
-        # Initialize halo model ingredients
-        self.mass_def = MassDef.create_instance(mass_def)
-=======
                      ("nlog10M", "nM")])
     def __init__(self, *, mass_function, halo_bias, mass_def=None,
                  log10M_min=8., log10M_max=16., nM=128,
@@ -86,7 +66,6 @@
                 raise ValueError("Need to provide mass_def if mass_function "
                                  "or halo_bias are str.")
             self.mass_def = mass_function.mass_def
->>>>>>> e93b3174
         kw = {"mass_def": self.mass_def}
         self.mass_function = MassFunc.create_instance(mass_function, **kw)
         self.halo_bias = HaloBias.create_instance(halo_bias, **kw)
@@ -100,23 +79,6 @@
                 "in mass_def, mass_function, halo_bias.")
 
         self.precision = {
-<<<<<<< HEAD
-            'lM_min': lM_min, 'lM_max': lM_max, 'nlM': nlM,
-            'integration_method_M': integration_method_M, 'k_min': k_min}
-        self._lmass = np.linspace(self.precision['lM_min'],
-                                  self.precision['lM_max'],
-                                  self.precision['nlM'])
-        self._mass = 10.**self._lmass
-        self._m0 = self._mass[0]
-
-        if self.precision['integration_method_M'] not in ['spline', 'simpson']:
-            raise NotImplementedError("Only \'simpson\' and 'spline' "
-                                      "supported as integration methods")
-        elif self.precision['integration_method_M'] == 'simpson':
-            from scipy.integrate import simpson
-            self._integrator = simpson
-        else:
-=======
             'log10M_min': log10M_min, 'log10M_max': log10M_max, 'nM': nM,
             'integration_method_M': integration_method_M, 'k_min': k_min}
         self._lmass = np.linspace(log10M_min, log10M_max, nM)
@@ -127,7 +89,6 @@
             from scipy.integrate import simpson
             self._integrator = simpson
         elif integration_method_M == "spline":
->>>>>>> e93b3174
             self._integrator = self._integ_spline
         else:
             raise NotImplementedError(
