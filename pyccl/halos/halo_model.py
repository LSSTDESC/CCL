--- conflicted
+++ resolved
@@ -3,12 +3,7 @@
 from .hbias import HaloBias
 from ..pyutils import _spline_integrate
 from .. import background
-<<<<<<< HEAD
 from ..base import CCLAutoreprObject, unlock_instance, warn_api, deprecate_attr
-=======
-from ..base import (CCLAutoRepr, unlock_instance,
-                    warn_api, deprecate_attr, deprecated)
->>>>>>> 590cc0eb
 from ..parameters import physical_constants as const
 import numpy as np
 
@@ -16,11 +11,7 @@
 __all__ = ("HMCalculator",)
 
 
-<<<<<<< HEAD
 class HMCalculator(CCLAutoreprObject):
-=======
-class HMCalculator(CCLAutoRepr):
->>>>>>> 590cc0eb
     """This class implements a set of methods that can be used to
     compute various halo model quantities. A lot of these quantities
     will involve integrals of the sort:
@@ -61,13 +52,8 @@
 
     @warn_api(pairs=[("massfunc", "mass_function"), ("hbias", "halo_bias"),
                      ("log10M_min", "lM_min"), ("log10M_max", "lM_max"),
-<<<<<<< HEAD
-                     ("nlog10M", "nlM"), ("k_min", "k_norm")])
-    def __init__(self, *, mass_function, halo_bias, mass_def=None,
-=======
                      ("nlog10M", "nlM")])
     def __init__(self, *, mass_function, halo_bias, mass_def,
->>>>>>> 590cc0eb
                  lM_min=8., lM_max=16., nlM=128,
                  integration_method_M='simpson', k_norm=1E-5):
         # Initialize halo model ingredients
