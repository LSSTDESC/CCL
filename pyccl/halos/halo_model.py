import warnings
from .. import ccllib as lib
from .massdef import MassDef
from .hmfunc import MassFunc
from .hbias import HaloBias
from .profiles import HaloProfile, HaloProfileNFW
from .profiles_2pt import Profile2pt
from ..core import check
from ..pk2d import Pk2D
from ..tk3d import Tk3D
from ..power import linear_matter_power, nonlin_matter_power
from ..pyutils import _spline_integrate
from .. import background
from ..errors import CCLWarning
from ..base import CCLHalosObject, unlock_instance
from ..parameters import physical_constants as const
import numpy as np


class HMCalculator(CCLHalosObject):
    """This class implements a set of methods that can be used to
    compute various halo model quantities. A lot of these quantities
    will involve integrals of the sort:

    .. math::
       \\int dM\\,n(M,a)\\,f(M,k,a),

    where :math:`n(M,a)` is the halo mass function, and :math:`f` is
    an arbitrary function of mass, scale factor and Fourier scales.

    Args:
        cosmo (:class:`~pyccl.core.Cosmology`): a Cosmology object.
        massfunc (:class:`~pyccl.halos.hmfunc.MassFunc`): a mass
            function object.
        hbias (:class:`~pyccl.halos.hbias.HaloBias`): a halo bias
            object.
        mass_def (:class:`~pyccl.halos.massdef.MassDef`): a mass
            definition object.
        log10M_min (float): logarithmic mass (in units of solar mass)
            corresponding to the lower bound of the integrals in
            mass. Default: 8.
        log10M_max (float): logarithmic mass (in units of solar mass)
            corresponding to the upper bound of the integrals in
            mass. Default: 16.
        nlog10M (int): number of samples in log(Mass) to be used in
            the mass integrals. Default: 128.
        integration_method_M (string): integration method to use
            in the mass integrals. Options: "simpson" and "spline".
            Default: "simpson".
        k_min (float): some of the integrals solved by this class
            will often be normalized by their value on very large
            scales. This parameter (in units of inverse Mpc)
            determines what is considered a "very large" scale.
            Default: 1E-5.
    """
    __repr_attrs__ = ("_massfunc", "_hbias", "_mdef", "_prec",)

    def __init__(self, cosmo, massfunc, hbias, mass_def,
                 log10M_min=8., log10M_max=16.,
                 nlog10M=128, integration_method_M='simpson',
                 k_min=1E-5):
        # halo mass definition
        if isinstance(mass_def, MassDef):
            self._mdef = mass_def
        elif isinstance(mass_def, str):
            self._mdef = MassDef.from_name(mass_def)()
        else:
            raise TypeError("mass_def must be of type `MassDef` "
                            "or a mass definition name string")

        # halo mass function
        if isinstance(massfunc, MassFunc):
            self._massfunc = massfunc
        elif isinstance(massfunc, str):
            nMclass = MassFunc.from_name(massfunc)
            self._massfunc = nMclass(cosmo, mass_def=self._mdef)
        else:
            raise TypeError("mass_function must be of type `MassFunc` "
                            "or a mass function name string")

        # halo bias function
        if isinstance(hbias, HaloBias):
            self._hbias = hbias
        elif isinstance(hbias, str):
            bMclass = HaloBias.from_name(hbias)
            self._hbias = bMclass(cosmo, mass_def=self._mdef)
        else:
            raise TypeError("halo_bias must be of type `HaloBias` "
                            "or a halo bias name string")

        self._prec = {'log10M_min': log10M_min,
                      'log10M_max': log10M_max,
                      'nlog10M': nlog10M,
                      'integration_method_M': integration_method_M,
                      'k_min': k_min}
        self._lmass = np.linspace(self._prec['log10M_min'],
                                  self._prec['log10M_max'],
                                  self._prec['nlog10M'])
        self._mass = 10.**self._lmass
        self._m0 = self._mass[0]

        if self._prec['integration_method_M'] not in ['spline',
                                                      'simpson']:
            raise NotImplementedError("Only \'simpson\' and 'spline' "
                                      "supported as integration methods")
        elif self._prec['integration_method_M'] == 'simpson':
            from scipy.integrate import simps
            self._integrator = simps
        else:
            self._integrator = self._integ_spline

        # Cache last results for mass function and halo bias.
        self._cosmo_mf = self._cosmo_bf = None
        self._a_mf = self._a_bf = -1

    def _integ_spline(self, fM, lM):
        # Spline integrator
        return _spline_integrate(lM, fM, lM[0], lM[-1])

    @unlock_instance(mutate=False)
    def _get_mass_function(self, cosmo, a, rho0):
        # Compute the mass function at this cosmo and a.
        if a != self._a_mf or cosmo != self._cosmo_mf:
            massfunc = self._massfunc.get_mass_function
            self._mf = massfunc(cosmo, self._mass, a)
            integ = self._integrator(self._mf*self._mass, self._lmass)
            self._mf0 = (rho0 - integ) / self._m0
            self._cosmo_mf, self._a_mf = cosmo, a  # cache

    @unlock_instance(mutate=False)
    def _get_halo_bias(self, cosmo, a, rho0):
        # Compute the halo bias at this cosmo and a.
        if cosmo != self._cosmo_bf or a != self._a_bf:
            hbias = self._hbias.get_halo_bias
            self._bf = hbias(cosmo, self._mass, a)
            integ = self._integrator(self._mf*self._bf*self._mass, self._lmass)
            self._mbf0 = (rho0 - integ) / self._m0
            self._cosmo_bf, self._a_bf = cosmo, a  # cache

    def _get_ingredients(self, cosmo, a, get_bf):
        """Compute mass function and halo bias at some scale factor."""
        rho0 = const.RHO_CRITICAL * cosmo["Omega_m"] * cosmo["h"]**2
        self._get_mass_function(cosmo, a, rho0)
        if get_bf:
            self._get_halo_bias(cosmo, a, rho0)

    def _integrate_over_mf(self, array_2):
        i1 = self._integrator(self._mf[..., :] * array_2,
                              self._lmass)
        return i1 + self._mf0 * array_2[..., 0]

    def _integrate_over_mbf(self, array_2):
        i1 = self._integrator((self._mf * self._bf)[..., :] * array_2,
                              self._lmass)
        return i1 + self._mbf0 * array_2[..., 0]

    def profile_norm(self, cosmo, a, prof):
        """ Returns :math:`I^0_1(k\\rightarrow0,a|u)`
        (see :meth:`~HMCalculator.I_0_1`).

        Args:
            cosmo (:class:`~pyccl.core.Cosmology`): a Cosmology object.
            a (float): scale factor.
            prof (:class:`~pyccl.halos.profiles.HaloProfile`): halo
                profile.

        Returns:
            float or array_like: integral value.
        """
        # Compute mass function
        self._get_ingredients(cosmo, a, False)
        uk0 = prof.fourier(cosmo, self._prec['k_min'],
                           self._mass, a, mass_def=self._mdef).T
        norm = 1. / self._integrate_over_mf(uk0)
        return norm

    def number_counts(self, cosmo, sel, na=128, amin=None, amax=1.0):
        """ Solves the integral:

        .. math::
            nc(sel) = \\int dM\\int da\\,\\frac{dV}{dad\\Omega}\\,n(M,a)\\,sel(M,a)

        where :math:`n(M,a)` is the halo mass function, and
        :math:`sel(M,a)` is the selection function as a function of halo mass
        and scale factor.

        Note that the selection function is normalized to integrate to unity and
        assumed to represent the selection probaility per unit scale factor and
        per unit mass.

        Args:
            cosmo (:class:`~pyccl.core.Cosmology`): a Cosmology object.
            sel (callable): function of mass and scale factor that returns the
                selection function. This function should take in floats or arrays
                with a signature ``sel(m, a)`` and return an array with shape
                ``(len(m), len(a))`` according to the numpy broadcasting rules.
            na (int): number of samples in scale factor to be used in
                the integrals. Default: 128.
            amin (float): the minimum scale factor at which to start integrals
                over the selection function.
                Default: value of ``cosmo.cosmo.spline_params.A_SPLINE_MIN``
            amax (float): the maximum scale factor at which to end integrals
                over the selection function.
                Default: 1.0

        Returns:
            float: the total number of clusters
        """  # noqa

        # get a values for integral
        if amin is None:
            amin = cosmo.cosmo.spline_params.A_SPLINE_MIN
        a = np.linspace(amin, amax, na)

        # compute the volume element
        abs_dzda = 1 / a / a
        dc = background.comoving_angular_distance(cosmo, a)
        ez = background.h_over_h0(cosmo, a)
        dh = const.CLIGHT_HMPC / cosmo['h']
        dvdz = dh * dc**2 / ez
        dvda = dvdz * abs_dzda

        # now do m intergrals in a loop
        mint = np.zeros_like(a)
        for i, _a in enumerate(a):
            self._get_ingredients(cosmo, _a, False)
            _selm = np.atleast_2d(sel(self._mass, _a)).T
            mint[i] = self._integrator(
                dvda[i] * self._mf[..., :] * _selm[..., :],
                self._lmass
            )

        # now do scale factor integral
        mtot = self._integrator(mint, a)

        return mtot

    def I_0_1(self, cosmo, k, a, prof):
        """ Solves the integral:

        .. math::
            I^0_1(k,a|u) = \\int dM\\,n(M,a)\\,\\langle u(k,a|M)\\rangle,

        where :math:`n(M,a)` is the halo mass function, and
        :math:`\\langle u(k,a|M)\\rangle` is the halo profile as a
        function of scale, scale factor and halo mass.

        Args:
            cosmo (:class:`~pyccl.core.Cosmology`): a Cosmology object.
            k (float or array_like): comoving wavenumber in Mpc^-1.
            a (float): scale factor.
            prof (:class:`~pyccl.halos.profiles.HaloProfile`): halo
                profile.

        Returns:
            float or array_like: integral values evaluated at each
            value of `k`.
        """
        # Compute mass function
        self._get_ingredients(cosmo, a, False)
        uk = prof.fourier(cosmo, k, self._mass, a,
                          mass_def=self._mdef).T
        i01 = self._integrate_over_mf(uk)
        return i01

    def I_1_1(self, cosmo, k, a, prof):
        """ Solves the integral:

        .. math::
            I^1_1(k,a|u) = \\int dM\\,n(M,a)\\,b(M,a)\\,
            \\langle u(k,a|M)\\rangle,

        where :math:`n(M,a)` is the halo mass function,
        :math:`b(M,a)` is the halo bias, and
        :math:`\\langle u(k,a|M)\\rangle` is the halo profile as a
        function of scale, scale factor and halo mass.

        Args:
            cosmo (:class:`~pyccl.core.Cosmology`): a Cosmology object.
            k (float or array_like): comoving wavenumber in Mpc^-1.
            a (float): scale factor.
            prof (:class:`~pyccl.halos.profiles.HaloProfile`): halo
                profile.

        Returns:
            float or array_like: integral values evaluated at each
            value of `k`.
        """
        # Compute mass function and halo bias
        self._get_ingredients(cosmo, a, True)
        uk = prof.fourier(cosmo, k, self._mass, a,
                          mass_def=self._mdef).T
        i11 = self._integrate_over_mbf(uk)
        return i11

    def I_0_2(self, cosmo, k, a, prof1, prof_2pt, prof2=None):
        """ Solves the integral:

        .. math::
            I^0_2(k,a|u,v) = \\int dM\\,n(M,a)\\,
            \\langle u(k,a|M) v(k,a|M)\\rangle,

        where :math:`n(M,a)` is the halo mass function, and
        :math:`\\langle u(k,a|M) v(k,a|M)\\rangle` is the two-point
        moment of the two halo profiles.

        Args:
            cosmo (:class:`~pyccl.core.Cosmology`): a Cosmology object.
            k (float or array_like): comoving wavenumber in Mpc^-1.
            a (float): scale factor.
            prof1 (:class:`~pyccl.halos.profiles.HaloProfile`): halo
                profile.
            prof_2pt (:class:`~pyccl.halos.profiles_2pt.Profile2pt`):
                a profile covariance object
                returning the the two-point moment of the two profiles
                being correlated.
            prof2 (:class:`~pyccl.halos.profiles.HaloProfile` or None):
                a second halo profile. If `None`, `prof1` will be used as
                `prof2`.

        Returns:
             float or array_like: integral values evaluated at each
             value of `k`.
        """
        if prof2 is None:
            prof2 = prof1

        # Compute mass function
        self._get_ingredients(cosmo, a, False)
        uk = prof_2pt.fourier_2pt(prof1, cosmo, k, self._mass, a,
                                  prof2=prof2,
                                  mass_def=self._mdef).T
        i02 = self._integrate_over_mf(uk)
        return i02

    def I_1_2(self, cosmo, k, a, prof1, prof_2pt, prof2=None):
        """ Solves the integral:

        .. math::
            I^1_2(k,a|u,v) = \\int dM\\,n(M,a)\\,b(M,a)\\,
            \\langle u(k,a|M) v(k,a|M)\\rangle,

        where :math:`n(M,a)` is the halo mass function,
        :math:`b(M,a)` is the halo bias, and
        :math:`\\langle u(k,a|M) v(k,a|M)\\rangle` is the two-point
        moment of the two halo profiles.

        Args:
            cosmo (:class:`~pyccl.core.Cosmology`): a Cosmology object.
            k (float or array_like): comoving wavenumber in Mpc^-1.
            a (float): scale factor.
            prof1 (:class:`~pyccl.halos.profiles.HaloProfile`): halo
                profile.
            prof_2pt (:class:`~pyccl.halos.profiles_2pt.Profile2pt`):
                a profile covariance object
                returning the the two-point moment of the two profiles
                being correlated.
            prof2 (:class:`~pyccl.halos.profiles.HaloProfile`): a
                second halo profile. If `None`, `prof1` will be used as
                `prof2`.

        Returns:
             float or array_like: integral values evaluated at each
             value of `k`.
        """
        if prof2 is None:
            prof2 = prof1

        # Compute mass function
        self._get_ingredients(cosmo, a, True)
        uk = prof_2pt.fourier_2pt(prof1, cosmo, k, self._mass, a,
                                  prof2=prof2,
                                  mass_def=self._mdef).T
        i02 = self._integrate_over_mbf(uk)
        return i02

    def I_0_22(self, cosmo, k, a,
               prof1, prof12_2pt, prof2=None,
               prof3=None, prof34_2pt=None, prof4=None):
        """ Solves the integral:

        .. math::
            I^0_{2,2}(k_u,k_v,a|u_{1,2},v_{1,2}) =
            \\int dM\\,n(M,a)\\,
            \\langle u_1(k_u,a|M) u_2(k_u,a|M)\\rangle
            \\langle v_1(k_v,a|M) v_2(k_v,a|M)\\rangle,

        where :math:`n(M,a)` is the halo mass function, and
        :math:`\\langle u(k,a|M) v(k,a|M)\\rangle` is the
        two-point moment of the two halo profiles.

        Args:
            cosmo (:class:`~pyccl.core.Cosmology`): a Cosmology object.
            k (float or array_like): comoving wavenumber in Mpc^-1.
            a (float): scale factor.
            prof1 (:class:`~pyccl.halos.profiles.HaloProfile`): halo
                profile.
            prof12_2pt (:class:`~pyccl.halos.profiles_2pt.Profile2pt`):
                a profile covariance object returning the the
                two-point moment of `prof1` and `prof2`.
            prof2 (:class:`~pyccl.halos.profiles.HaloProfile`): a
                second halo profile. If `None`, `prof1` will be used as
                `prof2`.
            prof3 (:class:`~pyccl.halos.profiles.HaloProfile`): a
                second halo profile. If `None`, `prof1` will be used as
                `prof3`.
            prof34_2pt (:class:`~pyccl.halos.profiles_2pt.Profile2pt`):
                a profile covariance object returning the the
                two-point moment of `prof3` and `prof4`.
            prof4 (:class:`~pyccl.halos.profiles.HaloProfile`): a
                second halo profile. If `None`, `prof2` will be used as
                `prof4`.

        Returns:
             float or array_like: integral values evaluated at each
             value of `k`.
        """
        if (prof3, prof4) == (None, None):
            prof3, prof4 = prof1, prof2
        elif (prof3, prof4).count(None) == 1:
            raise ValueError("prof3 and prof4 should be both defined or None")

        if prof34_2pt is None:
            prof34_2pt = prof12_2pt

<<<<<<< HEAD
        self._get_ingredients(a, cosmo, False)
        uk12 = prof12_2pt.fourier_2pt(
            prof1, cosmo, k, self._mass, a,
            prof2=prof2, mass_def=self.mass_def).T

        if (prof1, prof2) == (prof3, prof4):
            # 4pt approximation of the same profile
            uk34 = uk12
        else:
            uk34 = prof34_2pt.fourier_2pt(
                prof3, cosmo, k, self._mass, a,
                prof2=prof4, mass_def=self.mass_def).T

=======
        self._get_ingredients(cosmo, a, False)
        uk12 = prof12_2pt.fourier_2pt(prof1, cosmo, k, self._mass, a,
                                      prof2=prof2, mass_def=self._mdef).T
        uk34 = prof34_2pt.fourier_2pt(prof3, cosmo, k, self._mass, a,
                                      prof2=prof4, mass_def=self._mdef).T
>>>>>>> 8d2449cf
        i04 = self._integrate_over_mf(uk12[None, :, :] * uk34[:, None, :])
        return i04


def halomod_mean_profile_1pt(cosmo, hmc, k, a, prof,
                             normprof=False):
    """ Returns the mass-weighted mean halo profile.

    .. math::
        I^0_1(k,a|u) = \\int dM\\,n(M,a)\\,\\langle u(k,a|M)\\rangle,

    where :math:`n(M,a)` is the halo mass function, and
    :math:`\\langle u(k,a|M)\\rangle` is the halo profile as a
    function of scale, scale factor and halo mass.

    Args:
        cosmo (:class:`~pyccl.core.Cosmology`): a Cosmology object.
        hmc (:class:`HMCalculator`): a halo model calculator.
        k (float or array_like): comoving wavenumber in Mpc^-1.
        a (float or array_like): scale factor.
        prof (:class:`~pyccl.halos.profiles.HaloProfile`): halo
            profile.
        normprof (bool): if `True`, this integral will be
            normalized by :math:`I^0_1(k\\rightarrow 0,a|u)`.

    Returns:
        float or array_like: integral values evaluated at each
        combination of `k` and `a`. The shape of the output will
        be `(N_a, N_k)` where `N_k` and `N_a` are the sizes of
        `k` and `a` respectively. If `k` or `a` are scalars, the
        corresponding dimension will be squeezed out on output.
    """
    a_use = np.atleast_1d(a).astype(float)
    k_use = np.atleast_1d(k).astype(float)

    # Check inputs
    if not isinstance(prof, HaloProfile):
        raise TypeError("prof must be of type `HaloProfile`")

    na = len(a_use)
    nk = len(k_use)
    out = np.zeros([na, nk])
    for ia, aa in enumerate(a_use):
        i01 = hmc.I_0_1(cosmo, k_use, aa, prof)
        if normprof:
            norm = hmc.profile_norm(cosmo, aa, prof)
            i01 *= norm
        out[ia, :] = i01

    if np.ndim(a) == 0:
        out = np.squeeze(out, axis=0)
    if np.ndim(k) == 0:
        out = np.squeeze(out, axis=-1)
    return out


def halomod_bias_1pt(cosmo, hmc, k, a, prof, normprof=False):
    """ Returns the mass-and-bias-weighted mean halo profile.

    .. math::
        I^1_1(k,a|u) = \\int dM\\,n(M,a)\\,b(M,a)\\,
        \\langle u(k,a|M)\\rangle,

    where :math:`n(M,a)` is the halo mass function,
    :math:`b(M,a)` is the halo bias, and
    :math:`\\langle u(k,a|M)\\rangle` is the halo profile as a
    function of scale, scale factor and halo mass.

    Args:
        cosmo (:class:`~pyccl.core.Cosmology`): a Cosmology object.
        hmc (:class:`HMCalculator`): a halo model calculator.
        k (float or array_like): comoving wavenumber in Mpc^-1.
        a (float or array_like): scale factor.
        prof (:class:`~pyccl.halos.profiles.HaloProfile`): halo
            profile.
        normprof (bool): if `True`, this integral will be
            normalized by :math:`I^0_1(k\\rightarrow 0,a|u)`
            (see :meth:`~HMCalculator.I_0_1`).

    Returns:
        float or array_like: integral values evaluated at each
        combination of `k` and `a`. The shape of the output will
        be `(N_a, N_k)` where `N_k` and `N_a` are the sizes of
        `k` and `a` respectively. If `k` or `a` are scalars, the
        corresponding dimension will be squeezed out on output.
    """
    a_use = np.atleast_1d(a).astype(float)
    k_use = np.atleast_1d(k).astype(float)

    # Check inputs
    if not isinstance(prof, HaloProfile):
        raise TypeError("prof must be of type `HaloProfile`")

    na = len(a_use)
    nk = len(k_use)
    out = np.zeros([na, nk])
    for ia, aa in enumerate(a_use):
        i11 = hmc.I_1_1(cosmo, k_use, aa, prof)
        if normprof:
            norm = hmc.profile_norm(cosmo, aa, prof)
            i11 *= norm
        out[ia, :] = i11

    if np.ndim(a) == 0:
        out = np.squeeze(out, axis=0)
    if np.ndim(k) == 0:
        out = np.squeeze(out, axis=-1)
    return out


def halomod_power_spectrum(cosmo, hmc, k, a, prof,
                           prof_2pt=None, prof2=None, p_of_k_a=None,
                           normprof1=False, normprof2=False,
                           get_1h=True, get_2h=True,
                           smooth_transition=None, supress_1h=None):
    """ Computes the halo model power spectrum for two
    quantities defined by their respective halo profiles.
    The halo model power spectrum for two profiles
    :math:`u` and :math:`v` is:

    .. math::
        P_{u,v}(k,a) = I^0_2(k,a|u,v) +
        I^1_1(k,a|u)\\,I^1_1(k,a|v)\\,P_{\\rm lin}(k,a)

    where :math:`P_{\\rm lin}(k,a)` is the linear matter
    power spectrum, :math:`I^1_1` is defined in the documentation
    of :meth:`~HMCalculator.I_1_1`, and :math:`I^0_2` is defined
    in the documentation of :meth:`~HMCalculator.I_0_2`.

    Args:
        cosmo (:class:`~pyccl.core.Cosmology`): a Cosmology object.
        hmc (:class:`HMCalculator`): a halo model calculator.
        k (float or array_like): comoving wavenumber in Mpc^-1.
        a (float or array_like): scale factor.
        prof (:class:`~pyccl.halos.profiles.HaloProfile`): halo
            profile.
        prof_2pt (:class:`~pyccl.halos.profiles_2pt.Profile2pt`):
            a profile covariance object
            returning the the two-point moment of the two profiles
            being correlated. If `None`, the default second moment
            will be used, corresponding to the products of the means
            of both profiles.
        prof2 (:class:`~pyccl.halos.profiles.HaloProfile`): a
            second halo profile. If `None`, `prof` will be used as
            `prof2`.
        p_of_k_a (:class:`~pyccl.pk2d.Pk2D`): a `Pk2D` object to
            be used as the linear matter power spectrum. If `None`,
            the power spectrum stored within `cosmo` will be used.
        normprof1 (bool): if `True`, this integral will be
            normalized by :math:`I^0_1(k\\rightarrow 0,a|u)`
            (see :meth:`~HMCalculator.I_0_1`), where
            :math:`u` is the profile represented by `prof`.
        normprof2 (bool): if `True`, this integral will be
            normalized by :math:`I^0_1(k\\rightarrow 0,a|v)`
            (see :meth:`~HMCalculator.I_0_1`), where
            :math:`v` is the profile represented by `prof2`.
        get_1h (bool): if `False`, the 1-halo term (i.e. the first
            term in the first equation above) won't be computed.
        get_2h (bool): if `False`, the 2-halo term (i.e. the second
            term in the first equation above) won't be computed.
        smooth_transition (function or None):
            Modify the halo model 1-halo/2-halo transition region
            via a time-dependent function :math:`\\alpha(a)`,
            defined as in HMCODE-2020 (``arXiv:2009.01858``): :math:`P(k,a)=
            (P_{1h}^{\\alpha(a)}(k)+P_{2h}^{\\alpha(a)}(k))^{1/\\alpha}`.
            If `None` the extra factor is just 1.
        supress_1h (function or None):
            Supress the 1-halo large scale contribution by a
            time- and scale-dependent function :math:`k_*(a)`,
            defined as in HMCODE-2020 (``arXiv:2009.01858``):
            :math:`\\frac{(k/k_*(a))^4}{1+(k/k_*(a))^4}`.
            If `None` the standard 1-halo term is returned with no damping.

    Returns:
        float or array_like: integral values evaluated at each
        combination of `k` and `a`. The shape of the output will
        be `(N_a, N_k)` where `N_k` and `N_a` are the sizes of
        `k` and `a` respectively. If `k` or `a` are scalars, the
        corresponding dimension will be squeezed out on output.
    """
    a_use = np.atleast_1d(a).astype(float)
    k_use = np.atleast_1d(k).astype(float)

    # Check inputs
    if not isinstance(prof, HaloProfile):
        raise TypeError("prof must be of type `HaloProfile`")
    if prof2 is None:
        prof2 = prof
    elif not isinstance(prof2, HaloProfile):
        raise TypeError("prof2 must be of type `HaloProfile` or `None`")
    if prof_2pt is None:
        prof_2pt = Profile2pt()
    elif not isinstance(prof_2pt, Profile2pt):
        raise TypeError("prof_2pt must be of type "
                        "`Profile2pt` or `None`")
    if smooth_transition is not None:
        if not (get_1h and get_2h):
            raise ValueError("transition region can only be modified "
                             "when both 1-halo and 2-halo terms are queried")
        if not hasattr(smooth_transition, "__call__"):
            raise TypeError("smooth_transition must be "
                            "a function of `a` or None")
    if supress_1h is not None:
        if not get_1h:
            raise ValueError("can't supress the 1-halo term "
                             "when get_1h is False")
        if not hasattr(supress_1h, "__call__"):
            raise TypeError("supress_1h must be "
                            "a function of `a` or None")

    # Power spectrum
    if isinstance(p_of_k_a, Pk2D):
        def pkf(sf):
            return p_of_k_a.eval(k_use, sf, cosmo)
    elif (p_of_k_a is None) or (str(p_of_k_a) == 'linear'):
        def pkf(sf):
            return linear_matter_power(cosmo, k_use, sf)
    elif str(p_of_k_a) == 'nonlinear':
        def pkf(sf):
            return nonlin_matter_power(cosmo, k_use, sf)
    else:
        raise TypeError("p_of_k_a must be `None`, \'linear\', "
                        "\'nonlinear\' or a `Pk2D` object")

    na = len(a_use)
    nk = len(k_use)
    out = np.zeros([na, nk])
    for ia, aa in enumerate(a_use):
        # Compute first profile normalization
        if normprof1:
            norm1 = hmc.profile_norm(cosmo, aa, prof)
        else:
            norm1 = 1
        # Compute second profile normalization
        if prof2 == prof:
            norm2 = norm1
        else:
            if normprof2:
                norm2 = hmc.profile_norm(cosmo, aa, prof2)
            else:
                norm2 = 1
        norm = norm1 * norm2

        if get_2h:
            # Compute first bias factor
            i11_1 = hmc.I_1_1(cosmo, k_use, aa, prof)

            # Compute second bias factor
            if prof2 == prof:
                i11_2 = i11_1
            else:
                i11_2 = hmc.I_1_1(cosmo, k_use, aa, prof2)

            # Compute 2-halo power spectrum
            pk_2h = pkf(aa) * i11_1 * i11_2
        else:
            pk_2h = 0.

        if get_1h:
            pk_1h = hmc.I_0_2(cosmo, k_use, aa, prof, prof_2pt, prof2)
            if supress_1h is not None:
                ks = supress_1h(aa)
                pk_1h *= (k_use / ks)**4 / (1 + (k_use / ks)**4)
        else:
            pk_1h = 0.

        # Transition region
        if smooth_transition is None:
            out[ia, :] = (pk_1h + pk_2h) * norm
        else:
            alpha = smooth_transition(aa)
            out[ia, :] = (pk_1h**alpha + pk_2h**alpha)**(1/alpha) * norm

    if np.ndim(a) == 0:
        out = np.squeeze(out, axis=0)
    if np.ndim(k) == 0:
        out = np.squeeze(out, axis=-1)
    return out


def halomod_Pk2D(cosmo, hmc, prof,
                 prof_2pt=None, prof2=None, p_of_k_a=None,
                 normprof1=False, normprof2=False,
                 get_1h=True, get_2h=True,
                 lk_arr=None, a_arr=None,
                 extrap_order_lok=1, extrap_order_hik=2,
                 smooth_transition=None, supress_1h=None):
    """ Returns a :class:`~pyccl.pk2d.Pk2D` object containing
    the halo-model power spectrum for two quantities defined by
    their respective halo profiles. See :meth:`halomod_power_spectrum`
    for more details about the actual calculation.

    Args:
        cosmo (:class:`~pyccl.core.Cosmology`): a Cosmology object.
        hmc (:class:`HMCalculator`): a halo model calculator.
        prof (:class:`~pyccl.halos.profiles.HaloProfile`): halo
            profile.
        prof_2pt (:class:`~pyccl.halos.profiles_2pt.Profile2pt`):
            a profile covariance object
            returning the the two-point moment of the two profiles
            being correlated. If `None`, the default second moment
            will be used, corresponding to the products of the means
            of both profiles.
        prof2 (:class:`~pyccl.halos.profiles.HaloProfile`): a
            second halo profile. If `None`, `prof` will be used as
            `prof2`.
        p_of_k_a (:class:`~pyccl.pk2d.Pk2D`): a `Pk2D` object to
            be used as the linear matter power spectrum. If `None`,
            the power spectrum stored within `cosmo` will be used.
        normprof1 (bool): if `True`, this integral will be
            normalized by :math:`I^0_1(k\\rightarrow 0,a|u)`
            (see :meth:`~HMCalculator.I_0_1`), where
            :math:`u` is the profile represented by `prof`.
        normprof2 (bool): if `True`, this integral will be
            normalized by :math:`I^0_1(k\\rightarrow 0,a|v)`
            (see :meth:`~HMCalculator.I_0_1`), where
            :math:`v` is the profile represented by `prof2`.
        get_1h (bool): if `False`, the 1-halo term (i.e. the first
            term in the first equation above) won't be computed.
        get_2h (bool): if `False`, the 2-halo term (i.e. the second
            term in the first equation above) won't be computed.
        a_arr (array): an array holding values of the scale factor
            at which the halo model power spectrum should be
            calculated for interpolation. If `None`, the internal
            values used by `cosmo` will be used.
        lk_arr (array): an array holding values of the natural
            logarithm of the wavenumber (in units of Mpc^-1) at
            which the halo model power spectrum should be calculated
            for interpolation. If `None`, the internal values used
            by `cosmo` will be used.
        extrap_order_lok (int): extrapolation order to be used on
            k-values below the minimum of the splines. See
            :class:`~pyccl.pk2d.Pk2D`.
        extrap_order_hik (int): extrapolation order to be used on
            k-values above the maximum of the splines. See
            :class:`~pyccl.pk2d.Pk2D`.
        smooth_transition (function or None):
            Modify the halo model 1-halo/2-halo transition region
            via a time-dependent function :math:`\\alpha(a)`,
            defined as in HMCODE-2020 (``arXiv:2009.01858``): :math:`P(k,a)=
            (P_{1h}^{\\alpha(a)}(k)+P_{2h}^{\\alpha(a)}(k))^{1/\\alpha}`.
            If `None` the extra factor is just 1.
        supress_1h (function or None):
            Supress the 1-halo large scale contribution by a
            time- and scale-dependent function :math:`k_*(a)`,
            defined as in HMCODE-2020 (``arXiv:2009.01858``):
            :math:`\\frac{(k/k_*(a))^4}{1+(k/k_*(a))^4}`.
            If `None` the standard 1-halo term is returned with no damping.

    Returns:
        :class:`~pyccl.pk2d.Pk2D`: halo model power spectrum.
    """
    if lk_arr is None:
        status = 0
        nk = lib.get_pk_spline_nk(cosmo.cosmo)
        lk_arr, status = lib.get_pk_spline_lk(cosmo.cosmo, nk, status)
        check(status, cosmo=cosmo)
    if a_arr is None:
        status = 0
        na = lib.get_pk_spline_na(cosmo.cosmo)
        a_arr, status = lib.get_pk_spline_a(cosmo.cosmo, na, status)
        check(status, cosmo=cosmo)

    pk_arr = halomod_power_spectrum(cosmo, hmc, np.exp(lk_arr), a_arr,
                                    prof, prof_2pt=prof_2pt,
                                    prof2=prof2, p_of_k_a=p_of_k_a,
                                    normprof1=normprof1, normprof2=normprof2,
                                    get_1h=get_1h, get_2h=get_2h,
                                    smooth_transition=smooth_transition,
                                    supress_1h=supress_1h)

    pk2d = Pk2D(a_arr=a_arr, lk_arr=lk_arr, pk_arr=pk_arr,
                extrap_order_lok=extrap_order_lok,
                extrap_order_hik=extrap_order_hik,
                cosmo=cosmo, is_logp=False)
    return pk2d


def halomod_trispectrum_1h(cosmo, hmc, k, a,
                           prof1, prof2=None, prof12_2pt=None,
                           prof3=None, prof4=None, prof34_2pt=None,
                           normprof1=False, normprof2=False,
                           normprof3=False, normprof4=False):
    """ Computes the halo model 1-halo trispectrum for four different
    quantities defined by their respective halo profiles. The 1-halo
    trispectrum for four profiles :math:`u_{1,2}`, :math:`v_{1,2}` is
    calculated as:

    .. math::
        T_{u_1,u_2;v_1,v_2}(k_u,k_v,a) =
        I^0_{2,2}(k_u,k_v,a|u_{1,2},v_{1,2})

    where :math:`I^0_{2,2}` is defined in the documentation
    of :meth:`~HMCalculator.I_0_22`.

    .. note:: This approximation assumes that the 4-point
              profile cumulant is the same as the product of two
              2-point cumulants. We may relax this assumption in
              future versions of CCL.

    Args:
        cosmo (:class:`~pyccl.core.Cosmology`): a Cosmology object.
        hmc (:class:`HMCalculator`): a halo model calculator.
        k (float or array_like): comoving wavenumber in Mpc^-1.
        a (float or array_like): scale factor.
        prof1 (:class:`~pyccl.halos.profiles.HaloProfile`): halo
            profile (corresponding to :math:`u_1` above.
        prof2 (:class:`~pyccl.halos.profiles.HaloProfile`): halo
            profile (corresponding to :math:`u_2` above. If `None`,
            `prof1` will be used as `prof2`.
        prof12_2pt (:class:`~pyccl.halos.profiles_2pt.Profile2pt`):
            a profile covariance object returning the the two-point
            moment of `prof1` and `prof2`. If `None`, the default
            second moment will be used, corresponding to the
            products of the means of both profiles.
        prof3 (:class:`~pyccl.halos.profiles.HaloProfile`): halo
            profile (corresponding to :math:`v_1` above. If `None`,
            `prof1` will be used as `prof3`.
        prof4 (:class:`~pyccl.halos.profiles.HaloProfile`): halo
            profile (corresponding to :math:`v_2` above. If `None`,
            `prof2` will be used as `prof4`.
        prof34_2pt (:class:`~pyccl.halos.profiles_2pt.Profile2pt`):
            same as `prof12_2pt` for `prof3` and `prof4`.
        normprof1 (bool): if `True`, this integral will be
            normalized by :math:`I^0_1(k\\rightarrow 0,a|u)`
            (see :meth:`~HMCalculator.I_0_1`), where
            :math:`u` is the profile represented by `prof1`.
        normprof2 (bool): same as `normprof1` for `prof2`.
        normprof3 (bool): same as `normprof1` for `prof3`.
        normprof4 (bool): same as `normprof1` for `prof4`.

    Returns:
        float or array_like: integral values evaluated at each
        combination of `k` and `a`. The shape of the output will
        be `(N_a, N_k, N_k)` where `N_k` and `N_a` are the sizes of
        `k` and `a` respectively. The ordering is such that
        `output[ia, ik2, ik1] = T(k[ik1], k[ik2], a[ia])`
        If `k` or `a` are scalars, the corresponding dimension will
        be squeezed out on output.
    """
    a_use = np.atleast_1d(a).astype(float)
    k_use = np.atleast_1d(k).astype(float)

    # Check inputs
    if not isinstance(prof1, HaloProfile):
        raise TypeError("prof1 must be of type `HaloProfile`")
    if prof2 is None:
        prof2 = prof1
    elif not isinstance(prof2, HaloProfile):
        raise TypeError("prof2 must be of type `HaloProfile` or `None`")
    if prof3 is None:
        prof3 = prof1
    elif not isinstance(prof3, HaloProfile):
        raise TypeError("prof3 must be of type `HaloProfile` or `None`")
    if prof4 is None:
        prof4 = prof2
    elif not isinstance(prof4, HaloProfile):
        raise TypeError("prof4 must be of type `HaloProfile` or `None`")
    if prof12_2pt is None:
        prof12_2pt = Profile2pt()
    elif not isinstance(prof12_2pt, Profile2pt):
        raise TypeError("prof12_2pt must be of type `Profile2pt` or `None`")
    if prof34_2pt is None:
        prof34_2pt = prof12_2pt
    elif not isinstance(prof34_2pt, Profile2pt):
        raise TypeError("prof34_2pt must be of type `Profile2pt` or `None`")

    def get_norm(normprof, prof, sf):
        if normprof:
            return hmc.profile_norm(cosmo, sf, prof)
        else:
            return 1

    na = len(a_use)
    nk = len(k_use)
    out = np.zeros([na, nk, nk])
    for ia, aa in enumerate(a_use):
        # Compute profile normalizations
        norm1 = get_norm(normprof1, prof1, aa)
        # Compute second profile normalization
        if prof2 == prof1:
            norm2 = norm1
        else:
            norm2 = get_norm(normprof2, prof2, aa)

        if prof3 == prof1:
            norm3 = norm1
        else:
            norm3 = get_norm(normprof3, prof3, aa)

        if prof4 == prof2:
            norm4 = norm2
        else:
            norm4 = get_norm(normprof4, prof4, aa)

        norm = norm1 * norm2 * norm3 * norm4

        # Compute trispectrum at this redshift
        tk_1h = hmc.I_0_22(cosmo, k_use, aa,
                           prof1, prof12_2pt, prof2=prof2,
                           prof3=prof3, prof34_2pt=prof34_2pt,
                           prof4=prof4)

        # Normalize
        out[ia, :, :] = tk_1h * norm

    if np.ndim(a) == 0:
        out = np.squeeze(out, axis=0)
    if np.ndim(k) == 0:
        out = np.squeeze(out, axis=-1)
        out = np.squeeze(out, axis=-1)
    return out


def halomod_Tk3D_1h(cosmo, hmc,
                    prof1, prof2=None, prof12_2pt=None,
                    prof3=None, prof4=None, prof34_2pt=None,
                    normprof1=False, normprof2=False,
                    normprof3=False, normprof4=False,
                    lk_arr=None, a_arr=None,
                    extrap_order_lok=1, extrap_order_hik=1,
                    use_log=False):
    """ Returns a :class:`~pyccl.tk3d.Tk3D` object containing
    the 1-halo trispectrum for four quantities defined by
    their respective halo profiles. See :meth:`halomod_trispectrum_1h`
    for more details about the actual calculation.

    Args:
        cosmo (:class:`~pyccl.core.Cosmology`): a Cosmology object.
        hmc (:class:`HMCalculator`): a halo model calculator.
        prof1 (:class:`~pyccl.halos.profiles.HaloProfile`): halo
            profile (corresponding to :math:`u_1` above.
        prof2 (:class:`~pyccl.halos.profiles.HaloProfile`): halo
            profile (corresponding to :math:`u_2` above. If `None`,
            `prof1` will be used as `prof2`.
        prof12_2pt (:class:`~pyccl.halos.profiles_2pt.Profile2pt`):
            a profile covariance object returning the the two-point
            moment of `prof1` and `prof2`. If `None`, the default
            second moment will be used, corresponding to the
            products of the means of both profiles.
        prof3 (:class:`~pyccl.halos.profiles.HaloProfile`): halo
            profile (corresponding to :math:`v_1` above. If `None`,
            `prof1` will be used as `prof3`.
        prof4 (:class:`~pyccl.halos.profiles.HaloProfile`): halo
            profile (corresponding to :math:`v_2` above. If `None`,
            `prof2` will be used as `prof4`.
        prof34_2pt (:class:`~pyccl.halos.profiles_2pt.Profile2pt`):
            same as `prof12_2pt` for `prof3` and `prof4`.
        normprof1 (bool): if `True`, this integral will be
            normalized by :math:`I^0_1(k\\rightarrow 0,a|u)`
            (see :meth:`~HMCalculator.I_0_1`), where
            :math:`u` is the profile represented by `prof1`.
        normprof2 (bool): same as `normprof1` for `prof2`.
        normprof3 (bool): same as `normprof1` for `prof3`.
        normprof4 (bool): same as `normprof1` for `prof4`.
        a_arr (array): an array holding values of the scale factor
            at which the trispectrum should be calculated for
            interpolation. If `None`, the internal values used
            by `cosmo` will be used.
        lk_arr (array): an array holding values of the natural
            logarithm of the wavenumber (in units of Mpc^-1) at
            which the trispectrum should be calculated for
            interpolation. If `None`, the internal values used
            by `cosmo` will be used.
        extrap_order_lok (int): extrapolation order to be used on
            k-values below the minimum of the splines. See
            :class:`~pyccl.tk3d.Tk3D`.
        extrap_order_hik (int): extrapolation order to be used on
            k-values above the maximum of the splines. See
            :class:`~pyccl.tk3d.Tk3D`.
        use_log (bool): if `True`, the trispectrum will be
            interpolated in log-space (unless negative or
            zero values are found).

    Returns:
        :class:`~pyccl.tk3d.Tk3D`: 1-halo trispectrum.
    """
    if lk_arr is None:
        status = 0
        nk = lib.get_pk_spline_nk(cosmo.cosmo)
        lk_arr, status = lib.get_pk_spline_lk(cosmo.cosmo, nk, status)
        check(status, cosmo=cosmo)
    if a_arr is None:
        status = 0
        na = lib.get_pk_spline_na(cosmo.cosmo)
        a_arr, status = lib.get_pk_spline_a(cosmo.cosmo, na, status)
        check(status, cosmo=cosmo)

    tkk = halomod_trispectrum_1h(cosmo, hmc, np.exp(lk_arr), a_arr,
                                 prof1, prof2=prof2,
                                 prof12_2pt=prof12_2pt,
                                 prof3=prof3, prof4=prof4,
                                 prof34_2pt=prof34_2pt,
                                 normprof1=normprof1, normprof2=normprof2,
                                 normprof3=normprof3, normprof4=normprof4)
    if use_log:
        if np.any(tkk <= 0):
            warnings.warn(
                "Some values were not positive. "
                "Will not interpolate in log-space.",
                category=CCLWarning)
            use_log = False
        else:
            tkk = np.log(tkk)

    tk3d = Tk3D(a_arr=a_arr, lk_arr=lk_arr, tkk_arr=tkk,
                extrap_order_lok=extrap_order_lok,
                extrap_order_hik=extrap_order_hik, is_logt=use_log)
    return tk3d


def halomod_Tk3D_SSC_linear_bias(cosmo, hmc, prof, bias1=1, bias2=1, bias3=1,
                                 bias4=1,
                                 is_number_counts1=False,
                                 is_number_counts2=False,
                                 is_number_counts3=False,
                                 is_number_counts4=False,
                                 p_of_k_a=None, lk_arr=None,
                                 a_arr=None, extrap_order_lok=1,
                                 extrap_order_hik=1, use_log=False):
    """ Returns a :class:`~pyccl.tk3d.Tk3D` object containing
    the super-sample covariance trispectrum, given by the tensor
    product of the power spectrum responses associated with the
    two pairs of quantities being correlated. Each response is
    calculated as:

    .. math::
        \\frac{\\partial P_{u,v}(k)}{\\partial\\delta_L} = b_u b_v \\left(
        \\left(\\frac{68}{21}-\\frac{d\\log k^3P_L(k)}{d\\log k}\\right)
        P_L(k)+I^1_2(k|u,v) - (b_{u} + b_{v}) P_{u,v}(k) \\right)

    where the :math:`I^1_2` is defined in the documentation
    :meth:`~HMCalculator.I_1_2` and :math:`b_{}` and :math:`b_{vv}` are the
    linear halo biases for quantities :math:`u` and :math:`v`, respectively
    (zero if they are not clustering).

    Args:
        cosmo (:class:`~pyccl.core.Cosmology`): a Cosmology object.
        hmc (:class:`HMCalculator`): a halo model calculator.
        prof (:class:`~pyccl.halos.profiles.HaloProfile`): halo NFW
            profile.
        bias1 (float or array): linear galaxy bias for quantity 1. If an array,
        it has to have the shape of `a_arr`.
        bias2 (float or array): linear galaxy bias for quantity 2.
        bias3 (float or array): linear galaxy bias for quantity 3.
        bias4 (float or array): linear galaxy bias for quantity 4.
        is_number_counts1 (bool): If True, quantity 1 will be considered
        number counts and the clustering counter terms computed. Default False.
        is_number_counts2 (bool): as is_number_counts1 but for quantity 2.
        is_number_counts3 (bool): as is_number_counts1 but for quantity 3.
        is_number_counts4 (bool): as is_number_counts1 but for quantity 4.
        p_of_k_a (:class:`~pyccl.pk2d.Pk2D`): a `Pk2D` object to
            be used as the linear matter power spectrum. If `None`,
            the power spectrum stored within `cosmo` will be used.
        a_arr (array): an array holding values of the scale factor
            at which the trispectrum should be calculated for
            interpolation. If `None`, the internal values used
            by `cosmo` will be used.
        lk_arr (array): an array holding values of the natural
            logarithm of the wavenumber (in units of Mpc^-1) at
            which the trispectrum should be calculated for
            interpolation. If `None`, the internal values used
            by `cosmo` will be used.
        extrap_order_lok (int): extrapolation order to be used on
            k-values below the minimum of the splines. See
            :class:`~pyccl.tk3d.Tk3D`.
        extrap_order_hik (int): extrapolation order to be used on
            k-values above the maximum of the splines. See
            :class:`~pyccl.tk3d.Tk3D`.
        use_log (bool): if `True`, the trispectrum will be
            interpolated in log-space (unless negative or
            zero values are found).

    Returns:
        :class:`~pyccl.tk3d.Tk3D`: SSC effective trispectrum.
    """
    if lk_arr is None:
        status = 0
        nk = lib.get_pk_spline_nk(cosmo.cosmo)
        lk_arr, status = lib.get_pk_spline_lk(cosmo.cosmo, nk, status)
        check(status, cosmo=cosmo)
    if a_arr is None:
        status = 0
        na = lib.get_pk_spline_na(cosmo.cosmo)
        a_arr, status = lib.get_pk_spline_a(cosmo.cosmo, na, status)
        check(status, cosmo=cosmo)

    # Make sure biases are of the form number of a x number of k
    ones = np.ones_like(a_arr)
    bias1 *= ones
    bias2 *= ones
    bias3 *= ones
    bias4 *= ones

    k_use = np.exp(lk_arr)

    # Check inputs
    if not isinstance(prof, HaloProfileNFW):
        raise TypeError("prof must be of type `HaloProfileNFW`")
    prof_2pt = Profile2pt()

    # Power spectrum
    if isinstance(p_of_k_a, Pk2D):
        pk2d = p_of_k_a
    elif (p_of_k_a is None) or (str(p_of_k_a) == 'linear'):
        pk2d = cosmo.get_linear_power('delta_matter:delta_matter')
    elif str(p_of_k_a) == 'nonlinear':
        pk2d = cosmo.get_nonlin_power('delta_matter:delta_matter')
    else:
        raise TypeError("p_of_k_a must be `None`, \'linear\', "
                        "\'nonlinear\' or a `Pk2D` object")

    na = len(a_arr)
    nk = len(k_use)
    dpk12 = np.zeros([na, nk])
    dpk34 = np.zeros([na, nk])
    for ia, aa in enumerate(a_arr):
        # Compute profile normalizations
        norm = hmc.profile_norm(cosmo, aa, prof) ** 2
        i12 = hmc.I_1_2(cosmo, k_use, aa, prof, prof_2pt, prof) * norm

        pk = pk2d.eval(k_use, aa, cosmo)
        dpk = pk2d.eval_dlogpk_dlogk(k_use, aa, cosmo)
        # ~ [(47/21 - 1/3 dlogPk/dlogk) * Pk+I12]
        dpk12[ia] = ((2.2380952381-dpk/3)*pk + i12)
        dpk34[ia] = dpk12[ia].copy()  # Avoid surprises

        # Counter terms for clustering (i.e. - (bA + bB) * PAB
        if is_number_counts1 or is_number_counts2 or is_number_counts3 or \
           is_number_counts4:
            b1 = b2 = b3 = b4 = 0

            i02 = hmc.I_0_2(cosmo, k_use, aa, prof, prof_2pt, prof) * norm
            P_12 = P_34 = pk + i02

            if is_number_counts1:
                b1 = bias1[ia]
            if is_number_counts2:
                b2 = bias2[ia]
            if is_number_counts3:
                b3 = bias3[ia]
            if is_number_counts4:
                b4 = bias4[ia]

            dpk12[ia, :] -= (b1 + b2) * P_12
            dpk34[ia, :] -= (b3 + b4) * P_34

        dpk12[ia] *= bias1[ia] * bias2[ia]
        dpk34[ia] *= bias3[ia] * bias4[ia]

    if use_log:
        if np.any(dpk12 <= 0) or np.any(dpk34 <= 0):
            warnings.warn(
                "Some values were not positive. "
                "Will not interpolate in log-space.",
                category=CCLWarning)
            use_log = False
        else:
            dpk12 = np.log(dpk12)
            dpk34 = np.log(dpk34)

    tk3d = Tk3D(a_arr=a_arr, lk_arr=lk_arr,
                pk1_arr=dpk12, pk2_arr=dpk34,
                extrap_order_lok=extrap_order_lok,
                extrap_order_hik=extrap_order_hik, is_logt=use_log)
    return tk3d


def halomod_Tk3D_SSC(cosmo, hmc,
                     prof1, prof2=None, prof12_2pt=None,
                     prof3=None, prof4=None, prof34_2pt=None,
                     normprof1=False, normprof2=False,
                     normprof3=False, normprof4=False,
                     p_of_k_a=None, lk_arr=None, a_arr=None,
                     extrap_order_lok=1, extrap_order_hik=1,
                     use_log=False):
    """ Returns a :class:`~pyccl.tk3d.Tk3D` object containing
    the super-sample covariance trispectrum, given by the tensor
    product of the power spectrum responses associated with the
    two pairs of quantities being correlated. Each response is
    calculated as:

    .. math::
        \\frac{\\partial P_{u,v}(k)}{\\partial\\delta_L} =
        \\left(\\frac{68}{21}-\\frac{d\\log k^3P_L(k)}{d\\log k}\\right)
        P_L(k)I^1_1(k,|u)I^1_1(k,|v)+I^1_2(k|u,v) - (b_{u} + b_{v})
        P_{u,v}(k)

    where the :math:`I^a_b` are defined in the documentation
    of :meth:`~HMCalculator.I_1_1` and  :meth:`~HMCalculator.I_1_2` and
    :math:`b_{u}` and :math:`b_{v}` are the linear halo biases for quantities
    :math:`u` and :math:`v`, respectively (zero if they are not clustering).

    Args:
        cosmo (:class:`~pyccl.core.Cosmology`): a Cosmology object.
        hmc (:class:`HMCalculator`): a halo model calculator.
        prof1 (:class:`~pyccl.halos.profiles.HaloProfile`): halo
            profile (corresponding to :math:`u_1` above.
        prof2 (:class:`~pyccl.halos.profiles.HaloProfile`): halo
            profile (corresponding to :math:`u_2` above. If `None`,
            `prof1` will be used as `prof2`.
        prof12_2pt (:class:`~pyccl.halos.profiles_2pt.Profile2pt`):
            a profile covariance object returning the the two-point
            moment of `prof1` and `prof2`. If `None`, the default
            second moment will be used, corresponding to the
            products of the means of both profiles.
        prof3 (:class:`~pyccl.halos.profiles.HaloProfile`): halo
            profile (corresponding to :math:`v_1` above. If `None`,
            `prof1` will be used as `prof3`.
        prof4 (:class:`~pyccl.halos.profiles.HaloProfile`): halo
            profile (corresponding to :math:`v_2` above. If `None`,
            `prof2` will be used as `prof4`.
        prof34_2pt (:class:`~pyccl.halos.profiles_2pt.Profile2pt`):
            same as `prof12_2pt` for `prof3` and `prof4`.
        normprof1 (bool): if `True`, this integral will be
            normalized by :math:`I^0_1(k\\rightarrow 0,a|u)`
            (see :meth:`~HMCalculator.I_0_1`), where
            :math:`u` is the profile represented by `prof1`.
        normprof2 (bool): same as `normprof1` for `prof2`.
        normprof3 (bool): same as `normprof1` for `prof3`.
        normprof4 (bool): same as `normprof1` for `prof4`.
        p_of_k_a (:class:`~pyccl.pk2d.Pk2D`): a `Pk2D` object to
            be used as the linear matter power spectrum. If `None`,
            the power spectrum stored within `cosmo` will be used.
        a_arr (array): an array holding values of the scale factor
            at which the trispectrum should be calculated for
            interpolation. If `None`, the internal values used
            by `cosmo` will be used.
        lk_arr (array): an array holding values of the natural
            logarithm of the wavenumber (in units of Mpc^-1) at
            which the trispectrum should be calculated for
            interpolation. If `None`, the internal values used
            by `cosmo` will be used.
        extrap_order_lok (int): extrapolation order to be used on
            k-values below the minimum of the splines. See
            :class:`~pyccl.tk3d.Tk3D`.
        extrap_order_hik (int): extrapolation order to be used on
            k-values above the maximum of the splines. See
            :class:`~pyccl.tk3d.Tk3D`.
        use_log (bool): if `True`, the trispectrum will be
            interpolated in log-space (unless negative or
            zero values are found).

    Returns:
        :class:`~pyccl.tk3d.Tk3D`: SSC effective trispectrum.
    """
    if lk_arr is None:
        status = 0
        nk = lib.get_pk_spline_nk(cosmo.cosmo)
        lk_arr, status = lib.get_pk_spline_lk(cosmo.cosmo, nk, status)
        check(status, cosmo=cosmo)
    if a_arr is None:
        status = 0
        na = lib.get_pk_spline_na(cosmo.cosmo)
        a_arr, status = lib.get_pk_spline_a(cosmo.cosmo, na, status)
        check(status, cosmo=cosmo)

    k_use = np.exp(lk_arr)

    # Check inputs
    if not isinstance(prof1, HaloProfile):
        raise TypeError("prof1 must be of type `HaloProfile`")
    if prof2 is None:
        prof2 = prof1
    elif not isinstance(prof2, HaloProfile):
        raise TypeError("prof2 must be of type `HaloProfile` or `None`")
    if prof3 is None:
        prof3 = prof1
    elif not isinstance(prof3, HaloProfile):
        raise TypeError("prof3 must be of type `HaloProfile` or `None`")
    if prof4 is None:
        prof4 = prof2
    elif not isinstance(prof4, HaloProfile):
        raise TypeError("prof4 must be of type `HaloProfile` or `None`")
    if prof12_2pt is None:
        prof12_2pt = Profile2pt()
    elif not isinstance(prof12_2pt, Profile2pt):
<<<<<<< HEAD
        raise TypeError("prof12_2pt must be of type `Profile2pt` or `None`")
=======
        raise TypeError("prof12_2pt must be of type "
                        "`Profile2pt` or `None`")
    if (prof34_2pt is not None) and (not isinstance(prof34_2pt, Profile2pt)):
        raise TypeError("prof34_2pt must be of type `Profile2pt` or `None`")

    # number counts profiles must be normalized
    profs = {prof1: normprof1, prof2: normprof2,
             prof3: normprof3, prof4: normprof4}

    for i, (profile, normalization) in enumerate(profs.items()):
        if (profile is not None
                and profile.is_number_counts
                and not normalization):
            raise ValueError(
                f"normprof{i+1} must be True if prof{i+1} is number counts")

    if prof3 is None:
        prof3_bak = prof1
    else:
        prof3_bak = prof3
>>>>>>> 8d2449cf
    if prof34_2pt is None:
        prof34_2pt = prof12_2pt
        flag_2pt = 0
    elif not isinstance(prof34_2pt, Profile2pt):
        raise TypeError("prof34_2pt must be of type `Profile2pt` or `None`")
    else:
        flag_2pt = 1

    # Power spectrum
    if isinstance(p_of_k_a, Pk2D):
        pk2d = p_of_k_a
    elif (p_of_k_a is None) or (str(p_of_k_a) == 'linear'):
        pk2d = cosmo.get_linear_power('delta_matter:delta_matter')
    elif str(p_of_k_a) == 'nonlinear':
        pk2d = cosmo.get_nonlin_power('delta_matter:delta_matter')
    else:
        raise TypeError("p_of_k_a must be `None`, \'linear\', "
                        "\'nonlinear\' or a `Pk2D` object")

    def get_norm(normprof, prof, sf):
        if normprof:
            return hmc.profile_norm(cosmo, sf, prof)
        else:
            return 1

    na = len(a_arr)
    nk = len(k_use)
    dpk12 = np.zeros([na, nk])
    dpk34 = np.zeros([na, nk])
    for ia, aa in enumerate(a_arr):
        # Compute profile normalizations
        norm1 = get_norm(normprof1, prof1, aa)
        i11_1 = hmc.I_1_1(cosmo, k_use, aa, prof1)
        # Compute second profile normalization
        if prof2 == prof1:
            norm2 = norm1
            i11_2 = i11_1
        else:
            norm2 = get_norm(normprof2, prof2, aa)
            i11_2 = hmc.I_1_1(cosmo, k_use, aa, prof2)
        if prof3 == prof1:
            norm3 = norm1
            i11_3 = i11_1
        else:
            norm3 = get_norm(normprof3, prof3, aa)
            i11_3 = hmc.I_1_1(cosmo, k_use, aa, prof3)
        if prof4 == prof2:
            norm4 = norm2
            i11_4 = i11_2
        else:
            norm4 = get_norm(normprof4, prof4, aa)
            i11_4 = hmc.I_1_1(cosmo, k_use, aa, prof4)

        i12_12 = hmc.I_1_2(cosmo, k_use, aa, prof1,
                           prof12_2pt, prof2)
        if (prof3, prof4) == (prof1, prof2) and not flag_2pt:
            i12_34 = i12_12
        else:
            i12_34 = hmc.I_1_2(cosmo, k_use, aa, prof3,
                               prof34_2pt, prof4)
        norm12 = norm1 * norm2
        norm34 = norm3 * norm4

        pk = pk2d.eval(k_use, aa, cosmo)
        dpk = pk2d.eval_dlogpk_dlogk(k_use, aa, cosmo)
        # (47/21 - 1/3 dlogPk/dlogk) * I11 * I11 * Pk+I12
        dpk12[ia, :] = norm12*((2.2380952381-dpk/3)*i11_1*i11_2*pk+i12_12)
        dpk34[ia, :] = norm34*((2.2380952381-dpk/3)*i11_3*i11_4*pk+i12_34)

        # Counter terms for clustering (i.e. - (bA + bB) * PAB
        if prof1.is_number_counts or (prof2 is None or prof2.is_number_counts):
            b1 = b2 = np.zeros_like(k_use)
            i02_12 = hmc.I_0_2(cosmo, k_use, aa, prof1, prof12_2pt, prof2)
            P_12 = norm12 * (pk * i11_1 * i11_2 + i02_12)

            if prof1.is_number_counts:
                b1 = i11_1 * norm1

            if prof2 is None:
                b2 = b1
            elif prof2.is_number_counts:
                b2 = i11_2 * norm2

            dpk12[ia, :] -= (b1 + b2) * P_12

        if prof3_bak.is_number_counts or \
                ((prof3_bak.is_number_counts and prof4 is None) or
                 (prof4 is not None) and prof4.is_number_counts):
            b3 = b4 = np.zeros_like(k_use)
            if (prof3 is None) and (prof4 is None) and (prof34_2pt is None):
                i02_34 = i02_12
            else:
                i02_34 = hmc.I_0_2(cosmo, k_use, aa, prof3_bak, prof34_2pt_bak,
                                   prof4)
            P_34 = norm34 * (pk * i11_3 * i11_4 + i02_34)

            if prof3 is None:
                b3 = b1
            elif prof3.is_number_counts:
                b3 = i11_3 * norm3

            if prof4 is None:
                b4 = b3
            elif prof4.is_number_counts:
                b4 = i11_4 * norm4

            dpk34[ia, :] -= (b3 + b4) * P_34

    if use_log:
        if np.any(dpk12 <= 0) or np.any(dpk34 <= 0):
            warnings.warn(
                "Some values were not positive. "
                "Will not interpolate in log-space.",
                category=CCLWarning)
            use_log = False
        else:
            dpk12 = np.log(dpk12)
            dpk34 = np.log(dpk34)

    tk3d = Tk3D(a_arr=a_arr, lk_arr=lk_arr,
                pk1_arr=dpk12, pk2_arr=dpk34,
                extrap_order_lok=extrap_order_lok,
                extrap_order_hik=extrap_order_hik, is_logt=use_log)
    return tk3d<|MERGE_RESOLUTION|>--- conflicted
+++ resolved
@@ -423,27 +423,15 @@
         if prof34_2pt is None:
             prof34_2pt = prof12_2pt
 
-<<<<<<< HEAD
-        self._get_ingredients(a, cosmo, False)
-        uk12 = prof12_2pt.fourier_2pt(
-            prof1, cosmo, k, self._mass, a,
-            prof2=prof2, mass_def=self.mass_def).T
-
+        self._get_ingredients(cosmo, a, False)
+        uk12 = prof12_2pt.fourier_2pt(prof1, cosmo, k, self._mass, a,
+                                      prof2=prof2, mass_def=self._mdef).T
         if (prof1, prof2) == (prof3, prof4):
             # 4pt approximation of the same profile
             uk34 = uk12
         else:
-            uk34 = prof34_2pt.fourier_2pt(
-                prof3, cosmo, k, self._mass, a,
-                prof2=prof4, mass_def=self.mass_def).T
-
-=======
-        self._get_ingredients(cosmo, a, False)
-        uk12 = prof12_2pt.fourier_2pt(prof1, cosmo, k, self._mass, a,
-                                      prof2=prof2, mass_def=self._mdef).T
-        uk34 = prof34_2pt.fourier_2pt(prof3, cosmo, k, self._mass, a,
-                                      prof2=prof4, mass_def=self._mdef).T
->>>>>>> 8d2449cf
+            uk34 = prof34_2pt.fourier_2pt(prof3, cosmo, k, self._mass, a,
+                                          prof2=prof4, mass_def=self._mdef).T
         i04 = self._integrate_over_mf(uk12[None, :, :] * uk34[:, None, :])
         return i04
 
@@ -1303,77 +1291,55 @@
 
     k_use = np.exp(lk_arr)
 
+    if prof2 is None:
+        prof2 = prof1
+    if prof3 is None:
+        prof3 = prof1
+    if prof4 is None:
+        prof4 = prof2
+    if prof12_2pt is None:
+        prof12_2pt = Profile2pt()
+
     # Check inputs
     if not isinstance(prof1, HaloProfile):
         raise TypeError("prof1 must be of type `HaloProfile`")
-    if prof2 is None:
-        prof2 = prof1
-    elif not isinstance(prof2, HaloProfile):
+    if not isinstance(prof2, HaloProfile):
         raise TypeError("prof2 must be of type `HaloProfile` or `None`")
-    if prof3 is None:
-        prof3 = prof1
-    elif not isinstance(prof3, HaloProfile):
+    if not isinstance(prof3, HaloProfile):
         raise TypeError("prof3 must be of type `HaloProfile` or `None`")
-    if prof4 is None:
-        prof4 = prof2
-    elif not isinstance(prof4, HaloProfile):
+    if not isinstance(prof4, HaloProfile):
         raise TypeError("prof4 must be of type `HaloProfile` or `None`")
-    if prof12_2pt is None:
-        prof12_2pt = Profile2pt()
-    elif not isinstance(prof12_2pt, Profile2pt):
-<<<<<<< HEAD
+    if not isinstance(prof12_2pt, Profile2pt):
         raise TypeError("prof12_2pt must be of type `Profile2pt` or `None`")
-=======
-        raise TypeError("prof12_2pt must be of type "
-                        "`Profile2pt` or `None`")
-    if (prof34_2pt is not None) and (not isinstance(prof34_2pt, Profile2pt)):
+    if not isinstance(prof34_2pt, Profile2pt):
         raise TypeError("prof34_2pt must be of type `Profile2pt` or `None`")
 
     # number counts profiles must be normalized
     profs = {prof1: normprof1, prof2: normprof2,
              prof3: normprof3, prof4: normprof4}
 
-    for i, (profile, normalization) in enumerate(profs.items()):
-        if (profile is not None
-                and profile.is_number_counts
-                and not normalization):
-            raise ValueError(
-                f"normprof{i+1} must be True if prof{i+1} is number counts")
-
-    if prof3 is None:
-        prof3_bak = prof1
-    else:
-        prof3_bak = prof3
->>>>>>> 8d2449cf
+    for prof, norm in profs.items():
+        if prof.is_number_counts and not norm:
+            raise ValueError("normprof must be True if prof.is_number_counts")
+
     if prof34_2pt is None:
         prof34_2pt = prof12_2pt
-        flag_2pt = 0
-    elif not isinstance(prof34_2pt, Profile2pt):
-        raise TypeError("prof34_2pt must be of type `Profile2pt` or `None`")
-    else:
-        flag_2pt = 1
 
     # Power spectrum
     if isinstance(p_of_k_a, Pk2D):
         pk2d = p_of_k_a
-    elif (p_of_k_a is None) or (str(p_of_k_a) == 'linear'):
+    elif (p_of_k_a is None) or str(p_of_k_a) == 'linear':
         pk2d = cosmo.get_linear_power('delta_matter:delta_matter')
     elif str(p_of_k_a) == 'nonlinear':
         pk2d = cosmo.get_nonlin_power('delta_matter:delta_matter')
     else:
-        raise TypeError("p_of_k_a must be `None`, \'linear\', "
-                        "\'nonlinear\' or a `Pk2D` object")
+        raise ValueError("p_of_k_a must be `None`, 'linear', "
+                        "'nonlinear' or a `Pk2D` object")
 
     def get_norm(normprof, prof, sf):
-        if normprof:
-            return hmc.profile_norm(cosmo, sf, prof)
-        else:
-            return 1
-
-    na = len(a_arr)
-    nk = len(k_use)
-    dpk12 = np.zeros([na, nk])
-    dpk34 = np.zeros([na, nk])
+        return hmc.profile_norm(cosmo, sf, prof) if normprof else 1
+
+    dpk12, dpk34 = [np.zeros((len(a_arr), len(k_use))) for _ in range(2)]
     for ia, aa in enumerate(a_arr):
         # Compute profile normalizations
         norm1 = get_norm(normprof1, prof1, aa)
@@ -1385,12 +1351,14 @@
         else:
             norm2 = get_norm(normprof2, prof2, aa)
             i11_2 = hmc.I_1_1(cosmo, k_use, aa, prof2)
+
         if prof3 == prof1:
             norm3 = norm1
             i11_3 = i11_1
         else:
             norm3 = get_norm(normprof3, prof3, aa)
             i11_3 = hmc.I_1_1(cosmo, k_use, aa, prof3)
+
         if prof4 == prof2:
             norm4 = norm2
             i11_4 = i11_2
@@ -1398,56 +1366,50 @@
             norm4 = get_norm(normprof4, prof4, aa)
             i11_4 = hmc.I_1_1(cosmo, k_use, aa, prof4)
 
-        i12_12 = hmc.I_1_2(cosmo, k_use, aa, prof1,
-                           prof12_2pt, prof2)
-        if (prof3, prof4) == (prof1, prof2) and not flag_2pt:
+        i12_12 = hmc.I_1_2(cosmo, k_use, aa, prof1, prof12_2pt, prof2)
+
+        if (prof3, prof4) == (prof1, prof2):
             i12_34 = i12_12
         else:
-            i12_34 = hmc.I_1_2(cosmo, k_use, aa, prof3,
-                               prof34_2pt, prof4)
+            i12_34 = hmc.I_1_2(cosmo, k_use, aa, prof3, prof34_2pt, prof4)
+
         norm12 = norm1 * norm2
         norm34 = norm3 * norm4
 
         pk = pk2d.eval(k_use, aa, cosmo)
         dpk = pk2d.eval_dlogpk_dlogk(k_use, aa, cosmo)
         # (47/21 - 1/3 dlogPk/dlogk) * I11 * I11 * Pk+I12
-        dpk12[ia, :] = norm12*((2.2380952381-dpk/3)*i11_1*i11_2*pk+i12_12)
-        dpk34[ia, :] = norm34*((2.2380952381-dpk/3)*i11_3*i11_4*pk+i12_34)
+        dpk12[ia, :] = norm12*((47/21 - dpk/3)*i11_1*i11_2*pk + i12_12)
+        dpk34[ia, :] = norm34*((47/21 - dpk/3)*i11_3*i11_4*pk + i12_34)
 
         # Counter terms for clustering (i.e. - (bA + bB) * PAB
-        if prof1.is_number_counts or (prof2 is None or prof2.is_number_counts):
+        if prof1.is_number_counts or prof2.is_number_counts:
             b1 = b2 = np.zeros_like(k_use)
             i02_12 = hmc.I_0_2(cosmo, k_use, aa, prof1, prof12_2pt, prof2)
             P_12 = norm12 * (pk * i11_1 * i11_2 + i02_12)
 
-            if prof1.is_number_counts:
-                b1 = i11_1 * norm1
-
-            if prof2 is None:
-                b2 = b1
-            elif prof2.is_number_counts:
+            b1 = i11_1*norm1 if prof1.is_number_counts else np.zeros_like(k_use)
+
+            if prof2.is_number_counts:
                 b2 = i11_2 * norm2
 
             dpk12[ia, :] -= (b1 + b2) * P_12
 
-        if prof3_bak.is_number_counts or \
-                ((prof3_bak.is_number_counts and prof4 is None) or
-                 (prof4 is not None) and prof4.is_number_counts):
+        if any([p.is_number_counts for p in [prof3, prof4]]):
             b3 = b4 = np.zeros_like(k_use)
-            if (prof3 is None) and (prof4 is None) and (prof34_2pt is None):
+            if (prof3, prof4, prof34_2pt) == (prof1, prof2, prof12_2pt):
                 i02_34 = i02_12
             else:
-                i02_34 = hmc.I_0_2(cosmo, k_use, aa, prof3_bak, prof34_2pt_bak,
-                                   prof4)
+                i02_34 = hmc.I_0_2(cosmo, k_use, aa, prof3, prof34_2pt, prof4)
             P_34 = norm34 * (pk * i11_3 * i11_4 + i02_34)
 
-            if prof3 is None:
+            if prof3 == prof1:
                 b3 = b1
             elif prof3.is_number_counts:
                 b3 = i11_3 * norm3
 
-            if prof4 is None:
-                b4 = b3
+            if prof4 == prof2:
+                b4 = b2
             elif prof4.is_number_counts:
                 b4 = i11_4 * norm4
 
