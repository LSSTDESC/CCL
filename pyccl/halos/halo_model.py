import warnings
from .. import ccllib as lib
from .hmfunc import MassFunc
from .hbias import HaloBias
from .massdef import MassDef
from .profiles import HaloProfile
from .profiles_2pt import Profile2pt
from ..core import check
from ..pk2d import Pk2D
from ..tk3d import Tk3D
from ..power import linear_matter_power, nonlin_matter_power
from ..background import rho_x
from ..pyutils import _spline_integrate, warn_api, deprecate_attr
from .. import background
from ..errors import CCLWarning
from ..base import CCLHalosObject, cache, unlock_instance
from ..parameters import physical_constants
import numpy as np


class HMCalculator(CCLHalosObject):
    """ This class implements a set of methods that can be used to
    compute various halo model quantities. A lot of these quantities
    will involve integrals of the sort:

    .. math::
       \\int dM\\,n(M,a)\\,f(M,k,a),

    where :math:`n(M,a)` is the halo mass function, and :math:`f` is
    an arbitrary function of mass, scale factor and Fourier scales.

    Args:
        massfunc (str or :class:`~pyccl.halos.hmfunc.MassFunc`):
            the mass function to use
        hbias (str or :class:`~pyccl.halos.hbias.HaloBias`):
            the halo bias function to use
        mass_def (str or :class:`~pyccl.halos.massdef.MassDef`):
            the halo mass definition to use
        lM_min, lM_max (float): lower and upper integration bounds
            of logarithmic (base-10) mass (in units of solar mass).
            Default range: 8, 16.
        nlM (int): number of uniformly-spaced samples in log(Mass)
            to be used in the mass integrals. Default: 128.
        integration_method_M (string): integration method to use
            in the mass integrals. Options: "simpson" and "spline".
            Default: "simpson".
        k_norm (float): some of the integrals solved by this class
            will often be normalized by their value on very large
            scales. This parameter (in units of inverse Mpc)
            determines what is considered a "very large" scale.
            Default: 1E-5.
    """
<<<<<<< HEAD
    @warn_api(pairs=[("mass_function", "massfunc"), ("halo_bias", "hbias"),
                     ("lM_min", "log10M_min"), ("lM_max", "log10M_max"),
                     ("nlM", "nlog10M"), ("k_norm", "k_min")])
    def __init__(self, *, mass_function, halo_bias, mass_def,
                 lM_min=8., lM_max=16., nlM=128,
                 integration_method_M='simpson', k_norm=1E-5):
        # halo mass definition
        if isinstance(mass_def, MassDef):
            self.mass_def = mass_def
        elif isinstance(mass_def, str):
            self.mass_def = MassDef.from_name(mass_def)()
        else:
            raise TypeError("mass_def must be of type `MassDef` "
                            "or a mass definition name string")
        # halo mass function
        if isinstance(mass_function, MassFunc):
            self.mass_function = mass_function
        elif isinstance(mass_function, str):
            nMclass = MassFunc.from_name(mass_function)
            self.mass_function = nMclass(mass_def=self.mass_def)
        else:
            raise TypeError("massfunc must be of type `MassFunc` "
                            "or a mass function name string")
        # halo bias function
        if isinstance(halo_bias, HaloBias):
            self.halo_bias = halo_bias
        elif isinstance(halo_bias, str):
            bMclass = HaloBias.from_name(halo_bias)
            self.halo_bias = bMclass(mass_def=self.mass_def)
        else:
            raise TypeError("hbias must be of type `HaloBias` "
                            "or a halo bias name string")

        self._prec = {'log10M_min': lM_min,
                      'log10M_max': lM_max,
                      'nlog10M': nlM,
=======

    def __init__(self, cosmo, massfunc, hbias, mass_def,
                 log10M_min=8., log10M_max=16.,
                 nlog10M=128, integration_method_M='simpson',
                 k_min=1E-5):
        self._rho0 = rho_x(cosmo, 1., 'matter', is_comoving=True)
        if not isinstance(massfunc, MassFunc):
            raise TypeError("massfunc must be of type `MassFunc`")
        if not isinstance(hbias, HaloBias):
            raise TypeError("hbias must be of type `HaloBias`")
        self._prec = {'log10M_min': log10M_min,
                      'log10M_max': log10M_max,
                      'nlog10M': nlog10M,
>>>>>>> 1ab7ad3b
                      'integration_method_M': integration_method_M,
                      'k_norm': k_norm}
        self._lmass = np.linspace(self._prec['log10M_min'],
                                  self._prec['log10M_max'],
                                  self._prec['nlog10M'])
        self._mass = 10.**self._lmass
        self._m0 = self._mass[0]

        if self._prec['integration_method_M'] not in ['spline',
                                                      'simpson']:
            raise NotImplementedError("Only \'simpson\' and 'spline' "
                                      "supported as integration methods")
        elif self._prec['integration_method_M'] == 'simpson':
            from scipy.integrate import simps
            self._integrator = simps
        else:
            self._integrator = self._integ_spline

<<<<<<< HEAD
        # we store the last-called cosmology, and scale factor
        self._a_current_mf = -1
        self._a_current_bf = -1
        from ..core import CosmologyVanillaLCDM  # circular import
        self._cosmo_current_mf = CosmologyVanillaLCDM()
        self._cosmo_current_bf = CosmologyVanillaLCDM()

    @deprecate_attr(pairs=[("mass_function", "_massfunc"),
                           ("halo_bias", "_hbias"),
                           ("mass_def", "_mdef")])
    def __getattr__(self, name):
        return

=======
>>>>>>> 1ab7ad3b
    def _integ_spline(self, fM, lM):
        # Spline integrator
        return _spline_integrate(lM, fM, lM[0], lM[-1])

    @cache
    def _get_rho(self, cosmo, a):
        return cosmo.rho_x(a, "matter", is_comoving=True)

    @cache
    def _get_mass_function(self, cosmo, a):
        mf = self.massfunc.get_mass_function(
            cosmo, self._mass, a, mdef_other=self.mass_def)
        mf0 = (self._rho0 - self._integrator(
            mf*self._mass, self._lmass)) / self._m0
        return mf, mf0

    @cache
    def _get_halo_bias(self, cosmo, a):
        bf = self.hbias.get_halo_bias(
            cosmo, self._mass, a, mdef_other=self.mass_def)
        bf0 = (self._rho0 - self._integrator(
            self._mf*bf*self._mass, self._lmass)) / self._m0
        return bf, bf0

    @unlock_instance(mutate=False)
    def _get_ingredients(self, a, cosmo, get_bf):
<<<<<<< HEAD
        rho0 = rho_x(cosmo, 1., 'matter', is_comoving=True)
        # Compute mass function and bias (if needed) at a new
        # value of the scale factor and/or with a new Cosmology
        if (a != self._a_current_mf) or (cosmo != self._cosmo_current_mf):
            self.mf = self.mass_function.get_mass_function(
                cosmo, self._mass, a, mass_def_other=self.mass_def)
            self.mf0 = (rho0 -
                        self._integrator(self.mf * self._mass, self._lmass)
                        ) / self._m0
            self._a_current_mf = a
            self._cosmo_current_mf = cosmo

        if get_bf:
            if (a != self._a_current_bf) or (cosmo != self._cosmo_current_bf):
                self.bf = self.halo_bias.get_halo_bias(
                    cosmo, self._mass, a, mass_def_other=self.mass_def)
                self.mbf0 = (rho0 -
                             self._integrator(self.mf * self.bf * self._mass,
                                              self._lmass)
                             ) / self._m0
            self._a_current_bf = a
            self._cosmo_current_bf = cosmo
=======
        self._rho0 = self._get_rho(cosmo, 1.)
        # Compute mass function and bias (if needed) at a new
        # value of the scale factor and/or with a new Cosmology
        self._mf, self._mf0 = self._get_mass_function(cosmo, a)
        self._bf, self._bf0 = self._get_halo_bias(cosmo, a)
>>>>>>> 1ab7ad3b

    def _integrate_over_mf(self, array_2):
        i1 = self._integrator(self._mf[..., :] * array_2,
                              self._lmass)
        return i1 + self._mf0 * array_2[..., 0]

    def _integrate_over_mbf(self, array_2):
        i1 = self._integrator((self._mf * self._bf)[..., :] * array_2,
                              self._lmass)
        return i1 + self._bf0 * array_2[..., 0]

    def profile_norm(self, cosmo, a, prof):
        """ Returns :math:`I^0_1(k\\rightarrow0,a|u)`
        (see :meth:`~HMCalculator.I_0_1`).

        Args:
            cosmo (:class:`~pyccl.core.Cosmology`): a Cosmology object.
            a (float): scale factor.
            prof (:class:`~pyccl.halos.profiles.HaloProfile`): halo
                profile.

        Returns:
            float or array_like: integral value.
        """
        # Compute mass function
        self._get_ingredients(a, cosmo, False)
<<<<<<< HEAD
        uk0 = prof.fourier(cosmo, self._prec['k_norm'],
                           self._mass, a, mass_def=self.mass_def).T
        uk0 = np.clip(uk0, a_min=1e-16, a_max=None)
=======
        uk0 = prof.fourier(cosmo, self._prec['k_min'],
                           self._mass, a, mass_def=self.mass_def).T
>>>>>>> 1ab7ad3b
        norm = 1. / self._integrate_over_mf(uk0)
        return norm

    @warn_api(pairs=[("selection", "sel"),
                     ("a_min", "amin"),
                     ("a_max", "amax")],
              order=["na", "a_min", "a_max"])
    def number_counts(self, cosmo, *, selection,
                      a_min=None, a_max=1.0, na=128):
        """ Solves the integral:

        .. math::
            nc(sel) = \\int dM\\int da\\,\\frac{dV}{dad\\Omega}\\,n(M,a)\\,sel(M,a)

        where :math:`n(M,a)` is the halo mass function, and
        :math:`sel(M,a)` is the selection function as a function of halo mass
        and scale factor.

        Note that the selection function is normalized to integrate to unity and
        assumed to represent the selection probaility per unit scale factor and
        per unit mass.

        Args:
            cosmo (:class:`~pyccl.core.Cosmology`): a Cosmology object.
            selection (callable): function of mass and scale factor
                that returns the selection function. This function
                should take in floats or arrays with a signature ``sel(m, a)``
                and return an array with shape ``(len(m), len(a))`` according
                to the numpy broadcasting rules.
            a_min (float): the minimum scale factor at which to start integrals
                over the selection function.
                Default: value of ``cosmo.cosmo.spline_params.A_SPLINE_MIN``
            a_max (float): the maximum scale factor at which to end integrals
                over the selection function.
                Default: 1.0
            na (int): number of samples in scale factor to be used in
                the integrals. Default: 128.

        Returns:
            float: the total number of clusters
        """  # noqa

        # get a values for integral
        if a_min is None:
            a_min = cosmo.cosmo.spline_params.A_SPLINE_MIN
        a = np.linspace(a_min, a_max, na)

        # compute the volume element
        abs_dzda = 1 / a / a
        dc = background.comoving_angular_distance(cosmo, a)
        ez = background.h_over_h0(cosmo, a)
        dh = physical_constants.CLIGHT_HMPC / cosmo['h']
        dvdz = dh * dc**2 / ez
        dvda = dvdz * abs_dzda

        # now do m intergrals in a loop
        mint = np.zeros_like(a)
        for i, _a in enumerate(a):
            self._get_ingredients(_a, cosmo, False)
            _selm = np.atleast_2d(selection(self._mass, _a)).T
            mint[i] = self._integrator(
                dvda[i] * self._mf[..., :] * _selm[..., :],
                self._lmass
            )

        # now do scale factor integral
        mtot = self._integrator(mint, a)

        return mtot

    def I_0_1(self, cosmo, k, a, prof):
        """ Solves the integral:

        .. math::
            I^0_1(k,a|u) = \\int dM\\,n(M,a)\\,\\langle u(k,a|M)\\rangle,

        where :math:`n(M,a)` is the halo mass function, and
        :math:`\\langle u(k,a|M)\\rangle` is the halo profile as a
        function of scale, scale factor and halo mass.

        Args:
            cosmo (:class:`~pyccl.core.Cosmology`): a Cosmology object.
            k (float or array_like): comoving wavenumber in Mpc^-1.
            a (float): scale factor.
            prof (:class:`~pyccl.halos.profiles.HaloProfile`): halo
                profile.

        Returns:
            float or array_like: integral values evaluated at each
            value of `k`.
        """
        # Compute mass function
        self._get_ingredients(a, cosmo, False)
        uk = prof.fourier(cosmo, k, self._mass, a,
                          mass_def=self.mass_def).T
        i01 = self._integrate_over_mf(uk)
        return i01

    def I_1_1(self, cosmo, k, a, prof):
        """ Solves the integral:

        .. math::
            I^1_1(k,a|u) = \\int dM\\,n(M,a)\\,b(M,a)\\,
            \\langle u(k,a|M)\\rangle,

        where :math:`n(M,a)` is the halo mass function,
        :math:`b(M,a)` is the halo bias, and
        :math:`\\langle u(k,a|M)\\rangle` is the halo profile as a
        function of scale, scale factor and halo mass.

        Args:
            cosmo (:class:`~pyccl.core.Cosmology`): a Cosmology object.
            k (float or array_like): comoving wavenumber in Mpc^-1.
            a (float): scale factor.
            prof (:class:`~pyccl.halos.profiles.HaloProfile`): halo
                profile.

        Returns:
            float or array_like: integral values evaluated at each
            value of `k`.
        """
        # Compute mass function and halo bias
        self._get_ingredients(a, cosmo, True)
        uk = prof.fourier(cosmo, k, self._mass, a,
                          mass_def=self.mass_def).T
        i11 = self._integrate_over_mbf(uk)
        return i11

    @warn_api(pairs=[("prof", "prof1")], order=["prof_2pt", "prof2"])
    def I_0_2(self, cosmo, k, a, prof, *, prof2=None, prof_2pt):
        """ Solves the integral:

        .. math::
            I^0_2(k,a|u,v) = \\int dM\\,n(M,a)\\,
            \\langle u(k,a|M) v(k,a|M)\\rangle,

        where :math:`n(M,a)` is the halo mass function, and
        :math:`\\langle u(k,a|M) v(k,a|M)\\rangle` is the two-point
        moment of the two halo profiles.

        Args:
            cosmo (:class:`~pyccl.core.Cosmology`): a Cosmology object.
            k (float or array_like): comoving wavenumber in Mpc^-1.
            a (float): scale factor.
            prof (:class:`~pyccl.halos.profiles.HaloProfile`): halo
                profile.
            prof2 (:class:`~pyccl.halos.profiles.HaloProfile`): a
                second halo profile. If `None`, `prof` will be used as
                `prof2`.
            prof_2pt (:class:`~pyccl.halos.profiles_2pt.Profile2pt`):
                a profile covariance object returning the the two-point
                moment of the two profiles being correlated.

        Returns:
             float or array_like: integral values evaluated at each
             value of `k`.
        """
        # Compute mass function
        self._get_ingredients(a, cosmo, False)
        uk = prof_2pt.fourier_2pt(cosmo, k, self._mass, a, prof,
                                  prof2=prof2,
                                  mass_def=self.mass_def).T
        i02 = self._integrate_over_mf(uk)
        return i02

    @warn_api(pairs=[("prof", "prof1")], order=["prof_2pt", "prof2"])
    def I_1_2(self, cosmo, k, a, prof, *, prof2=None, prof_2pt):
        """ Solves the integral:

        .. math::
            I^1_2(k,a|u,v) = \\int dM\\,n(M,a)\\,b(M,a)\\,
            \\langle u(k,a|M) v(k,a|M)\\rangle,

        where :math:`n(M,a)` is the halo mass function,
        :math:`b(M,a)` is the halo bias, and
        :math:`\\langle u(k,a|M) v(k,a|M)\\rangle` is the two-point
        moment of the two halo profiles.

        Args:
            cosmo (:class:`~pyccl.core.Cosmology`): a Cosmology object.
            k (float or array_like): comoving wavenumber in Mpc^-1.
            a (float): scale factor.
            prof (:class:`~pyccl.halos.profiles.HaloProfile`): halo
                profile.
            prof2 (:class:`~pyccl.halos.profiles.HaloProfile`): a
                second halo profile. If `None`, `prof` will be used as
                `prof2`.
            prof_2pt (:class:`~pyccl.halos.profiles_2pt.Profile2pt`):
                a profile covariance object
                returning the the two-point moment of the two profiles
                being correlated.

        Returns:
             float or array_like: integral values evaluated at each
             value of `k`.
        """
        # Compute mass function
        self._get_ingredients(a, cosmo, False)
        uk = prof_2pt.fourier_2pt(cosmo, k, self._mass, a, prof,
                                  prof2=prof2,
                                  mass_def=self.mass_def).T
        i02 = self._integrate_over_mbf(uk)
        return i02

    @warn_api(pairs=[("prof", "prof1")],
              order=["prof12_2pt", "prof2", "prof3", "prof34_2pt", "prof4"])
    def I_0_22(self, cosmo, k, a, prof, *,
               prof2=None, prof3=None, prof4=None,
               prof12_2pt, prof34_2pt=None):
        """ Solves the integral:

        .. math::
            I^0_{2,2}(k_u,k_v,a|u_{1,2},v_{1,2}) =
            \\int dM\\,n(M,a)\\,
            \\langle u_1(k_u,a|M) u_2(k_u,a|M)\\rangle
            \\langle v_1(k_v,a|M) v_2(k_v,a|M)\\rangle,

        where :math:`n(M,a)` is the halo mass function, and
        :math:`\\langle u(k,a|M) v(k,a|M)\\rangle` is the
        two-point moment of the two halo profiles.

        Args:
            cosmo (:class:`~pyccl.core.Cosmology`): a Cosmology object.
            k (float or array_like): comoving wavenumber in Mpc^-1.
            a (float): scale factor.
            prof (:class:`~pyccl.halos.profiles.HaloProfile`): halo
                profile.
            prof2 (:class:`~pyccl.halos.profiles.HaloProfile`): a
                second halo profile. If `None`, `prof` will be used as
                `prof2`.
            prof3 (:class:`~pyccl.halos.profiles.HaloProfile`): a
                second halo profile. If `None`, `prof` will be used as
                `prof3`.
            prof4 (:class:`~pyccl.halos.profiles.HaloProfile`): a
                second halo profile. If `None`, `prof3` will be used as
                `prof4`.
            prof12_2pt (:class:`~pyccl.halos.profiles_2pt.Profile2pt`):
                a profile covariance object returning the the
                two-point moment of `prof` and `prof2`.
            prof34_2pt (:class:`~pyccl.halos.profiles_2pt.Profile2pt`):
                a profile covariance object returning the the
                two-point moment of `prof3` and `prof4`.

        Returns:
             float or array_like: integral values evaluated at each
             value of `k`.
        """
        if prof3 is None:
            prof3 = prof
        if prof34_2pt is None:
            prof34_2pt = prof12_2pt

        self._get_ingredients(a, cosmo, False)
<<<<<<< HEAD
        uk12 = prof12_2pt.fourier_2pt(cosmo, k, self._mass, a, prof,
                                      prof2=prof2, mass_def=self.mass_def).T
        uk34 = prof34_2pt.fourier_2pt(cosmo, k, self._mass, a, prof3,
=======
        uk12 = prof12_2pt.fourier_2pt(prof1, cosmo, k, self._mass, a,
                                      prof2=prof2, mass_def=self.mass_def).T
        uk34 = prof34_2pt.fourier_2pt(prof3, cosmo, k, self._mass, a,
>>>>>>> 1ab7ad3b
                                      prof2=prof4, mass_def=self.mass_def).T
        i04 = self._integrate_over_mf(uk12[None, :, :] * uk34[:, None, :])
        return i04


@warn_api
def halomod_mean_profile_1pt(cosmo, hmc, k, a, prof, *, normprof=False):
    """ Returns the mass-weighted mean halo profile.

    .. math::
        I^0_1(k,a|u) = \\int dM\\,n(M,a)\\,\\langle u(k,a|M)\\rangle,

    where :math:`n(M,a)` is the halo mass function, and
    :math:`\\langle u(k,a|M)\\rangle` is the halo profile as a
    function of scale, scale factor and halo mass.

    Args:
        cosmo (:class:`~pyccl.core.Cosmology`): a Cosmology object.
        hmc (:class:`HMCalculator`): a halo model calculator.
        k (float or array_like): comoving wavenumber in Mpc^-1.
        a (float or array_like): scale factor.
        prof (:class:`~pyccl.halos.profiles.HaloProfile`): halo
            profile.
        normprof (bool): if `True`, this integral will be
            normalized by :math:`I^0_1(k\\rightarrow 0,a|u)`.

    Returns:
        float or array_like: integral values evaluated at each
        combination of `k` and `a`. The shape of the output will
        be `(N_a, N_k)` where `N_k` and `N_a` are the sizes of
        `k` and `a` respectively. If `k` or `a` are scalars, the
        corresponding dimension will be squeezed out on output.
    """
    a_use = np.atleast_1d(a).astype(float)
    k_use = np.atleast_1d(k).astype(float)

    # Check inputs
    if not isinstance(prof, HaloProfile):
        raise TypeError("prof must be of type `HaloProfile`")

    na = len(a_use)
    nk = len(k_use)
    out = np.zeros([na, nk])
    for ia, aa in enumerate(a_use):
        i01 = hmc.I_0_1(cosmo, k_use, aa, prof)
        if normprof:
            norm = hmc.profile_norm(cosmo, aa, prof)
            i01 *= norm
        out[ia, :] = i01

    if np.ndim(a) == 0:
        out = np.squeeze(out, axis=0)
    if np.ndim(k) == 0:
        out = np.squeeze(out, axis=-1)
    return out


@warn_api
def halomod_bias_1pt(cosmo, hmc, k, a, prof, *, normprof=False):
    """ Returns the mass-and-bias-weighted mean halo profile.

    .. math::
        I^1_1(k,a|u) = \\int dM\\,n(M,a)\\,b(M,a)\\,
        \\langle u(k,a|M)\\rangle,

    where :math:`n(M,a)` is the halo mass function,
    :math:`b(M,a)` is the halo bias, and
    :math:`\\langle u(k,a|M)\\rangle` is the halo profile as a
    function of scale, scale factor and halo mass.

    Args:
        cosmo (:class:`~pyccl.core.Cosmology`): a Cosmology object.
        hmc (:class:`HMCalculator`): a halo model calculator.
        k (float or array_like): comoving wavenumber in Mpc^-1.
        a (float or array_like): scale factor.
        prof (:class:`~pyccl.halos.profiles.HaloProfile`): halo
            profile.
        normprof (bool): if `True`, this integral will be
            normalized by :math:`I^0_1(k\\rightarrow 0,a|u)`
            (see :meth:`~HMCalculator.I_0_1`).

    Returns:
        float or array_like: integral values evaluated at each
        combination of `k` and `a`. The shape of the output will
        be `(N_a, N_k)` where `N_k` and `N_a` are the sizes of
        `k` and `a` respectively. If `k` or `a` are scalars, the
        corresponding dimension will be squeezed out on output.
    """
    a_use = np.atleast_1d(a)
    k_use = np.atleast_1d(k)

    # Check inputs
    if not isinstance(prof, HaloProfile):
        raise TypeError("prof must be of type `HaloProfile`")

    na = len(a_use)
    nk = len(k_use)
    out = np.zeros([na, nk])
    for ia, aa in enumerate(a_use):
        i11 = hmc.I_1_1(cosmo, k_use, aa, prof)
        if normprof:
            norm = hmc.profile_norm(cosmo, aa, prof)
            i11 *= norm
        out[ia, :] = i11

    if np.ndim(a) == 0:
        out = np.squeeze(out, axis=0)
    if np.ndim(k) == 0:
        out = np.squeeze(out, axis=-1)
    return out


@warn_api(pairs=[("normprof", "normprof1"), ("suppress_1h", "supress_1h")],
          order=["prof_2pt", "prof2", "p_of_k_a", "normprof", "normprof2"])
def halomod_power_spectrum(cosmo, hmc, k, a, prof, *,
                           prof2=None, prof_2pt=None,
                           normprof=False, normprof2=False,
                           p_of_k_a=None,
                           get_1h=True, get_2h=True,
                           smooth_transition=None, suppress_1h=None):
    """ Computes the halo model power spectrum for two
    quantities defined by their respective halo profiles.
    The halo model power spectrum for two profiles
    :math:`u` and :math:`v` is:

    .. math::
        P_{u,v}(k,a) = I^0_2(k,a|u,v) +
        I^1_1(k,a|u)\\,I^1_1(k,a|v)\\,P_{\\rm lin}(k,a)

    where :math:`P_{\\rm lin}(k,a)` is the linear matter
    power spectrum, :math:`I^1_1` is defined in the documentation
    of :meth:`~HMCalculator.I_1_1`, and :math:`I^0_2` is defined
    in the documentation of :meth:`~HMCalculator.I_0_2`.

    Args:
        cosmo (:class:`~pyccl.core.Cosmology`): a Cosmology object.
        hmc (:class:`HMCalculator`): a halo model calculator.
        k (float or array_like): comoving wavenumber in Mpc^-1.
        a (float or array_like): scale factor.
        prof (:class:`~pyccl.halos.profiles.HaloProfile`): halo
            profile.
        prof2 (:class:`~pyccl.halos.profiles.HaloProfile`): a
            second halo profile. If `None`, `prof` will be used as
            `prof2`.
        normprof (bool): if `True`, this integral will be
            normalized by :math:`I^0_1(k\\rightarrow 0,a|u)`
            (see :meth:`~HMCalculator.I_0_1`), where
            :math:`u` is the profile represented by `prof`.
        normprof2 (bool): if `True`, this integral will be
            normalized by :math:`I^0_1(k\\rightarrow 0,a|v)`
            (see :meth:`~HMCalculator.I_0_1`), where
            :math:`v` is the profile represented by `prof2`.
        prof_2pt (:class:`~pyccl.halos.profiles_2pt.Profile2pt`):
            a profile covariance object
            returning the the two-point moment of the two profiles
            being correlated. If `None`, the default second moment
            will be used, corresponding to the products of the means
            of both profiles.
        p_of_k_a (:class:`~pyccl.pk2d.Pk2D`): a `Pk2D` object to
            be used as the linear matter power spectrum. If `None`,
            the power spectrum stored within `cosmo` will be used.
        get_1h (bool): if `False`, the 1-halo term (i.e. the first
            term in the first equation above) won't be computed.
        get_2h (bool): if `False`, the 2-halo term (i.e. the second
            term in the first equation above) won't be computed.
        smooth_transition (function or None):
            Modify the halo model 1-halo/2-halo transition region
            via a time-dependent function :math:`\\alpha(a)`,
            defined as in HMCODE-2020 (``arXiv:2009.01858``): :math:`P(k,a)=
            (P_{1h}^{\\alpha(a)}(k)+P_{2h}^{\\alpha(a)}(k))^{1/\\alpha}`.
            If `None` the extra factor is just 1.
        suppress_1h (function or None):
            Suppress the 1-halo large scale contribution by a
            time- and scale-dependent function :math:`k_*(a)`,
            defined as in HMCODE-2020 (``arXiv:2009.01858``):
            :math:`\\frac{(k/k_*(a))^4}{1+(k/k_*(a))^4}`.
            If `None` the standard 1-halo term is returned with no damping.

    Returns:
        float or array_like: integral values evaluated at each
        combination of `k` and `a`. The shape of the output will
        be `(N_a, N_k)` where `N_k` and `N_a` are the sizes of
        `k` and `a` respectively. If `k` or `a` are scalars, the
        corresponding dimension will be squeezed out on output.
    """
    a_use = np.atleast_1d(a).astype(float)
    k_use = np.atleast_1d(k)

    # Check inputs
    if not isinstance(prof, HaloProfile):
        raise TypeError("prof must be of type `HaloProfile`")
    if (prof2 is not None) and (not isinstance(prof2, HaloProfile)):
        raise TypeError("prof2 must be of type `HaloProfile` or `None`")
    if prof_2pt is None:
        prof_2pt = Profile2pt()
    elif not isinstance(prof_2pt, Profile2pt):
        raise TypeError("prof_2pt must be of type "
                        "`Profile2pt` or `None`")
    if smooth_transition is not None:
        if not (get_1h and get_2h):
            raise ValueError("transition region can only be modified "
                             "when both 1-halo and 2-halo terms are queried")
        if not hasattr(smooth_transition, "__call__"):
            raise TypeError("smooth_transition must be "
                            "a function of `a` or None")
    if suppress_1h is not None:
        if not get_1h:
            raise ValueError("can't suppress the 1-halo term "
                             "when get_1h is False")
        if not hasattr(suppress_1h, "__call__"):
            raise TypeError("suppress_1h must be "
                            "a function of `a` or None")

    # Power spectrum
    if isinstance(p_of_k_a, Pk2D):
        def pkf(sf):
            return p_of_k_a.eval(k_use, sf, cosmo)
    elif (p_of_k_a is None) or (str(p_of_k_a) == 'linear'):
        def pkf(sf):
            return linear_matter_power(cosmo, k_use, sf)
    elif str(p_of_k_a) == 'nonlinear':
        def pkf(sf):
            return nonlin_matter_power(cosmo, k_use, sf)
    else:
        raise TypeError("p_of_k_a must be `None`, \'linear\', "
                        "\'nonlinear\' or a `Pk2D` object")

    na = len(a_use)
    nk = len(k_use)
    out = np.zeros([na, nk])
    for ia, aa in enumerate(a_use):
        # Compute first profile normalization
        if normprof:
            norm1 = hmc.profile_norm(cosmo, aa, prof)
        else:
            norm1 = 1
        # Compute second profile normalization
        if prof2 is None:
            norm2 = norm1
        else:
            if normprof2:
                norm2 = hmc.profile_norm(cosmo, aa, prof2)
            else:
                norm2 = 1
        norm = norm1 * norm2

        if get_2h:
            # Compute first bias factor
            i11_1 = hmc.I_1_1(cosmo, k_use, aa, prof)

            # Compute second bias factor
            if prof2 is None:
                i11_2 = i11_1
            else:
                i11_2 = hmc.I_1_1(cosmo, k_use, aa, prof2)

            # Compute 2-halo power spectrum
            pk_2h = pkf(aa) * i11_1 * i11_2
        else:
            pk_2h = 0.

        if get_1h:
            pk_1h = hmc.I_0_2(cosmo, k_use, aa, prof,
                              prof2=prof2, prof_2pt=prof_2pt)
            if suppress_1h is not None:
                ks = suppress_1h(aa)
                pk_1h *= (k_use / ks)**4 / (1 + (k_use / ks)**4)
        else:
            pk_1h = 0.

        # Transition region
        if smooth_transition is None:
            out[ia, :] = (pk_1h + pk_2h) * norm
        else:
            alpha = smooth_transition(aa)
            out[ia, :] = (pk_1h**alpha + pk_2h**alpha)**(1/alpha) * norm

    if np.ndim(a) == 0:
        out = np.squeeze(out, axis=0)
    if np.ndim(k) == 0:
        out = np.squeeze(out, axis=-1)
    return out


@warn_api(pairs=[("normprof", "normprof1"), ("suppress_1h", "supress_1h")],
          order=["prof_2pt", "prof2", "p_of_k_a", "normprof", "normprof2"])
def halomod_Pk2D(cosmo, hmc, prof, *,
                 prof2=None, prof_2pt=None,
                 normprof=False, normprof2=False,
                 p_of_k_a=None,
                 get_1h=True, get_2h=True,
                 lk_arr=None, a_arr=None,
                 extrap_order_lok=1, extrap_order_hik=2,
                 smooth_transition=None, suppress_1h=None):
    """ Returns a :class:`~pyccl.pk2d.Pk2D` object containing
    the halo-model power spectrum for two quantities defined by
    their respective halo profiles. See :meth:`halomod_power_spectrum`
    for more details about the actual calculation.

    Args:
        cosmo (:class:`~pyccl.core.Cosmology`): a Cosmology object.
        hmc (:class:`HMCalculator`): a halo model calculator.
        prof (:class:`~pyccl.halos.profiles.HaloProfile`): halo
            profile.
        prof2 (:class:`~pyccl.halos.profiles.HaloProfile`): a
            second halo profile. If `None`, `prof` will be used as
            `prof2`.
        prof_2pt (:class:`~pyccl.halos.profiles_2pt.Profile2pt`):
            a profile covariance object
            returning the the two-point moment of the two profiles
            being correlated. If `None`, the default second moment
            will be used, corresponding to the products of the means
            of both profiles.
        normprof (bool): if `True`, this integral will be
            normalized by :math:`I^0_1(k\\rightarrow 0,a|u)`
            (see :meth:`~HMCalculator.I_0_1`), where
            :math:`u` is the profile represented by `prof`.
        normprof2 (bool): if `True`, this integral will be
            normalized by :math:`I^0_1(k\\rightarrow 0,a|v)`
            (see :meth:`~HMCalculator.I_0_1`), where
            :math:`v` is the profile represented by `prof2`.
        p_of_k_a (:class:`~pyccl.pk2d.Pk2D`): a `Pk2D` object to
            be used as the linear matter power spectrum. If `None`,
            the power spectrum stored within `cosmo` will be used.
        get_1h (bool): if `False`, the 1-halo term (i.e. the first
            term in the first equation above) won't be computed.
        get_2h (bool): if `False`, the 2-halo term (i.e. the second
            term in the first equation above) won't be computed.
        a_arr (array): an array holding values of the scale factor
            at which the halo model power spectrum should be
            calculated for interpolation. If `None`, the internal
            values used by `cosmo` will be used.
        lk_arr (array): an array holding values of the natural
            logarithm of the wavenumber (in units of Mpc^-1) at
            which the halo model power spectrum should be calculated
            for interpolation. If `None`, the internal values used
            by `cosmo` will be used.
        extrap_order_lok (int): extrapolation order to be used on
            k-values below the minimum of the splines. See
            :class:`~pyccl.pk2d.Pk2D`.
        extrap_order_hik (int): extrapolation order to be used on
            k-values above the maximum of the splines. See
            :class:`~pyccl.pk2d.Pk2D`.
        smooth_transition (function or None):
            Modify the halo model 1-halo/2-halo transition region
            via a time-dependent function :math:`\\alpha(a)`,
            defined as in HMCODE-2020 (``arXiv:2009.01858``): :math:`P(k,a)=
            (P_{1h}^{\\alpha(a)}(k)+P_{2h}^{\\alpha(a)}(k))^{1/\\alpha}`.
            If `None` the extra factor is just 1.
        suppress_1h (function or None):
            Suppress the 1-halo large scale contribution by a
            time- and scale-dependent function :math:`k_*(a)`,
            defined as in HMCODE-2020 (``arXiv:2009.01858``):
            :math:`\\frac{(k/k_*(a))^4}{1+(k/k_*(a))^4}`.
            If `None` the standard 1-halo term is returned with no damping.

    Returns:
        :class:`~pyccl.pk2d.Pk2D`: halo model power spectrum.
    """
    if lk_arr is None:
        status = 0
        nk = lib.get_pk_spline_nk(cosmo.cosmo)
        lk_arr, status = lib.get_pk_spline_lk(cosmo.cosmo, nk, status)
        check(status)
    if a_arr is None:
        status = 0
        na = lib.get_pk_spline_na(cosmo.cosmo)
        a_arr, status = lib.get_pk_spline_a(cosmo.cosmo, na, status)
        check(status)

    pk_arr = halomod_power_spectrum(cosmo, hmc, np.exp(lk_arr), a_arr,
                                    prof, prof_2pt=prof_2pt,
                                    prof2=prof2, p_of_k_a=p_of_k_a,
                                    normprof=normprof, normprof2=normprof2,
                                    get_1h=get_1h, get_2h=get_2h,
                                    smooth_transition=smooth_transition,
                                    suppress_1h=suppress_1h)

    pk2d = Pk2D(a_arr=a_arr, lk_arr=lk_arr, pk_arr=pk_arr,
                extrap_order_lok=extrap_order_lok,
                extrap_order_hik=extrap_order_hik,
                is_logp=False)
    return pk2d


@warn_api(pairs=[("prof", "prof1"), ("normprof", "normprof1")],
          order=["prof12_2pt", "prof3", "prof4"])
def halomod_trispectrum_1h(cosmo, hmc, k, a, prof, *,
                           prof2=None, prof3=None, prof4=None,
                           prof12_2pt=None, prof34_2pt=None,
                           normprof=False, normprof2=False,
                           normprof3=False, normprof4=False):
    """ Computes the halo model 1-halo trispectrum for four different
    quantities defined by their respective halo profiles. The 1-halo
    trispectrum for four profiles :math:`u_{1,2}`, :math:`v_{1,2}` is
    calculated as:

    .. math::
        T_{u_1,u_2;v_1,v_2}(k_u,k_v,a) =
        I^0_{2,2}(k_u,k_v,a|u_{1,2},v_{1,2})

    where :math:`I^0_{2,2}` is defined in the documentation
    of :meth:`~HMCalculator.I_0_22`.

    .. note:: This approximation assumes that the 4-point
              profile cumulant is the same as the product of two
              2-point cumulants. We may relax this assumption in
              future versions of CCL.

    Args:
        cosmo (:class:`~pyccl.core.Cosmology`): a Cosmology object.
        hmc (:class:`HMCalculator`): a halo model calculator.
        k (float or array_like): comoving wavenumber in Mpc^-1.
        a (float or array_like): scale factor.
        prof (:class:`~pyccl.halos.profiles.HaloProfile`): halo
            profile (corresponding to :math:`u_1` above.
        prof2 (:class:`~pyccl.halos.profiles.HaloProfile`): halo
            profile (corresponding to :math:`u_2` above. If `None`,
            `prof` will be used as `prof2`.
        prof12_2pt (:class:`~pyccl.halos.profiles_2pt.Profile2pt`):
            a profile covariance object returning the the two-point
            moment of `prof` and `prof2`. If `None`, the default
            second moment will be used, corresponding to the
            products of the means of both profiles.
        prof3 (:class:`~pyccl.halos.profiles.HaloProfile`): halo
            profile (corresponding to :math:`v_1` above. If `None`,
            `prof` will be used as `prof3`.
        prof4 (:class:`~pyccl.halos.profiles.HaloProfile`): halo
            profile (corresponding to :math:`v_2` above. If `None`,
            `prof3` will be used as `prof4`.
        prof34_2pt (:class:`~pyccl.halos.profiles_2pt.Profile2pt`):
            same as `prof12_2pt` for `prof3` and `prof4`.
        normprof (bool): if `True`, this integral will be
            normalized by :math:`I^0_1(k\\rightarrow 0,a|u)`
            (see :meth:`~HMCalculator.I_0_1`), where
            :math:`u` is the profile represented by `prof`.
        normprof2 (bool): same as `normprof` for `prof2`.
        normprof3 (bool): same as `normprof` for `prof3`.
        normprof4 (bool): same as `normprof` for `prof4`.

    Returns:
        float or array_like: integral values evaluated at each
        combination of `k` and `a`. The shape of the output will
        be `(N_a, N_k, N_k)` where `N_k` and `N_a` are the sizes of
        `k` and `a` respectively. The ordering is such that
        `output[ia, ik2, ik1] = T(k[ik1], k[ik2], a[ia])`
        If `k` or `a` are scalars, the corresponding dimension will
        be squeezed out on output.
    """
    a_use = np.atleast_1d(a)
    k_use = np.atleast_1d(k)

    # Check inputs
    if not isinstance(prof, HaloProfile):
        raise TypeError("prof must be of type `HaloProfile`")
    if (prof2 is not None) and (not isinstance(prof2, HaloProfile)):
        raise TypeError("prof2 must be of type `HaloProfile` or `None`")
    if (prof3 is not None) and (not isinstance(prof3, HaloProfile)):
        raise TypeError("prof3 must be of type `HaloProfile` or `None`")
    if (prof4 is not None) and (not isinstance(prof4, HaloProfile)):
        raise TypeError("prof4 must be of type `HaloProfile` or `None`")
    if prof12_2pt is None:
        prof12_2pt = Profile2pt()
    elif not isinstance(prof12_2pt, Profile2pt):
        raise TypeError("prof12_2pt must be of type "
                        "`Profile2pt` or `None`")
    if (prof34_2pt is not None) and (not isinstance(prof34_2pt, Profile2pt)):
        raise TypeError("prof34_2pt must be of type `Profile2pt` or `None`")

    def get_norm(normprof, prof, sf):
        if normprof:
            return hmc.profile_norm(cosmo, sf, prof)
        return 1

    na = len(a_use)
    nk = len(k_use)
    out = np.zeros([na, nk, nk])
    for ia, aa in enumerate(a_use):
        # Compute profile normalizations
        norm1 = get_norm(normprof, prof, aa)
        # Compute second profile normalization
        if prof2 is None:
            norm2 = norm1
        else:
            norm2 = get_norm(normprof2, prof2, aa)
        if prof3 is None:
            norm3 = norm1
        else:
            norm3 = get_norm(normprof3, prof3, aa)
        if prof4 is None:
            norm4 = norm3
        else:
            norm4 = get_norm(normprof4, prof4, aa)

        norm = norm1 * norm2 * norm3 * norm4

        # Compute trispectrum at this redshift
        tk_1h = hmc.I_0_22(cosmo, k_use, aa,
                           prof=prof, prof2=prof2,
                           prof4=prof4, prof3=prof3,
                           prof12_2pt=prof12_2pt,
                           prof34_2pt=prof34_2pt)

        # Normalize
        out[ia, :, :] = tk_1h * norm

    if np.ndim(a) == 0:
        out = np.squeeze(out, axis=0)
    if np.ndim(k) == 0:
        out = np.squeeze(out, axis=-1)
        out = np.squeeze(out, axis=-1)
    return out


@warn_api(pairs=[("prof", "prof1"), ("normprof", "normprof1")],
          order=["prof12_2pt", "prof3", "prof4"])
def halomod_Tk3D_1h(cosmo, hmc, prof, *,
                    prof2=None, prof3=None, prof4=None,
                    prof12_2pt=None, prof34_2pt=None,
                    normprof=False, normprof2=False,
                    normprof3=False, normprof4=False,
                    lk_arr=None, a_arr=None,
                    extrap_order_lok=1, extrap_order_hik=1,
                    use_log=False):
    """ Returns a :class:`~pyccl.tk3d.Tk3D` object containing
    the 1-halo trispectrum for four quantities defined by
    their respective halo profiles. See :meth:`halomod_trispectrum_1h`
    for more details about the actual calculation.

    Args:
        cosmo (:class:`~pyccl.core.Cosmology`): a Cosmology object.
        hmc (:class:`HMCalculator`): a halo model calculator.
        prof (:class:`~pyccl.halos.profiles.HaloProfile`): halo
            profile (corresponding to :math:`u_1` above.
        prof2 (:class:`~pyccl.halos.profiles.HaloProfile`): halo
            profile (corresponding to :math:`u_2` above. If `None`,
            `prof` will be used as `prof2`.
        prof3 (:class:`~pyccl.halos.profiles.HaloProfile`): halo
            profile (corresponding to :math:`v_1` above. If `None`,
            `prof` will be used as `prof3`.
        prof4 (:class:`~pyccl.halos.profiles.HaloProfile`): halo
            profile (corresponding to :math:`v_2` above. If `None`,
            `prof3` will be used as `prof4`.
        prof12_2pt (:class:`~pyccl.halos.profiles_2pt.Profile2pt`):
            a profile covariance object returning the the two-point
            moment of `prof` and `prof2`. If `None`, the default
            second moment will be used, corresponding to the
            products of the means of both profiles.
        prof34_2pt (:class:`~pyccl.halos.profiles_2pt.Profile2pt`):
            same as `prof12_2pt` for `prof3` and `prof4`.
        normprof (bool): if `True`, this integral will be
            normalized by :math:`I^0_1(k\\rightarrow 0,a|u)`
            (see :meth:`~HMCalculator.I_0_1`), where
            :math:`u` is the profile represented by `prof`.
        normprof2 (bool): same as `normprof` for `prof2`.
        normprof3 (bool): same as `normprof` for `prof3`.
        normprof4 (bool): same as `normprof` for `prof4`.
        a_arr (array): an array holding values of the scale factor
            at which the trispectrum should be calculated for
            interpolation. If `None`, the internal values used
            by `cosmo` will be used.
        lk_arr (array): an array holding values of the natural
            logarithm of the wavenumber (in units of Mpc^-1) at
            which the trispectrum should be calculated for
            interpolation. If `None`, the internal values used
            by `cosmo` will be used.
        extrap_order_lok (int): extrapolation order to be used on
            k-values below the minimum of the splines. See
            :class:`~pyccl.tk3d.Tk3D`.
        extrap_order_hik (int): extrapolation order to be used on
            k-values above the maximum of the splines. See
            :class:`~pyccl.tk3d.Tk3D`.
        use_log (bool): if `True`, the trispectrum will be
            interpolated in log-space (unless negative or
            zero values are found).

    Returns:
        :class:`~pyccl.tk3d.Tk3D`: 1-halo trispectrum.
    """
    if lk_arr is None:
        status = 0
        nk = lib.get_pk_spline_nk(cosmo.cosmo)
        lk_arr, status = lib.get_pk_spline_lk(cosmo.cosmo, nk, status)
        check(status)
    if a_arr is None:
        status = 0
        na = lib.get_pk_spline_na(cosmo.cosmo)
        a_arr, status = lib.get_pk_spline_a(cosmo.cosmo, na, status)
        check(status)

    tkk = halomod_trispectrum_1h(cosmo, hmc, np.exp(lk_arr), a_arr,
                                 prof, prof2=prof2,
                                 prof12_2pt=prof12_2pt,
                                 prof3=prof3, prof4=prof4,
                                 prof34_2pt=prof34_2pt,
                                 normprof=normprof, normprof2=normprof2,
                                 normprof3=normprof3, normprof4=normprof4)
    if use_log:
        # avoid zeros (this is system-dependent)
        tiny = np.nextafter(0, 1)
        tkk[tkk == 0] = tiny
        if np.any(tkk < 0):
            warnings.warn(
                "Some values were not positive. "
                "Will not interpolate in log-space.",
                category=CCLWarning)
            use_log = False
        else:
            tkk = np.log(tkk)

    tk3d = Tk3D(a_arr=a_arr, lk_arr=lk_arr, tkk_arr=tkk,
                extrap_order_lok=extrap_order_lok,
                extrap_order_hik=extrap_order_hik, is_logt=use_log)
    return tk3d


@warn_api(pairs=[("prof", "prof1"), ("normprof", "normprof1")],
          order=["prof12_2pt", "prof3", "prof4"])
def halomod_Tk3D_SSC(cosmo, hmc, prof, *,
                     prof2=None, prof3=None, prof4=None,
                     prof12_2pt=None, prof34_2pt=None,
                     normprof=False, normprof2=False,
                     normprof3=False, normprof4=False,
                     p_of_k_a=None, lk_arr=None, a_arr=None,
                     extrap_order_lok=1, extrap_order_hik=1,
                     use_log=False):
    """ Returns a :class:`~pyccl.tk3d.Tk3D` object containing
    the super-sample covariance trispectrum, given by the tensor
    product of the power spectrum responses associated with the
    two pairs of quantities being correlated. Each response is
    calculated as:

    .. math::
        \\frac{\\partial P_{u,v}(k)}{\\partial\\delta_L} =
        \\left(\\frac{68}{21}-\\frac{d\\log k^3P_L(k)}{d\\log k}\\right)
        P_L(k)I^1_1(k,|u)I^1_1(k,|v)+I^1_2(k|u,v)

    where the :math:`I^a_b` are defined in the documentation
    of :meth:`~HMCalculator.I_1_1` and  :meth:`~HMCalculator.I_1_2`.

    Args:
        cosmo (:class:`~pyccl.core.Cosmology`): a Cosmology object.
        hmc (:class:`HMCalculator`): a halo model calculator.
        prof (:class:`~pyccl.halos.profiles.HaloProfile`): halo
            profile (corresponding to :math:`u_1` above.
        prof2 (:class:`~pyccl.halos.profiles.HaloProfile`): halo
            profile (corresponding to :math:`u_2` above. If `None`,
            `prof` will be used as `prof2`.
        prof3 (:class:`~pyccl.halos.profiles.HaloProfile`): halo
            profile (corresponding to :math:`v_1` above. If `None`,
            `prof` will be used as `prof3`.
        prof4 (:class:`~pyccl.halos.profiles.HaloProfile`): halo
            profile (corresponding to :math:`v_2` above. If `None`,
            `prof3` will be used as `prof4`.
        prof12_2pt (:class:`~pyccl.halos.profiles_2pt.Profile2pt`):
            a profile covariance object returning the the two-point
            moment of `prof` and `prof2`. If `None`, the default
            second moment will be used, corresponding to the
            products of the means of both profiles.
        prof34_2pt (:class:`~pyccl.halos.profiles_2pt.Profile2pt`):
            same as `prof12_2pt` for `prof3` and `prof4`.
        normprof (bool): if `True`, this integral will be
            normalized by :math:`I^0_1(k\\rightarrow 0,a|u)`
            (see :meth:`~HMCalculator.I_0_1`), where
            :math:`u` is the profile represented by `prof`.
        normprof2 (bool): same as `normprof` for `prof2`.
        normprof3 (bool): same as `normprof` for `prof3`.
        normprof4 (bool): same as `normprof` for `prof4`.
        p_of_k_a (:class:`~pyccl.pk2d.Pk2D`): a `Pk2D` object to
            be used as the linear matter power spectrum. If `None`,
            the power spectrum stored within `cosmo` will be used.
        a_arr (array): an array holding values of the scale factor
            at which the trispectrum should be calculated for
            interpolation. If `None`, the internal values used
            by `cosmo` will be used.
        lk_arr (array): an array holding values of the natural
            logarithm of the wavenumber (in units of Mpc^-1) at
            which the trispectrum should be calculated for
            interpolation. If `None`, the internal values used
            by `cosmo` will be used.
        extrap_order_lok (int): extrapolation order to be used on
            k-values below the minimum of the splines. See
            :class:`~pyccl.tk3d.Tk3D`.
        extrap_order_hik (int): extrapolation order to be used on
            k-values above the maximum of the splines. See
            :class:`~pyccl.tk3d.Tk3D`.
        use_log (bool): if `True`, the trispectrum will be
            interpolated in log-space (unless negative or
            zero values are found).

    Returns:
        :class:`~pyccl.tk3d.Tk3D`: SSC effective trispectrum.
    """
    if lk_arr is None:
        status = 0
        nk = lib.get_pk_spline_nk(cosmo.cosmo)
        lk_arr, status = lib.get_pk_spline_lk(cosmo.cosmo, nk, status)
        check(status)
    if a_arr is None:
        status = 0
        na = lib.get_pk_spline_na(cosmo.cosmo)
        a_arr, status = lib.get_pk_spline_a(cosmo.cosmo, na, status)
        check(status)

    k_use = np.exp(lk_arr)

    # Check inputs
    if not isinstance(prof, HaloProfile):
        raise TypeError("prof must be of type `HaloProfile`")
    if (prof2 is not None) and (not isinstance(prof2, HaloProfile)):
        raise TypeError("prof2 must be of type `HaloProfile` or `None`")
    if (prof3 is not None) and (not isinstance(prof3, HaloProfile)):
        raise TypeError("prof3 must be of type `HaloProfile` or `None`")
    if (prof4 is not None) and (not isinstance(prof4, HaloProfile)):
        raise TypeError("prof4 must be of type `HaloProfile` or `None`")
    if prof12_2pt is None:
        prof12_2pt = Profile2pt()
    elif not isinstance(prof12_2pt, Profile2pt):
        raise TypeError("prof12_2pt must be of type "
                        "`Profile2pt` or `None`")
    if (prof34_2pt is not None) and (not isinstance(prof34_2pt, Profile2pt)):
        raise TypeError("prof34_2pt must be of type `Profile2pt` or `None`")

    if prof3 is None:
        prof3_bak = prof
    else:
        prof3_bak = prof3
    if prof34_2pt is None:
        prof34_2pt_bak = prof12_2pt
    else:
        prof34_2pt_bak = prof34_2pt

    # Power spectrum
    if isinstance(p_of_k_a, Pk2D):
        pk2d = p_of_k_a
    elif (p_of_k_a is None) or (str(p_of_k_a) == 'linear'):
        pk2d = cosmo.get_linear_power('delta_matter:delta_matter')
    elif str(p_of_k_a) == 'nonlinear':
        pk2d = cosmo.get_nonlin_power('delta_matter:delta_matter')
    else:
        raise TypeError("p_of_k_a must be `None`, \'linear\', "
                        "\'nonlinear\' or a `Pk2D` object")

    def get_norm(normprof, prof, sf):
        if normprof:
            return hmc.profile_norm(cosmo, sf, prof)
        else:
            return 1

    na = len(a_arr)
    nk = len(k_use)
    dpk12 = np.zeros([na, nk])
    dpk34 = np.zeros([na, nk])
    for ia, aa in enumerate(a_arr):
        # Compute profile normalizations
        norm1 = get_norm(normprof, prof, aa)
        i11_1 = hmc.I_1_1(cosmo, k_use, aa, prof)
        # Compute second profile normalization
        if prof2 is None:
            norm2 = norm1
            i11_2 = i11_1
        else:
            norm2 = get_norm(normprof2, prof2, aa)
            i11_2 = hmc.I_1_1(cosmo, k_use, aa, prof2)
        if prof3 is None:
            norm3 = norm1
            i11_3 = i11_1
        else:
            norm3 = get_norm(normprof3, prof3, aa)
            i11_3 = hmc.I_1_1(cosmo, k_use, aa, prof3)
        if prof4 is None:
            norm4 = norm3
            i11_4 = i11_3
        else:
            norm4 = get_norm(normprof4, prof4, aa)
            i11_4 = hmc.I_1_1(cosmo, k_use, aa, prof4)

        i12_12 = hmc.I_1_2(cosmo, k_use, aa, prof,
                           prof2=prof2, prof_2pt=prof12_2pt)
        if (prof3 is None) and (prof4 is None) and (prof34_2pt is None):
            i12_34 = i12_12
        else:
            i12_34 = hmc.I_1_2(cosmo, k_use, aa, prof3_bak,
                               prof2=prof4, prof_2pt=prof34_2pt_bak)
        norm12 = norm1 * norm2
        norm34 = norm3 * norm4

        pk = pk2d.eval(k_use, aa, cosmo)
        dpk = pk2d.eval_dlPk_dlk(k_use, aa, cosmo)
        # (47/21 - 1/3 dlogPk/dlogk) * I11 * I11 * Pk+I12
        dpk12[ia, :] = norm12*((2.2380952381-dpk/3)*i11_1*i11_2*pk+i12_12)
        dpk34[ia, :] = norm34*((2.2380952381-dpk/3)*i11_3*i11_4*pk+i12_34)

    if use_log:
        if np.any(dpk12 <= 0) or np.any(dpk34 <= 0):
            warnings.warn(
                "Some values were not positive. "
                "Will not interpolate in log-space.",
                category=CCLWarning)
            use_log = False
        else:
            dpk12 = np.log(dpk12)
            dpk34 = np.log(dpk34)

    tk3d = Tk3D(a_arr=a_arr, lk_arr=lk_arr,
                pk1_arr=dpk12, pk2_arr=dpk34,
                extrap_order_lok=extrap_order_lok,
                extrap_order_hik=extrap_order_hik, is_logt=use_log)
    return tk3d<|MERGE_RESOLUTION|>--- conflicted
+++ resolved
@@ -9,7 +9,6 @@
 from ..pk2d import Pk2D
 from ..tk3d import Tk3D
 from ..power import linear_matter_power, nonlin_matter_power
-from ..background import rho_x
 from ..pyutils import _spline_integrate, warn_api, deprecate_attr
 from .. import background
 from ..errors import CCLWarning
@@ -30,9 +29,9 @@
     an arbitrary function of mass, scale factor and Fourier scales.
 
     Args:
-        massfunc (str or :class:`~pyccl.halos.hmfunc.MassFunc`):
+        mass_function (str or :class:`~pyccl.halos.hmfunc.MassFunc`):
             the mass function to use
-        hbias (str or :class:`~pyccl.halos.hbias.HaloBias`):
+        halo_bias (str or :class:`~pyccl.halos.hbias.HaloBias`):
             the halo bias function to use
         mass_def (str or :class:`~pyccl.halos.massdef.MassDef`):
             the halo mass definition to use
@@ -50,7 +49,7 @@
             determines what is considered a "very large" scale.
             Default: 1E-5.
     """
-<<<<<<< HEAD
+
     @warn_api(pairs=[("mass_function", "massfunc"), ("halo_bias", "hbias"),
                      ("lM_min", "log10M_min"), ("lM_max", "log10M_max"),
                      ("nlM", "nlog10M"), ("k_norm", "k_min")])
@@ -72,7 +71,7 @@
             nMclass = MassFunc.from_name(mass_function)
             self.mass_function = nMclass(mass_def=self.mass_def)
         else:
-            raise TypeError("massfunc must be of type `MassFunc` "
+            raise TypeError("mass_function must be of type `MassFunc` "
                             "or a mass function name string")
         # halo bias function
         if isinstance(halo_bias, HaloBias):
@@ -81,27 +80,12 @@
             bMclass = HaloBias.from_name(halo_bias)
             self.halo_bias = bMclass(mass_def=self.mass_def)
         else:
-            raise TypeError("hbias must be of type `HaloBias` "
+            raise TypeError("halo_bias must be of type `HaloBias` "
                             "or a halo bias name string")
 
         self._prec = {'log10M_min': lM_min,
                       'log10M_max': lM_max,
                       'nlog10M': nlM,
-=======
-
-    def __init__(self, cosmo, massfunc, hbias, mass_def,
-                 log10M_min=8., log10M_max=16.,
-                 nlog10M=128, integration_method_M='simpson',
-                 k_min=1E-5):
-        self._rho0 = rho_x(cosmo, 1., 'matter', is_comoving=True)
-        if not isinstance(massfunc, MassFunc):
-            raise TypeError("massfunc must be of type `MassFunc`")
-        if not isinstance(hbias, HaloBias):
-            raise TypeError("hbias must be of type `HaloBias`")
-        self._prec = {'log10M_min': log10M_min,
-                      'log10M_max': log10M_max,
-                      'nlog10M': nlog10M,
->>>>>>> 1ab7ad3b
                       'integration_method_M': integration_method_M,
                       'k_norm': k_norm}
         self._lmass = np.linspace(self._prec['log10M_min'],
@@ -120,22 +104,12 @@
         else:
             self._integrator = self._integ_spline
 
-<<<<<<< HEAD
-        # we store the last-called cosmology, and scale factor
-        self._a_current_mf = -1
-        self._a_current_bf = -1
-        from ..core import CosmologyVanillaLCDM  # circular import
-        self._cosmo_current_mf = CosmologyVanillaLCDM()
-        self._cosmo_current_bf = CosmologyVanillaLCDM()
-
     @deprecate_attr(pairs=[("mass_function", "_massfunc"),
                            ("halo_bias", "_hbias"),
                            ("mass_def", "_mdef")])
     def __getattr__(self, name):
         return
 
-=======
->>>>>>> 1ab7ad3b
     def _integ_spline(self, fM, lM):
         # Spline integrator
         return _spline_integrate(lM, fM, lM[0], lM[-1])
@@ -146,52 +120,27 @@
 
     @cache
     def _get_mass_function(self, cosmo, a):
-        mf = self.massfunc.get_mass_function(
-            cosmo, self._mass, a, mdef_other=self.mass_def)
+        mf = self.mass_function.get_mass_function(
+            cosmo, self._mass, a, mass_def_other=self.mass_def)
         mf0 = (self._rho0 - self._integrator(
             mf*self._mass, self._lmass)) / self._m0
         return mf, mf0
 
     @cache
     def _get_halo_bias(self, cosmo, a):
-        bf = self.hbias.get_halo_bias(
-            cosmo, self._mass, a, mdef_other=self.mass_def)
+        bf = self.halo_bias.get_halo_bias(
+            cosmo, self._mass, a, mass_def_other=self.mass_def)
         bf0 = (self._rho0 - self._integrator(
             self._mf*bf*self._mass, self._lmass)) / self._m0
         return bf, bf0
 
     @unlock_instance(mutate=False)
     def _get_ingredients(self, a, cosmo, get_bf):
-<<<<<<< HEAD
-        rho0 = rho_x(cosmo, 1., 'matter', is_comoving=True)
-        # Compute mass function and bias (if needed) at a new
-        # value of the scale factor and/or with a new Cosmology
-        if (a != self._a_current_mf) or (cosmo != self._cosmo_current_mf):
-            self.mf = self.mass_function.get_mass_function(
-                cosmo, self._mass, a, mass_def_other=self.mass_def)
-            self.mf0 = (rho0 -
-                        self._integrator(self.mf * self._mass, self._lmass)
-                        ) / self._m0
-            self._a_current_mf = a
-            self._cosmo_current_mf = cosmo
-
-        if get_bf:
-            if (a != self._a_current_bf) or (cosmo != self._cosmo_current_bf):
-                self.bf = self.halo_bias.get_halo_bias(
-                    cosmo, self._mass, a, mass_def_other=self.mass_def)
-                self.mbf0 = (rho0 -
-                             self._integrator(self.mf * self.bf * self._mass,
-                                              self._lmass)
-                             ) / self._m0
-            self._a_current_bf = a
-            self._cosmo_current_bf = cosmo
-=======
         self._rho0 = self._get_rho(cosmo, 1.)
         # Compute mass function and bias (if needed) at a new
         # value of the scale factor and/or with a new Cosmology
         self._mf, self._mf0 = self._get_mass_function(cosmo, a)
         self._bf, self._bf0 = self._get_halo_bias(cosmo, a)
->>>>>>> 1ab7ad3b
 
     def _integrate_over_mf(self, array_2):
         i1 = self._integrator(self._mf[..., :] * array_2,
@@ -218,14 +167,9 @@
         """
         # Compute mass function
         self._get_ingredients(a, cosmo, False)
-<<<<<<< HEAD
         uk0 = prof.fourier(cosmo, self._prec['k_norm'],
                            self._mass, a, mass_def=self.mass_def).T
         uk0 = np.clip(uk0, a_min=1e-16, a_max=None)
-=======
-        uk0 = prof.fourier(cosmo, self._prec['k_min'],
-                           self._mass, a, mass_def=self.mass_def).T
->>>>>>> 1ab7ad3b
         norm = 1. / self._integrate_over_mf(uk0)
         return norm
 
@@ -479,15 +423,9 @@
             prof34_2pt = prof12_2pt
 
         self._get_ingredients(a, cosmo, False)
-<<<<<<< HEAD
         uk12 = prof12_2pt.fourier_2pt(cosmo, k, self._mass, a, prof,
                                       prof2=prof2, mass_def=self.mass_def).T
         uk34 = prof34_2pt.fourier_2pt(cosmo, k, self._mass, a, prof3,
-=======
-        uk12 = prof12_2pt.fourier_2pt(prof1, cosmo, k, self._mass, a,
-                                      prof2=prof2, mass_def=self.mass_def).T
-        uk34 = prof34_2pt.fourier_2pt(prof3, cosmo, k, self._mass, a,
->>>>>>> 1ab7ad3b
                                       prof2=prof4, mass_def=self.mass_def).T
         i04 = self._integrate_over_mf(uk12[None, :, :] * uk34[:, None, :])
         return i04
