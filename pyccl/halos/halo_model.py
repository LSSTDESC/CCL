--- conflicted
+++ resolved
@@ -76,17 +76,10 @@
                 "in mass_def, mass_function, halo_bias.")
 
         self.precision = {
-<<<<<<< HEAD
             'lM_min': lM_min, 'lM_max': lM_max, 'nlM': nlM,
-            'integration_method_M': integration_method_M, 'k_norm': k_norm}
+            'integration_method_M': integration_method_M, 'k_min': k_min}
         self._lmass = np.linspace(self.precision['lM_min'],
                                   self.precision['lM_max'],
-=======
-            'log10M_min': lM_min, 'log10M_max': lM_max, 'nlM': nlM,
-            'integration_method_M': integration_method_M, 'k_min': k_min}
-        self._lmass = np.linspace(self.precision['log10M_min'],
-                                  self.precision['log10M_max'],
->>>>>>> 43591ce9
                                   self.precision['nlM'])
         self._mass = 10.**self._lmass
         self._m0 = self._mass[0]
