--- conflicted
+++ resolved
@@ -1,21 +1,11 @@
-<<<<<<< HEAD
 __all__ = ("HMCalculator",)
-=======
-from .massdef import MassDef
-from ..pyutils import _spline_integrate
-from .. import background
-from ..base import (CCLAutoRepr, unlock_instance,
-                    warn_api, deprecate_attr, deprecated)
-from ..parameters import physical_constants as const
-import numpy as np
->>>>>>> a19829e0
 
 import numpy as np
 
 from .. import CCLAutoRepr, unlock_instance
 from .. import warn_api, deprecate_attr, deprecated
 from .. import physical_constants as const
-from . import HaloBias, MassDef, MassFunc
+from . import MassDef
 from ..pyutils import _spline_integrate
 
 
