import warnings
from .. import ccllib as lib
from .hmfunc import MassFunc
from .hbias import HaloBias
from .profiles import HaloProfile
from .profiles_2pt import Profile2pt
from ..core import check
from ..pk2d import Pk2D
from ..tk3d import Tk3D
from ..power import linear_matter_power, nonlin_matter_power
from ..background import rho_x
from ..pyutils import _spline_integrate
from .. import background
from ..errors import CCLWarning
<<<<<<< HEAD
from ..base import cache
=======
from ..parameters import physical_constants
>>>>>>> a0ea5f23
import numpy as np


class HMCalculator(object):
    """ This class implements a set of methods that can be used to
    compute various halo model quantities. A lot of these quantities
    will involve integrals of the sort:

    .. math::
       \\int dM\\,n(M,a)\\,f(M,k,a),

    where :math:`n(M,a)` is the halo mass function, and :math:`f` is
    an arbitrary function of mass, scale factor and Fourier scales.

    Args:
        cosmo (:class:`~pyccl.core.Cosmology`): a Cosmology object.
        massfunc (:class:`~pyccl.halos.hmfunc.MassFunc`): a mass
            function object.
        hbias (:class:`~pyccl.halos.hbias.HaloBias`): a halo bias
            object.
        mass_def (:class:`~pyccl.halos.massdef.MassDef`): a mass
            definition object.
        log10M_min (float): logarithmic mass (in units of solar mass)
            corresponding to the lower bound of the integrals in
            mass. Default: 8.
        log10M_max (float): logarithmic mass (in units of solar mass)
            corresponding to the upper bound of the integrals in
            mass. Default: 16.
        nlog10M (int): number of samples in log(Mass) to be used in
            the mass integrals. Default: 128.
        integration_method_M (string): integration method to use
            in the mass integrals. Options: "simpson" and "spline".
            Default: "simpson".
        k_min (float): some of the integrals solved by this class
            will often be normalized by their value on very large
            scales. This parameter (in units of inverse Mpc)
            determines what is considered a "very large" scale.
            Default: 1E-5.
    """

    def __init__(self, cosmo, massfunc, hbias, mass_def,
                 log10M_min=8., log10M_max=16.,
                 nlog10M=128, integration_method_M='simpson',
                 k_min=1E-5):
        self._rho0 = rho_x(cosmo, 1., 'matter', is_comoving=True)
        if not isinstance(massfunc, MassFunc):
            raise TypeError("massfunc must be of type `MassFunc`")
        self._massfunc = massfunc
        if not isinstance(hbias, HaloBias):
            raise TypeError("hbias must be of type `HaloBias`")
        self._hbias = hbias
        self._mdef = mass_def
        self._prec = {'log10M_min': log10M_min,
                      'log10M_max': log10M_max,
                      'nlog10M': nlog10M,
                      'integration_method_M': integration_method_M,
                      'k_min': k_min}
        self._lmass = np.linspace(self._prec['log10M_min'],
                                  self._prec['log10M_max'],
                                  self._prec['nlog10M'])
        self._mass = 10.**self._lmass
        self._m0 = self._mass[0]

        if self._prec['integration_method_M'] not in ['spline',
                                                      'simpson']:
            raise NotImplementedError("Only \'simpson\' and 'spline' "
                                      "supported as integration methods")
        elif self._prec['integration_method_M'] == 'simpson':
            from scipy.integrate import simps
            self._integrator = simps
        else:
            self._integrator = self._integ_spline

    def _integ_spline(self, fM, lM):
        # Spline integrator
        return _spline_integrate(lM, fM, lM[0], lM[-1])

    @cache
    def _get_rho(self, cosmo, a):
        return cosmo.rho_x(a, "matter", is_comoving=True)

    @cache
    def _get_mass_function(self, cosmo, a):
        mf = self._massfunc.get_mass_function(
            cosmo, self._mass, a, mdef_other=self._mdef)
        mf0 = (self._rho0 - self._integrator(
            mf*self._mass, self._lmass)) / self._m0
        return mf, mf0

    @cache
    def _get_halo_bias(self, cosmo, a):
        bf = self._hbias.get_halo_bias(
            cosmo, self._mass, a, mdef_other=self._mdef)
        bf0 = (self._rho0 - self._integrator(
            self._mf*bf*self._mass, self._lmass)) / self._m0
        return bf, bf0

    def _get_ingredients(self, a, cosmo, get_bf):
        self._rho0 = self._get_rho(cosmo, 1.)
        # Compute mass function and bias (if needed) at a new
        # value of the scale factor and/or with a new Cosmology
        self._mf, self._mf0 = self._get_mass_function(cosmo, a)
        self._bf, self._bf0 = self._get_halo_bias(cosmo, a)

    def _integrate_over_mf(self, array_2):
        i1 = self._integrator(self._mf[..., :] * array_2,
                              self._lmass)
        return i1 + self._mf0 * array_2[..., 0]

    def _integrate_over_mbf(self, array_2):
        i1 = self._integrator((self._mf * self._bf)[..., :] * array_2,
                              self._lmass)
        return i1 + self._bf0 * array_2[..., 0]

    def profile_norm(self, cosmo, a, prof):
        """ Returns :math:`I^0_1(k\\rightarrow0,a|u)`
        (see :meth:`~HMCalculator.I_0_1`).

        Args:
            cosmo (:class:`~pyccl.core.Cosmology`): a Cosmology object.
            a (float): scale factor.
            prof (:class:`~pyccl.halos.profiles.HaloProfile`): halo
                profile.

        Returns:
            float or array_like: integral value.
        """
        # Compute mass function
        self._get_ingredients(a, cosmo, False)
        uk0 = prof.fourier(cosmo, self._prec['k_min'],
                           self._mass, a, mass_def=self._mdef).T
        norm = 1. / self._integrate_over_mf(uk0)
        return norm

    def number_counts(self, cosmo, sel, na=128, amin=None, amax=1.0):
        """ Solves the integral:

        .. math::
            nc(sel) = \\int dM\\int da\\,\\frac{dV}{dad\\Omega}\\,n(M,a)\\,sel(M,a)

        where :math:`n(M,a)` is the halo mass function, and
        :math:`sel(M,a)` is the selection function as a function of halo mass
        and scale factor.

        Note that the selection function is normalized to integrate to unity and
        assumed to represent the selection probaility per unit scale factor and
        per unit mass.

        Args:
            cosmo (:class:`~pyccl.core.Cosmology`): a Cosmology object.
            sel (callable): function of mass and scale factor that returns the
                selection function. This function should take in floats or arrays
                with a signature ``sel(m, a)`` and return an array with shape
                ``(len(m), len(a))`` according to the numpy broadcasting rules.
            na (int): number of samples in scale factor to be used in
                the integrals. Default: 128.
            amin (float): the minimum scale factor at which to start integrals
                over the selection function.
                Default: value of ``cosmo.cosmo.spline_params.A_SPLINE_MIN``
            amax (float): the maximum scale factor at which to end integrals
                over the selection function.
                Default: 1.0

        Returns:
            float: the total number of clusters
        """  # noqa

        # get a values for integral
        if amin is None:
            amin = cosmo.cosmo.spline_params.A_SPLINE_MIN
        a = np.linspace(amin, amax, na)

        # compute the volume element
        abs_dzda = 1 / a / a
        dc = background.comoving_angular_distance(cosmo, a)
        ez = background.h_over_h0(cosmo, a)
        dh = physical_constants.CLIGHT_HMPC / cosmo['h']
        dvdz = dh * dc**2 / ez
        dvda = dvdz * abs_dzda

        # now do m intergrals in a loop
        mint = np.zeros_like(a)
        for i, _a in enumerate(a):
            self._get_ingredients(_a, cosmo, False)
            _selm = np.atleast_2d(sel(self._mass, _a)).T
            mint[i] = self._integrator(
                dvda[i] * self._mf[..., :] * _selm[..., :],
                self._lmass
            )

        # now do scale factor integral
        mtot = self._integrator(mint, a)

        return mtot

    def I_0_1(self, cosmo, k, a, prof):
        """ Solves the integral:

        .. math::
            I^0_1(k,a|u) = \\int dM\\,n(M,a)\\,\\langle u(k,a|M)\\rangle,

        where :math:`n(M,a)` is the halo mass function, and
        :math:`\\langle u(k,a|M)\\rangle` is the halo profile as a
        function of scale, scale factor and halo mass.

        Args:
            cosmo (:class:`~pyccl.core.Cosmology`): a Cosmology object.
            k (float or array_like): comoving wavenumber in Mpc^-1.
            a (float): scale factor.
            prof (:class:`~pyccl.halos.profiles.HaloProfile`): halo
                profile.

        Returns:
            float or array_like: integral values evaluated at each
            value of `k`.
        """
        # Compute mass function
        self._get_ingredients(a, cosmo, False)
        uk = prof.fourier(cosmo, k, self._mass, a,
                          mass_def=self._mdef).T
        i01 = self._integrate_over_mf(uk)
        return i01

    def I_1_1(self, cosmo, k, a, prof):
        """ Solves the integral:

        .. math::
            I^1_1(k,a|u) = \\int dM\\,n(M,a)\\,b(M,a)\\,
            \\langle u(k,a|M)\\rangle,

        where :math:`n(M,a)` is the halo mass function,
        :math:`b(M,a)` is the halo bias, and
        :math:`\\langle u(k,a|M)\\rangle` is the halo profile as a
        function of scale, scale factor and halo mass.

        Args:
            cosmo (:class:`~pyccl.core.Cosmology`): a Cosmology object.
            k (float or array_like): comoving wavenumber in Mpc^-1.
            a (float): scale factor.
            prof (:class:`~pyccl.halos.profiles.HaloProfile`): halo
                profile.

        Returns:
            float or array_like: integral values evaluated at each
            value of `k`.
        """
        # Compute mass function and halo bias
        self._get_ingredients(a, cosmo, True)
        uk = prof.fourier(cosmo, k, self._mass, a,
                          mass_def=self._mdef).T
        i11 = self._integrate_over_mbf(uk)
        return i11

    def I_0_2(self, cosmo, k, a, prof1, prof_2pt, prof2=None):
        """ Solves the integral:

        .. math::
            I^0_2(k,a|u,v) = \\int dM\\,n(M,a)\\,
            \\langle u(k,a|M) v(k,a|M)\\rangle,

        where :math:`n(M,a)` is the halo mass function, and
        :math:`\\langle u(k,a|M) v(k,a|M)\\rangle` is the two-point
        moment of the two halo profiles.

        Args:
            cosmo (:class:`~pyccl.core.Cosmology`): a Cosmology object.
            k (float or array_like): comoving wavenumber in Mpc^-1.
            a (float): scale factor.
            prof (:class:`~pyccl.halos.profiles.HaloProfile`): halo
                profile.
            prof_2pt (:class:`~pyccl.halos.profiles_2pt.Profile2pt`):
                a profile covariance object
                returning the the two-point moment of the two profiles
                being correlated.
            prof2 (:class:`~pyccl.halos.profiles.HaloProfile`): a
                second halo profile. If `None`, `prof` will be used as
                `prof2`.

        Returns:
             float or array_like: integral values evaluated at each
             value of `k`.
        """
        # Compute mass function
        self._get_ingredients(a, cosmo, False)
        uk = prof_2pt.fourier_2pt(prof1, cosmo, k, self._mass, a,
                                  prof2=prof2,
                                  mass_def=self._mdef).T
        i02 = self._integrate_over_mf(uk)
        return i02

    def I_1_2(self, cosmo, k, a, prof1, prof_2pt, prof2=None):
        """ Solves the integral:

        .. math::
            I^1_2(k,a|u,v) = \\int dM\\,n(M,a)\\,b(M,a)\\,
            \\langle u(k,a|M) v(k,a|M)\\rangle,

        where :math:`n(M,a)` is the halo mass function,
        :math:`b(M,a)` is the halo bias, and
        :math:`\\langle u(k,a|M) v(k,a|M)\\rangle` is the two-point
        moment of the two halo profiles.

        Args:
            cosmo (:class:`~pyccl.core.Cosmology`): a Cosmology object.
            k (float or array_like): comoving wavenumber in Mpc^-1.
            a (float): scale factor.
            prof (:class:`~pyccl.halos.profiles.HaloProfile`): halo
                profile.
            prof_2pt (:class:`~pyccl.halos.profiles_2pt.Profile2pt`):
                a profile covariance object
                returning the the two-point moment of the two profiles
                being correlated.
            prof2 (:class:`~pyccl.halos.profiles.HaloProfile`): a
                second halo profile. If `None`, `prof` will be used as
                `prof2`.

        Returns:
             float or array_like: integral values evaluated at each
             value of `k`.
        """
        # Compute mass function
        self._get_ingredients(a, cosmo, False)
        uk = prof_2pt.fourier_2pt(prof1, cosmo, k, self._mass, a,
                                  prof2=prof2,
                                  mass_def=self._mdef).T
        i02 = self._integrate_over_mbf(uk)
        return i02

    def I_0_22(self, cosmo, k, a,
               prof1, prof12_2pt, prof2=None,
               prof3=None, prof34_2pt=None, prof4=None):
        """ Solves the integral:

        .. math::
            I^0_{2,2}(k_u,k_v,a|u_{1,2},v_{1,2}) =
            \\int dM\\,n(M,a)\\,
            \\langle u_1(k_u,a|M) u_2(k_u,a|M)\\rangle
            \\langle v_1(k_v,a|M) v_2(k_v,a|M)\\rangle,

        where :math:`n(M,a)` is the halo mass function, and
        :math:`\\langle u(k,a|M) v(k,a|M)\\rangle` is the
        two-point moment of the two halo profiles.

        Args:
            cosmo (:class:`~pyccl.core.Cosmology`): a Cosmology object.
            k (float or array_like): comoving wavenumber in Mpc^-1.
            a (float): scale factor.
            prof1 (:class:`~pyccl.halos.profiles.HaloProfile`): halo
                profile.
            prof12_2pt (:class:`~pyccl.halos.profiles_2pt.Profile2pt`):
                a profile covariance object returning the the
                two-point moment of `prof1` and `prof2`.
            prof2 (:class:`~pyccl.halos.profiles.HaloProfile`): a
                second halo profile. If `None`, `prof1` will be used as
                `prof2`.
            prof3 (:class:`~pyccl.halos.profiles.HaloProfile`): a
                second halo profile. If `None`, `prof1` will be used as
                `prof3`.
            prof34_2pt (:class:`~pyccl.halos.profiles_2pt.Profile2pt`):
                a profile covariance object returning the the
                two-point moment of `prof3` and `prof4`.
            prof4 (:class:`~pyccl.halos.profiles.HaloProfile`): a
                second halo profile. If `None`, `prof3` will be used as
                `prof4`.

        Returns:
             float or array_like: integral values evaluated at each
             value of `k`.
        """
        if prof3 is None:
            prof3 = prof1
        if prof34_2pt is None:
            prof34_2pt = prof12_2pt

        self._get_ingredients(a, cosmo, False)
        uk12 = prof12_2pt.fourier_2pt(prof1, cosmo, k, self._mass, a,
                                      prof2=prof2, mass_def=self._mdef).T
        uk34 = prof34_2pt.fourier_2pt(prof3, cosmo, k, self._mass, a,
                                      prof2=prof4, mass_def=self._mdef).T
        i04 = self._integrate_over_mf(uk12[None, :, :] * uk34[:, None, :])
        return i04


def halomod_mean_profile_1pt(cosmo, hmc, k, a, prof,
                             normprof=False):
    """ Returns the mass-weighted mean halo profile.

    .. math::
        I^0_1(k,a|u) = \\int dM\\,n(M,a)\\,\\langle u(k,a|M)\\rangle,

    where :math:`n(M,a)` is the halo mass function, and
    :math:`\\langle u(k,a|M)\\rangle` is the halo profile as a
    function of scale, scale factor and halo mass.

    Args:
        cosmo (:class:`~pyccl.core.Cosmology`): a Cosmology object.
        hmc (:class:`HMCalculator`): a halo model calculator.
        k (float or array_like): comoving wavenumber in Mpc^-1.
        a (float or array_like): scale factor.
        prof (:class:`~pyccl.halos.profiles.HaloProfile`): halo
            profile.
        normprof (bool): if `True`, this integral will be
            normalized by :math:`I^0_1(k\\rightarrow 0,a|u)`.

    Returns:
        float or array_like: integral values evaluated at each
        combination of `k` and `a`. The shape of the output will
        be `(N_a, N_k)` where `N_k` and `N_a` are the sizes of
        `k` and `a` respectively. If `k` or `a` are scalars, the
        corresponding dimension will be squeezed out on output.
    """
    a_use = np.atleast_1d(a)
    k_use = np.atleast_1d(k)

    # Check inputs
    if not isinstance(prof, HaloProfile):
        raise TypeError("prof must be of type `HaloProfile`")

    na = len(a_use)
    nk = len(k_use)
    out = np.zeros([na, nk])
    for ia, aa in enumerate(a_use):
        i01 = hmc.I_0_1(cosmo, k_use, aa, prof)
        if normprof:
            norm = hmc.profile_norm(cosmo, aa, prof)
            i01 *= norm
        out[ia, :] = i01

    if np.ndim(a) == 0:
        out = np.squeeze(out, axis=0)
    if np.ndim(k) == 0:
        out = np.squeeze(out, axis=-1)
    return out


def halomod_bias_1pt(cosmo, hmc, k, a, prof, normprof=False):
    """ Returns the mass-and-bias-weighted mean halo profile.

    .. math::
        I^1_1(k,a|u) = \\int dM\\,n(M,a)\\,b(M,a)\\,
        \\langle u(k,a|M)\\rangle,

    where :math:`n(M,a)` is the halo mass function,
    :math:`b(M,a)` is the halo bias, and
    :math:`\\langle u(k,a|M)\\rangle` is the halo profile as a
    function of scale, scale factor and halo mass.

    Args:
        cosmo (:class:`~pyccl.core.Cosmology`): a Cosmology object.
        hmc (:class:`HMCalculator`): a halo model calculator.
        k (float or array_like): comoving wavenumber in Mpc^-1.
        a (float or array_like): scale factor.
        prof (:class:`~pyccl.halos.profiles.HaloProfile`): halo
            profile.
        normprof (bool): if `True`, this integral will be
            normalized by :math:`I^0_1(k\\rightarrow 0,a|u)`
            (see :meth:`~HMCalculator.I_0_1`).

    Returns:
        float or array_like: integral values evaluated at each
        combination of `k` and `a`. The shape of the output will
        be `(N_a, N_k)` where `N_k` and `N_a` are the sizes of
        `k` and `a` respectively. If `k` or `a` are scalars, the
        corresponding dimension will be squeezed out on output.
    """
    a_use = np.atleast_1d(a)
    k_use = np.atleast_1d(k)

    # Check inputs
    if not isinstance(prof, HaloProfile):
        raise TypeError("prof must be of type `HaloProfile`")

    na = len(a_use)
    nk = len(k_use)
    out = np.zeros([na, nk])
    for ia, aa in enumerate(a_use):
        i11 = hmc.I_1_1(cosmo, k_use, aa, prof)
        if normprof:
            norm = hmc.profile_norm(cosmo, aa, prof)
            i11 *= norm
        out[ia, :] = i11

    if np.ndim(a) == 0:
        out = np.squeeze(out, axis=0)
    if np.ndim(k) == 0:
        out = np.squeeze(out, axis=-1)
    return out


def halomod_power_spectrum(cosmo, hmc, k, a, prof,
                           prof_2pt=None, prof2=None, p_of_k_a=None,
                           normprof1=False, normprof2=False,
                           get_1h=True, get_2h=True,
                           smooth_transition=None, supress_1h=None):
    """ Computes the halo model power spectrum for two
    quantities defined by their respective halo profiles.
    The halo model power spectrum for two profiles
    :math:`u` and :math:`v` is:

    .. math::
        P_{u,v}(k,a) = I^0_2(k,a|u,v) +
        I^1_1(k,a|u)\\,I^1_1(k,a|v)\\,P_{\\rm lin}(k,a)

    where :math:`P_{\\rm lin}(k,a)` is the linear matter
    power spectrum, :math:`I^1_1` is defined in the documentation
    of :meth:`~HMCalculator.I_1_1`, and :math:`I^0_2` is defined
    in the documentation of :meth:`~HMCalculator.I_0_2`.

    Args:
        cosmo (:class:`~pyccl.core.Cosmology`): a Cosmology object.
        hmc (:class:`HMCalculator`): a halo model calculator.
        k (float or array_like): comoving wavenumber in Mpc^-1.
        a (float or array_like): scale factor.
        prof (:class:`~pyccl.halos.profiles.HaloProfile`): halo
            profile.
        prof_2pt (:class:`~pyccl.halos.profiles_2pt.Profile2pt`):
            a profile covariance object
            returning the the two-point moment of the two profiles
            being correlated. If `None`, the default second moment
            will be used, corresponding to the products of the means
            of both profiles.
        prof2 (:class:`~pyccl.halos.profiles.HaloProfile`): a
            second halo profile. If `None`, `prof` will be used as
            `prof2`.
        p_of_k_a (:class:`~pyccl.pk2d.Pk2D`): a `Pk2D` object to
            be used as the linear matter power spectrum. If `None`,
            the power spectrum stored within `cosmo` will be used.
        normprof1 (bool): if `True`, this integral will be
            normalized by :math:`I^0_1(k\\rightarrow 0,a|u)`
            (see :meth:`~HMCalculator.I_0_1`), where
            :math:`u` is the profile represented by `prof`.
        normprof2 (bool): if `True`, this integral will be
            normalized by :math:`I^0_1(k\\rightarrow 0,a|v)`
            (see :meth:`~HMCalculator.I_0_1`), where
            :math:`v` is the profile represented by `prof2`.
        get_1h (bool): if `False`, the 1-halo term (i.e. the first
            term in the first equation above) won't be computed.
        get_2h (bool): if `False`, the 2-halo term (i.e. the second
            term in the first equation above) won't be computed.
        smooth_transition (function or None):
            Modify the halo model 1-halo/2-halo transition region
            via a time-dependent function :math:`\\alpha(a)`,
            defined as in HMCODE-2020 (``arXiv:2009.01858``): :math:`P(k,a)=
            (P_{1h}^{\\alpha(a)}(k)+P_{2h}^{\\alpha(a)}(k))^{1/\\alpha}`.
            If `None` the extra factor is just 1.
        supress_1h (function or None):
            Supress the 1-halo large scale contribution by a
            time- and scale-dependent function :math:`k_*(a)`,
            defined as in HMCODE-2020 (``arXiv:2009.01858``):
            :math:`\\frac{(k/k_*(a))^4}{1+(k/k_*(a))^4}`.
            If `None` the standard 1-halo term is returned with no damping.

    Returns:
        float or array_like: integral values evaluated at each
        combination of `k` and `a`. The shape of the output will
        be `(N_a, N_k)` where `N_k` and `N_a` are the sizes of
        `k` and `a` respectively. If `k` or `a` are scalars, the
        corresponding dimension will be squeezed out on output.
    """
    a_use = np.atleast_1d(a)
    k_use = np.atleast_1d(k)

    # Check inputs
    if not isinstance(prof, HaloProfile):
        raise TypeError("prof must be of type `HaloProfile`")
    if (prof2 is not None) and (not isinstance(prof2, HaloProfile)):
        raise TypeError("prof2 must be of type `HaloProfile` or `None`")
    if prof_2pt is None:
        prof_2pt = Profile2pt()
    elif not isinstance(prof_2pt, Profile2pt):
        raise TypeError("prof_2pt must be of type "
                        "`Profile2pt` or `None`")
    if smooth_transition is not None:
        if not (get_1h and get_2h):
            raise ValueError("transition region can only be modified "
                             "when both 1-halo and 2-halo terms are queried")
        if not hasattr(smooth_transition, "__call__"):
            raise TypeError("smooth_transition must be "
                            "a function of `a` or None")
    if supress_1h is not None:
        if not get_1h:
            raise ValueError("can't supress the 1-halo term "
                             "when get_1h is False")
        if not hasattr(supress_1h, "__call__"):
            raise TypeError("supress_1h must be "
                            "a function of `a` or None")

    # Power spectrum
    if isinstance(p_of_k_a, Pk2D):
        def pkf(sf):
            return p_of_k_a.eval(k_use, sf, cosmo)
    elif (p_of_k_a is None) or (str(p_of_k_a) == 'linear'):
        def pkf(sf):
            return linear_matter_power(cosmo, k_use, sf)
    elif str(p_of_k_a) == 'nonlinear':
        def pkf(sf):
            return nonlin_matter_power(cosmo, k_use, sf)
    else:
        raise TypeError("p_of_k_a must be `None`, \'linear\', "
                        "\'nonlinear\' or a `Pk2D` object")

    na = len(a_use)
    nk = len(k_use)
    out = np.zeros([na, nk])
    for ia, aa in enumerate(a_use):
        # Compute first profile normalization
        if normprof1:
            norm1 = hmc.profile_norm(cosmo, aa, prof)
        else:
            norm1 = 1
        # Compute second profile normalization
        if prof2 is None:
            norm2 = norm1
        else:
            if normprof2:
                norm2 = hmc.profile_norm(cosmo, aa, prof2)
            else:
                norm2 = 1
        norm = norm1 * norm2

        if get_2h:
            # Compute first bias factor
            i11_1 = hmc.I_1_1(cosmo, k_use, aa, prof)

            # Compute second bias factor
            if prof2 is None:
                i11_2 = i11_1
            else:
                i11_2 = hmc.I_1_1(cosmo, k_use, aa, prof2)

            # Compute 2-halo power spectrum
            pk_2h = pkf(aa) * i11_1 * i11_2
        else:
            pk_2h = 0.

        if get_1h:
            pk_1h = hmc.I_0_2(cosmo, k_use, aa, prof, prof_2pt, prof2)
            if supress_1h is not None:
                ks = supress_1h(aa)
                pk_1h *= (k_use / ks)**4 / (1 + (k_use / ks)**4)
        else:
            pk_1h = 0.

        # Transition region
        if smooth_transition is None:
            out[ia, :] = (pk_1h + pk_2h) * norm
        else:
            alpha = smooth_transition(aa)
            out[ia, :] = (pk_1h**alpha + pk_2h**alpha)**(1/alpha) * norm

    if np.ndim(a) == 0:
        out = np.squeeze(out, axis=0)
    if np.ndim(k) == 0:
        out = np.squeeze(out, axis=-1)
    return out


def halomod_Pk2D(cosmo, hmc, prof,
                 prof_2pt=None, prof2=None, p_of_k_a=None,
                 normprof1=False, normprof2=False,
                 get_1h=True, get_2h=True,
                 lk_arr=None, a_arr=None,
                 extrap_order_lok=1, extrap_order_hik=2,
                 smooth_transition=None, supress_1h=None):
    """ Returns a :class:`~pyccl.pk2d.Pk2D` object containing
    the halo-model power spectrum for two quantities defined by
    their respective halo profiles. See :meth:`halomod_power_spectrum`
    for more details about the actual calculation.

    Args:
        cosmo (:class:`~pyccl.core.Cosmology`): a Cosmology object.
        hmc (:class:`HMCalculator`): a halo model calculator.
        prof (:class:`~pyccl.halos.profiles.HaloProfile`): halo
            profile.
        prof_2pt (:class:`~pyccl.halos.profiles_2pt.Profile2pt`):
            a profile covariance object
            returning the the two-point moment of the two profiles
            being correlated. If `None`, the default second moment
            will be used, corresponding to the products of the means
            of both profiles.
        prof2 (:class:`~pyccl.halos.profiles.HaloProfile`): a
            second halo profile. If `None`, `prof` will be used as
            `prof2`.
        p_of_k_a (:class:`~pyccl.pk2d.Pk2D`): a `Pk2D` object to
            be used as the linear matter power spectrum. If `None`,
            the power spectrum stored within `cosmo` will be used.
        normprof1 (bool): if `True`, this integral will be
            normalized by :math:`I^0_1(k\\rightarrow 0,a|u)`
            (see :meth:`~HMCalculator.I_0_1`), where
            :math:`u` is the profile represented by `prof`.
        normprof2 (bool): if `True`, this integral will be
            normalized by :math:`I^0_1(k\\rightarrow 0,a|v)`
            (see :meth:`~HMCalculator.I_0_1`), where
            :math:`v` is the profile represented by `prof2`.
        get_1h (bool): if `False`, the 1-halo term (i.e. the first
            term in the first equation above) won't be computed.
        get_2h (bool): if `False`, the 2-halo term (i.e. the second
            term in the first equation above) won't be computed.
        a_arr (array): an array holding values of the scale factor
            at which the halo model power spectrum should be
            calculated for interpolation. If `None`, the internal
            values used by `cosmo` will be used.
        lk_arr (array): an array holding values of the natural
            logarithm of the wavenumber (in units of Mpc^-1) at
            which the halo model power spectrum should be calculated
            for interpolation. If `None`, the internal values used
            by `cosmo` will be used.
        extrap_order_lok (int): extrapolation order to be used on
            k-values below the minimum of the splines. See
            :class:`~pyccl.pk2d.Pk2D`.
        extrap_order_hik (int): extrapolation order to be used on
            k-values above the maximum of the splines. See
            :class:`~pyccl.pk2d.Pk2D`.
        smooth_transition (function or None):
            Modify the halo model 1-halo/2-halo transition region
            via a time-dependent function :math:`\\alpha(a)`,
            defined as in HMCODE-2020 (``arXiv:2009.01858``): :math:`P(k,a)=
            (P_{1h}^{\\alpha(a)}(k)+P_{2h}^{\\alpha(a)}(k))^{1/\\alpha}`.
            If `None` the extra factor is just 1.
        supress_1h (function or None):
            Supress the 1-halo large scale contribution by a
            time- and scale-dependent function :math:`k_*(a)`,
            defined as in HMCODE-2020 (``arXiv:2009.01858``):
            :math:`\\frac{(k/k_*(a))^4}{1+(k/k_*(a))^4}`.
            If `None` the standard 1-halo term is returned with no damping.

    Returns:
        :class:`~pyccl.pk2d.Pk2D`: halo model power spectrum.
    """
    if lk_arr is None:
        status = 0
        nk = lib.get_pk_spline_nk(cosmo.cosmo)
        lk_arr, status = lib.get_pk_spline_lk(cosmo.cosmo, nk, status)
        check(status)
    if a_arr is None:
        status = 0
        na = lib.get_pk_spline_na(cosmo.cosmo)
        a_arr, status = lib.get_pk_spline_a(cosmo.cosmo, na, status)
        check(status)

    pk_arr = halomod_power_spectrum(cosmo, hmc, np.exp(lk_arr), a_arr,
                                    prof, prof_2pt=prof_2pt,
                                    prof2=prof2, p_of_k_a=p_of_k_a,
                                    normprof1=normprof1, normprof2=normprof2,
                                    get_1h=get_1h, get_2h=get_2h,
                                    smooth_transition=smooth_transition,
                                    supress_1h=supress_1h)

    pk2d = Pk2D(a_arr=a_arr, lk_arr=lk_arr, pk_arr=pk_arr,
                extrap_order_lok=extrap_order_lok,
                extrap_order_hik=extrap_order_hik,
                cosmo=cosmo, is_logp=False)
    return pk2d


def halomod_trispectrum_1h(cosmo, hmc, k, a,
                           prof1, prof2=None, prof12_2pt=None,
                           prof3=None, prof4=None, prof34_2pt=None,
                           normprof1=False, normprof2=False,
                           normprof3=False, normprof4=False):
    """ Computes the halo model 1-halo trispectrum for four different
    quantities defined by their respective halo profiles. The 1-halo
    trispectrum for four profiles :math:`u_{1,2}`, :math:`v_{1,2}` is
    calculated as:

    .. math::
        T_{u_1,u_2;v_1,v_2}(k_u,k_v,a) =
        I^0_{2,2}(k_u,k_v,a|u_{1,2},v_{1,2})

    where :math:`I^0_{2,2}` is defined in the documentation
    of :meth:`~HMCalculator.I_0_22`.

    .. note:: This approximation assumes that the 4-point
              profile cumulant is the same as the product of two
              2-point cumulants. We may relax this assumption in
              future versions of CCL.

    Args:
        cosmo (:class:`~pyccl.core.Cosmology`): a Cosmology object.
        hmc (:class:`HMCalculator`): a halo model calculator.
        k (float or array_like): comoving wavenumber in Mpc^-1.
        a (float or array_like): scale factor.
        prof1 (:class:`~pyccl.halos.profiles.HaloProfile`): halo
            profile (corresponding to :math:`u_1` above.
        prof2 (:class:`~pyccl.halos.profiles.HaloProfile`): halo
            profile (corresponding to :math:`u_2` above. If `None`,
            `prof1` will be used as `prof2`.
        prof12_2pt (:class:`~pyccl.halos.profiles_2pt.Profile2pt`):
            a profile covariance object returning the the two-point
            moment of `prof1` and `prof2`. If `None`, the default
            second moment will be used, corresponding to the
            products of the means of both profiles.
        prof3 (:class:`~pyccl.halos.profiles.HaloProfile`): halo
            profile (corresponding to :math:`v_1` above. If `None`,
            `prof1` will be used as `prof3`.
        prof4 (:class:`~pyccl.halos.profiles.HaloProfile`): halo
            profile (corresponding to :math:`v_2` above. If `None`,
            `prof3` will be used as `prof4`.
        prof34_2pt (:class:`~pyccl.halos.profiles_2pt.Profile2pt`):
            same as `prof12_2pt` for `prof3` and `prof4`.
        normprof1 (bool): if `True`, this integral will be
            normalized by :math:`I^0_1(k\\rightarrow 0,a|u)`
            (see :meth:`~HMCalculator.I_0_1`), where
            :math:`u` is the profile represented by `prof1`.
        normprof2 (bool): same as `normprof1` for `prof2`.
        normprof3 (bool): same as `normprof1` for `prof3`.
        normprof4 (bool): same as `normprof1` for `prof4`.

    Returns:
        float or array_like: integral values evaluated at each
        combination of `k` and `a`. The shape of the output will
        be `(N_a, N_k, N_k)` where `N_k` and `N_a` are the sizes of
        `k` and `a` respectively. The ordering is such that
        `output[ia, ik2, ik1] = T(k[ik1], k[ik2], a[ia])`
        If `k` or `a` are scalars, the corresponding dimension will
        be squeezed out on output.
    """
    a_use = np.atleast_1d(a)
    k_use = np.atleast_1d(k)

    # Check inputs
    if not isinstance(prof1, HaloProfile):
        raise TypeError("prof1 must be of type `HaloProfile`")
    if (prof2 is not None) and (not isinstance(prof2, HaloProfile)):
        raise TypeError("prof2 must be of type `HaloProfile` or `None`")
    if (prof3 is not None) and (not isinstance(prof3, HaloProfile)):
        raise TypeError("prof3 must be of type `HaloProfile` or `None`")
    if (prof4 is not None) and (not isinstance(prof4, HaloProfile)):
        raise TypeError("prof4 must be of type `HaloProfile` or `None`")
    if prof12_2pt is None:
        prof12_2pt = Profile2pt()
    elif not isinstance(prof12_2pt, Profile2pt):
        raise TypeError("prof12_2pt must be of type "
                        "`Profile2pt` or `None`")
    if (prof34_2pt is not None) and (not isinstance(prof34_2pt, Profile2pt)):
        raise TypeError("prof34_2pt must be of type `Profile2pt` or `None`")

    def get_norm(normprof, prof, sf):
        if normprof:
            return hmc.profile_norm(cosmo, sf, prof)
        else:
            return 1

    na = len(a_use)
    nk = len(k_use)
    out = np.zeros([na, nk, nk])
    for ia, aa in enumerate(a_use):
        # Compute profile normalizations
        norm1 = get_norm(normprof1, prof1, aa)
        # Compute second profile normalization
        if prof2 is None:
            norm2 = norm1
        else:
            norm2 = get_norm(normprof2, prof2, aa)
        if prof3 is None:
            norm3 = norm1
        else:
            norm3 = get_norm(normprof3, prof3, aa)
        if prof4 is None:
            norm4 = norm3
        else:
            norm4 = get_norm(normprof4, prof4, aa)

        norm = norm1 * norm2 * norm3 * norm4

        # Compute trispectrum at this redshift
        tk_1h = hmc.I_0_22(cosmo, k_use, aa,
                           prof1, prof12_2pt, prof2=prof2,
                           prof3=prof3, prof34_2pt=prof34_2pt,
                           prof4=prof4)

        # Normalize
        out[ia, :, :] = tk_1h * norm

    if np.ndim(a) == 0:
        out = np.squeeze(out, axis=0)
    if np.ndim(k) == 0:
        out = np.squeeze(out, axis=-1)
        out = np.squeeze(out, axis=-1)
    return out


def halomod_Tk3D_1h(cosmo, hmc,
                    prof1, prof2=None, prof12_2pt=None,
                    prof3=None, prof4=None, prof34_2pt=None,
                    normprof1=False, normprof2=False,
                    normprof3=False, normprof4=False,
                    lk_arr=None, a_arr=None,
                    extrap_order_lok=1, extrap_order_hik=1,
                    use_log=False):
    """ Returns a :class:`~pyccl.tk3d.Tk3D` object containing
    the 1-halo trispectrum for four quantities defined by
    their respective halo profiles. See :meth:`halomod_trispectrum_1h`
    for more details about the actual calculation.

    Args:
        cosmo (:class:`~pyccl.core.Cosmology`): a Cosmology object.
        hmc (:class:`HMCalculator`): a halo model calculator.
        prof1 (:class:`~pyccl.halos.profiles.HaloProfile`): halo
            profile (corresponding to :math:`u_1` above.
        prof2 (:class:`~pyccl.halos.profiles.HaloProfile`): halo
            profile (corresponding to :math:`u_2` above. If `None`,
            `prof1` will be used as `prof2`.
        prof12_2pt (:class:`~pyccl.halos.profiles_2pt.Profile2pt`):
            a profile covariance object returning the the two-point
            moment of `prof1` and `prof2`. If `None`, the default
            second moment will be used, corresponding to the
            products of the means of both profiles.
        prof3 (:class:`~pyccl.halos.profiles.HaloProfile`): halo
            profile (corresponding to :math:`v_1` above. If `None`,
            `prof1` will be used as `prof3`.
        prof4 (:class:`~pyccl.halos.profiles.HaloProfile`): halo
            profile (corresponding to :math:`v_2` above. If `None`,
            `prof3` will be used as `prof4`.
        prof34_2pt (:class:`~pyccl.halos.profiles_2pt.Profile2pt`):
            same as `prof12_2pt` for `prof3` and `prof4`.
        normprof1 (bool): if `True`, this integral will be
            normalized by :math:`I^0_1(k\\rightarrow 0,a|u)`
            (see :meth:`~HMCalculator.I_0_1`), where
            :math:`u` is the profile represented by `prof1`.
        normprof2 (bool): same as `normprof1` for `prof2`.
        normprof3 (bool): same as `normprof1` for `prof3`.
        normprof4 (bool): same as `normprof1` for `prof4`.
        a_arr (array): an array holding values of the scale factor
            at which the trispectrum should be calculated for
            interpolation. If `None`, the internal values used
            by `cosmo` will be used.
        lk_arr (array): an array holding values of the natural
            logarithm of the wavenumber (in units of Mpc^-1) at
            which the trispectrum should be calculated for
            interpolation. If `None`, the internal values used
            by `cosmo` will be used.
        extrap_order_lok (int): extrapolation order to be used on
            k-values below the minimum of the splines. See
            :class:`~pyccl.tk3d.Tk3D`.
        extrap_order_hik (int): extrapolation order to be used on
            k-values above the maximum of the splines. See
            :class:`~pyccl.tk3d.Tk3D`.
        use_log (bool): if `True`, the trispectrum will be
            interpolated in log-space (unless negative or
            zero values are found).

    Returns:
        :class:`~pyccl.tk3d.Tk3D`: 1-halo trispectrum.
    """
    if lk_arr is None:
        status = 0
        nk = lib.get_pk_spline_nk(cosmo.cosmo)
        lk_arr, status = lib.get_pk_spline_lk(cosmo.cosmo, nk, status)
        check(status)
    if a_arr is None:
        status = 0
        na = lib.get_pk_spline_na(cosmo.cosmo)
        a_arr, status = lib.get_pk_spline_a(cosmo.cosmo, na, status)
        check(status)

    tkk = halomod_trispectrum_1h(cosmo, hmc, np.exp(lk_arr), a_arr,
                                 prof1, prof2=prof2,
                                 prof12_2pt=prof12_2pt,
                                 prof3=prof3, prof4=prof4,
                                 prof34_2pt=prof34_2pt,
                                 normprof1=normprof1, normprof2=normprof2,
                                 normprof3=normprof3, normprof4=normprof4)
    if use_log:
        if np.any(tkk <= 0):
            warnings.warn(
                "Some values were not positive. "
                "Will not interpolate in log-space.",
                category=CCLWarning)
            use_log = False
        else:
            tkk = np.log(tkk)

    tk3d = Tk3D(a_arr=a_arr, lk_arr=lk_arr, tkk_arr=tkk,
                extrap_order_lok=extrap_order_lok,
                extrap_order_hik=extrap_order_hik, is_logt=use_log)
    return tk3d


def halomod_Tk3D_SSC(cosmo, hmc,
                     prof1, prof2=None, prof12_2pt=None,
                     prof3=None, prof4=None, prof34_2pt=None,
                     normprof1=False, normprof2=False,
                     normprof3=False, normprof4=False,
                     p_of_k_a=None, lk_arr=None, a_arr=None,
                     extrap_order_lok=1, extrap_order_hik=1,
                     use_log=False):
    """ Returns a :class:`~pyccl.tk3d.Tk3D` object containing
    the super-sample covariance trispectrum, given by the tensor
    product of the power spectrum responses associated with the
    two pairs of quantities being correlated. Each response is
    calculated as:

    .. math::
        \\frac{\\partial P_{u,v}(k)}{\\partial\\delta_L} =
        \\left(\\frac{68}{21}-\\frac{d\\log k^3P_L(k)}{d\\log k}\\right)
        P_L(k)I^1_1(k,|u)I^1_1(k,|v)+I^1_2(k|u,v)

    where the :math:`I^a_b` are defined in the documentation
    of :meth:`~HMCalculator.I_1_1` and  :meth:`~HMCalculator.I_1_2`.

    Args:
        cosmo (:class:`~pyccl.core.Cosmology`): a Cosmology object.
        hmc (:class:`HMCalculator`): a halo model calculator.
        prof1 (:class:`~pyccl.halos.profiles.HaloProfile`): halo
            profile (corresponding to :math:`u_1` above.
        prof2 (:class:`~pyccl.halos.profiles.HaloProfile`): halo
            profile (corresponding to :math:`u_2` above. If `None`,
            `prof1` will be used as `prof2`.
        prof12_2pt (:class:`~pyccl.halos.profiles_2pt.Profile2pt`):
            a profile covariance object returning the the two-point
            moment of `prof1` and `prof2`. If `None`, the default
            second moment will be used, corresponding to the
            products of the means of both profiles.
        prof3 (:class:`~pyccl.halos.profiles.HaloProfile`): halo
            profile (corresponding to :math:`v_1` above. If `None`,
            `prof1` will be used as `prof3`.
        prof4 (:class:`~pyccl.halos.profiles.HaloProfile`): halo
            profile (corresponding to :math:`v_2` above. If `None`,
            `prof3` will be used as `prof4`.
        prof34_2pt (:class:`~pyccl.halos.profiles_2pt.Profile2pt`):
            same as `prof12_2pt` for `prof3` and `prof4`.
        normprof1 (bool): if `True`, this integral will be
            normalized by :math:`I^0_1(k\\rightarrow 0,a|u)`
            (see :meth:`~HMCalculator.I_0_1`), where
            :math:`u` is the profile represented by `prof1`.
        normprof2 (bool): same as `normprof1` for `prof2`.
        normprof3 (bool): same as `normprof1` for `prof3`.
        normprof4 (bool): same as `normprof1` for `prof4`.
        p_of_k_a (:class:`~pyccl.pk2d.Pk2D`): a `Pk2D` object to
            be used as the linear matter power spectrum. If `None`,
            the power spectrum stored within `cosmo` will be used.
        a_arr (array): an array holding values of the scale factor
            at which the trispectrum should be calculated for
            interpolation. If `None`, the internal values used
            by `cosmo` will be used.
        lk_arr (array): an array holding values of the natural
            logarithm of the wavenumber (in units of Mpc^-1) at
            which the trispectrum should be calculated for
            interpolation. If `None`, the internal values used
            by `cosmo` will be used.
        extrap_order_lok (int): extrapolation order to be used on
            k-values below the minimum of the splines. See
            :class:`~pyccl.tk3d.Tk3D`.
        extrap_order_hik (int): extrapolation order to be used on
            k-values above the maximum of the splines. See
            :class:`~pyccl.tk3d.Tk3D`.
        use_log (bool): if `True`, the trispectrum will be
            interpolated in log-space (unless negative or
            zero values are found).

    Returns:
        :class:`~pyccl.tk3d.Tk3D`: SSC effective trispectrum.
    """
    if lk_arr is None:
        status = 0
        nk = lib.get_pk_spline_nk(cosmo.cosmo)
        lk_arr, status = lib.get_pk_spline_lk(cosmo.cosmo, nk, status)
        check(status)
    if a_arr is None:
        status = 0
        na = lib.get_pk_spline_na(cosmo.cosmo)
        a_arr, status = lib.get_pk_spline_a(cosmo.cosmo, na, status)
        check(status)

    k_use = np.exp(lk_arr)

    # Check inputs
    if not isinstance(prof1, HaloProfile):
        raise TypeError("prof1 must be of type `HaloProfile`")
    if (prof2 is not None) and (not isinstance(prof2, HaloProfile)):
        raise TypeError("prof2 must be of type `HaloProfile` or `None`")
    if (prof3 is not None) and (not isinstance(prof3, HaloProfile)):
        raise TypeError("prof3 must be of type `HaloProfile` or `None`")
    if (prof4 is not None) and (not isinstance(prof4, HaloProfile)):
        raise TypeError("prof4 must be of type `HaloProfile` or `None`")
    if prof12_2pt is None:
        prof12_2pt = Profile2pt()
    elif not isinstance(prof12_2pt, Profile2pt):
        raise TypeError("prof12_2pt must be of type "
                        "`Profile2pt` or `None`")
    if (prof34_2pt is not None) and (not isinstance(prof34_2pt, Profile2pt)):
        raise TypeError("prof34_2pt must be of type `Profile2pt` or `None`")

    if prof3 is None:
        prof3_bak = prof1
    else:
        prof3_bak = prof3
    if prof34_2pt is None:
        prof34_2pt_bak = prof12_2pt
    else:
        prof34_2pt_bak = prof34_2pt

    # Power spectrum
    if isinstance(p_of_k_a, Pk2D):
        pk2d = p_of_k_a
    elif (p_of_k_a is None) or (str(p_of_k_a) == 'linear'):
        pk2d = cosmo.get_linear_power('delta_matter:delta_matter')
    elif str(p_of_k_a) == 'nonlinear':
        pk2d = cosmo.get_nonlin_power('delta_matter:delta_matter')
    else:
        raise TypeError("p_of_k_a must be `None`, \'linear\', "
                        "\'nonlinear\' or a `Pk2D` object")

    def get_norm(normprof, prof, sf):
        if normprof:
            return hmc.profile_norm(cosmo, sf, prof)
        else:
            return 1

    na = len(a_arr)
    nk = len(k_use)
    dpk12 = np.zeros([na, nk])
    dpk34 = np.zeros([na, nk])
    for ia, aa in enumerate(a_arr):
        # Compute profile normalizations
        norm1 = get_norm(normprof1, prof1, aa)
        i11_1 = hmc.I_1_1(cosmo, k_use, aa, prof1)
        # Compute second profile normalization
        if prof2 is None:
            norm2 = norm1
            i11_2 = i11_1
        else:
            norm2 = get_norm(normprof2, prof2, aa)
            i11_2 = hmc.I_1_1(cosmo, k_use, aa, prof2)
        if prof3 is None:
            norm3 = norm1
            i11_3 = i11_1
        else:
            norm3 = get_norm(normprof3, prof3, aa)
            i11_3 = hmc.I_1_1(cosmo, k_use, aa, prof3)
        if prof4 is None:
            norm4 = norm3
            i11_4 = i11_3
        else:
            norm4 = get_norm(normprof4, prof4, aa)
            i11_4 = hmc.I_1_1(cosmo, k_use, aa, prof4)

        i12_12 = hmc.I_1_2(cosmo, k_use, aa, prof1,
                           prof12_2pt, prof2)
        if (prof3 is None) and (prof4 is None) and (prof34_2pt is None):
            i12_34 = i12_12
        else:
            i12_34 = hmc.I_1_2(cosmo, k_use, aa, prof3_bak,
                               prof34_2pt_bak, prof4)
        norm12 = norm1 * norm2
        norm34 = norm3 * norm4

        pk = pk2d.eval(k_use, aa, cosmo)
        dpk = pk2d.eval_dlogpk_dlogk(k_use, aa, cosmo)
        # (47/21 - 1/3 dlogPk/dlogk) * I11 * I11 * Pk+I12
        dpk12[ia, :] = norm12*((2.2380952381-dpk/3)*i11_1*i11_2*pk+i12_12)
        dpk34[ia, :] = norm34*((2.2380952381-dpk/3)*i11_3*i11_4*pk+i12_34)

    if use_log:
        if np.any(dpk12 <= 0) or np.any(dpk34 <= 0):
            warnings.warn(
                "Some values were not positive. "
                "Will not interpolate in log-space.",
                category=CCLWarning)
            use_log = False
        else:
            dpk12 = np.log(dpk12)
            dpk34 = np.log(dpk34)

    tk3d = Tk3D(a_arr=a_arr, lk_arr=lk_arr,
                pk1_arr=dpk12, pk2_arr=dpk34,
                extrap_order_lok=extrap_order_lok,
                extrap_order_hik=extrap_order_hik, is_logt=use_log)
    return tk3d<|MERGE_RESOLUTION|>--- conflicted
+++ resolved
@@ -12,11 +12,8 @@
 from ..pyutils import _spline_integrate
 from .. import background
 from ..errors import CCLWarning
-<<<<<<< HEAD
 from ..base import cache
-=======
 from ..parameters import physical_constants
->>>>>>> a0ea5f23
 import numpy as np
 
 
