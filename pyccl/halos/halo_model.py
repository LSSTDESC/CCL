import warnings
from .. import ccllib as lib
from .massdef import MassDef
from .hmfunc import MassFunc
from .hbias import HaloBias
from .profiles import HaloProfile, HaloProfileNFW
from .profiles_2pt import Profile2pt
from ..core import check
from ..pk2d import Pk2D
from ..tk3d import Tk3D
from ..power import linear_matter_power, nonlin_matter_power
from ..pyutils import _spline_integrate
from .. import background
from ..errors import CCLWarning
from ..parameters import physical_constants as const
import numpy as np


class HMCalculator(object):
    """ This class implements a set of methods that can be used to
    compute various halo model quantities. A lot of these quantities
    will involve integrals of the sort:

    .. math::
       \\int dM\\,n(M,a)\\,f(M,k,a),

    where :math:`n(M,a)` is the halo mass function, and :math:`f` is
    an arbitrary function of mass, scale factor and Fourier scales.

    Args:
        cosmo (:class:`~pyccl.core.Cosmology`): a Cosmology object.
        massfunc (:class:`~pyccl.halos.hmfunc.MassFunc`): a mass
            function object.
        hbias (:class:`~pyccl.halos.hbias.HaloBias`): a halo bias
            object.
        mass_def (:class:`~pyccl.halos.massdef.MassDef`): a mass
            definition object.
        log10M_min (float): logarithmic mass (in units of solar mass)
            corresponding to the lower bound of the integrals in
            mass. Default: 8.
        log10M_max (float): logarithmic mass (in units of solar mass)
            corresponding to the upper bound of the integrals in
            mass. Default: 16.
        nlog10M (int): number of samples in log(Mass) to be used in
            the mass integrals. Default: 128.
        integration_method_M (string): integration method to use
            in the mass integrals. Options: "simpson" and "spline".
            Default: "simpson".
        k_min (float): some of the integrals solved by this class
            will often be normalized by their value on very large
            scales. This parameter (in units of inverse Mpc)
            determines what is considered a "very large" scale.
            Default: 1E-5.
    """

    def __init__(self, cosmo, massfunc, hbias, mass_def,
                 log10M_min=8., log10M_max=16.,
                 nlog10M=128, integration_method_M='simpson',
                 k_min=1E-5):
        # halo mass definition
        if isinstance(mass_def, MassDef):
            self._mdef = mass_def
        elif isinstance(mass_def, str):
            self._mdef = MassDef.from_name(mass_def)()
        else:
            raise TypeError("mass_def must be of type `MassDef` "
                            "or a mass definition name string")

        # halo mass function
        if isinstance(massfunc, MassFunc):
            self._massfunc = massfunc
        elif isinstance(massfunc, str):
            nMclass = MassFunc.from_name(massfunc)
            self._massfunc = nMclass(cosmo, mass_def=self._mdef)
        else:
            raise TypeError("mass_function must be of type `MassFunc` "
                            "or a mass function name string")

        # halo bias function
        if isinstance(hbias, HaloBias):
            self._hbias = hbias
        elif isinstance(hbias, str):
            bMclass = HaloBias.from_name(hbias)
            self._hbias = bMclass(cosmo, mass_def=self._mdef)
        else:
            raise TypeError("halo_bias must be of type `HaloBias` "
                            "or a halo bias name string")

        self._prec = {'log10M_min': log10M_min,
                      'log10M_max': log10M_max,
                      'nlog10M': nlog10M,
                      'integration_method_M': integration_method_M,
                      'k_min': k_min}
        self._lmass = np.linspace(self._prec['log10M_min'],
                                  self._prec['log10M_max'],
                                  self._prec['nlog10M'])
        self._mass = 10.**self._lmass
        self._m0 = self._mass[0]

        if self._prec['integration_method_M'] not in ['spline',
                                                      'simpson']:
            raise NotImplementedError("Only \'simpson\' and 'spline' "
                                      "supported as integration methods")
        elif self._prec['integration_method_M'] == 'simpson':
            from scipy.integrate import simps
            self._integrator = simps
        else:
            self._integrator = self._integ_spline

        # Cache last results for mass function and halo bias.
        self._cosmo_mf = self._cosmo_bf = None
        self._a_mf = self._a_bf = -1

    def _integ_spline(self, fM, lM):
        # Spline integrator
        return _spline_integrate(lM, fM, lM[0], lM[-1])

<<<<<<< HEAD
    def _get_ingredients(self, a, cosmo, get_bf):
        # Compute mass function and bias (if needed) at a new
        # value of the scale factor and/or with a new Cosmology
        rho0 = None
        if a != self._a_current_mf:
            self._a_current_mf = a
            rho0 = cosmo.rho_x(1., "matter", is_comoving=True)
            self._mf = self._massfunc.get_mass_function(
                cosmo, self._mass, a, mdef_other=self._mdef)
            self._mf0 = (rho0 - self._integrator(
                self._mf*self._mass, self._lmass)) / self._m0

        if get_bf:
            self._a_current_mf = a
            if a != self._a_current_bf:
                if rho0 is None:
                    rho0 = cosmo.rho_x(1., "matter", is_comoving=True)
                self._bf = self._hbias.get_halo_bias(
                    cosmo, self._mass, a, mdef_other=self._mdef)
                self._bf0 = (rho0 - self._integrator(
                    self._mf*self._bf*self._mass, self._lmass)) / self._m0
=======
    def _get_mass_function(self, cosmo, a, rho0):
        # Compute the mass function at this cosmo and a.
        if a != self._a_mf or cosmo != self._cosmo_mf:
            massfunc = self._massfunc.get_mass_function
            self._mf = massfunc(cosmo, self._mass, a)
            integ = self._integrator(self._mf*self._mass, self._lmass)
            self._mf0 = (rho0 - integ) / self._m0
            self._cosmo_mf, self._a_mf = cosmo, a  # cache

    def _get_halo_bias(self, cosmo, a, rho0):
        # Compute the halo bias at this cosmo and a.
        if cosmo != self._cosmo_bf or a != self._a_bf:
            hbias = self._hbias.get_halo_bias
            self._bf = hbias(cosmo, self._mass, a)
            integ = self._integrator(self._mf*self._bf*self._mass, self._lmass)
            self._mbf0 = (rho0 - integ) / self._m0
            self._cosmo_bf, self._a_bf = cosmo, a  # cache

    def _get_ingredients(self, cosmo, a, get_bf):
        """Compute mass function and halo bias at some scale factor."""
        rho0 = const.RHO_CRITICAL * cosmo["Omega_m"] * cosmo["h"]**2
        self._get_mass_function(cosmo, a, rho0)
        if get_bf:
            self._get_halo_bias(cosmo, a, rho0)
>>>>>>> fa73ff2d

    def _integrate_over_mf(self, array_2):
        i1 = self._integrator(self._mf[..., :] * array_2,
                              self._lmass)
        return i1 + self._mf0 * array_2[..., 0]

    def _integrate_over_mbf(self, array_2):
        i1 = self._integrator((self._mf * self._bf)[..., :] * array_2,
                              self._lmass)
<<<<<<< HEAD
        return i1 + self._bf0 * array_2[..., 0]
=======
        return i1 + self._mbf0 * array_2[..., 0]
>>>>>>> fa73ff2d

    def profile_norm(self, cosmo, a, prof):
        """ Returns :math:`I^0_1(k\\rightarrow0,a|u)`
        (see :meth:`~HMCalculator.I_0_1`).

        Args:
            cosmo (:class:`~pyccl.core.Cosmology`): a Cosmology object.
            a (float): scale factor.
            prof (:class:`~pyccl.halos.profiles.HaloProfile`): halo
                profile.

        Returns:
            float or array_like: integral value.
        """
        # Compute mass function
        self._get_ingredients(cosmo, a, False)
        uk0 = prof.fourier(cosmo, self._prec['k_min'],
                           self._mass, a, mass_def=self._mdef).T
        norm = 1. / self._integrate_over_mf(uk0)
        return norm

    def number_counts(self, cosmo, sel, na=128, amin=None, amax=1.0):
        """ Solves the integral:

        .. math::
            nc(sel) = \\int dM\\int da\\,\\frac{dV}{dad\\Omega}\\,n(M,a)\\,sel(M,a)

        where :math:`n(M,a)` is the halo mass function, and
        :math:`sel(M,a)` is the selection function as a function of halo mass
        and scale factor.

        Note that the selection function is normalized to integrate to unity and
        assumed to represent the selection probaility per unit scale factor and
        per unit mass.

        Args:
            cosmo (:class:`~pyccl.core.Cosmology`): a Cosmology object.
            sel (callable): function of mass and scale factor that returns the
                selection function. This function should take in floats or arrays
                with a signature ``sel(m, a)`` and return an array with shape
                ``(len(m), len(a))`` according to the numpy broadcasting rules.
            na (int): number of samples in scale factor to be used in
                the integrals. Default: 128.
            amin (float): the minimum scale factor at which to start integrals
                over the selection function.
                Default: value of ``cosmo.cosmo.spline_params.A_SPLINE_MIN``
            amax (float): the maximum scale factor at which to end integrals
                over the selection function.
                Default: 1.0

        Returns:
            float: the total number of clusters
        """  # noqa

        # get a values for integral
        if amin is None:
            amin = cosmo.cosmo.spline_params.A_SPLINE_MIN
        a = np.linspace(amin, amax, na)

        # compute the volume element
        abs_dzda = 1 / a / a
        dc = background.comoving_angular_distance(cosmo, a)
        ez = background.h_over_h0(cosmo, a)
        dh = const.CLIGHT_HMPC / cosmo['h']
        dvdz = dh * dc**2 / ez
        dvda = dvdz * abs_dzda

        # now do m intergrals in a loop
        mint = np.zeros_like(a)
        for i, _a in enumerate(a):
            self._get_ingredients(cosmo, _a, False)
            _selm = np.atleast_2d(sel(self._mass, _a)).T
            mint[i] = self._integrator(
                dvda[i] * self._mf[..., :] * _selm[..., :],
                self._lmass
            )

        # now do scale factor integral
        mtot = self._integrator(mint, a)

        return mtot

    def I_0_1(self, cosmo, k, a, prof):
        """ Solves the integral:

        .. math::
            I^0_1(k,a|u) = \\int dM\\,n(M,a)\\,\\langle u(k,a|M)\\rangle,

        where :math:`n(M,a)` is the halo mass function, and
        :math:`\\langle u(k,a|M)\\rangle` is the halo profile as a
        function of scale, scale factor and halo mass.

        Args:
            cosmo (:class:`~pyccl.core.Cosmology`): a Cosmology object.
            k (float or array_like): comoving wavenumber in Mpc^-1.
            a (float): scale factor.
            prof (:class:`~pyccl.halos.profiles.HaloProfile`): halo
                profile.

        Returns:
            float or array_like: integral values evaluated at each
            value of `k`.
        """
        # Compute mass function
        self._get_ingredients(cosmo, a, False)
        uk = prof.fourier(cosmo, k, self._mass, a,
                          mass_def=self._mdef).T
        i01 = self._integrate_over_mf(uk)
        return i01

    def I_1_1(self, cosmo, k, a, prof):
        """ Solves the integral:

        .. math::
            I^1_1(k,a|u) = \\int dM\\,n(M,a)\\,b(M,a)\\,
            \\langle u(k,a|M)\\rangle,

        where :math:`n(M,a)` is the halo mass function,
        :math:`b(M,a)` is the halo bias, and
        :math:`\\langle u(k,a|M)\\rangle` is the halo profile as a
        function of scale, scale factor and halo mass.

        Args:
            cosmo (:class:`~pyccl.core.Cosmology`): a Cosmology object.
            k (float or array_like): comoving wavenumber in Mpc^-1.
            a (float): scale factor.
            prof (:class:`~pyccl.halos.profiles.HaloProfile`): halo
                profile.

        Returns:
            float or array_like: integral values evaluated at each
            value of `k`.
        """
        # Compute mass function and halo bias
        self._get_ingredients(cosmo, a, True)
        uk = prof.fourier(cosmo, k, self._mass, a,
                          mass_def=self._mdef).T
        i11 = self._integrate_over_mbf(uk)
        return i11

    def I_0_2(self, cosmo, k, a, prof1, prof_2pt, prof2=None):
        """ Solves the integral:

        .. math::
            I^0_2(k,a|u,v) = \\int dM\\,n(M,a)\\,
            \\langle u(k,a|M) v(k,a|M)\\rangle,

        where :math:`n(M,a)` is the halo mass function, and
        :math:`\\langle u(k,a|M) v(k,a|M)\\rangle` is the two-point
        moment of the two halo profiles.

        Args:
            cosmo (:class:`~pyccl.core.Cosmology`): a Cosmology object.
            k (float or array_like): comoving wavenumber in Mpc^-1.
            a (float): scale factor.
            prof (:class:`~pyccl.halos.profiles.HaloProfile`): halo
                profile.
            prof_2pt (:class:`~pyccl.halos.profiles_2pt.Profile2pt`):
                a profile covariance object
                returning the the two-point moment of the two profiles
                being correlated.
            prof2 (:class:`~pyccl.halos.profiles.HaloProfile`): a
                second halo profile. If `None`, `prof` will be used as
                `prof2`.

        Returns:
             float or array_like: integral values evaluated at each
             value of `k`.
        """
        # Compute mass function
        self._get_ingredients(cosmo, a, False)
        uk = prof_2pt.fourier_2pt(prof1, cosmo, k, self._mass, a,
                                  prof2=prof2,
                                  mass_def=self._mdef).T
        i02 = self._integrate_over_mf(uk)
        return i02

    def I_1_2(self, cosmo, k, a, prof1, prof_2pt, prof2=None):
        """ Solves the integral:

        .. math::
            I^1_2(k,a|u,v) = \\int dM\\,n(M,a)\\,b(M,a)\\,
            \\langle u(k,a|M) v(k,a|M)\\rangle,

        where :math:`n(M,a)` is the halo mass function,
        :math:`b(M,a)` is the halo bias, and
        :math:`\\langle u(k,a|M) v(k,a|M)\\rangle` is the two-point
        moment of the two halo profiles.

        Args:
            cosmo (:class:`~pyccl.core.Cosmology`): a Cosmology object.
            k (float or array_like): comoving wavenumber in Mpc^-1.
            a (float): scale factor.
            prof (:class:`~pyccl.halos.profiles.HaloProfile`): halo
                profile.
            prof_2pt (:class:`~pyccl.halos.profiles_2pt.Profile2pt`):
                a profile covariance object
                returning the the two-point moment of the two profiles
                being correlated.
            prof2 (:class:`~pyccl.halos.profiles.HaloProfile`): a
                second halo profile. If `None`, `prof` will be used as
                `prof2`.

        Returns:
             float or array_like: integral values evaluated at each
             value of `k`.
        """
        # Compute mass function
        self._get_ingredients(cosmo, a, True)
        uk = prof_2pt.fourier_2pt(prof1, cosmo, k, self._mass, a,
                                  prof2=prof2,
                                  mass_def=self._mdef).T
        i02 = self._integrate_over_mbf(uk)
        return i02

    def I_0_22(self, cosmo, k, a,
               prof1, prof12_2pt, prof2=None,
               prof3=None, prof34_2pt=None, prof4=None):
        """ Solves the integral:

        .. math::
            I^0_{2,2}(k_u,k_v,a|u_{1,2},v_{1,2}) =
            \\int dM\\,n(M,a)\\,
            \\langle u_1(k_u,a|M) u_2(k_u,a|M)\\rangle
            \\langle v_1(k_v,a|M) v_2(k_v,a|M)\\rangle,

        where :math:`n(M,a)` is the halo mass function, and
        :math:`\\langle u(k,a|M) v(k,a|M)\\rangle` is the
        two-point moment of the two halo profiles.

        Args:
            cosmo (:class:`~pyccl.core.Cosmology`): a Cosmology object.
            k (float or array_like): comoving wavenumber in Mpc^-1.
            a (float): scale factor.
            prof1 (:class:`~pyccl.halos.profiles.HaloProfile`): halo
                profile.
            prof12_2pt (:class:`~pyccl.halos.profiles_2pt.Profile2pt`):
                a profile covariance object returning the the
                two-point moment of `prof1` and `prof2`.
            prof2 (:class:`~pyccl.halos.profiles.HaloProfile`): a
                second halo profile. If `None`, `prof1` will be used as
                `prof2`.
            prof3 (:class:`~pyccl.halos.profiles.HaloProfile`): a
                second halo profile. If `None`, `prof1` will be used as
                `prof3`.
            prof34_2pt (:class:`~pyccl.halos.profiles_2pt.Profile2pt`):
                a profile covariance object returning the the
                two-point moment of `prof3` and `prof4`.
            prof4 (:class:`~pyccl.halos.profiles.HaloProfile`): a
                second halo profile. If `None`, `prof3` will be used as
                `prof4`.

        Returns:
             float or array_like: integral values evaluated at each
             value of `k`.
        """
        if prof3 is None:
            prof3 = prof1
        if prof34_2pt is None:
            prof34_2pt = prof12_2pt

        self._get_ingredients(cosmo, a, False)
        uk12 = prof12_2pt.fourier_2pt(prof1, cosmo, k, self._mass, a,
                                      prof2=prof2, mass_def=self._mdef).T
        uk34 = prof34_2pt.fourier_2pt(prof3, cosmo, k, self._mass, a,
                                      prof2=prof4, mass_def=self._mdef).T
        i04 = self._integrate_over_mf(uk12[None, :, :] * uk34[:, None, :])
        return i04


def halomod_mean_profile_1pt(cosmo, hmc, k, a, prof,
                             normprof=False):
    """ Returns the mass-weighted mean halo profile.

    .. math::
        I^0_1(k,a|u) = \\int dM\\,n(M,a)\\,\\langle u(k,a|M)\\rangle,

    where :math:`n(M,a)` is the halo mass function, and
    :math:`\\langle u(k,a|M)\\rangle` is the halo profile as a
    function of scale, scale factor and halo mass.

    Args:
        cosmo (:class:`~pyccl.core.Cosmology`): a Cosmology object.
        hmc (:class:`HMCalculator`): a halo model calculator.
        k (float or array_like): comoving wavenumber in Mpc^-1.
        a (float or array_like): scale factor.
        prof (:class:`~pyccl.halos.profiles.HaloProfile`): halo
            profile.
        normprof (bool): if `True`, this integral will be
            normalized by :math:`I^0_1(k\\rightarrow 0,a|u)`.

    Returns:
        float or array_like: integral values evaluated at each
        combination of `k` and `a`. The shape of the output will
        be `(N_a, N_k)` where `N_k` and `N_a` are the sizes of
        `k` and `a` respectively. If `k` or `a` are scalars, the
        corresponding dimension will be squeezed out on output.
    """
    a_use = np.atleast_1d(a)
    k_use = np.atleast_1d(k)

    # Check inputs
    if not isinstance(prof, HaloProfile):
        raise TypeError("prof must be of type `HaloProfile`")

    na = len(a_use)
    nk = len(k_use)
    out = np.zeros([na, nk])
    for ia, aa in enumerate(a_use):
        i01 = hmc.I_0_1(cosmo, k_use, aa, prof)
        if normprof:
            norm = hmc.profile_norm(cosmo, aa, prof)
            i01 *= norm
        out[ia, :] = i01

    if np.ndim(a) == 0:
        out = np.squeeze(out, axis=0)
    if np.ndim(k) == 0:
        out = np.squeeze(out, axis=-1)
    return out


def halomod_bias_1pt(cosmo, hmc, k, a, prof, normprof=False):
    """ Returns the mass-and-bias-weighted mean halo profile.

    .. math::
        I^1_1(k,a|u) = \\int dM\\,n(M,a)\\,b(M,a)\\,
        \\langle u(k,a|M)\\rangle,

    where :math:`n(M,a)` is the halo mass function,
    :math:`b(M,a)` is the halo bias, and
    :math:`\\langle u(k,a|M)\\rangle` is the halo profile as a
    function of scale, scale factor and halo mass.

    Args:
        cosmo (:class:`~pyccl.core.Cosmology`): a Cosmology object.
        hmc (:class:`HMCalculator`): a halo model calculator.
        k (float or array_like): comoving wavenumber in Mpc^-1.
        a (float or array_like): scale factor.
        prof (:class:`~pyccl.halos.profiles.HaloProfile`): halo
            profile.
        normprof (bool): if `True`, this integral will be
            normalized by :math:`I^0_1(k\\rightarrow 0,a|u)`
            (see :meth:`~HMCalculator.I_0_1`).

    Returns:
        float or array_like: integral values evaluated at each
        combination of `k` and `a`. The shape of the output will
        be `(N_a, N_k)` where `N_k` and `N_a` are the sizes of
        `k` and `a` respectively. If `k` or `a` are scalars, the
        corresponding dimension will be squeezed out on output.
    """
    a_use = np.atleast_1d(a)
    k_use = np.atleast_1d(k)

    # Check inputs
    if not isinstance(prof, HaloProfile):
        raise TypeError("prof must be of type `HaloProfile`")

    na = len(a_use)
    nk = len(k_use)
    out = np.zeros([na, nk])
    for ia, aa in enumerate(a_use):
        i11 = hmc.I_1_1(cosmo, k_use, aa, prof)
        if normprof:
            norm = hmc.profile_norm(cosmo, aa, prof)
            i11 *= norm
        out[ia, :] = i11

    if np.ndim(a) == 0:
        out = np.squeeze(out, axis=0)
    if np.ndim(k) == 0:
        out = np.squeeze(out, axis=-1)
    return out


def halomod_power_spectrum(cosmo, hmc, k, a, prof,
                           prof_2pt=None, prof2=None, p_of_k_a=None,
                           normprof1=False, normprof2=False,
                           get_1h=True, get_2h=True,
                           smooth_transition=None, supress_1h=None):
    """ Computes the halo model power spectrum for two
    quantities defined by their respective halo profiles.
    The halo model power spectrum for two profiles
    :math:`u` and :math:`v` is:

    .. math::
        P_{u,v}(k,a) = I^0_2(k,a|u,v) +
        I^1_1(k,a|u)\\,I^1_1(k,a|v)\\,P_{\\rm lin}(k,a)

    where :math:`P_{\\rm lin}(k,a)` is the linear matter
    power spectrum, :math:`I^1_1` is defined in the documentation
    of :meth:`~HMCalculator.I_1_1`, and :math:`I^0_2` is defined
    in the documentation of :meth:`~HMCalculator.I_0_2`.

    Args:
        cosmo (:class:`~pyccl.core.Cosmology`): a Cosmology object.
        hmc (:class:`HMCalculator`): a halo model calculator.
        k (float or array_like): comoving wavenumber in Mpc^-1.
        a (float or array_like): scale factor.
        prof (:class:`~pyccl.halos.profiles.HaloProfile`): halo
            profile.
        prof_2pt (:class:`~pyccl.halos.profiles_2pt.Profile2pt`):
            a profile covariance object
            returning the the two-point moment of the two profiles
            being correlated. If `None`, the default second moment
            will be used, corresponding to the products of the means
            of both profiles.
        prof2 (:class:`~pyccl.halos.profiles.HaloProfile`): a
            second halo profile. If `None`, `prof` will be used as
            `prof2`.
        p_of_k_a (:class:`~pyccl.pk2d.Pk2D`): a `Pk2D` object to
            be used as the linear matter power spectrum. If `None`,
            the power spectrum stored within `cosmo` will be used.
        normprof1 (bool): if `True`, this integral will be
            normalized by :math:`I^0_1(k\\rightarrow 0,a|u)`
            (see :meth:`~HMCalculator.I_0_1`), where
            :math:`u` is the profile represented by `prof`.
        normprof2 (bool): if `True`, this integral will be
            normalized by :math:`I^0_1(k\\rightarrow 0,a|v)`
            (see :meth:`~HMCalculator.I_0_1`), where
            :math:`v` is the profile represented by `prof2`.
        get_1h (bool): if `False`, the 1-halo term (i.e. the first
            term in the first equation above) won't be computed.
        get_2h (bool): if `False`, the 2-halo term (i.e. the second
            term in the first equation above) won't be computed.
        smooth_transition (function or None):
            Modify the halo model 1-halo/2-halo transition region
            via a time-dependent function :math:`\\alpha(a)`,
            defined as in HMCODE-2020 (``arXiv:2009.01858``): :math:`P(k,a)=
            (P_{1h}^{\\alpha(a)}(k)+P_{2h}^{\\alpha(a)}(k))^{1/\\alpha}`.
            If `None` the extra factor is just 1.
        supress_1h (function or None):
            Supress the 1-halo large scale contribution by a
            time- and scale-dependent function :math:`k_*(a)`,
            defined as in HMCODE-2020 (``arXiv:2009.01858``):
            :math:`\\frac{(k/k_*(a))^4}{1+(k/k_*(a))^4}`.
            If `None` the standard 1-halo term is returned with no damping.

    Returns:
        float or array_like: integral values evaluated at each
        combination of `k` and `a`. The shape of the output will
        be `(N_a, N_k)` where `N_k` and `N_a` are the sizes of
        `k` and `a` respectively. If `k` or `a` are scalars, the
        corresponding dimension will be squeezed out on output.
    """
    a_use = np.atleast_1d(a)
    k_use = np.atleast_1d(k)

    # Check inputs
    if not isinstance(prof, HaloProfile):
        raise TypeError("prof must be of type `HaloProfile`")
    if (prof2 is not None) and (not isinstance(prof2, HaloProfile)):
        raise TypeError("prof2 must be of type `HaloProfile` or `None`")
    if prof_2pt is None:
        prof_2pt = Profile2pt()
    elif not isinstance(prof_2pt, Profile2pt):
        raise TypeError("prof_2pt must be of type "
                        "`Profile2pt` or `None`")
    if smooth_transition is not None:
        if not (get_1h and get_2h):
            raise ValueError("transition region can only be modified "
                             "when both 1-halo and 2-halo terms are queried")
        if not hasattr(smooth_transition, "__call__"):
            raise TypeError("smooth_transition must be "
                            "a function of `a` or None")
    if supress_1h is not None:
        if not get_1h:
            raise ValueError("can't supress the 1-halo term "
                             "when get_1h is False")
        if not hasattr(supress_1h, "__call__"):
            raise TypeError("supress_1h must be "
                            "a function of `a` or None")

    # Power spectrum
    if isinstance(p_of_k_a, Pk2D):
        def pkf(sf):
            return p_of_k_a.eval(k_use, sf, cosmo)
    elif (p_of_k_a is None) or (str(p_of_k_a) == 'linear'):
        def pkf(sf):
            return linear_matter_power(cosmo, k_use, sf)
    elif str(p_of_k_a) == 'nonlinear':
        def pkf(sf):
            return nonlin_matter_power(cosmo, k_use, sf)
    else:
        raise TypeError("p_of_k_a must be `None`, \'linear\', "
                        "\'nonlinear\' or a `Pk2D` object")

    na = len(a_use)
    nk = len(k_use)
    out = np.zeros([na, nk])
    for ia, aa in enumerate(a_use):
        # Compute first profile normalization
        if normprof1:
            norm1 = hmc.profile_norm(cosmo, aa, prof)
        else:
            norm1 = 1
        # Compute second profile normalization
        if prof2 is None:
            norm2 = norm1
        else:
            if normprof2:
                norm2 = hmc.profile_norm(cosmo, aa, prof2)
            else:
                norm2 = 1
        norm = norm1 * norm2

        if get_2h:
            # Compute first bias factor
            i11_1 = hmc.I_1_1(cosmo, k_use, aa, prof)

            # Compute second bias factor
            if prof2 is None:
                i11_2 = i11_1
            else:
                i11_2 = hmc.I_1_1(cosmo, k_use, aa, prof2)

            # Compute 2-halo power spectrum
            pk_2h = pkf(aa) * i11_1 * i11_2
        else:
            pk_2h = 0.

        if get_1h:
            pk_1h = hmc.I_0_2(cosmo, k_use, aa, prof, prof_2pt, prof2)
            if supress_1h is not None:
                ks = supress_1h(aa)
                pk_1h *= (k_use / ks)**4 / (1 + (k_use / ks)**4)
        else:
            pk_1h = 0.

        # Transition region
        if smooth_transition is None:
            out[ia, :] = (pk_1h + pk_2h) * norm
        else:
            alpha = smooth_transition(aa)
            out[ia, :] = (pk_1h**alpha + pk_2h**alpha)**(1/alpha) * norm

    if np.ndim(a) == 0:
        out = np.squeeze(out, axis=0)
    if np.ndim(k) == 0:
        out = np.squeeze(out, axis=-1)
    return out


def halomod_Pk2D(cosmo, hmc, prof,
                 prof_2pt=None, prof2=None, p_of_k_a=None,
                 normprof1=False, normprof2=False,
                 get_1h=True, get_2h=True,
                 lk_arr=None, a_arr=None,
                 extrap_order_lok=1, extrap_order_hik=2,
                 smooth_transition=None, supress_1h=None):
    """ Returns a :class:`~pyccl.pk2d.Pk2D` object containing
    the halo-model power spectrum for two quantities defined by
    their respective halo profiles. See :meth:`halomod_power_spectrum`
    for more details about the actual calculation.

    Args:
        cosmo (:class:`~pyccl.core.Cosmology`): a Cosmology object.
        hmc (:class:`HMCalculator`): a halo model calculator.
        prof (:class:`~pyccl.halos.profiles.HaloProfile`): halo
            profile.
        prof_2pt (:class:`~pyccl.halos.profiles_2pt.Profile2pt`):
            a profile covariance object
            returning the the two-point moment of the two profiles
            being correlated. If `None`, the default second moment
            will be used, corresponding to the products of the means
            of both profiles.
        prof2 (:class:`~pyccl.halos.profiles.HaloProfile`): a
            second halo profile. If `None`, `prof` will be used as
            `prof2`.
        p_of_k_a (:class:`~pyccl.pk2d.Pk2D`): a `Pk2D` object to
            be used as the linear matter power spectrum. If `None`,
            the power spectrum stored within `cosmo` will be used.
        normprof1 (bool): if `True`, this integral will be
            normalized by :math:`I^0_1(k\\rightarrow 0,a|u)`
            (see :meth:`~HMCalculator.I_0_1`), where
            :math:`u` is the profile represented by `prof`.
        normprof2 (bool): if `True`, this integral will be
            normalized by :math:`I^0_1(k\\rightarrow 0,a|v)`
            (see :meth:`~HMCalculator.I_0_1`), where
            :math:`v` is the profile represented by `prof2`.
        get_1h (bool): if `False`, the 1-halo term (i.e. the first
            term in the first equation above) won't be computed.
        get_2h (bool): if `False`, the 2-halo term (i.e. the second
            term in the first equation above) won't be computed.
        a_arr (array): an array holding values of the scale factor
            at which the halo model power spectrum should be
            calculated for interpolation. If `None`, the internal
            values used by `cosmo` will be used.
        lk_arr (array): an array holding values of the natural
            logarithm of the wavenumber (in units of Mpc^-1) at
            which the halo model power spectrum should be calculated
            for interpolation. If `None`, the internal values used
            by `cosmo` will be used.
        extrap_order_lok (int): extrapolation order to be used on
            k-values below the minimum of the splines. See
            :class:`~pyccl.pk2d.Pk2D`.
        extrap_order_hik (int): extrapolation order to be used on
            k-values above the maximum of the splines. See
            :class:`~pyccl.pk2d.Pk2D`.
        smooth_transition (function or None):
            Modify the halo model 1-halo/2-halo transition region
            via a time-dependent function :math:`\\alpha(a)`,
            defined as in HMCODE-2020 (``arXiv:2009.01858``): :math:`P(k,a)=
            (P_{1h}^{\\alpha(a)}(k)+P_{2h}^{\\alpha(a)}(k))^{1/\\alpha}`.
            If `None` the extra factor is just 1.
        supress_1h (function or None):
            Supress the 1-halo large scale contribution by a
            time- and scale-dependent function :math:`k_*(a)`,
            defined as in HMCODE-2020 (``arXiv:2009.01858``):
            :math:`\\frac{(k/k_*(a))^4}{1+(k/k_*(a))^4}`.
            If `None` the standard 1-halo term is returned with no damping.

    Returns:
        :class:`~pyccl.pk2d.Pk2D`: halo model power spectrum.
    """
    if lk_arr is None:
        status = 0
        nk = lib.get_pk_spline_nk(cosmo.cosmo)
        lk_arr, status = lib.get_pk_spline_lk(cosmo.cosmo, nk, status)
        check(status, cosmo=cosmo)
    if a_arr is None:
        status = 0
        na = lib.get_pk_spline_na(cosmo.cosmo)
        a_arr, status = lib.get_pk_spline_a(cosmo.cosmo, na, status)
        check(status, cosmo=cosmo)

    pk_arr = halomod_power_spectrum(cosmo, hmc, np.exp(lk_arr), a_arr,
                                    prof, prof_2pt=prof_2pt,
                                    prof2=prof2, p_of_k_a=p_of_k_a,
                                    normprof1=normprof1, normprof2=normprof2,
                                    get_1h=get_1h, get_2h=get_2h,
                                    smooth_transition=smooth_transition,
                                    supress_1h=supress_1h)

    pk2d = Pk2D(a_arr=a_arr, lk_arr=lk_arr, pk_arr=pk_arr,
                extrap_order_lok=extrap_order_lok,
                extrap_order_hik=extrap_order_hik,
                cosmo=cosmo, is_logp=False)
    return pk2d


def halomod_trispectrum_1h(cosmo, hmc, k, a,
                           prof1, prof2=None, prof12_2pt=None,
                           prof3=None, prof4=None, prof34_2pt=None,
                           normprof1=False, normprof2=False,
                           normprof3=False, normprof4=False):
    """ Computes the halo model 1-halo trispectrum for four different
    quantities defined by their respective halo profiles. The 1-halo
    trispectrum for four profiles :math:`u_{1,2}`, :math:`v_{1,2}` is
    calculated as:

    .. math::
        T_{u_1,u_2;v_1,v_2}(k_u,k_v,a) =
        I^0_{2,2}(k_u,k_v,a|u_{1,2},v_{1,2})

    where :math:`I^0_{2,2}` is defined in the documentation
    of :meth:`~HMCalculator.I_0_22`.

    .. note:: This approximation assumes that the 4-point
              profile cumulant is the same as the product of two
              2-point cumulants. We may relax this assumption in
              future versions of CCL.

    Args:
        cosmo (:class:`~pyccl.core.Cosmology`): a Cosmology object.
        hmc (:class:`HMCalculator`): a halo model calculator.
        k (float or array_like): comoving wavenumber in Mpc^-1.
        a (float or array_like): scale factor.
        prof1 (:class:`~pyccl.halos.profiles.HaloProfile`): halo
            profile (corresponding to :math:`u_1` above.
        prof2 (:class:`~pyccl.halos.profiles.HaloProfile`): halo
            profile (corresponding to :math:`u_2` above. If `None`,
            `prof1` will be used as `prof2`.
        prof12_2pt (:class:`~pyccl.halos.profiles_2pt.Profile2pt`):
            a profile covariance object returning the the two-point
            moment of `prof1` and `prof2`. If `None`, the default
            second moment will be used, corresponding to the
            products of the means of both profiles.
        prof3 (:class:`~pyccl.halos.profiles.HaloProfile`): halo
            profile (corresponding to :math:`v_1` above. If `None`,
            `prof1` will be used as `prof3`.
        prof4 (:class:`~pyccl.halos.profiles.HaloProfile`): halo
            profile (corresponding to :math:`v_2` above. If `None`,
            `prof3` will be used as `prof4`.
        prof34_2pt (:class:`~pyccl.halos.profiles_2pt.Profile2pt`):
            same as `prof12_2pt` for `prof3` and `prof4`.
        normprof1 (bool): if `True`, this integral will be
            normalized by :math:`I^0_1(k\\rightarrow 0,a|u)`
            (see :meth:`~HMCalculator.I_0_1`), where
            :math:`u` is the profile represented by `prof1`.
        normprof2 (bool): same as `normprof1` for `prof2`.
        normprof3 (bool): same as `normprof1` for `prof3`.
        normprof4 (bool): same as `normprof1` for `prof4`.

    Returns:
        float or array_like: integral values evaluated at each
        combination of `k` and `a`. The shape of the output will
        be `(N_a, N_k, N_k)` where `N_k` and `N_a` are the sizes of
        `k` and `a` respectively. The ordering is such that
        `output[ia, ik2, ik1] = T(k[ik1], k[ik2], a[ia])`
        If `k` or `a` are scalars, the corresponding dimension will
        be squeezed out on output.
    """
    a_use = np.atleast_1d(a)
    k_use = np.atleast_1d(k)

    # Check inputs
    if not isinstance(prof1, HaloProfile):
        raise TypeError("prof1 must be of type `HaloProfile`")
    if (prof2 is not None) and (not isinstance(prof2, HaloProfile)):
        raise TypeError("prof2 must be of type `HaloProfile` or `None`")
    if (prof3 is not None) and (not isinstance(prof3, HaloProfile)):
        raise TypeError("prof3 must be of type `HaloProfile` or `None`")
    if (prof4 is not None) and (not isinstance(prof4, HaloProfile)):
        raise TypeError("prof4 must be of type `HaloProfile` or `None`")
    if prof12_2pt is None:
        prof12_2pt = Profile2pt()
    elif not isinstance(prof12_2pt, Profile2pt):
        raise TypeError("prof12_2pt must be of type "
                        "`Profile2pt` or `None`")
    if (prof34_2pt is not None) and (not isinstance(prof34_2pt, Profile2pt)):
        raise TypeError("prof34_2pt must be of type `Profile2pt` or `None`")

    def get_norm(normprof, prof, sf):
        if normprof:
            return hmc.profile_norm(cosmo, sf, prof)
        else:
            return 1

    na = len(a_use)
    nk = len(k_use)
    out = np.zeros([na, nk, nk])
    for ia, aa in enumerate(a_use):
        # Compute profile normalizations
        norm1 = get_norm(normprof1, prof1, aa)
        # Compute second profile normalization
        if prof2 is None:
            norm2 = norm1
        else:
            norm2 = get_norm(normprof2, prof2, aa)
        if prof3 is None:
            norm3 = norm1
        else:
            norm3 = get_norm(normprof3, prof3, aa)
        if prof4 is None:
            norm4 = norm3
        else:
            norm4 = get_norm(normprof4, prof4, aa)

        norm = norm1 * norm2 * norm3 * norm4

        # Compute trispectrum at this redshift
        tk_1h = hmc.I_0_22(cosmo, k_use, aa,
                           prof1, prof12_2pt, prof2=prof2,
                           prof3=prof3, prof34_2pt=prof34_2pt,
                           prof4=prof4)

        # Normalize
        out[ia, :, :] = tk_1h * norm

    if np.ndim(a) == 0:
        out = np.squeeze(out, axis=0)
    if np.ndim(k) == 0:
        out = np.squeeze(out, axis=-1)
        out = np.squeeze(out, axis=-1)
    return out


def halomod_Tk3D_1h(cosmo, hmc,
                    prof1, prof2=None, prof12_2pt=None,
                    prof3=None, prof4=None, prof34_2pt=None,
                    normprof1=False, normprof2=False,
                    normprof3=False, normprof4=False,
                    lk_arr=None, a_arr=None,
                    extrap_order_lok=1, extrap_order_hik=1,
                    use_log=False):
    """ Returns a :class:`~pyccl.tk3d.Tk3D` object containing
    the 1-halo trispectrum for four quantities defined by
    their respective halo profiles. See :meth:`halomod_trispectrum_1h`
    for more details about the actual calculation.

    Args:
        cosmo (:class:`~pyccl.core.Cosmology`): a Cosmology object.
        hmc (:class:`HMCalculator`): a halo model calculator.
        prof1 (:class:`~pyccl.halos.profiles.HaloProfile`): halo
            profile (corresponding to :math:`u_1` above.
        prof2 (:class:`~pyccl.halos.profiles.HaloProfile`): halo
            profile (corresponding to :math:`u_2` above. If `None`,
            `prof1` will be used as `prof2`.
        prof12_2pt (:class:`~pyccl.halos.profiles_2pt.Profile2pt`):
            a profile covariance object returning the the two-point
            moment of `prof1` and `prof2`. If `None`, the default
            second moment will be used, corresponding to the
            products of the means of both profiles.
        prof3 (:class:`~pyccl.halos.profiles.HaloProfile`): halo
            profile (corresponding to :math:`v_1` above. If `None`,
            `prof1` will be used as `prof3`.
        prof4 (:class:`~pyccl.halos.profiles.HaloProfile`): halo
            profile (corresponding to :math:`v_2` above. If `None`,
            `prof3` will be used as `prof4`.
        prof34_2pt (:class:`~pyccl.halos.profiles_2pt.Profile2pt`):
            same as `prof12_2pt` for `prof3` and `prof4`.
        normprof1 (bool): if `True`, this integral will be
            normalized by :math:`I^0_1(k\\rightarrow 0,a|u)`
            (see :meth:`~HMCalculator.I_0_1`), where
            :math:`u` is the profile represented by `prof1`.
        normprof2 (bool): same as `normprof1` for `prof2`.
        normprof3 (bool): same as `normprof1` for `prof3`.
        normprof4 (bool): same as `normprof1` for `prof4`.
        a_arr (array): an array holding values of the scale factor
            at which the trispectrum should be calculated for
            interpolation. If `None`, the internal values used
            by `cosmo` will be used.
        lk_arr (array): an array holding values of the natural
            logarithm of the wavenumber (in units of Mpc^-1) at
            which the trispectrum should be calculated for
            interpolation. If `None`, the internal values used
            by `cosmo` will be used.
        extrap_order_lok (int): extrapolation order to be used on
            k-values below the minimum of the splines. See
            :class:`~pyccl.tk3d.Tk3D`.
        extrap_order_hik (int): extrapolation order to be used on
            k-values above the maximum of the splines. See
            :class:`~pyccl.tk3d.Tk3D`.
        use_log (bool): if `True`, the trispectrum will be
            interpolated in log-space (unless negative or
            zero values are found).

    Returns:
        :class:`~pyccl.tk3d.Tk3D`: 1-halo trispectrum.
    """
    if lk_arr is None:
        status = 0
        nk = lib.get_pk_spline_nk(cosmo.cosmo)
        lk_arr, status = lib.get_pk_spline_lk(cosmo.cosmo, nk, status)
        check(status, cosmo=cosmo)
    if a_arr is None:
        status = 0
        na = lib.get_pk_spline_na(cosmo.cosmo)
        a_arr, status = lib.get_pk_spline_a(cosmo.cosmo, na, status)
        check(status, cosmo=cosmo)

    tkk = halomod_trispectrum_1h(cosmo, hmc, np.exp(lk_arr), a_arr,
                                 prof1, prof2=prof2,
                                 prof12_2pt=prof12_2pt,
                                 prof3=prof3, prof4=prof4,
                                 prof34_2pt=prof34_2pt,
                                 normprof1=normprof1, normprof2=normprof2,
                                 normprof3=normprof3, normprof4=normprof4)
    if use_log:
        if np.any(tkk <= 0):
            warnings.warn(
                "Some values were not positive. "
                "Will not interpolate in log-space.",
                category=CCLWarning)
            use_log = False
        else:
            tkk = np.log(tkk)

    tk3d = Tk3D(a_arr=a_arr, lk_arr=lk_arr, tkk_arr=tkk,
                extrap_order_lok=extrap_order_lok,
                extrap_order_hik=extrap_order_hik, is_logt=use_log)
    return tk3d


def halomod_Tk3D_SSC_linear_bias(cosmo, hmc, prof, bias1=1, bias2=1, bias3=1,
                                 bias4=1,
                                 is_number_counts1=False,
                                 is_number_counts2=False,
                                 is_number_counts3=False,
                                 is_number_counts4=False,
                                 p_of_k_a=None, lk_arr=None,
                                 a_arr=None, extrap_order_lok=1,
                                 extrap_order_hik=1, use_log=False):
    """ Returns a :class:`~pyccl.tk3d.Tk3D` object containing
    the super-sample covariance trispectrum, given by the tensor
    product of the power spectrum responses associated with the
    two pairs of quantities being correlated. Each response is
    calculated as:

    .. math::
        \\frac{\\partial P_{u,v}(k)}{\\partial\\delta_L} = b_u b_v \\left(
        \\left(\\frac{68}{21}-\\frac{d\\log k^3P_L(k)}{d\\log k}\\right)
        P_L(k)+I^1_2(k|u,v) - (b_{u} + b_{v}) P_{u,v}(k) \\right)

    where the :math:`I^1_2` is defined in the documentation
    :meth:`~HMCalculator.I_1_2` and :math:`b_{}` and :math:`b_{vv}` are the
    linear halo biases for quantities :math:`u` and :math:`v`, respectively
    (zero if they are not clustering).

    Args:
        cosmo (:class:`~pyccl.core.Cosmology`): a Cosmology object.
        hmc (:class:`HMCalculator`): a halo model calculator.
        prof (:class:`~pyccl.halos.profiles.HaloProfile`): halo NFW
            profile.
        bias1 (float or array): linear galaxy bias for quantity 1. If an array,
        it has to have the shape of `a_arr`.
        bias2 (float or array): linear galaxy bias for quantity 2.
        bias3 (float or array): linear galaxy bias for quantity 3.
        bias4 (float or array): linear galaxy bias for quantity 4.
        is_number_counts1 (bool): If True, quantity 1 will be considered
        number counts and the clustering counter terms computed. Default False.
        is_number_counts2 (bool): as is_number_counts1 but for quantity 2.
        is_number_counts3 (bool): as is_number_counts1 but for quantity 3.
        is_number_counts4 (bool): as is_number_counts1 but for quantity 4.
        p_of_k_a (:class:`~pyccl.pk2d.Pk2D`): a `Pk2D` object to
            be used as the linear matter power spectrum. If `None`,
            the power spectrum stored within `cosmo` will be used.
        a_arr (array): an array holding values of the scale factor
            at which the trispectrum should be calculated for
            interpolation. If `None`, the internal values used
            by `cosmo` will be used.
        lk_arr (array): an array holding values of the natural
            logarithm of the wavenumber (in units of Mpc^-1) at
            which the trispectrum should be calculated for
            interpolation. If `None`, the internal values used
            by `cosmo` will be used.
        extrap_order_lok (int): extrapolation order to be used on
            k-values below the minimum of the splines. See
            :class:`~pyccl.tk3d.Tk3D`.
        extrap_order_hik (int): extrapolation order to be used on
            k-values above the maximum of the splines. See
            :class:`~pyccl.tk3d.Tk3D`.
        use_log (bool): if `True`, the trispectrum will be
            interpolated in log-space (unless negative or
            zero values are found).

    Returns:
        :class:`~pyccl.tk3d.Tk3D`: SSC effective trispectrum.
    """
    if lk_arr is None:
        status = 0
        nk = lib.get_pk_spline_nk(cosmo.cosmo)
        lk_arr, status = lib.get_pk_spline_lk(cosmo.cosmo, nk, status)
        check(status, cosmo=cosmo)
    if a_arr is None:
        status = 0
        na = lib.get_pk_spline_na(cosmo.cosmo)
        a_arr, status = lib.get_pk_spline_a(cosmo.cosmo, na, status)
        check(status, cosmo=cosmo)

    # Make sure biases are of the form number of a x number of k
    ones = np.ones_like(a_arr)
    bias1 *= ones
    bias2 *= ones
    bias3 *= ones
    bias4 *= ones

    k_use = np.exp(lk_arr)

    # Check inputs
    if not isinstance(prof, HaloProfileNFW):
        raise TypeError("prof must be of type `HaloProfileNFW`")
    prof_2pt = Profile2pt()

    # Power spectrum
    if isinstance(p_of_k_a, Pk2D):
        pk2d = p_of_k_a
    elif (p_of_k_a is None) or (str(p_of_k_a) == 'linear'):
        pk2d = cosmo.get_linear_power('delta_matter:delta_matter')
    elif str(p_of_k_a) == 'nonlinear':
        pk2d = cosmo.get_nonlin_power('delta_matter:delta_matter')
    else:
        raise TypeError("p_of_k_a must be `None`, \'linear\', "
                        "\'nonlinear\' or a `Pk2D` object")

    na = len(a_arr)
    nk = len(k_use)
    dpk12 = np.zeros([na, nk])
    dpk34 = np.zeros([na, nk])
    for ia, aa in enumerate(a_arr):
        # Compute profile normalizations
        norm = hmc.profile_norm(cosmo, aa, prof) ** 2
        i12 = hmc.I_1_2(cosmo, k_use, aa, prof, prof_2pt, prof) * norm

        pk = pk2d.eval(k_use, aa, cosmo)
        dpk = pk2d.eval_dlogpk_dlogk(k_use, aa, cosmo)
        # ~ [(47/21 - 1/3 dlogPk/dlogk) * Pk+I12]
        dpk12[ia] = ((2.2380952381-dpk/3)*pk + i12)
        dpk34[ia] = dpk12[ia].copy()  # Avoid surprises

        # Counter terms for clustering (i.e. - (bA + bB) * PAB
        if is_number_counts1 or is_number_counts2 or is_number_counts3 or \
           is_number_counts4:
            b1 = b2 = b3 = b4 = 0

            i02 = hmc.I_0_2(cosmo, k_use, aa, prof, prof_2pt, prof) * norm
            P_12 = P_34 = pk + i02

            if is_number_counts1:
                b1 = bias1[ia]
            if is_number_counts2:
                b2 = bias2[ia]
            if is_number_counts3:
                b3 = bias3[ia]
            if is_number_counts4:
                b4 = bias4[ia]

            dpk12[ia, :] -= (b1 + b2) * P_12
            dpk34[ia, :] -= (b3 + b4) * P_34

        dpk12[ia] *= bias1[ia] * bias2[ia]
        dpk34[ia] *= bias3[ia] * bias4[ia]

    if use_log:
        if np.any(dpk12 <= 0) or np.any(dpk34 <= 0):
            warnings.warn(
                "Some values were not positive. "
                "Will not interpolate in log-space.",
                category=CCLWarning)
            use_log = False
        else:
            dpk12 = np.log(dpk12)
            dpk34 = np.log(dpk34)

    tk3d = Tk3D(a_arr=a_arr, lk_arr=lk_arr,
                pk1_arr=dpk12, pk2_arr=dpk34,
                extrap_order_lok=extrap_order_lok,
                extrap_order_hik=extrap_order_hik, is_logt=use_log)
    return tk3d


def halomod_Tk3D_SSC(cosmo, hmc,
                     prof1, prof2=None, prof12_2pt=None,
                     prof3=None, prof4=None, prof34_2pt=None,
                     normprof1=False, normprof2=False,
                     normprof3=False, normprof4=False,
                     p_of_k_a=None, lk_arr=None, a_arr=None,
                     extrap_order_lok=1, extrap_order_hik=1,
                     use_log=False):
    """ Returns a :class:`~pyccl.tk3d.Tk3D` object containing
    the super-sample covariance trispectrum, given by the tensor
    product of the power spectrum responses associated with the
    two pairs of quantities being correlated. Each response is
    calculated as:

    .. math::
        \\frac{\\partial P_{u,v}(k)}{\\partial\\delta_L} =
        \\left(\\frac{68}{21}-\\frac{d\\log k^3P_L(k)}{d\\log k}\\right)
        P_L(k)I^1_1(k,|u)I^1_1(k,|v)+I^1_2(k|u,v) - (b_{u} + b_{v})
        P_{u,v}(k)

    where the :math:`I^a_b` are defined in the documentation
    of :meth:`~HMCalculator.I_1_1` and  :meth:`~HMCalculator.I_1_2` and
    :math:`b_{u}` and :math:`b_{v}` are the linear halo biases for quantities
    :math:`u` and :math:`v`, respectively (zero if they are not clustering).

    Args:
        cosmo (:class:`~pyccl.core.Cosmology`): a Cosmology object.
        hmc (:class:`HMCalculator`): a halo model calculator.
        prof1 (:class:`~pyccl.halos.profiles.HaloProfile`): halo
            profile (corresponding to :math:`u_1` above.
        prof2 (:class:`~pyccl.halos.profiles.HaloProfile`): halo
            profile (corresponding to :math:`u_2` above. If `None`,
            `prof1` will be used as `prof2`.
        prof12_2pt (:class:`~pyccl.halos.profiles_2pt.Profile2pt`):
            a profile covariance object returning the the two-point
            moment of `prof1` and `prof2`. If `None`, the default
            second moment will be used, corresponding to the
            products of the means of both profiles.
        prof3 (:class:`~pyccl.halos.profiles.HaloProfile`): halo
            profile (corresponding to :math:`v_1` above. If `None`,
            `prof1` will be used as `prof3`.
        prof4 (:class:`~pyccl.halos.profiles.HaloProfile`): halo
            profile (corresponding to :math:`v_2` above. If `None`,
            `prof3` will be used as `prof4`.
        prof34_2pt (:class:`~pyccl.halos.profiles_2pt.Profile2pt`):
            same as `prof12_2pt` for `prof3` and `prof4`.
        normprof1 (bool): if `True`, this integral will be
            normalized by :math:`I^0_1(k\\rightarrow 0,a|u)`
            (see :meth:`~HMCalculator.I_0_1`), where
            :math:`u` is the profile represented by `prof1`.
        normprof2 (bool): same as `normprof1` for `prof2`.
        normprof3 (bool): same as `normprof1` for `prof3`.
        normprof4 (bool): same as `normprof1` for `prof4`.
        p_of_k_a (:class:`~pyccl.pk2d.Pk2D`): a `Pk2D` object to
            be used as the linear matter power spectrum. If `None`,
            the power spectrum stored within `cosmo` will be used.
        a_arr (array): an array holding values of the scale factor
            at which the trispectrum should be calculated for
            interpolation. If `None`, the internal values used
            by `cosmo` will be used.
        lk_arr (array): an array holding values of the natural
            logarithm of the wavenumber (in units of Mpc^-1) at
            which the trispectrum should be calculated for
            interpolation. If `None`, the internal values used
            by `cosmo` will be used.
        extrap_order_lok (int): extrapolation order to be used on
            k-values below the minimum of the splines. See
            :class:`~pyccl.tk3d.Tk3D`.
        extrap_order_hik (int): extrapolation order to be used on
            k-values above the maximum of the splines. See
            :class:`~pyccl.tk3d.Tk3D`.
        use_log (bool): if `True`, the trispectrum will be
            interpolated in log-space (unless negative or
            zero values are found).

    Returns:
        :class:`~pyccl.tk3d.Tk3D`: SSC effective trispectrum.
    """
    if lk_arr is None:
        status = 0
        nk = lib.get_pk_spline_nk(cosmo.cosmo)
        lk_arr, status = lib.get_pk_spline_lk(cosmo.cosmo, nk, status)
        check(status, cosmo=cosmo)
    if a_arr is None:
        status = 0
        na = lib.get_pk_spline_na(cosmo.cosmo)
        a_arr, status = lib.get_pk_spline_a(cosmo.cosmo, na, status)
        check(status, cosmo=cosmo)

    k_use = np.exp(lk_arr)

    # Check inputs
    if not isinstance(prof1, HaloProfile):
        raise TypeError("prof1 must be of type `HaloProfile`")
    if (prof2 is not None) and (not isinstance(prof2, HaloProfile)):
        raise TypeError("prof2 must be of type `HaloProfile` or `None`")
    if (prof3 is not None) and (not isinstance(prof3, HaloProfile)):
        raise TypeError("prof3 must be of type `HaloProfile` or `None`")
    if (prof4 is not None) and (not isinstance(prof4, HaloProfile)):
        raise TypeError("prof4 must be of type `HaloProfile` or `None`")
    if prof12_2pt is None:
        prof12_2pt = Profile2pt()
    elif not isinstance(prof12_2pt, Profile2pt):
        raise TypeError("prof12_2pt must be of type "
                        "`Profile2pt` or `None`")
    if (prof34_2pt is not None) and (not isinstance(prof34_2pt, Profile2pt)):
        raise TypeError("prof34_2pt must be of type `Profile2pt` or `None`")

    # number counts profiles must be normalized
    profs = {prof1: normprof1, prof2: normprof2,
             prof3: normprof3, prof4: normprof4}

    for i, (profile, normalization) in enumerate(profs.items()):
        if (profile is not None
                and profile.is_number_counts
                and not normalization):
            raise ValueError(
                f"normprof{i+1} must be True if prof{i+1} is number counts")

    if prof3 is None:
        prof3_bak = prof1
    else:
        prof3_bak = prof3
    if prof34_2pt is None:
        prof34_2pt_bak = prof12_2pt
    else:
        prof34_2pt_bak = prof34_2pt

    # Power spectrum
    if isinstance(p_of_k_a, Pk2D):
        pk2d = p_of_k_a
    elif (p_of_k_a is None) or (str(p_of_k_a) == 'linear'):
        pk2d = cosmo.get_linear_power('delta_matter:delta_matter')
    elif str(p_of_k_a) == 'nonlinear':
        pk2d = cosmo.get_nonlin_power('delta_matter:delta_matter')
    else:
        raise TypeError("p_of_k_a must be `None`, \'linear\', "
                        "\'nonlinear\' or a `Pk2D` object")

    def get_norm(normprof, prof, sf):
        if normprof:
            return hmc.profile_norm(cosmo, sf, prof)
        else:
            return 1

    na = len(a_arr)
    nk = len(k_use)
    dpk12 = np.zeros([na, nk])
    dpk34 = np.zeros([na, nk])
    for ia, aa in enumerate(a_arr):
        # Compute profile normalizations
        norm1 = get_norm(normprof1, prof1, aa)
        i11_1 = hmc.I_1_1(cosmo, k_use, aa, prof1)
        # Compute second profile normalization
        if prof2 is None:
            norm2 = norm1
            i11_2 = i11_1
        else:
            norm2 = get_norm(normprof2, prof2, aa)
            i11_2 = hmc.I_1_1(cosmo, k_use, aa, prof2)
        if prof3 is None:
            norm3 = norm1
            i11_3 = i11_1
        else:
            norm3 = get_norm(normprof3, prof3, aa)
            i11_3 = hmc.I_1_1(cosmo, k_use, aa, prof3)
        if prof4 is None:
            norm4 = norm3
            i11_4 = i11_3
        else:
            norm4 = get_norm(normprof4, prof4, aa)
            i11_4 = hmc.I_1_1(cosmo, k_use, aa, prof4)

        i12_12 = hmc.I_1_2(cosmo, k_use, aa, prof1,
                           prof12_2pt, prof2)
        if (prof3 is None) and (prof4 is None) and (prof34_2pt is None):
            i12_34 = i12_12
        else:
            i12_34 = hmc.I_1_2(cosmo, k_use, aa, prof3_bak,
                               prof34_2pt_bak, prof4)
        norm12 = norm1 * norm2
        norm34 = norm3 * norm4

        pk = pk2d.eval(k_use, aa, cosmo)
        dpk = pk2d.eval_dlogpk_dlogk(k_use, aa, cosmo)
        # (47/21 - 1/3 dlogPk/dlogk) * I11 * I11 * Pk+I12
        dpk12[ia, :] = norm12*((2.2380952381-dpk/3)*i11_1*i11_2*pk+i12_12)
        dpk34[ia, :] = norm34*((2.2380952381-dpk/3)*i11_3*i11_4*pk+i12_34)

        # Counter terms for clustering (i.e. - (bA + bB) * PAB
        if prof1.is_number_counts or (prof2 is None or prof2.is_number_counts):
            b1 = b2 = np.zeros_like(k_use)
            i02_12 = hmc.I_0_2(cosmo, k_use, aa, prof1, prof12_2pt, prof2)
            P_12 = norm12 * (pk * i11_1 * i11_2 + i02_12)

            if prof1.is_number_counts:
                b1 = i11_1 * norm1

            if prof2 is None:
                b2 = b1
            elif prof2.is_number_counts:
                b2 = i11_2 * norm2

            dpk12[ia, :] -= (b1 + b2) * P_12

        if prof3_bak.is_number_counts or \
                ((prof3_bak.is_number_counts and prof4 is None) or
                 (prof4 is not None) and prof4.is_number_counts):
            b3 = b4 = np.zeros_like(k_use)
            if (prof3 is None) and (prof4 is None) and (prof34_2pt is None):
                i02_34 = i02_12
            else:
                i02_34 = hmc.I_0_2(cosmo, k_use, aa, prof3_bak, prof34_2pt_bak,
                                   prof4)
            P_34 = norm34 * (pk * i11_3 * i11_4 + i02_34)

            if prof3 is None:
                b3 = b1
            elif prof3.is_number_counts:
                b3 = i11_3 * norm3

            if prof4 is None:
                b4 = b3
            elif prof4.is_number_counts:
                b4 = i11_4 * norm4

            dpk34[ia, :] -= (b3 + b4) * P_34

    if use_log:
        if np.any(dpk12 <= 0) or np.any(dpk34 <= 0):
            warnings.warn(
                "Some values were not positive. "
                "Will not interpolate in log-space.",
                category=CCLWarning)
            use_log = False
        else:
            dpk12 = np.log(dpk12)
            dpk34 = np.log(dpk34)

    tk3d = Tk3D(a_arr=a_arr, lk_arr=lk_arr,
                pk1_arr=dpk12, pk2_arr=dpk34,
                extrap_order_lok=extrap_order_lok,
                extrap_order_hik=extrap_order_hik, is_logt=use_log)
    return tk3d<|MERGE_RESOLUTION|>--- conflicted
+++ resolved
@@ -115,29 +115,6 @@
         # Spline integrator
         return _spline_integrate(lM, fM, lM[0], lM[-1])
 
-<<<<<<< HEAD
-    def _get_ingredients(self, a, cosmo, get_bf):
-        # Compute mass function and bias (if needed) at a new
-        # value of the scale factor and/or with a new Cosmology
-        rho0 = None
-        if a != self._a_current_mf:
-            self._a_current_mf = a
-            rho0 = cosmo.rho_x(1., "matter", is_comoving=True)
-            self._mf = self._massfunc.get_mass_function(
-                cosmo, self._mass, a, mdef_other=self._mdef)
-            self._mf0 = (rho0 - self._integrator(
-                self._mf*self._mass, self._lmass)) / self._m0
-
-        if get_bf:
-            self._a_current_mf = a
-            if a != self._a_current_bf:
-                if rho0 is None:
-                    rho0 = cosmo.rho_x(1., "matter", is_comoving=True)
-                self._bf = self._hbias.get_halo_bias(
-                    cosmo, self._mass, a, mdef_other=self._mdef)
-                self._bf0 = (rho0 - self._integrator(
-                    self._mf*self._bf*self._mass, self._lmass)) / self._m0
-=======
     def _get_mass_function(self, cosmo, a, rho0):
         # Compute the mass function at this cosmo and a.
         if a != self._a_mf or cosmo != self._cosmo_mf:
@@ -162,7 +139,6 @@
         self._get_mass_function(cosmo, a, rho0)
         if get_bf:
             self._get_halo_bias(cosmo, a, rho0)
->>>>>>> fa73ff2d
 
     def _integrate_over_mf(self, array_2):
         i1 = self._integrator(self._mf[..., :] * array_2,
@@ -172,11 +148,7 @@
     def _integrate_over_mbf(self, array_2):
         i1 = self._integrator((self._mf * self._bf)[..., :] * array_2,
                               self._lmass)
-<<<<<<< HEAD
-        return i1 + self._bf0 * array_2[..., 0]
-=======
         return i1 + self._mbf0 * array_2[..., 0]
->>>>>>> fa73ff2d
 
     def profile_norm(self, cosmo, a, prof):
         """ Returns :math:`I^0_1(k\\rightarrow0,a|u)`
