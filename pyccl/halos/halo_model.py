import warnings
from .. import ccllib as lib
from .hmfunc import MassFunc
from .hbias import HaloBias
from .profiles import HaloProfile
from .profiles_2pt import Profile2pt
from ..core import check
from ..pk2d import Pk2D
from ..tk3d import Tk3D
from ..power import linear_matter_power, nonlin_matter_power
from ..background import rho_x
from ..pyutils import _spline_integrate
from .. import background
from ..errors import CCLWarning
import numpy as np
import scipy

physical_constants = lib.cvar.constants


class HMCalculator(object):
    """ This class implements a set of methods that can be used to
    compute various halo model quantities. A lot of these quantities
    will involve integrals of the sort:

    .. math::
       \\int dM\\,n(M,a)\\,f(M,k,a),

    where :math:`n(M,a)` is the halo mass function, and :math:`f` is
    an arbitrary function of mass, scale factor and Fourier scales.

    Args:
        cosmo (:class:`~pyccl.core.Cosmology`): a Cosmology object.
        massfunc (:class:`~pyccl.halos.hmfunc.MassFunc`): a mass
            function object.
        hbias (:class:`~pyccl.halos.hbias.HaloBias`): a halo bias
            object.
        mass_def (:class:`~pyccl.halos.massdef.MassDef`): a mass
            definition object.
        log10M_min (float): logarithmic mass (in units of solar mass)
            corresponding to the lower bound of the integrals in
            mass. Default: 8.
        log10M_max (float): logarithmic mass (in units of solar mass)
            corresponding to the upper bound of the integrals in
            mass. Default: 16.
        nlog10M (int): number of samples in log(Mass) to be used in
            the mass integrals. Default: 128.
        integration_method_M (string): integration method to use
            in the mass integrals. Options: "simpson" and "spline".
            Default: "simpson".
        k_min (float): some of the integrals solved by this class
            will often be normalized by their value on very large
            scales. This parameter (in units of inverse Mpc)
            determines what is considered a "very large" scale.
            Default: 1E-5.
    """
    def __init__(self, cosmo, massfunc, hbias, mass_def,
                 log10M_min=8., log10M_max=16.,
                 nlog10M=128, integration_method_M='simpson',
                 k_min=1E-5):
        self._rho0 = rho_x(cosmo, 1., 'matter', is_comoving=True)
        if not isinstance(massfunc, MassFunc):
            raise TypeError("massfunc must be of type `MassFunc`")
        self._massfunc = massfunc
        if not isinstance(hbias, HaloBias):
            raise TypeError("hbias must be of type `HaloBias`")
        self._hbias = hbias
        self._mdef = mass_def
        self._prec = {'log10M_min': log10M_min,
                      'log10M_max': log10M_max,
                      'nlog10M': nlog10M,
                      'integration_method_M': integration_method_M,
                      'k_min': k_min}
        self._lmass = np.linspace(self._prec['log10M_min'],
                                  self._prec['log10M_max'],
                                  self._prec['nlog10M'])
        self._mass = 10.**self._lmass
        self._m0 = self._mass[0]

        if self._prec['integration_method_M'] not in ['spline',
                                                      'simpson']:
            raise NotImplementedError("Only \'simpson\' and 'spline' "
                                      "supported as integration methods")
        elif self._prec['integration_method_M'] == 'simpson':
            from scipy.integrate import simps
            self._integrator = simps
        else:
            self._integrator = self._integ_spline

        self._a_current_mf = -1
        self._a_current_bf = -1

    def _integ_spline(self, fM, lM):
        # Spline integrator
        return _spline_integrate(lM, fM, lM[0], lM[-1])

    def _get_ingredients(self, a, cosmo, get_bf):
        # Compute mass function and bias (if needed) at a new
        # value of the scale factor.
        if a != self._a_current_mf:
            self.mf = self._massfunc.get_mass_function(cosmo, self._mass, a,
                                                       mdef_other=self._mdef)
            self.mf0 = (self._rho0 -
                        self._integrator(self.mf * self._mass,
                                         self._lmass)) / self._m0
            self._a_current_mf = a

        if get_bf:
            if a != self._a_current_bf:
                self.bf = self._hbias.get_halo_bias(cosmo, self._mass, a,
                                                    mdef_other=self._mdef)
                self.mbf0 = (self._rho0 -
                             self._integrator(self.mf * self.bf * self._mass,
                                              self._lmass)) / self._m0
            self._a_current_bf = a

    def _integrate_over_mf(self, array_2):
        i1 = self._integrator(self.mf[..., :] * array_2,
                              self._lmass)
        return i1 + self.mf0 * array_2[..., 0]

    def _integrate_over_mbf(self, array_2):
        i1 = self._integrator((self.mf * self.bf)[..., :] * array_2,
                              self._lmass)
        return i1 + self.mbf0 * array_2[..., 0]

    def profile_norm(self, cosmo, a, prof):
        """ Returns :math:`I^0_1(k\\rightarrow0,a|u)`
        (see :meth:`~HMCalculator.I_0_1`).

        Args:
            cosmo (:class:`~pyccl.core.Cosmology`): a Cosmology object.
            a (float): scale factor.
            prof (:class:`~pyccl.halos.profiles.HaloProfile`): halo
                profile.

        Returns:
            float or array_like: integral value.
        """
        # Compute mass function
        self._get_ingredients(a, cosmo, False)
        uk0 = prof.fourier(cosmo, self._prec['k_min'],
                           self._mass, a, mass_def=self._mdef).T
        norm = 1. / self._integrate_over_mf(uk0)
        return norm

    def number_counts(self, cosmo, sel, na=128, amin=None, amax=1.0):
        """ Solves the integral:

        .. math::
            nc(sel) = \\int dM\\int da\\,\\frac{dV}{dad\\Omega}\\,n(M,a)\\,sel(M,a)

        where :math:`n(M,a)` is the halo mass function, and
        :math:`sel(M,a)` is the selection function as a function of halo mass
        and scale factor.

        Note that the selection function is normalized to integrate to unity and
        assumed to represent the selection probaility per unit scale factor and
        per unit mass.

        Args:
            cosmo (:class:`~pyccl.core.Cosmology`): a Cosmology object.
            sel (callable): function of mass and scale factor that returns the
                selection function. This function should take in floats or arrays
                with a signature ``sel(m, a)`` and return an array with shape
                ``(len(m), len(a))`` according to the numpy broadcasting rules.
            na (int): number of samples in scale factor to be used in
                the integrals. Default: 128.
            amin (float): the minimum scale factor at which to start integrals
                over the selection function.
                Default: value of ``cosmo.cosmo.spline_params.A_SPLINE_MIN``
            amax (float): the maximum scale factor at which to end integrals
                over the selection function.
                Default: 1.0

        Returns:
            float: the total number of clusters
        """  # noqa

        # get a values for integral
        if amin is None:
            amin = cosmo.cosmo.spline_params.A_SPLINE_MIN
        a = np.linspace(amin, amax, na)

        # compute the volume element
        abs_dzda = 1 / a / a
        dc = background.comoving_angular_distance(cosmo, a)
        ez = background.h_over_h0(cosmo, a)
        dh = physical_constants.CLIGHT_HMPC / cosmo['h']
        dvdz = dh * dc**2 / ez
        dvda = dvdz * abs_dzda

        # now do m intergrals in a loop
        mint = np.zeros_like(a)
        for i, _a in enumerate(a):
            self._get_ingredients(_a, cosmo, False)
            _selm = np.atleast_2d(sel(self._mass, _a)).T
            mint[i] = self._integrator(
                dvda[i] * self.mf[..., :] * _selm[..., :],
                self._lmass
            )

        # now do scale factor integral
        mtot = self._integrator(mint, a)

        return mtot

    def I_0_1(self, cosmo, k, a, prof):
        """ Solves the integral:

        .. math::
            I^0_1(k,a|u) = \\int dM\\,n(M,a)\\,\\langle u(k,a|M)\\rangle,

        where :math:`n(M,a)` is the halo mass function, and
        :math:`\\langle u(k,a|M)\\rangle` is the halo profile as a
        function of scale, scale factor and halo mass.

        Args:
            cosmo (:class:`~pyccl.core.Cosmology`): a Cosmology object.
            k (float or array_like): comoving wavenumber in Mpc^-1.
            a (float): scale factor.
            prof (:class:`~pyccl.halos.profiles.HaloProfile`): halo
                profile.

        Returns:
            float or array_like: integral values evaluated at each
            value of `k`.
        """
        # Compute mass function
        self._get_ingredients(a, cosmo, False)
        uk = prof.fourier(cosmo, k, self._mass, a,
                          mass_def=self._mdef).T
        i01 = self._integrate_over_mf(uk)
        return i01

    def I_1_1(self, cosmo, k, a, prof):
        """ Solves the integral:

        .. math::
            I^1_1(k,a|u) = \\int dM\\,n(M,a)\\,b(M,a)\\,
            \\langle u(k,a|M)\\rangle,

        where :math:`n(M,a)` is the halo mass function,
        :math:`b(M,a)` is the halo bias, and
        :math:`\\langle u(k,a|M)\\rangle` is the halo profile as a
        function of scale, scale factor and halo mass.

        Args:
            cosmo (:class:`~pyccl.core.Cosmology`): a Cosmology object.
            k (float or array_like): comoving wavenumber in Mpc^-1.
            a (float): scale factor.
            prof (:class:`~pyccl.halos.profiles.HaloProfile`): halo
                profile.

        Returns:
            float or array_like: integral values evaluated at each
            value of `k`.
        """
        # Compute mass function and halo bias
        self._get_ingredients(a, cosmo, True)
        uk = prof.fourier(cosmo, k, self._mass, a,
                          mass_def=self._mdef).T
        i11 = self._integrate_over_mbf(uk)
        return i11

    def I_1_3(self, cosmo, k, a, prof1, prof_2pt, prof2=None, prof3=None):
        """ Solves the integral:

        .. math::
            I^1_3(k,a|u_2, v_1, _v2) = \\int dM\\,n(M,a)\\,b(M,a)\\,
            \\langle u_2(k,a|M) v_1(k',a|M) v_2(k',a|M)\\rangle,

        approximated to
        .. math::
            I^1_3(k,a|u_2, v_1, _v2) = I^1_1(k,a|u_2) I^1_2(k',a|v_1, v_2)

        where :math:`n(M,a)` is the halo mass function,
        :math:`b(M,a)` is the halo bias, and
        :math:`\\langle u_2(k,a|M) v_1(k',a|M) v_2(k',a|M)\\rangle` is the
        3pt halo profile as a function of scales `k` and `k'`, scale factor
        and halo mass.

        Args:
            cosmo (:class:`~pyccl.core.Cosmology`): a Cosmology object.
            k (float or array_like): comoving wavenumber in Mpc^-1.
            a (float): scale factor.
            prof (:class:`~pyccl.halos.profiles.HaloProfile`): halo
                profile.

        Returns:
            float or array_like: integral values evaluated at each
            value of `k`. Its shape will be `(N_k, N_k)`, with `N_k` the
            size of the `k` array.
        """
        # Compute mass function and halo bias
        # and transpose to move the M-axis last
        self._get_ingredients(a, cosmo, True)
        uk1 = prof1.fourier(cosmo, k, self._mass, a, mass_def=self._mdef)
        uk23 = prof_2pt.fourier_2pt(prof2, cosmo, k, self._mass, a,
                                    prof2=prof3, mass_def=self._mdef)

        uk = uk1[:, :, None] * uk23[:, None, :]
        i13 = self._integrate_over_mbf(uk.T)
        return i13

    def I_0_2(self, cosmo, k, a, prof1, prof_2pt, prof2=None):
        """ Solves the integral:

        .. math::
            I^0_2(k,a|u,v) = \\int dM\\,n(M,a)\\,
            \\langle u(k,a|M) v(k,a|M)\\rangle,

        where :math:`n(M,a)` is the halo mass function, and
        :math:`\\langle u(k,a|M) v(k,a|M)\\rangle` is the two-point
        moment of the two halo profiles.

        Args:
            cosmo (:class:`~pyccl.core.Cosmology`): a Cosmology object.
            k (float or array_like): comoving wavenumber in Mpc^-1.
            a (float): scale factor.
            prof (:class:`~pyccl.halos.profiles.HaloProfile`): halo
                profile.
            prof_2pt (:class:`~pyccl.halos.profiles_2pt.Profile2pt`):
                a profile covariance object
                returning the the two-point moment of the two profiles
                being correlated.
            prof2 (:class:`~pyccl.halos.profiles.HaloProfile`): a
                second halo profile. If `None`, `prof` will be used as
                `prof2`.

        Returns:
             float or array_like: integral values evaluated at each
             value of `k`.
        """
        # Compute mass function
        self._get_ingredients(a, cosmo, False)
        uk = prof_2pt.fourier_2pt(prof1, cosmo, k, self._mass, a,
                                  prof2=prof2,
                                  mass_def=self._mdef).T
        i02 = self._integrate_over_mf(uk)
        return i02

    def I_1_2(self, cosmo, k, a, prof1, prof_2pt, prof2=None, diag=True):
        """ Solves the integral:

        .. math::
            I^1_2(k,a|u,v) = \\int dM\\,n(M,a)\\,b(M,a)\\,
            \\langle u(k,a|M) v(k,a|M)\\rangle,

        where :math:`n(M,a)` is the halo mass function,
        :math:`b(M,a)` is the halo bias, and
        :math:`\\langle u(k,a|M) v(k,a|M)\\rangle` is the two-point
        moment of the two halo profiles.

        Args:
            cosmo (:class:`~pyccl.core.Cosmology`): a Cosmology object.
            k (float or array_like): comoving wavenumber in Mpc^-1.
            a (float): scale factor.
            prof (:class:`~pyccl.halos.profiles.HaloProfile`): halo
                profile.
            prof_2pt (:class:`~pyccl.halos.profiles_2pt.Profile2pt`):
                a profile covariance object
                returning the the two-point moment of the two profiles
                being correlated.
            prof2 (:class:`~pyccl.halos.profiles.HaloProfile`): a
                second halo profile. If `None`, `prof` will be used as
                `prof2`.
            diag (bool): If True, both halo profiles depend on the same k. If
            False, they will depend on k and k', respectively. Default True.

        Returns:
             float or array_like: integral values evaluated at each
             value of `k`.
        """
        # Compute mass function
        self._get_ingredients(a, cosmo, True)
        uk = prof_2pt.fourier_2pt(prof1, cosmo, k, self._mass, a,
                                  prof2=prof2,
                                  mass_def=self._mdef, diag=diag)
        if diag is True:
            uk = uk.T
        else:
            uk = np.transpose(uk, axes=[1, 2, 0])
        i12 = self._integrate_over_mbf(uk)
        return i12

    def I_0_22(self, cosmo, k, a,
               prof1, prof12_2pt, prof2=None,
               prof3=None, prof34_2pt=None, prof4=None):
        """ Solves the integral:

        .. math::
            I^0_{2,2}(k_u,k_v,a|u_{1,2},v_{1,2}) =
            \\int dM\\,n(M,a)\\,
            \\langle u_1(k_u,a|M) u_2(k_u,a|M)\\rangle
            \\langle v_1(k_v,a|M) v_2(k_v,a|M)\\rangle,

        where :math:`n(M,a)` is the halo mass function, and
        :math:`\\langle u(k,a|M) v(k,a|M)\\rangle` is the
        two-point moment of the two halo profiles.

        Args:
            cosmo (:class:`~pyccl.core.Cosmology`): a Cosmology object.
            k (float or array_like): comoving wavenumber in Mpc^-1.
            a (float): scale factor.
            prof1 (:class:`~pyccl.halos.profiles.HaloProfile`): halo
                profile.
            prof12_2pt (:class:`~pyccl.halos.profiles_2pt.Profile2pt`):
                a profile covariance object returning the the
                two-point moment of `prof1` and `prof2`.
            prof2 (:class:`~pyccl.halos.profiles.HaloProfile`): a
                second halo profile. If `None`, `prof1` will be used as
                `prof2`.
            prof3 (:class:`~pyccl.halos.profiles.HaloProfile`): a
                second halo profile. If `None`, `prof1` will be used as
                `prof3`.
            prof34_2pt (:class:`~pyccl.halos.profiles_2pt.Profile2pt`):
                a profile covariance object returning the the
                two-point moment of `prof3` and `prof4`.
            prof4 (:class:`~pyccl.halos.profiles.HaloProfile`): a
                second halo profile. If `None`, `prof3` will be used as
                `prof4`.

        Returns:
             float or array_like: integral values evaluated at each
             value of `k`.
        """
        if prof3 is None:
            prof3 = prof1
        if prof34_2pt is None:
            prof34_2pt = prof12_2pt

        self._get_ingredients(a, cosmo, False)
        uk12 = prof12_2pt.fourier_2pt(prof1, cosmo, k, self._mass, a,
                                      prof2=prof2, mass_def=self._mdef).T
        uk34 = prof34_2pt.fourier_2pt(prof3, cosmo, k, self._mass, a,
                                      prof2=prof4, mass_def=self._mdef).T
        i04 = self._integrate_over_mf(uk12[None, :, :] * uk34[:, None, :])
        return i04


def halomod_mean_profile_1pt(cosmo, hmc, k, a, prof,
                             normprof=False):
    """ Returns the mass-weighted mean halo profile.

    .. math::
        I^0_1(k,a|u) = \\int dM\\,n(M,a)\\,\\langle u(k,a|M)\\rangle,

    where :math:`n(M,a)` is the halo mass function, and
    :math:`\\langle u(k,a|M)\\rangle` is the halo profile as a
    function of scale, scale factor and halo mass.

    Args:
        cosmo (:class:`~pyccl.core.Cosmology`): a Cosmology object.
        hmc (:class:`HMCalculator`): a halo model calculator.
        k (float or array_like): comoving wavenumber in Mpc^-1.
        a (float or array_like): scale factor.
        prof (:class:`~pyccl.halos.profiles.HaloProfile`): halo
            profile.
        normprof (bool): if `True`, this integral will be
            normalized by :math:`I^0_1(k\\rightarrow 0,a|u)`.

    Returns:
        float or array_like: integral values evaluated at each
        combination of `k` and `a`. The shape of the output will
        be `(N_a, N_k)` where `N_k` and `N_a` are the sizes of
        `k` and `a` respectively. If `k` or `a` are scalars, the
        corresponding dimension will be squeezed out on output.
    """
    a_use = np.atleast_1d(a)
    k_use = np.atleast_1d(k)

    # Check inputs
    if not isinstance(prof, HaloProfile):
        raise TypeError("prof must be of type `HaloProfile`")

    na = len(a_use)
    nk = len(k_use)
    out = np.zeros([na, nk])
    for ia, aa in enumerate(a_use):
        i01 = hmc.I_0_1(cosmo, k_use, aa, prof)
        if normprof:
            norm = hmc.profile_norm(cosmo, aa, prof)
            i01 *= norm
        out[ia, :] = i01

    if np.ndim(a) == 0:
        out = np.squeeze(out, axis=0)
    if np.ndim(k) == 0:
        out = np.squeeze(out, axis=-1)
    return out


def halomod_bias_1pt(cosmo, hmc, k, a, prof, normprof=False):
    """ Returns the mass-and-bias-weighted mean halo profile.

    .. math::
        I^1_1(k,a|u) = \\int dM\\,n(M,a)\\,b(M,a)\\,
        \\langle u(k,a|M)\\rangle,

    where :math:`n(M,a)` is the halo mass function,
    :math:`b(M,a)` is the halo bias, and
    :math:`\\langle u(k,a|M)\\rangle` is the halo profile as a
    function of scale, scale factor and halo mass.

    Args:
        cosmo (:class:`~pyccl.core.Cosmology`): a Cosmology object.
        hmc (:class:`HMCalculator`): a halo model calculator.
        k (float or array_like): comoving wavenumber in Mpc^-1.
        a (float or array_like): scale factor.
        prof (:class:`~pyccl.halos.profiles.HaloProfile`): halo
            profile.
        normprof (bool): if `True`, this integral will be
            normalized by :math:`I^0_1(k\\rightarrow 0,a|u)`
            (see :meth:`~HMCalculator.I_0_1`).

    Returns:
        float or array_like: integral values evaluated at each
        combination of `k` and `a`. The shape of the output will
        be `(N_a, N_k)` where `N_k` and `N_a` are the sizes of
        `k` and `a` respectively. If `k` or `a` are scalars, the
        corresponding dimension will be squeezed out on output.
    """
    a_use = np.atleast_1d(a)
    k_use = np.atleast_1d(k)

    # Check inputs
    if not isinstance(prof, HaloProfile):
        raise TypeError("prof must be of type `HaloProfile`")

    na = len(a_use)
    nk = len(k_use)
    out = np.zeros([na, nk])
    for ia, aa in enumerate(a_use):
        i11 = hmc.I_1_1(cosmo, k_use, aa, prof)
        if normprof:
            norm = hmc.profile_norm(cosmo, aa, prof)
            i11 *= norm
        out[ia, :] = i11

    if np.ndim(a) == 0:
        out = np.squeeze(out, axis=0)
    if np.ndim(k) == 0:
        out = np.squeeze(out, axis=-1)
    return out


def halomod_power_spectrum(cosmo, hmc, k, a, prof,
                           prof_2pt=None, prof2=None, p_of_k_a=None,
                           normprof1=False, normprof2=False,
                           get_1h=True, get_2h=True,
                           smooth_transition=None, supress_1h=None):
    """ Computes the halo model power spectrum for two
    quantities defined by their respective halo profiles.
    The halo model power spectrum for two profiles
    :math:`u` and :math:`v` is:

    .. math::
        P_{u,v}(k,a) = I^0_2(k,a|u,v) +
        I^1_1(k,a|u)\\,I^1_1(k,a|v)\\,P_{\\rm lin}(k,a)

    where :math:`P_{\\rm lin}(k,a)` is the linear matter
    power spectrum, :math:`I^1_1` is defined in the documentation
    of :meth:`~HMCalculator.I_1_1`, and :math:`I^0_2` is defined
    in the documentation of :meth:`~HMCalculator.I_0_2`.

    Args:
        cosmo (:class:`~pyccl.core.Cosmology`): a Cosmology object.
        hmc (:class:`HMCalculator`): a halo model calculator.
        k (float or array_like): comoving wavenumber in Mpc^-1.
        a (float or array_like): scale factor.
        prof (:class:`~pyccl.halos.profiles.HaloProfile`): halo
            profile.
        prof_2pt (:class:`~pyccl.halos.profiles_2pt.Profile2pt`):
            a profile covariance object
            returning the the two-point moment of the two profiles
            being correlated. If `None`, the default second moment
            will be used, corresponding to the products of the means
            of both profiles.
        prof2 (:class:`~pyccl.halos.profiles.HaloProfile`): a
            second halo profile. If `None`, `prof` will be used as
            `prof2`.
        p_of_k_a (:class:`~pyccl.pk2d.Pk2D`): a `Pk2D` object to
            be used as the linear matter power spectrum. If `None`,
            the power spectrum stored within `cosmo` will be used.
        normprof1 (bool): if `True`, this integral will be
            normalized by :math:`I^0_1(k\\rightarrow 0,a|u)`
            (see :meth:`~HMCalculator.I_0_1`), where
            :math:`u` is the profile represented by `prof`.
        normprof2 (bool): if `True`, this integral will be
            normalized by :math:`I^0_1(k\\rightarrow 0,a|v)`
            (see :meth:`~HMCalculator.I_0_1`), where
            :math:`v` is the profile represented by `prof2`.
        get_1h (bool): if `False`, the 1-halo term (i.e. the first
            term in the first equation above) won't be computed.
        get_2h (bool): if `False`, the 2-halo term (i.e. the second
            term in the first equation above) won't be computed.
        smooth_transition (function or None):
            Modify the halo model 1-halo/2-halo transition region
            via a time-dependent function :math:`\\alpha(a)`,
            defined as in HMCODE-2020 (``arXiv:2009.01858``): :math:`P(k,a)=
            (P_{1h}^{\\alpha(a)}(k)+P_{2h}^{\\alpha(a)}(k))^{1/\\alpha}`.
            If `None` the extra factor is just 1.
        supress_1h (function or None):
            Supress the 1-halo large scale contribution by a
            time- and scale-dependent function :math:`k_*(a)`,
            defined as in HMCODE-2020 (``arXiv:2009.01858``):
            :math:`\\frac{(k/k_*(a))^4}{1+(k/k_*(a))^4}`.
            If `None` the standard 1-halo term is returned with no damping.

    Returns:
        float or array_like: integral values evaluated at each
        combination of `k` and `a`. The shape of the output will
        be `(N_a, N_k)` where `N_k` and `N_a` are the sizes of
        `k` and `a` respectively. If `k` or `a` are scalars, the
        corresponding dimension will be squeezed out on output.
    """
    a_use = np.atleast_1d(a)
    k_use = np.atleast_1d(k)

    # Check inputs
    if not isinstance(prof, HaloProfile):
        raise TypeError("prof must be of type `HaloProfile`")
    if (prof2 is not None) and (not isinstance(prof2, HaloProfile)):
        raise TypeError("prof2 must be of type `HaloProfile` or `None`")
    if prof_2pt is None:
        prof_2pt = Profile2pt()
    elif not isinstance(prof_2pt, Profile2pt):
        raise TypeError("prof_2pt must be of type "
                        "`Profile2pt` or `None`")
    if smooth_transition is not None:
        if not (get_1h and get_2h):
            raise ValueError("transition region can only be modified "
                             "when both 1-halo and 2-halo terms are queried")
        if not hasattr(smooth_transition, "__call__"):
            raise TypeError("smooth_transition must be "
                            "a function of `a` or None")
    if supress_1h is not None:
        if not get_1h:
            raise ValueError("can't supress the 1-halo term "
                             "when get_1h is False")
        if not hasattr(supress_1h, "__call__"):
            raise TypeError("supress_1h must be "
                            "a function of `a` or None")

    # Power spectrum
    if isinstance(p_of_k_a, Pk2D):
        def pkf(sf):
            return p_of_k_a.eval(k_use, sf, cosmo)
    elif (p_of_k_a is None) or (str(p_of_k_a) == 'linear'):
        def pkf(sf):
            return linear_matter_power(cosmo, k_use, sf)
    elif str(p_of_k_a) == 'nonlinear':
        def pkf(sf):
            return nonlin_matter_power(cosmo, k_use, sf)
    else:
        raise TypeError("p_of_k_a must be `None`, \'linear\', "
                        "\'nonlinear\' or a `Pk2D` object")

    na = len(a_use)
    nk = len(k_use)
    out = np.zeros([na, nk])
    for ia, aa in enumerate(a_use):
        # Compute first profile normalization
        if normprof1:
            norm1 = hmc.profile_norm(cosmo, aa, prof)
        else:
            norm1 = 1
        # Compute second profile normalization
        if prof2 is None:
            norm2 = norm1
        else:
            if normprof2:
                norm2 = hmc.profile_norm(cosmo, aa, prof2)
            else:
                norm2 = 1
        norm = norm1 * norm2

        if get_2h:
            # Compute first bias factor
            i11_1 = hmc.I_1_1(cosmo, k_use, aa, prof)

            # Compute second bias factor
            if prof2 is None:
                i11_2 = i11_1
            else:
                i11_2 = hmc.I_1_1(cosmo, k_use, aa, prof2)

            # Compute 2-halo power spectrum
            pk_2h = pkf(aa) * i11_1 * i11_2
        else:
            pk_2h = 0.

        if get_1h:
            pk_1h = hmc.I_0_2(cosmo, k_use, aa, prof, prof_2pt, prof2)
            if supress_1h is not None:
                ks = supress_1h(aa)
                pk_1h *= (k_use / ks)**4 / (1 + (k_use / ks)**4)
        else:
            pk_1h = 0.

        # Transition region
        if smooth_transition is None:
            out[ia, :] = (pk_1h + pk_2h) * norm
        else:
            alpha = smooth_transition(aa)
            out[ia, :] = (pk_1h**alpha + pk_2h**alpha)**(1/alpha) * norm

    if np.ndim(a) == 0:
        out = np.squeeze(out, axis=0)
    if np.ndim(k) == 0:
        out = np.squeeze(out, axis=-1)
    return out


def halomod_Pk2D(cosmo, hmc, prof,
                 prof_2pt=None, prof2=None, p_of_k_a=None,
                 normprof1=False, normprof2=False,
                 get_1h=True, get_2h=True,
                 lk_arr=None, a_arr=None,
                 extrap_order_lok=1, extrap_order_hik=2,
                 smooth_transition=None, supress_1h=None):
    """ Returns a :class:`~pyccl.pk2d.Pk2D` object containing
    the halo-model power spectrum for two quantities defined by
    their respective halo profiles. See :meth:`halomod_power_spectrum`
    for more details about the actual calculation.

    Args:
        cosmo (:class:`~pyccl.core.Cosmology`): a Cosmology object.
        hmc (:class:`HMCalculator`): a halo model calculator.
        prof (:class:`~pyccl.halos.profiles.HaloProfile`): halo
            profile.
        prof_2pt (:class:`~pyccl.halos.profiles_2pt.Profile2pt`):
            a profile covariance object
            returning the the two-point moment of the two profiles
            being correlated. If `None`, the default second moment
            will be used, corresponding to the products of the means
            of both profiles.
        prof2 (:class:`~pyccl.halos.profiles.HaloProfile`): a
            second halo profile. If `None`, `prof` will be used as
            `prof2`.
        p_of_k_a (:class:`~pyccl.pk2d.Pk2D`): a `Pk2D` object to
            be used as the linear matter power spectrum. If `None`,
            the power spectrum stored within `cosmo` will be used.
        normprof1 (bool): if `True`, this integral will be
            normalized by :math:`I^0_1(k\\rightarrow 0,a|u)`
            (see :meth:`~HMCalculator.I_0_1`), where
            :math:`u` is the profile represented by `prof`.
        normprof2 (bool): if `True`, this integral will be
            normalized by :math:`I^0_1(k\\rightarrow 0,a|v)`
            (see :meth:`~HMCalculator.I_0_1`), where
            :math:`v` is the profile represented by `prof2`.
        get_1h (bool): if `False`, the 1-halo term (i.e. the first
            term in the first equation above) won't be computed.
        get_2h (bool): if `False`, the 2-halo term (i.e. the second
            term in the first equation above) won't be computed.
        a_arr (array): an array holding values of the scale factor
            at which the halo model power spectrum should be
            calculated for interpolation. If `None`, the internal
            values used by `cosmo` will be used.
        lk_arr (array): an array holding values of the natural
            logarithm of the wavenumber (in units of Mpc^-1) at
            which the halo model power spectrum should be calculated
            for interpolation. If `None`, the internal values used
            by `cosmo` will be used.
        extrap_order_lok (int): extrapolation order to be used on
            k-values below the minimum of the splines. See
            :class:`~pyccl.pk2d.Pk2D`.
        extrap_order_hik (int): extrapolation order to be used on
            k-values above the maximum of the splines. See
            :class:`~pyccl.pk2d.Pk2D`.
        smooth_transition (function or None):
            Modify the halo model 1-halo/2-halo transition region
            via a time-dependent function :math:`\\alpha(a)`,
            defined as in HMCODE-2020 (``arXiv:2009.01858``): :math:`P(k,a)=
            (P_{1h}^{\\alpha(a)}(k)+P_{2h}^{\\alpha(a)}(k))^{1/\\alpha}`.
            If `None` the extra factor is just 1.
        supress_1h (function or None):
            Supress the 1-halo large scale contribution by a
            time- and scale-dependent function :math:`k_*(a)`,
            defined as in HMCODE-2020 (``arXiv:2009.01858``):
            :math:`\\frac{(k/k_*(a))^4}{1+(k/k_*(a))^4}`.
            If `None` the standard 1-halo term is returned with no damping.

    Returns:
        :class:`~pyccl.pk2d.Pk2D`: halo model power spectrum.
    """
    if lk_arr is None:
        status = 0
        nk = lib.get_pk_spline_nk(cosmo.cosmo)
        lk_arr, status = lib.get_pk_spline_lk(cosmo.cosmo, nk, status)
        check(status, cosmo=cosmo)
    if a_arr is None:
        status = 0
        na = lib.get_pk_spline_na(cosmo.cosmo)
        a_arr, status = lib.get_pk_spline_a(cosmo.cosmo, na, status)
        check(status, cosmo=cosmo)

    pk_arr = halomod_power_spectrum(cosmo, hmc, np.exp(lk_arr), a_arr,
                                    prof, prof_2pt=prof_2pt,
                                    prof2=prof2, p_of_k_a=p_of_k_a,
                                    normprof1=normprof1, normprof2=normprof2,
                                    get_1h=get_1h, get_2h=get_2h,
                                    smooth_transition=smooth_transition,
                                    supress_1h=supress_1h)

    pk2d = Pk2D(a_arr=a_arr, lk_arr=lk_arr, pk_arr=pk_arr,
                extrap_order_lok=extrap_order_lok,
                extrap_order_hik=extrap_order_hik,
                cosmo=cosmo, is_logp=False)
    return pk2d


def halomod_trispectrum_1h(cosmo, hmc, k, a,
                           prof1, prof2=None, prof12_2pt=None,
                           prof3=None, prof4=None, prof34_2pt=None,
                           normprof1=False, normprof2=False,
                           normprof3=False, normprof4=False):
    """ Computes the halo model 1-halo trispectrum for four different
    quantities defined by their respective halo profiles. The 1-halo
    trispectrum for four profiles :math:`u_{1,2}`, :math:`v_{1,2}` is
    calculated as:

    .. math::
        T_{u_1,u_2;v_1,v_2}(k_u,k_v,a) =
        I^0_{2,2}(k_u,k_v,a|u_{1,2},v_{1,2})

    where :math:`I^0_{2,2}` is defined in the documentation
    of :meth:`~HMCalculator.I_0_22`.

    .. note:: This approximation assumes that the 4-point
              profile cumulant is the same as the product of two
              2-point cumulants. We may relax this assumption in
              future versions of CCL.

    Args:
        cosmo (:class:`~pyccl.core.Cosmology`): a Cosmology object.
        hmc (:class:`HMCalculator`): a halo model calculator.
        k (float or array_like): comoving wavenumber in Mpc^-1.
        a (float or array_like): scale factor.
        prof1 (:class:`~pyccl.halos.profiles.HaloProfile`): halo
            profile (corresponding to :math:`u_1` above.
        prof2 (:class:`~pyccl.halos.profiles.HaloProfile`): halo
            profile (corresponding to :math:`u_2` above. If `None`,
            `prof1` will be used as `prof2`.
        prof12_2pt (:class:`~pyccl.halos.profiles_2pt.Profile2pt`):
            a profile covariance object returning the the two-point
            moment of `prof1` and `prof2`. If `None`, the default
            second moment will be used, corresponding to the
            products of the means of both profiles.
        prof3 (:class:`~pyccl.halos.profiles.HaloProfile`): halo
            profile (corresponding to :math:`v_1` above. If `None`,
            `prof1` will be used as `prof3`.
        prof4 (:class:`~pyccl.halos.profiles.HaloProfile`): halo
            profile (corresponding to :math:`v_2` above. If `None`,
            `prof3` will be used as `prof4`.
        prof34_2pt (:class:`~pyccl.halos.profiles_2pt.Profile2pt`):
            same as `prof12_2pt` for `prof3` and `prof4`.
        normprof1 (bool): if `True`, this integral will be
            normalized by :math:`I^0_1(k\\rightarrow 0,a|u)`
            (see :meth:`~HMCalculator.I_0_1`), where
            :math:`u` is the profile represented by `prof1`.
        normprof2 (bool): same as `normprof1` for `prof2`.
        normprof3 (bool): same as `normprof1` for `prof3`.
        normprof4 (bool): same as `normprof1` for `prof4`.

    Returns:
        float or array_like: integral values evaluated at each
        combination of `k` and `a`. The shape of the output will
        be `(N_a, N_k, N_k)` where `N_k` and `N_a` are the sizes of
        `k` and `a` respectively. The ordering is such that
        `output[ia, ik2, ik1] = T(k[ik1], k[ik2], a[ia])`
        If `k` or `a` are scalars, the corresponding dimension will
        be squeezed out on output.
    """
    a_use = np.atleast_1d(a)
    k_use = np.atleast_1d(k)

    # Check inputs
    if not isinstance(prof1, HaloProfile):
        raise TypeError("prof1 must be of type `HaloProfile`")
    if (prof2 is not None) and (not isinstance(prof2, HaloProfile)):
        raise TypeError("prof2 must be of type `HaloProfile` or `None`")
    if (prof3 is not None) and (not isinstance(prof3, HaloProfile)):
        raise TypeError("prof3 must be of type `HaloProfile` or `None`")
    if (prof4 is not None) and (not isinstance(prof4, HaloProfile)):
        raise TypeError("prof4 must be of type `HaloProfile` or `None`")
    if prof12_2pt is None:
        prof12_2pt = Profile2pt()
    elif not isinstance(prof12_2pt, Profile2pt):
        raise TypeError("prof12_2pt must be of type "
                        "`Profile2pt` or `None`")
    if (prof34_2pt is not None) and (not isinstance(prof34_2pt, Profile2pt)):
        raise TypeError("prof34_2pt must be of type `Profile2pt` or `None`")

    def get_norm(normprof, prof, sf):
        if normprof:
            return hmc.profile_norm(cosmo, sf, prof)
        else:
            return 1

    na = len(a_use)
    nk = len(k_use)
    out = np.zeros([na, nk, nk])
    for ia, aa in enumerate(a_use):
        # Compute profile normalizations
        norm1 = get_norm(normprof1, prof1, aa)
        # Compute second profile normalization
        if prof2 is None:
            norm2 = norm1
        else:
            norm2 = get_norm(normprof2, prof2, aa)
        if prof3 is None:
            norm3 = norm1
        else:
            norm3 = get_norm(normprof3, prof3, aa)
        if prof4 is None:
            norm4 = norm3
        else:
            norm4 = get_norm(normprof4, prof4, aa)

        norm = norm1 * norm2 * norm3 * norm4

        # Compute trispectrum at this redshift
        tk_1h = hmc.I_0_22(cosmo, k_use, aa,
                           prof1, prof12_2pt, prof2=prof2,
                           prof3=prof3, prof34_2pt=prof34_2pt,
                           prof4=prof4)

        # Normalize
        out[ia, :, :] = tk_1h * norm

    if np.ndim(a) == 0:
        out = np.squeeze(out, axis=0)
    if np.ndim(k) == 0:
        out = np.squeeze(out, axis=-1)
        out = np.squeeze(out, axis=-1)
    return out


def halomod_trispectrum_2h_22(cosmo, hmc, k, a, prof1, prof2=None,
                              prof3=None, prof4=None,
                              prof13_2pt=None, prof14_2pt=None,
                              prof24_2pt=None, prof32_2pt=None,
                              normprof1=False, normprof2=False,
                              normprof3=False, normprof4=False, p_of_k_a=None):
    """ Computes the isotropized halo model 2-halo trispectrum for four profiles
    :math:`u_{1,2}`, :math:`v_{1,2}` as

    .. math::
        \\bar{T}^{2h}_{22}(k_1, k_2, a) = \\int \\frac{d\\varphi_1}{2\\pi}
        \\int \\frac{d\\varphi_2}{2\\pi}
        T^{2h}_{22}({\\bf k_1},-{\\bf k_1},{\\bf k_2},-{\\bf k_2}),

    with

    .. math::
        T^{2h}_{22}_{u_1,u_2;v_1,v_2}(k_u,k_v,a) =
        P_lin(|k_{u_1} + k_{u_2}|)\\,  I^1_2(k_{u_1}, k_{u_2}|u})\\,
        I^1_2(k_{v_1}, k_{v_2}|v}) + 2 perm

    where :math:`I^1_2` is defined in the documentation
    of :math:`~HMCalculator.I_1_2`.

    Args:
        cosmo (:class:`~pyccl.core.Cosmology`): a Cosmology object.
        hmc (:class:`HMCalculator`): a halo model calculator.
        k (float or array_like): comoving wavenumber in Mpc^-1.
        a (float or array_like): scale factor.
        prof1 (:class:`~pyccl.halos.profiles.HaloProfile`): halo
            profile (corresponding to :math:`u_1` above.
        prof2 (:class:`~pyccl.halos.profiles.HaloProfile`): halo
            profile (corresponding to :math:`u_2` above. If `None`,
            `prof1` will be used as `prof2`.
        prof12_2pt (:class:`~pyccl.halos.profiles_2pt.Profile2pt`):
            a profile covariance object returning the the two-point
            moment of `prof1` and `prof2`. If `None`, the default
            second moment will be used, corresponding to the
            products of the means of both profiles.
        prof3 (:class:`~pyccl.halos.profiles.HaloProfile`): halo
            profile (corresponding to :math:`v_1` above. If `None`,
            `prof1` will be used as `prof3`.
        prof4 (:class:`~pyccl.halos.profiles.HaloProfile`): halo
            profile (corresponding to :math:`v_2` above. If `None`,
            `prof3` will be used as `prof4`.
        prof13_2pt (:class:`~pyccl.halos.profiles_2pt.Profile2pt`):
            same as `prof12_2pt` for `prof1` and `prof3`.
        prof14_2pt (:class:`~pyccl.halos.profiles_2pt.Profile2pt`):
            same as `prof14_2pt` for `prof1` and `prof4`.
        prof24_2pt (:class:`~pyccl.halos.profiles_2pt.Profile2pt`):
            same as `prof14_2pt` for `prof2` and `prof4`.
        prof32_2pt (:class:`~pyccl.halos.profiles_2pt.Profile2pt`):
            same as `prof14_2pt` for `prof3` and `prof2`.
        normprof1 (bool): if `True`, this integral will be
            normalized by :math:`I^0_1(k\\rightarrow 0,a|u)`
            (see :meth:`~HMCalculator.I_0_1`), where
            :math:`u` is the profile represented by `prof1`.
        normprof2 (bool): same as `normprof1` for `prof2`.
        normprof3 (bool): same as `normprof1` for `prof3`.
        normprof4 (bool): same as `normprof1` for `prof4`.
        p_of_k_a (:class:`~pyccl.pk2d.Pk2D`): a `Pk2D` object to
            be used as the linear matter power spectrum. If `None`, the power
            spectrum stored within `cosmo` will be used.

    Returns:
        float or array_like: integral values evaluated at each
        combination of `k` and `a`. The shape of the output will
        be `(N_a, N_k, N_k)` where `N_k` and `N_a` are the sizes of
        `k` and `a` respectively. The ordering is such that
        `output[ia, ik2, ik1] = T(k[ik1], k[ik2], a[ia])`
        If `k` or `a` are scalars, the corresponding dimension will
        be squeezed out on output.
    """
<<<<<<< HEAD
    a_use = np.atleast_1d(a)
    k_use = np.atleast_1d(k)
=======
    if lk_arr is None:
        status = 0
        nk = lib.get_pk_spline_nk(cosmo.cosmo)
        lk_arr, status = lib.get_pk_spline_lk(cosmo.cosmo, nk, status)
        check(status, cosmo=cosmo)
    if a_arr is None:
        status = 0
        na = lib.get_pk_spline_na(cosmo.cosmo)
        a_arr, status = lib.get_pk_spline_a(cosmo.cosmo, na, status)
        check(status, cosmo=cosmo)
>>>>>>> 86b527c2

    # Romberg needs 1 + 2^n points
    # Since the functions we average depend only on cos(theta) we can rewrite
    # the integrals as \int_0^2pi dtheta f(cos theta) / 2pi as
    # \int_0^pi dtheta f(cos theta) / pi
    # Exclude theta = pi to avoid k + k' = 0
    theta = np.linspace(0, np.pi - 1e-5, 129)
    dtheta = theta[1] - theta[0]
    cth = np.cos(theta)

    kr = np.sqrt(k_use[:, None, None] ** 2 + k_use[None, :, None] ** 2 +
                 2 * k_use[:, None, None] * k_use[None, :, None]
                   * cth[None, None, :])

    # Check inputs
    if not isinstance(prof1, HaloProfile):
        raise TypeError("prof1 must be of type `HaloProfile`")
    if prof2 is None:
        prof2 = prof1
    elif not isinstance(prof2, HaloProfile):
        raise TypeError("prof2 must be of type `HaloProfile` or `None`")
    if prof3 is None:
        prof3 = prof1
    elif not isinstance(prof3, HaloProfile):
        raise TypeError("prof3 must be of type `HaloProfile` or `None`")
    if prof4 is None:
        prof4 = prof3
    elif not isinstance(prof4, HaloProfile):
        raise TypeError("prof4 must be of type `HaloProfile` or `None`")

    if prof13_2pt is None:
        prof13_2pt = Profile2pt()
    elif not isinstance(prof13_2pt, Profile2pt):
        raise TypeError("prof13_2pt must be of type `Profile2pt` or `None`")
    if (prof24_2pt is not None) and (not isinstance(prof24_2pt, Profile2pt)):
        raise TypeError("prof13_2pt must be of type `Profile2pt` or `None`")
    else:
        prof24_2pt = prof13_2pt
    if (prof14_2pt is not None) and (not isinstance(prof14_2pt, Profile2pt)):
        raise TypeError("prof14_2pt must be of type `Profile2pt` or `None`")
    else:
        prof14_2pt = prof13_2pt
    if (prof32_2pt is not None) and (not isinstance(prof32_2pt, Profile2pt)):
        raise TypeError("prof32_2pt must be of type `Profile2pt` or `None`")
    else:
        prof32_2pt = prof13_2pt

    def get_norm(normprof, prof, sf):
        if normprof:
            return hmc.profile_norm(cosmo, sf, prof)
        else:
            return 1

    na = len(a_use)
    nk = len(k_use)

    # Power spectrum
    def get_isotropized_pkr(p_of_k_a, aa):
        kk = kr.flatten()
        # This returns int dphi / 2pi int dphi' / 2pi P(kk)
        if isinstance(p_of_k_a, Pk2D):
            pk = p_of_k_a.eval(kk, aa, cosmo)
        elif (p_of_k_a is None) or (str(p_of_k_a) == 'linear'):
            pk = linear_matter_power(cosmo, kk, aa)
        elif str(p_of_k_a) == 'nonlinear':
            pk = nonlin_matter_power(cosmo, kk, aa)
        else:
            raise TypeError("p_of_k_a must be `None`, \'linear\', "
                            "\'nonlinear\' or a `Pk2D` object")

        pk = pk.reshape((nk, nk, theta.size))
        int_pk = scipy.integrate.romb(pk, dtheta, axis=-1)
        return int_pk / np.pi

    out = np.zeros([na, nk, nk])
    for ia, aa in enumerate(a_use):
        # Compute profile normalizations
        norm1 = get_norm(normprof1, prof1, aa)
        # Compute second profile normalization
        if prof2 is None:
            norm2 = norm1
        else:
            norm2 = get_norm(normprof2, prof2, aa)
        if prof3 is None:
            norm3 = norm1
        else:
            norm3 = get_norm(normprof3, prof3, aa)
        if prof4 is None:
            norm4 = norm3
        else:
            norm4 = get_norm(normprof4, prof4, aa)

        norm = norm1 * norm2 * norm3 * norm4
        p = get_isotropized_pkr(p_of_k_a, aa)

        # Compute trispectrum at this redshift
        # P(k1 - k1 = 0) = 0
        # p12 = get_isotropized_pk(p_of_k_a, 0 * kkth, aa)
        # i12 = hmc.I_1_2(cosmo, k_use, aa, prof1, prof12_2pt,
        #                 prof2=prof2)[:, None]
        # i34 = hmc.I_1_2(cosmo, k_use, aa, prof3, prof34_2pt,
        #                 prof2=prof4)[None, :]
        # Permutation 1
        i13 = hmc.I_1_2(cosmo, k_use, aa, prof1, prof13_2pt, prof2=prof3,
                        diag=False)
        i24 = hmc.I_1_2(cosmo, k_use, aa, prof2, prof24_2pt, prof2=prof4,
                        diag=False)
        # Permutation 2
        i14 = hmc.I_1_2(cosmo, k_use, aa, prof1, prof14_2pt, prof2=prof4,
                        diag=False)
        i32 = hmc.I_1_2(cosmo, k_use, aa, prof3, prof32_2pt, prof2=prof2,
                        diag=False)

        tk_2h_22 = p * (i13 * i24 + i14 * i32)
        # Normalize
        out[ia, :, :] = tk_2h_22 * norm

    if np.ndim(a) == 0:
        out = np.squeeze(out, axis=0)
    if np.ndim(k) == 0:
        out = np.squeeze(out, axis=-1)
        out = np.squeeze(out, axis=-1)
    return out


def halomod_trispectrum_2h_13(cosmo, hmc, k, a, prof1,
                              prof2=None, prof3=None, prof4=None,
                              prof12_2pt=None, prof34_2pt=None,
                              normprof1=False, normprof2=False,
                              normprof3=False, normprof4=False, p_of_k_a=None):
    """ Computes the isotropized halo model 2-halo trispectrum for four different
    quantities defined by their respective halo profiles. The 2-halo
    trispectrum for four profiles :math:`u_{1,2}`, :math:`v_{1,2}` is
    calculated as:

    .. math::
        T^{2h}_{13}_{u_1,u_2,v_1,v_2}(k_u,k_v,a) =
        P_lin(k_u)\\, I^1_1(k_{u_1}|u_1)\\,
        I^1_3(k_{u_1}, k_{v_1}, k_{v_2}|u_1, v}) + 3 perm

    where :math:`I^1_1` is defined in the documentation of
    :meth:`~HMCalculator.I_1_1` and :math:`I^1_3` is defined in the
    documentation of :meth:`~HMCalculator.I_1_3`. Then, this function returns

    .. math::
        \\bar{T}^{2h}_{13}(k_1, k_2, a) = \\int \\frac{d\\varphi_1}{2\\pi}
        \\int \\frac{d\\varphi_2}{2\\pi}
        T^{1h}_{13}({\\bf k_1},-{\\bf k_1},{\\bf k_2},-{\\bf k_2}),


    Args:
        cosmo (:class:`~pyccl.core.Cosmology`): a Cosmology object.
        hmc (:class:`HMCalculator`): a halo model calculator.
        k (float or array_like): comoving wavenumber in Mpc^-1.
        a (float or array_like): scale factor.
        prof1 (:class:`~pyccl.halos.profiles.HaloProfile`): halo
            profile (corresponding to :math:`u_1` above.
        prof2 (:class:`~pyccl.halos.profiles.HaloProfile`): halo
            profile (corresponding to :math:`u_2` above. If `None`,
            `prof1` will be used as `prof2`.
        prof3 (:class:`~pyccl.halos.profiles.HaloProfile`): halo
            profile (corresponding to :math:`v_1` above. If `None`,
            `prof1` will be used as `prof3`.
        prof4 (:class:`~pyccl.halos.profiles.HaloProfile`): halo
            profile (corresponding to :math:`v_2` above. If `None`,
            `prof3` will be used as `prof4`.
        prof12_2pt (:class:`~pyccl.halos.profiles_2pt.Profile2pt`):
            a profile covariance object returning the 2-point
            moment of `prof1`, `prof2`. If `None`, the default second moment
            will be used, corresponding to the products of the means of each
            profile.
        prof34_2pt (:class:`~pyccl.halos.profiles_2pt.Profile2pt`):
            same as `prof34_2pt` for `prof3` and `prof4`.
        normprof1 (bool): if `True`, this integral will be
            normalized by :math:`I^0_1(k\\rightarrow 0,a|u)`
            (see :meth:`~HMCalculator.I_0_1`), where
            :math:`u` is the profile represented by `prof1`.
        normprof2 (bool): same as `normprof1` for `prof2`.
        normprof3 (bool): same as `normprof1` for `prof3`.
        normprof4 (bool): same as `normprof1` for `prof4`.
        p_of_k_a (:class:`~pyccl.pk2d.Pk2D`): a `Pk2D` object to
            be used as the linear matter power spectrum. If `None`, the power
            spectrum stored within `cosmo` will be used.

    Returns:
        float or array_like: integral values evaluated at each
        combination of `k` and `a`. The shape of the output will
        be `(N_a, N_k, N_k)` where `N_k` and `N_a` are the sizes of
        `k` and `a` respectively. The ordering is such that
        `output[ia, ik2, ik1] = T(k[ik1], k[ik2], a[ia])`
        If `k` or `a` are scalars, the corresponding dimension will
        be squeezed out on output.
    """
<<<<<<< HEAD
    a_use = np.atleast_1d(a)
    k_use = np.atleast_1d(k)
=======
    if lk_arr is None:
        status = 0
        nk = lib.get_pk_spline_nk(cosmo.cosmo)
        lk_arr, status = lib.get_pk_spline_lk(cosmo.cosmo, nk, status)
        check(status, cosmo=cosmo)
    if a_arr is None:
        status = 0
        na = lib.get_pk_spline_na(cosmo.cosmo)
        a_arr, status = lib.get_pk_spline_a(cosmo.cosmo, na, status)
        check(status, cosmo=cosmo)

    k_use = np.exp(lk_arr)
>>>>>>> 86b527c2

    # Check inputs
    if not isinstance(prof1, HaloProfile):
        raise TypeError("prof1 must be of type `HaloProfile`")
    if prof2 is None:
        prof2 = prof1
    elif not isinstance(prof2, HaloProfile):
        raise TypeError("prof2 must be of type `HaloProfile` or `None`")
    if prof3 is None:
        prof3 = prof1
    elif not isinstance(prof3, HaloProfile):
        raise TypeError("prof3 must be of type `HaloProfile` or `None`")
    if prof4 is None:
        prof4 = prof3
    elif not isinstance(prof4, HaloProfile):
        raise TypeError("prof4 must be of type `HaloProfile` or `None`")

    if prof12_2pt is None:
        prof12_2pt = Profile2pt()
    elif not isinstance(prof12_2pt, Profile2pt):
        raise TypeError("prof12_2pt must be of type `Profile2pt` or `None`")
    if prof34_2pt is None:
        prof34_2pt = prof12_2pt
    elif not isinstance(prof12_2pt, Profile2pt):
        raise TypeError("prof12_2pt must be of type `Profile2pt` or `None`")

    def get_norm(normprof, prof, sf):
        if normprof:
            return hmc.profile_norm(cosmo, sf, prof)
        else:
            return 1

    # Power spectrum
    def get_pk(p_of_k_a):
        if isinstance(p_of_k_a, Pk2D):
            def pkf(sf):
                return p_of_k_a.eval(k_use, sf, cosmo)
        elif (p_of_k_a is None) or (str(p_of_k_a) == 'linear'):
            def pkf(sf):
                return linear_matter_power(cosmo, k_use, sf)
        elif str(p_of_k_a) == 'nonlinear':
            def pkf(sf):
                return nonlin_matter_power(cosmo, k_use, sf)
        else:
            raise TypeError("p_of_k_a must be `None`, \'linear\', "
                            "\'nonlinear\' or a `Pk2D` object")
        return pkf

    na = len(a_use)
    nk = len(k_use)
    out = np.zeros([na, nk, nk])
    for ia, aa in enumerate(a_use):
        # Compute profile normalizations
        norm1 = get_norm(normprof1, prof1, aa)
        # Compute second profile normalization
        if prof2 is None:
            norm2 = norm1
        else:
            norm2 = get_norm(normprof2, prof2, aa)
        if prof3 is None:
            norm3 = norm1
        else:
            norm3 = get_norm(normprof3, prof3, aa)
        if prof4 is None:
            norm4 = norm3
        else:
            norm4 = get_norm(normprof4, prof4, aa)

        norm = norm1 * norm2 * norm3 * norm4

        # Compute trispectrum at this redshift
        p1 = get_pk(p_of_k_a)(aa)[:, None]
        i1 = hmc.I_1_1(cosmo, k_use, aa, prof1)[:, None]
        i234 = hmc.I_1_3(cosmo, k_use, aa, prof2, prof34_2pt, prof2=prof3,
                         prof3=prof4)
        # Permutation 1
        # p2 = p1  # (because k_a = k_b)
        i2 = hmc.I_1_1(cosmo, k_use, aa, prof2)[:, None]
        i134 = hmc.I_1_3(cosmo, k_use, aa, prof1, prof34_2pt, prof2=prof3,
                         prof3=prof4)
        # Attention to axis order change!
        # Permutation 2
        p3 = p1.T
        i3 = hmc.I_1_1(cosmo, k_use, aa, prof3)[None, :]
        i124 = hmc.I_1_3(cosmo, k_use, aa, prof4, prof12_2pt, prof2=prof1,
                         prof3=prof2).T
        # Permutation 4
        # p4 = p3  # (because k_c = k_d)
        i4 = hmc.I_1_1(cosmo, k_use, aa, prof3)[None, :]
        i123 = hmc.I_1_3(cosmo, k_use, aa, prof3, prof12_2pt, prof2=prof1,
                         prof3=prof2).T
        ####

        # print(i1.shape)
        # print(i234.shape)
        # print(i4.shape)
        # print(i123.shape)
        tk_2h_13 = p1 * (i1 * i234 + i2 * i134) + p3 * (i3 * i124 + i4 * i123)

        # Normalize
        out[ia, :, :] = tk_2h_13 * norm

    if np.ndim(a) == 0:
        out = np.squeeze(out, axis=0)
    if np.ndim(k) == 0:
        out = np.squeeze(out, axis=-1)
        out = np.squeeze(out, axis=-1)
    return out


def halomod_trispectrum_3h(cosmo, hmc, k, a, prof1, prof2=None,
                           prof3=None, prof4=None,
                           prof13_2pt=None, prof14_2pt=None,
                           prof24_2pt=None, prof32_2pt=None,
                           normprof1=False, normprof2=False, normprof3=False,
                           normprof4=False, p_of_k_a=None):
    """ Computes the isotropized halo model 3-halo trispectrum for four profiles
    :math:`u_{1,2}`, :math:`v_{1,2}` as

    .. math::
        \\bar{T}^{3h}(k_1, k_2, a) = \\int \\frac{d\\varphi_1}{2\\pi}
        \\int \\frac{d\\varphi_2}{2\\pi}
        T^{2h}_{22}({\\bf k_1},-{\\bf k_1},{\\bf k_2},-{\\bf k_2}),

    with

    .. math::
        T^{3h}{u_1,u_2;v_1,v_2}(k_u,k_v,a) =
        B^{PT}({\bf k_{u_1}}, {\bf k_{u_2}}, {\bf k_{v_1}} + {\bf k_{v_2}}) \\,
        I^1_1(k_{u_1} | u) I^1_1(k_{u_2} | u) I^1_2(k_{v_1}, k_{v_2}|v}) \\,
        + 5 perm

    where :math:`I^1_1` and :math:`I^1_2` are defined in the documentation
    of :math:`~HMCalculator.I_1_1` and :math:`~HMCalculator.I_1_2`,
    respectively; and :math:`B^{PT}` can be found in Eq. 30 of arXiv:1302.6994.

    Args:
        cosmo (:class:`~pyccl.core.Cosmology`): a Cosmology object.
        hmc (:class:`HMCalculator`): a halo model calculator.
        k (float or array_like): comoving wavenumber in Mpc^-1.
        a (float or array_like): scale factor.
        prof1 (:class:`~pyccl.halos.profiles.HaloProfile`): halo
            profile (corresponding to :math:`u_1` above.
        prof2 (:class:`~pyccl.halos.profiles.HaloProfile`): halo
            profile (corresponding to :math:`u_2` above. If `None`,
            `prof1` will be used as `prof2`.
        prof3 (:class:`~pyccl.halos.profiles.HaloProfile`): halo
            profile (corresponding to :math:`v_1` above. If `None`,
            `prof1` will be used as `prof3`.
        prof4 (:class:`~pyccl.halos.profiles.HaloProfile`): halo
            profile (corresponding to :math:`v_2` above. If `None`,
            `prof3` will be used as `prof4`.
        prof13_2pt (:class:`~pyccl.halos.profiles_2pt.Profile2pt`):
            a profile covariance object returning the the two-point
            moment of `prof1` and `prof3`. If `None`, the default
            second moment will be used, corresponding to the
            products of the means of both profiles.
        prof14_2pt (:class:`~pyccl.halos.profiles_2pt.Profile2pt`):
            same as `prof14_2pt` for `prof1` and `prof4`.
        prof24_2pt (:class:`~pyccl.halos.profiles_2pt.Profile2pt`):
            same as `prof14_2pt` for `prof2` and `prof4`.
        prof32_2pt (:class:`~pyccl.halos.profiles_2pt.Profile2pt`):
            same as `prof14_2pt` for `prof3` and `prof2`.
        normprof1 (bool): if `True`, this integral will be
            normalized by :math:`I^0_1(k\\rightarrow 0,a|u)`
            (see :meth:`~HMCalculator.I_0_1`), where
            :math:`u` is the profile represented by `prof1`.
        normprof2 (bool): same as `normprof1` for `prof2`.
        normprof3 (bool): same as `normprof1` for `prof3`.
        normprof4 (bool): same as `normprof1` for `prof4`.
        p_of_k_a (:class:`~pyccl.pk2d.Pk2D`): a `Pk2D` object to
            be used as the linear matter power spectrum. If `None`, the power
            spectrum stored within `cosmo` will be used.

    Returns:
        float or array_like: integral values evaluated at each
        combination of `k` and `a`. The shape of the output will
        be `(N_a, N_k, N_k)` where `N_k` and `N_a` are the sizes of
        `k` and `a` respectively. The ordering is such that
        `output[ia, ik2, ik1] = T(k[ik1], k[ik2], a[ia])`
        If `k` or `a` are scalars, the corresponding dimension will
        be squeezed out on output.
    """
    a_use = np.atleast_1d(a)
    k_use = np.atleast_1d(k)

    # Romberg needs 1 + 2^n points
    # Since the functions we average depend only on cos(theta) we can rewrite
    # the integrals as \int_0^2pi dtheta f(cos theta) / 2pi as
    # \int_0^pi dtheta f(cos theta) / pi
    # Exclude theta = pi to avoid k + k' = 0
    theta = np.linspace(0, np.pi - 1e-5, 129)
    dtheta = theta[1] - theta[0]
    cth = np.cos(theta)

    # Check inputs
    if not isinstance(prof1, HaloProfile):
        raise TypeError("prof1 must be of type `HaloProfile`")
    if prof2 is None:
        prof2 = prof1
    elif not isinstance(prof2, HaloProfile):
        raise TypeError("prof2 must be of type `HaloProfile` or `None`")
    if prof3 is None:
        prof3 = prof1
    elif not isinstance(prof3, HaloProfile):
        raise TypeError("prof3 must be of type `HaloProfile` or `None`")
    if prof4 is None:
        prof4 = prof3
    elif not isinstance(prof4, HaloProfile):
        raise TypeError("prof4 must be of type `HaloProfile` or `None`")

    if prof13_2pt is None:
        prof13_2pt = Profile2pt()
    elif not isinstance(prof13_2pt, Profile2pt):
        raise TypeError("prof13_2pt must be of type `Profile2pt` or `None`")
    if (prof14_2pt is not None) and (not isinstance(prof14_2pt, Profile2pt)):
        raise TypeError("prof14_2pt must be of type `Profile2pt` or `None`")
    else:
        prof14_2pt = prof13_2pt
    if (prof24_2pt is not None) and (not isinstance(prof24_2pt, Profile2pt)):
        raise TypeError("prof14_2pt must be of type `Profile2pt` or `None`")
    else:
        prof24_2pt = prof13_2pt
    if (prof32_2pt is not None) and (not isinstance(prof32_2pt, Profile2pt)):
        raise TypeError("prof32_2pt must be of type `Profile2pt` or `None`")
    else:
        prof32_2pt = prof13_2pt

    def get_norm(normprof, prof, sf):
        if normprof:
            return hmc.profile_norm(cosmo, sf, prof)
        else:
            return 1

    # Power spectrum
    def get_pk(k, a):
        if isinstance(p_of_k_a, Pk2D):
            pk = p_of_k_a.eval(k, a, cosmo)
        elif (p_of_k_a is None) or (str(p_of_k_a) == 'linear'):
            pk = linear_matter_power(cosmo, k, a)
        elif str(p_of_k_a) == 'nonlinear':
            pk = nonlin_matter_power(cosmo, k, a)
        else:
            raise TypeError("p_of_k_a must be `None`, \'linear\', "
                            "\'nonlinear\' or a `Pk2D` object")

        return pk

    # Compute bispectrum
    # Encapsulate code in a function
    def get_kr_and_f2():
        kk = k_use[:, None, None]
        kp = k_use[None, :, None]
        kr2 = kk ** 2 + kp ** 2 + 2 * kk * kp * cth
        kr = np.sqrt(kr2)

        f2 = 5./7. - 0.5 * (1 + kk ** 2 / kr2) * (1 + kp / kk * cth) + \
            2/7. * kk ** 2 / kr2 * (1 + kp / kk * cth)**2
        # When kr = 0:
        # k^2 / kr^2 (1 + k / kr cos) -> k^2/(2k^2 + 2k^2 cos)*(1 + cos) = 1/2
        # k^2 / kr^2 (1 + k / kr cos)^2 -> (1 + cos)/2 = 0
        f2[np.where(kr == 0)] = 13. / 28

        return kr, f2

    kr, f2 = get_kr_and_f2()

    def get_Bpt(a):
        # We only need to compute the independent k * k * cos(theta) since Pk
        # only depends on the module of ki + kj
        pk = get_pk(k_use, a)[:, None]
        pkr = get_pk(kr.flatten(), a).reshape(kr.shape)
        P3 = scipy.integrate.romb(pkr * f2, dtheta, axis=-1)

        Bpt = 6. / 7. * pk * pk.T + 2 * pk * P3
        Bpt += Bpt.T

        return Bpt

    na = len(a_use)
    nk = len(k_use)

    out = np.zeros([na, nk, nk])
    for ia, aa in enumerate(a_use):
        # Compute profile normalizations
        norm1 = get_norm(normprof1, prof1, aa)
        # Compute second profile normalization
        if prof2 is None:
            norm2 = norm1
        else:
            norm2 = get_norm(normprof2, prof2, aa)
        if prof3 is None:
            norm3 = norm1
        else:
            norm3 = get_norm(normprof3, prof3, aa)
        if prof4 is None:
            norm4 = norm3
        else:
            norm4 = get_norm(normprof4, prof4, aa)

        norm = norm1 * norm2 * norm3 * norm4

        # Permutation 0
        # Bpt_1_2_34 = 0
        # i1 = hmc.I_1_1(cosmo, k_use, aa, prof1)[:, None]
        # i2 = hmc.I_1_1(cosmo, k_use, aa, prof2)[:, None]
        # i34 = hmc.I_1_2(cosmo, k_use, aa, prof3, prof34_2pt, prof2=prof4)

        i1 = hmc.I_1_1(cosmo, k_use, aa, prof1)[:, None]
        i2 = hmc.I_1_1(cosmo, k_use, aa, prof2)[:, None]
        i3 = hmc.I_1_1(cosmo, k_use, aa, prof3)[None, :]
        i4 = hmc.I_1_1(cosmo, k_use, aa, prof4)[None, :]

        # Permutation 1: 2 <-> 3
        i24 = hmc.I_1_2(cosmo, k_use, aa, prof2, prof24_2pt, prof2=prof4,
                        diag=False)
        # Permutation 2: 2 <-> 4
        i32 = hmc.I_1_2(cosmo, k_use, aa, prof3, prof32_2pt, prof2=prof2,
                        diag=False)
        # Permutation 3: 1 <-> 3
        i14 = hmc.I_1_2(cosmo, k_use, aa, prof1, prof14_2pt, prof2=prof4,
                        diag=False)
        # Permutation 4: 1 <-> 4
        i31 = hmc.I_1_2(cosmo, k_use, aa, prof3, prof13_2pt, prof2=prof1,
                        diag=False)

        # Permutation 5: 12 <-> 34
        # Bpt_3_4_12 = 0
        # i3 = hmc.I_1_1(cosmo, k_use, aa, prof3)[None, :]
        # i4 = hmc.I_1_1(cosmo, k_use, aa, prof4)[None, :]
        # i12 = hmc.I_1_2(cosmo, k_use, aa, prof1, prof12_2pt, prof2=prof2)

        Bpt = get_Bpt(aa)
        tk_3h = Bpt * (i1 * i3 * i24 + i1 * i4 * i32 +
                       i3 * i2 * i14 + i4 * i2 * i31)

        # Normalize
        out[ia, :, :] = tk_3h * norm

    if np.ndim(a) == 0:
        out = np.squeeze(out, axis=0)
    if np.ndim(k) == 0:
        out = np.squeeze(out, axis=-1)
        out = np.squeeze(out, axis=-1)
    return out


def halomod_trispectrum_4h(cosmo, hmc, k, a, prof1, prof2=None,
                           prof3=None, prof4=None, normprof1=False,
                           normprof2=False, normprof3=False, normprof4=False,
                           p_of_k_a=None):
    """ Computes the isotropized halo model 4-halo trispectrum for four
    profiles :math:`u_{1,2}`, :math:`v_{1,2}` as

    .. math::
        \\bar{T}^{4h}(k_1, k_2, a) = \\int \\frac{d\\varphi_1}{2\\pi}
        \\int \\frac{d\\varphi_2}{2\\pi}
        T^{4h}({\\bf k_1},-{\\bf k_1},{\\bf k_2},-{\\bf k_2}),

    with

    .. math::
        T^{4h}{u_1,u_2;v_1,v_2}(k_u,k_v,a) =
        T^{PT}({\bf k_{u_1}}, {\bf k_{u_2}}, {\bf k_{v_1}}, {\bf k_{v_2}}) \\,
        I^1_1(k_{u_1} | u) I^1_1(k_{u_2} | u) I^1_1(k_{v_1} | v) \\,
        I^1_1(k_{v_2} | v) \\,

    where :math:`I^1_1` is defined in the documentation
    of :math:`~HMCalculator.I_1_1` and :math:`P^{PT}` can be found in Eq. 30
    of arXiv:1302.6994.

    Args:
        cosmo (:class:`~pyccl.core.Cosmology`): a Cosmology object.
        hmc (:class:`HMCalculator`): a halo model calculator.
        k (float or array_like): comoving wavenumber in Mpc^-1.
        a (float or array_like): scale factor.
        prof1 (:class:`~pyccl.halos.profiles.HaloProfile`): halo
            profile (corresponding to :math:`u_1` above.
        prof2 (:class:`~pyccl.halos.profiles.HaloProfile`): halo
            profile (corresponding to :math:`u_2` above. If `None`,
            `prof1` will be used as `prof2`.
        prof3 (:class:`~pyccl.halos.profiles.HaloProfile`): halo
            profile (corresponding to :math:`v_1` above. If `None`,
            `prof1` will be used as `prof3`.
        prof4 (:class:`~pyccl.halos.profiles.HaloProfile`): halo
            profile (corresponding to :math:`v_2` above. If `None`,
            `prof3` will be used as `prof4`.
        normprof1 (bool): if `True`, this integral will be
            normalized by :math:`I^0_1(k\\rightarrow 0,a|u)`
            (see :meth:`~HMCalculator.I_0_1`), where
            :math:`u` is the profile represented by `prof1`.
        normprof2 (bool): same as `normprof1` for `prof2`.
        normprof3 (bool): same as `normprof1` for `prof3`.
        normprof4 (bool): same as `normprof1` for `prof4`.
        p_of_k_a (:class:`~pyccl.pk2d.Pk2D`): a `Pk2D` object to
            be used as the linear matter power spectrum. If `None`, the power
            spectrum stored within `cosmo` will be used.

    Returns:
        float or array_like: integral values evaluated at each
        combination of `k` and `a`. The shape of the output will
        be `(N_a, N_k, N_k)` where `N_k` and `N_a` are the sizes of
        `k` and `a` respectively. The ordering is such that
        `output[ia, ik2, ik1] = T(k[ik1], k[ik2], a[ia])`
        If `k` or `a` are scalars, the corresponding dimension will
        be squeezed out on output.
    """
    a_use = np.atleast_1d(a)
    k_use = np.atleast_1d(k)

    # Check inputs
    if not isinstance(prof1, HaloProfile):
        raise TypeError("prof1 must be of type `HaloProfile`")
    if prof2 is None:
        prof2 = prof1
    elif not isinstance(prof2, HaloProfile):
        raise TypeError("prof2 must be of type `HaloProfile` or `None`")
    if prof3 is None:
        prof3 = prof1
    elif not isinstance(prof3, HaloProfile):
        raise TypeError("prof3 must be of type `HaloProfile` or `None`")
    if prof4 is None:
        prof4 = prof3
    elif not isinstance(prof4, HaloProfile):
        raise TypeError("prof4 must be of type `HaloProfile` or `None`")

    def get_norm(normprof, prof, sf):
        if normprof:
            return hmc.profile_norm(cosmo, sf, prof)
        else:
            return 1

    na = len(a_use)
    nk = len(k_use)

    # Power spectrum
    def get_pk(k, a):
        # This returns int dphi / 2pi int dphi' / 2pi P(kkth)
        if isinstance(p_of_k_a, Pk2D):
            pk = p_of_k_a.eval(k, a, cosmo)
        elif (p_of_k_a is None) or (str(p_of_k_a) == 'linear'):
            pk = linear_matter_power(cosmo, k, a)
        elif str(p_of_k_a) == 'nonlinear':
            pk = nonlin_matter_power(cosmo, k, a)
        else:
            raise TypeError("p_of_k_a must be `None`, \'linear\', "
                            "\'nonlinear\' or a `Pk2D` object")

        return pk

    # Romberg needs 1 + 2^n points
    # Since the functions we average depend only on cos(theta) we can rewrite
    # the integrals as \int_0^2pi dtheta f(cos theta) / 2pi as
    # \int_0^pi dtheta f(cos theta) / pi
    # Exclude theta = pi to avoid k + k' = 0
    theta = np.linspace(0, np.pi - 1e-5, 129)
    dtheta = theta[1] - theta[0]
    cth = np.cos(theta)

    def isotropize(arr):
        int_arr = scipy.integrate.romb(arr, dtheta, axis=-1)
        return int_arr / (2 * np.pi)

    def get_kr_f2_f2T_X():
        k = k_use[:, None, None]
        kp = k_use[None, :, None]
        kr2 = k ** 2 + kp ** 2 + 2 * k * kp * cth
        kr = np.sqrt(kr2)

        f2 = 5./7. - 0.5 * (1 + k ** 2 / kr2) * (1 + kp / k * cth) + \
            2/7. * k ** 2 / kr2 * (1 + kp / k * cth)**2
        f2[np.where(kr == 0)] = 13. / 28

        # k <-> k'
        f2T = np.transpose(f2, (1, 0, 2))

        r = kp / k
        intd = (5 * r + (7 - 2*r**2)*cth) / (1 + r**2 + 2*r*cth) * \
               (3/7. * r + 0.5 * (1 + r**2) * cth + 4/7. * r * cth**2)
        # When kr = 0, r = 1 and intd = 0
        intd[np.where(kr == 0)] = 0
        X = -7./4. * (1 + r.reshape(nk, nk)**2) + isotropize(intd)

        return kr, f2, f2T, X

    kr, f2, f2T, X = get_kr_f2_f2T_X()

    out = np.zeros([na, nk, nk])
    for ia, aa in enumerate(a_use):
        # Compute profile normalizations
        norm1 = get_norm(normprof1, prof1, aa)
        # Compute second profile normalization
        if prof2 is None:
            norm2 = norm1
        else:
            norm2 = get_norm(normprof2, prof2, aa)
        if prof3 is None:
            norm3 = norm1
        else:
            norm3 = get_norm(normprof3, prof3, aa)
        if prof4 is None:
            norm4 = norm3
        else:
            norm4 = get_norm(normprof4, prof4, aa)

        norm = norm1 * norm2 * norm3 * norm4

        pk = get_pk(k_use, aa)[:, None]
        pkr = get_pk(kr.flatten(), aa).reshape((nk, nk, theta.size))

        P4A = isotropize(f2 ** 2 * pkr)
        P4X = isotropize(f2 * f2T * pkr)

        t1113 = 4/9. * pk**2 * pk.T * X
        t1113 += t1113.T

        t1122 = 8 * (pk**2 * P4A + pk * pk.T * P4X)
        t1122 += t1122.T

        # Now the halo model integrals
        i1 = hmc.I_1_1(cosmo, k_use, aa, prof1)[:, None]
        i2 = hmc.I_1_1(cosmo, k_use, aa, prof2)[:, None]
        i3 = hmc.I_1_1(cosmo, k_use, aa, prof3)[None, :]
        i4 = hmc.I_1_1(cosmo, k_use, aa, prof4)[None, :]

        tk_4h = i1 * i2 * i3 * i4 * (t1113 + t1122)

        # Normalize
        out[ia, :, :] = tk_4h * norm

    if np.ndim(a) == 0:
        out = np.squeeze(out, axis=0)
    if np.ndim(k) == 0:
        out = np.squeeze(out, axis=-1)
        out = np.squeeze(out, axis=-1)
    return out


def halomod_Tk3D_1h(cosmo, hmc,
                    prof1, prof2=None, prof12_2pt=None,
                    prof3=None, prof4=None, prof34_2pt=None,
                    normprof1=False, normprof2=False,
                    normprof3=False, normprof4=False,
                    lk_arr=None, a_arr=None,
                    extrap_order_lok=1, extrap_order_hik=1,
                    use_log=False):
    """ Returns a :class:`~pyccl.tk3d.Tk3D` object containing
    the 1-halo trispectrum for four quantities defined by
    their respective halo profiles. See :meth:`halomod_trispectrum_1h`
    for more details about the actual calculation.

    Args:
        cosmo (:class:`~pyccl.core.Cosmology`): a Cosmology object.
        hmc (:class:`HMCalculator`): a halo model calculator.
        prof1 (:class:`~pyccl.halos.profiles.HaloProfile`): halo
            profile (corresponding to :math:`u_1` above.
        prof2 (:class:`~pyccl.halos.profiles.HaloProfile`): halo
            profile (corresponding to :math:`u_2` above. If `None`,
            `prof1` will be used as `prof2`.
        prof12_2pt (:class:`~pyccl.halos.profiles_2pt.Profile2pt`):
            a profile covariance object returning the the two-point
            moment of `prof1` and `prof2`. If `None`, the default
            second moment will be used, corresponding to the
            products of the means of both profiles.
        prof3 (:class:`~pyccl.halos.profiles.HaloProfile`): halo
            profile (corresponding to :math:`v_1` above. If `None`,
            `prof1` will be used as `prof3`.
        prof4 (:class:`~pyccl.halos.profiles.HaloProfile`): halo
            profile (corresponding to :math:`v_2` above. If `None`,
            `prof3` will be used as `prof4`.
        prof34_2pt (:class:`~pyccl.halos.profiles_2pt.Profile2pt`):
            same as `prof12_2pt` for `prof3` and `prof4`.
        normprof1 (bool): if `True`, this integral will be
            normalized by :math:`I^0_1(k\\rightarrow 0,a|u)`
            (see :meth:`~HMCalculator.I_0_1`), where
            :math:`u` is the profile represented by `prof1`.
        normprof2 (bool): same as `normprof1` for `prof2`.
        normprof3 (bool): same as `normprof1` for `prof3`.
        normprof4 (bool): same as `normprof1` for `prof4`.
        a_arr (array): an array holding values of the scale factor
            at which the trispectrum should be calculated for
            interpolation. If `None`, the internal values used
            by `cosmo` will be used.
        lk_arr (array): an array holding values of the natural
            logarithm of the wavenumber (in units of Mpc^-1) at
            which the trispectrum should be calculated for
            interpolation. If `None`, the internal values used
            by `cosmo` will be used.
        extrap_order_lok (int): extrapolation order to be used on
            k-values below the minimum of the splines. See
            :class:`~pyccl.tk3d.Tk3D`.
        extrap_order_hik (int): extrapolation order to be used on
            k-values above the maximum of the splines. See
            :class:`~pyccl.tk3d.Tk3D`.
        use_log (bool): if `True`, the trispectrum will be
            interpolated in log-space (unless negative or
            zero values are found).

    Returns:
        :class:`~pyccl.tk3d.Tk3D`: 1-halo trispectrum.
    """
    if lk_arr is None:
        status = 0
        nk = lib.get_pk_spline_nk(cosmo.cosmo)
        lk_arr, status = lib.get_pk_spline_lk(cosmo.cosmo, nk, status)
        check(status)
    if a_arr is None:
        status = 0
        na = lib.get_pk_spline_na(cosmo.cosmo)
        a_arr, status = lib.get_pk_spline_a(cosmo.cosmo, na, status)
        check(status)

    tkk = halomod_trispectrum_1h(cosmo, hmc, np.exp(lk_arr), a_arr,
                                 prof1, prof2=prof2,
                                 prof12_2pt=prof12_2pt,
                                 prof3=prof3, prof4=prof4,
                                 prof34_2pt=prof34_2pt,
                                 normprof1=normprof1, normprof2=normprof2,
                                 normprof3=normprof3, normprof4=normprof4)
    if use_log:
        if np.any(tkk <= 0):
            warnings.warn(
                "Some values were not positive. "
                "Will not interpolate in log-space.",
                category=CCLWarning)
            use_log = False
        else:
            tkk = np.log(tkk)

    tk3d = Tk3D(a_arr=a_arr, lk_arr=lk_arr, tkk_arr=tkk,
                extrap_order_lok=extrap_order_lok,
                extrap_order_hik=extrap_order_hik, is_logt=use_log)
    return tk3d


def halomod_Tk3D_2h(cosmo, hmc,
                    prof1, prof2=None,
                    prof3=None, prof4=None,
                    prof12_2pt=None, prof13_2pt=None, prof14_2pt=None,
                    prof24_2pt=None, prof32_2pt=None, prof34_2pt=None,
                    normprof1=False, normprof2=False,
                    normprof3=False, normprof4=False, p_of_k_a=None,
                    lk_arr=None, a_arr=None,
                    extrap_order_lok=1, extrap_order_hik=1, use_log=False):
    """ Returns a :class:`~pyccl.tk3d.Tk3D` object containing the 2-halo
    trispectrum for four quantities defined by their respective halo profiles.
    See :meth:`halomod_trispectrum_1h` for more details about the actual
    calculation.

    Args:
        cosmo (:class:`~pyccl.core.Cosmology`): a Cosmology object.
        hmc (:class:`HMCalculator`): a halo model calculator.
        prof1 (:class:`~pyccl.halos.profiles.HaloProfile`): halo
            profile (corresponding to :math:`u_1` above.
        prof2 (:class:`~pyccl.halos.profiles.HaloProfile`): halo
            profile (corresponding to :math:`u_2` above. If `None`,
            `prof1` will be used as `prof2`.
        prof3 (:class:`~pyccl.halos.profiles.HaloProfile`): halo
            profile (corresponding to :math:`v_1` above. If `None`,
            `prof1` will be used as `prof3`.
        prof4 (:class:`~pyccl.halos.profiles.HaloProfile`): halo
            profile (corresponding to :math:`v_2` above. If `None`,
            `prof3` will be used as `prof4`.
        prof12_2pt (:class:`~pyccl.halos.profiles_2pt.Profile2pt`):
            a profile covariance object returning the the two-point
            moment of `prof1` and `prof2`. If `None`, the default
            second moment will be used, corresponding to the
            products of the means of both profiles.
        prof13_2pt (:class:`~pyccl.halos.profiles_2pt.Profile2pt`):
            same as `prof12_2pt` for `prof1` and `prof3`.
        prof14_2pt (:class:`~pyccl.halos.profiles_2pt.Profile2pt`):
            same as `prof14_2pt` for `prof1` and `prof4`.
        prof24_2pt (:class:`~pyccl.halos.profiles_2pt.Profile2pt`):
            same as `prof14_2pt` for `prof2` and `prof4`.
        prof32_2pt (:class:`~pyccl.halos.profiles_2pt.Profile2pt`):
            same as `prof14_2pt` for `prof3` and `prof2`.
        prof34_2pt (:class:`~pyccl.halos.profiles_2pt.Profile2pt`):
            same as `prof34_2pt` for `prof3` and `prof4`.
        p13_of_k_a (:class:`~pyccl.pk2d.Pk2D`): same as p12_of_k_a for 13
        p14_of_k_a (:class:`~pyccl.pk2d.Pk2D`): same as p12_of_k_a for 14
        normprof1 (bool): if `True`, this integral will be
            normalized by :math:`I^0_1(k\\rightarrow 0,a|u)`
            (see :meth:`~HMCalculator.I_0_1`), where
            :math:`u` is the profile represented by `prof1`.
        normprof2 (bool): same as `normprof1` for `prof2`.
        normprof3 (bool): same as `normprof1` for `prof3`.
        normprof4 (bool): same as `normprof1` for `prof4`.
        p_of_k_a (:class:`~pyccl.pk2d.Pk2D`): a `Pk2D` object to
            be used as the linear matter power spectrum. If `None`, the power
            spectrum stored within `cosmo` will be used.
        a_arr (array): an array holding values of the scale factor
            at which the trispectrum should be calculated for
            interpolation. If `None`, the internal values used
            by `cosmo` will be used.
        lk_arr (array): an array holding values of the natural
            logarithm of the wavenumber (in units of Mpc^-1) at
            which the trispectrum should be calculated for
            interpolation. If `None`, the internal values used
            by `cosmo` will be used.
        extrap_order_lok (int): extrapolation order to be used on
            k-values below the minimum of the splines. See
            :class:`~pyccl.tk3d.Tk3D`.
        extrap_order_hik (int): extrapolation order to be used on
            k-values above the maximum of the splines. See
            :class:`~pyccl.tk3d.Tk3D`.
        use_log (bool): if `True`, the trispectrum will be
            interpolated in log-space (unless negative or
            zero values are found).

    Returns:
        :class:`~pyccl.tk3d.Tk3D`: 2-halo trispectrum.
    """
    if lk_arr is None:
        status = 0
        nk = lib.get_pk_spline_nk(cosmo.cosmo)
        lk_arr, status = lib.get_pk_spline_lk(cosmo.cosmo, nk, status)
        check(status)
    if a_arr is None:
        status = 0
        na = lib.get_pk_spline_na(cosmo.cosmo)
        a_arr, status = lib.get_pk_spline_a(cosmo.cosmo, na, status)
        check(status)

    tkk_2h_22 = halomod_trispectrum_2h_22(cosmo, hmc, np.exp(lk_arr), a_arr,
                                          prof1, prof2=prof2,
                                          prof3=prof3, prof4=prof4,
                                          prof13_2pt=prof13_2pt,
                                          prof14_2pt=prof14_2pt,
                                          prof24_2pt=prof24_2pt,
                                          prof32_2pt=prof32_2pt,
                                          normprof1=normprof1,
                                          normprof2=normprof2,
                                          normprof3=normprof3,
                                          normprof4=normprof4,
                                          p_of_k_a=p_of_k_a)

    tkk_2h_13 = halomod_trispectrum_2h_13(cosmo, hmc, np.exp(lk_arr), a_arr,
                                          prof1, prof2=prof2,
                                          prof3=prof3, prof4=prof4,
                                          prof12_2pt=prof12_2pt,
                                          prof34_2pt=prof34_2pt,
                                          normprof1=normprof1,
                                          normprof2=normprof2,
                                          normprof3=normprof3,
                                          normprof4=normprof4,
                                          p_of_k_a=p_of_k_a)

    tkk = tkk_2h_22 + tkk_2h_13

    if use_log:
        if np.any(tkk <= 0):
            warnings.warn(
                "Some values were not positive. "
                "Will not interpolate in log-space.",
                category=CCLWarning)
            use_log = False
        else:
            tkk = np.log(tkk)

    tk3d = Tk3D(a_arr=a_arr, lk_arr=lk_arr, tkk_arr=tkk,
                extrap_order_lok=extrap_order_lok,
                extrap_order_hik=extrap_order_hik, is_logt=use_log)
    return tk3d


def halomod_Tk3D_3h(cosmo, hmc,
                    prof1, prof2=None, prof3=None, prof4=None,
                    prof13_2pt=None, prof14_2pt=None, prof24_2pt=None,
                    prof32_2pt=None,
                    normprof1=False, normprof2=False,
                    normprof3=False, normprof4=False,
                    lk_arr=None, a_arr=None, p_of_k_a=None,
                    extrap_order_lok=1, extrap_order_hik=1,
                    use_log=False):
    """ Returns a :class:`~pyccl.tk3d.Tk3D` object containing
    the 3-halo trispectrum for four quantities defined by
    their respective halo profiles. See :meth:`halomod_trispectrum_3h`
    for more details about the actual calculation.

    Args:
        cosmo (:class:`~pyccl.core.Cosmology`): a Cosmology object.
        hmc (:class:`HMCalculator`): a halo model calculator.
        prof1 (:class:`~pyccl.halos.profiles.HaloProfile`): halo
            profile (corresponding to :math:`u_1` above.
        prof2 (:class:`~pyccl.halos.profiles.HaloProfile`): halo
            profile (corresponding to :math:`u_2` above. If `None`,
            `prof1` will be used as `prof2`.
        prof3 (:class:`~pyccl.halos.profiles.HaloProfile`): halo
            profile (corresponding to :math:`v_1` above. If `None`,
            `prof1` will be used as `prof3`.
        prof4 (:class:`~pyccl.halos.profiles.HaloProfile`): halo
            profile (corresponding to :math:`v_2` above. If `None`,
            `prof3` will be used as `prof4`.
        prof13_2pt (:class:`~pyccl.halos.profiles_2pt.Profile2pt`):
            a profile covariance object returning the the two-point
            moment of `prof1` and `prof3`. If `None`, the default
            second moment will be used, corresponding to the
            products of the means of both profiles.
        prof14_2pt (:class:`~pyccl.halos.profiles_2pt.Profile2pt`):
            same as `prof14_2pt` for `prof1` and `prof4`.
        prof24_2pt (:class:`~pyccl.halos.profiles_2pt.Profile2pt`):
            same as `prof14_2pt` for `prof2` and `prof4`.
        prof32_2pt (:class:`~pyccl.halos.profiles_2pt.Profile2pt`):
            same as `prof14_2pt` for `prof3` and `prof2`.
        normprof1 (bool): if `True`, this integral will be
            normalized by :math:`I^0_1(k\\rightarrow 0,a|u)`
            (see :meth:`~HMCalculator.I_0_1`), where
            :math:`u` is the profile represented by `prof1`.
        normprof2 (bool): same as `normprof1` for `prof2`.
        normprof3 (bool): same as `normprof1` for `prof3`.
        normprof4 (bool): same as `normprof1` for `prof4`.
        lk_arr (array): an array holding values of the natural
            logarithm of the wavenumber (in units of Mpc^-1) at
            which the trispectrum should be calculated for
            interpolation. If `None`, the internal values used
            by `cosmo` will be used.
        a_arr (array): an array holding values of the scale factor
            at which the trispectrum should be calculated for
            interpolation. If `None`, the internal values used
            by `cosmo` will be used.
        p_of_k_a (:class:`~pyccl.pk2d.Pk2D`): a `Pk2D` object to
            be used as the linear matter power spectrum. If `None`, the power
            spectrum stored within `cosmo` will be used.
        extrap_order_lok (int): extrapolation order to be used on
            k-values below the minimum of the splines. See
            :class:`~pyccl.tk3d.Tk3D`.
        extrap_order_hik (int): extrapolation order to be used on
            k-values above the maximum of the splines. See
            :class:`~pyccl.tk3d.Tk3D`.
        use_log (bool): if `True`, the trispectrum will be
            interpolated in log-space (unless negative or
            zero values are found).

    Returns:
        :class:`~pyccl.tk3d.Tk3D`: 3-halo trispectrum.
    """
    if lk_arr is None:
        status = 0
        nk = lib.get_pk_spline_nk(cosmo.cosmo)
        lk_arr, status = lib.get_pk_spline_lk(cosmo.cosmo, nk, status)
        check(status)
    if a_arr is None:
        status = 0
        na = lib.get_pk_spline_na(cosmo.cosmo)
        a_arr, status = lib.get_pk_spline_a(cosmo.cosmo, na, status)
        check(status)

    tkk = halomod_trispectrum_3h(cosmo, hmc, np.exp(lk_arr), a_arr,
                                 prof1=prof1,
                                 prof2=prof2,
                                 prof3=prof3,
                                 prof4=prof4,
                                 prof13_2pt=prof13_2pt,
                                 prof14_2pt=prof14_2pt,
                                 prof24_2pt=prof24_2pt,
                                 prof32_2pt=prof32_2pt,
                                 normprof1=normprof1,
                                 normprof2=normprof2,
                                 normprof3=normprof3,
                                 normprof4=normprof4,
                                 p_of_k_a=p_of_k_a)

    if use_log:
        if np.any(tkk <= 0):
            warnings.warn(
                "Some values were not positive. "
                "Will not interpolate in log-space.",
                category=CCLWarning)
            use_log = False
        else:
            tkk = np.log(tkk)

    tk3d = Tk3D(a_arr=a_arr, lk_arr=lk_arr, tkk_arr=tkk,
                extrap_order_lok=extrap_order_lok,
                extrap_order_hik=extrap_order_hik, is_logt=use_log)
    return tk3d


def halomod_Tk3D_4h(cosmo, hmc,
                    prof1, prof2=None, prof3=None, prof4=None,
                    normprof1=False, normprof2=False,
                    normprof3=False, normprof4=False,
                    lk_arr=None, a_arr=None, p_of_k_a=None,
                    extrap_order_lok=1, extrap_order_hik=1,
                    use_log=False):
    """ Returns a :class:`~pyccl.tk3d.Tk3D` object containing
    the 3-halo trispectrum for four quantities defined by
    their respective halo profiles. See :meth:`halomod_trispectrum_4h`
    for more details about the actual calculation.

    Args:
        cosmo (:class:`~pyccl.core.Cosmology`): a Cosmology object.
        hmc (:class:`HMCalculator`): a halo model calculator.
        prof1 (:class:`~pyccl.halos.profiles.HaloProfile`): halo
            profile (corresponding to :math:`u_1` above.
        prof2 (:class:`~pyccl.halos.profiles.HaloProfile`): halo
            profile (corresponding to :math:`u_2` above. If `None`,
            `prof1` will be used as `prof2`.
        prof3 (:class:`~pyccl.halos.profiles.HaloProfile`): halo
            profile (corresponding to :math:`v_1` above. If `None`,
            `prof1` will be used as `prof3`.
        prof4 (:class:`~pyccl.halos.profiles.HaloProfile`): halo
            profile (corresponding to :math:`v_2` above. If `None`,
            `prof3` will be used as `prof4`.
        normprof1 (bool): if `True`, this integral will be
            normalized by :math:`I^0_1(k\\rightarrow 0,a|u)`
            (see :meth:`~HMCalculator.I_0_1`), where
            :math:`u` is the profile represented by `prof1`.
        normprof2 (bool): same as `normprof1` for `prof2`.
        normprof3 (bool): same as `normprof1` for `prof3`.
        normprof4 (bool): same as `normprof1` for `prof4`.
        lk_arr (array): an array holding values of the natural
            logarithm of the wavenumber (in units of Mpc^-1) at
            which the trispectrum should be calculated for
            interpolation. If `None`, the internal values used
            by `cosmo` will be used.
        a_arr (array): an array holding values of the scale factor
            at which the trispectrum should be calculated for
            interpolation. If `None`, the internal values used
            by `cosmo` will be used.
        p_of_k_a (:class:`~pyccl.pk2d.Pk2D`): a `Pk2D` object to
            be used as the linear matter power spectrum. If `None`, the power
            spectrum stored within `cosmo` will be used.
        extrap_order_lok (int): extrapolation order to be used on
            k-values below the minimum of the splines. See
            :class:`~pyccl.tk3d.Tk3D`.
        extrap_order_hik (int): extrapolation order to be used on
            k-values above the maximum of the splines. See
            :class:`~pyccl.tk3d.Tk3D`.
        use_log (bool): if `True`, the trispectrum will be
            interpolated in log-space (unless negative or
            zero values are found).

    Returns:
        :class:`~pyccl.tk3d.Tk3D`: 4-halo trispectrum.
    """
    if lk_arr is None:
        status = 0
        nk = lib.get_pk_spline_nk(cosmo.cosmo)
        lk_arr, status = lib.get_pk_spline_lk(cosmo.cosmo, nk, status)
        check(status)
    if a_arr is None:
        status = 0
        na = lib.get_pk_spline_na(cosmo.cosmo)
        a_arr, status = lib.get_pk_spline_a(cosmo.cosmo, na, status)
        check(status)

    tkk = halomod_trispectrum_4h(cosmo, hmc, np.exp(lk_arr), a_arr,
                                 prof1=prof1,
                                 prof2=prof2,
                                 prof3=prof3,
                                 prof4=prof4,
                                 normprof1=normprof1,
                                 normprof2=normprof2,
                                 normprof3=normprof3,
                                 normprof4=normprof4,
                                 p_of_k_a=None)

    if use_log:
        if np.any(tkk <= 0):
            warnings.warn(
                "Some values were not positive. "
                "Will not interpolate in log-space.",
                category=CCLWarning)
            use_log = False
        else:
            tkk = np.log(tkk)

    tk3d = Tk3D(a_arr=a_arr, lk_arr=lk_arr, tkk_arr=tkk,
                extrap_order_lok=extrap_order_lok,
                extrap_order_hik=extrap_order_hik, is_logt=use_log)
    return tk3d


def halomod_Tk3D_SSC(cosmo, hmc,
                     prof1, prof2=None, prof12_2pt=None,
                     prof3=None, prof4=None, prof34_2pt=None,
                     normprof1=False, normprof2=False,
                     normprof3=False, normprof4=False,
                     p_of_k_a=None, lk_arr=None, a_arr=None,
                     extrap_order_lok=1, extrap_order_hik=1,
                     use_log=False):
    """ Returns a :class:`~pyccl.tk3d.Tk3D` object containing
    the super-sample covariance trispectrum, given by the tensor
    product of the power spectrum responses associated with the
    two pairs of quantities being correlated. Each response is
    calculated as:

    .. math::
        \\frac{\\partial P_{u,v}(k)}{\\partial\\delta_L} =
        \\left(\\frac{68}{21}-\\frac{d\\log k^3P_L(k)}{d\\log k}\\right)
        P_L(k)I^1_1(k,|u)I^1_1(k,|v)+I^1_2(k|u,v)

    where the :math:`I^a_b` are defined in the documentation
    of :meth:`~HMCalculator.I_1_1` and  :meth:`~HMCalculator.I_1_2`.

    Args:
        cosmo (:class:`~pyccl.core.Cosmology`): a Cosmology object.
        hmc (:class:`HMCalculator`): a halo model calculator.
        prof1 (:class:`~pyccl.halos.profiles.HaloProfile`): halo
            profile (corresponding to :math:`u_1` above.
        prof2 (:class:`~pyccl.halos.profiles.HaloProfile`): halo
            profile (corresponding to :math:`u_2` above. If `None`,
            `prof1` will be used as `prof2`.
        prof12_2pt (:class:`~pyccl.halos.profiles_2pt.Profile2pt`):
            a profile covariance object returning the the two-point
            moment of `prof1` and `prof2`. If `None`, the default
            second moment will be used, corresponding to the
            products of the means of both profiles.
        prof3 (:class:`~pyccl.halos.profiles.HaloProfile`): halo
            profile (corresponding to :math:`v_1` above. If `None`,
            `prof1` will be used as `prof3`.
        prof4 (:class:`~pyccl.halos.profiles.HaloProfile`): halo
            profile (corresponding to :math:`v_2` above. If `None`,
            `prof3` will be used as `prof4`.
        prof34_2pt (:class:`~pyccl.halos.profiles_2pt.Profile2pt`):
            same as `prof12_2pt` for `prof3` and `prof4`.
        normprof1 (bool): if `True`, this integral will be
            normalized by :math:`I^0_1(k\\rightarrow 0,a|u)`
            (see :meth:`~HMCalculator.I_0_1`), where
            :math:`u` is the profile represented by `prof1`.
        normprof2 (bool): same as `normprof1` for `prof2`.
        normprof3 (bool): same as `normprof1` for `prof3`.
        normprof4 (bool): same as `normprof1` for `prof4`.
        p_of_k_a (:class:`~pyccl.pk2d.Pk2D`): a `Pk2D` object to
            be used as the linear matter power spectrum. If `None`,
            the power spectrum stored within `cosmo` will be used.
        a_arr (array): an array holding values of the scale factor
            at which the trispectrum should be calculated for
            interpolation. If `None`, the internal values used
            by `cosmo` will be used.
        lk_arr (array): an array holding values of the natural
            logarithm of the wavenumber (in units of Mpc^-1) at
            which the trispectrum should be calculated for
            interpolation. If `None`, the internal values used
            by `cosmo` will be used.
        extrap_order_lok (int): extrapolation order to be used on
            k-values below the minimum of the splines. See
            :class:`~pyccl.tk3d.Tk3D`.
        extrap_order_hik (int): extrapolation order to be used on
            k-values above the maximum of the splines. See
            :class:`~pyccl.tk3d.Tk3D`.
        use_log (bool): if `True`, the trispectrum will be
            interpolated in log-space (unless negative or
            zero values are found).

    Returns:
        :class:`~pyccl.tk3d.Tk3D`: SSC effective trispectrum.
    """
    if lk_arr is None:
        status = 0
        nk = lib.get_pk_spline_nk(cosmo.cosmo)
        lk_arr, status = lib.get_pk_spline_lk(cosmo.cosmo, nk, status)
        check(status)
    if a_arr is None:
        status = 0
        na = lib.get_pk_spline_na(cosmo.cosmo)
        a_arr, status = lib.get_pk_spline_a(cosmo.cosmo, na, status)
        check(status)

    k_use = np.exp(lk_arr)

    # Check inputs
    if not isinstance(prof1, HaloProfile):
        raise TypeError("prof1 must be of type `HaloProfile`")
    if (prof2 is not None) and (not isinstance(prof2, HaloProfile)):
        raise TypeError("prof2 must be of type `HaloProfile` or `None`")
    if (prof3 is not None) and (not isinstance(prof3, HaloProfile)):
        raise TypeError("prof3 must be of type `HaloProfile` or `None`")
    if (prof4 is not None) and (not isinstance(prof4, HaloProfile)):
        raise TypeError("prof4 must be of type `HaloProfile` or `None`")
    if prof12_2pt is None:
        prof12_2pt = Profile2pt()
    elif not isinstance(prof12_2pt, Profile2pt):
        raise TypeError("prof12_2pt must be of type "
                        "`Profile2pt` or `None`")
    if (prof34_2pt is not None) and (not isinstance(prof34_2pt, Profile2pt)):
        raise TypeError("prof34_2pt must be of type `Profile2pt` or `None`")

    if prof3 is None:
        prof3_bak = prof1
    else:
        prof3_bak = prof3
    if prof34_2pt is None:
        prof34_2pt_bak = prof12_2pt
    else:
        prof34_2pt_bak = prof34_2pt

    # Power spectrum
    if isinstance(p_of_k_a, Pk2D):
        pk2d = p_of_k_a
    elif (p_of_k_a is None) or (str(p_of_k_a) == 'linear'):
        pk2d = cosmo.get_linear_power('delta_matter:delta_matter')
    elif str(p_of_k_a) == 'nonlinear':
        pk2d = cosmo.get_nonlin_power('delta_matter:delta_matter')
    else:
        raise TypeError("p_of_k_a must be `None`, \'linear\', "
                        "\'nonlinear\' or a `Pk2D` object")

    def get_norm(normprof, prof, sf):
        if normprof:
            return hmc.profile_norm(cosmo, sf, prof)
        else:
            return 1

    na = len(a_arr)
    nk = len(k_use)
    dpk12 = np.zeros([na, nk])
    dpk34 = np.zeros([na, nk])
    for ia, aa in enumerate(a_arr):
        # Compute profile normalizations
        norm1 = get_norm(normprof1, prof1, aa)
        i11_1 = hmc.I_1_1(cosmo, k_use, aa, prof1)
        # Compute second profile normalization
        if prof2 is None:
            norm2 = norm1
            i11_2 = i11_1
        else:
            norm2 = get_norm(normprof2, prof2, aa)
            i11_2 = hmc.I_1_1(cosmo, k_use, aa, prof2)
        if prof3 is None:
            norm3 = norm1
            i11_3 = i11_1
        else:
            norm3 = get_norm(normprof3, prof3, aa)
            i11_3 = hmc.I_1_1(cosmo, k_use, aa, prof3)
        if prof4 is None:
            norm4 = norm3
            i11_4 = i11_3
        else:
            norm4 = get_norm(normprof4, prof4, aa)
            i11_4 = hmc.I_1_1(cosmo, k_use, aa, prof4)

        i12_12 = hmc.I_1_2(cosmo, k_use, aa, prof1,
                           prof12_2pt, prof2)
        if (prof3 is None) and (prof4 is None) and (prof34_2pt is None):
            i12_34 = i12_12
        else:
            i12_34 = hmc.I_1_2(cosmo, k_use, aa, prof3_bak,
                               prof34_2pt_bak, prof4)
        norm12 = norm1 * norm2
        norm34 = norm3 * norm4

        pk = pk2d.eval(k_use, aa, cosmo)
        dpk = pk2d.eval_dlogpk_dlogk(k_use, aa, cosmo)
        # (47/21 - 1/3 dlogPk/dlogk) * I11 * I11 * Pk+I12
        dpk12[ia, :] = norm12*((2.2380952381-dpk/3)*i11_1*i11_2*pk+i12_12)
        dpk34[ia, :] = norm34*((2.2380952381-dpk/3)*i11_3*i11_4*pk+i12_34)

    if use_log:
        if np.any(dpk12 <= 0) or np.any(dpk34 <= 0):
            warnings.warn(
                "Some values were not positive. "
                "Will not interpolate in log-space.",
                category=CCLWarning)
            use_log = False
        else:
            dpk12 = np.log(dpk12)
            dpk34 = np.log(dpk34)

    tk3d = Tk3D(a_arr=a_arr, lk_arr=lk_arr,
                pk1_arr=dpk12, pk2_arr=dpk34,
                extrap_order_lok=extrap_order_lok,
                extrap_order_hik=extrap_order_hik, is_logt=use_log)
    return tk3d


def halomod_Tk3D_cNG(cosmo, hmc, prof1, prof2=None, prof3=None, prof4=None,
                     prof12_2pt=None, prof13_2pt=None, prof14_2pt=None,
                     prof24_2pt=None, prof32_2pt=None, prof34_2pt=None,
                     normprof1=False, normprof2=False,
                     normprof3=False, normprof4=False, p_of_k_a=None,
                     lk_arr=None, a_arr=None, extrap_order_lok=1,
                     extrap_order_hik=1, use_log=False):
    """ Returns a :class:`~pyccl.tk3d.Tk3D` object containing the non-Gaussian
    covariance trispectrum for four quantities defined by their respective halo
    profiles. This is the sum of the trispectrum terms 1h + 2h + 3h + 4h.

    Args:
        cosmo (:class:`~pyccl.core.Cosmology`): a Cosmology object.
        hmc (:class:`HMCalculator`): a halo model calculator.
        prof1 (:class:`~pyccl.halos.profiles.HaloProfile`): halo
            profile (corresponding to :math:`u_1` above.
        prof2 (:class:`~pyccl.halos.profiles.HaloProfile`): halo
            profile (corresponding to :math:`u_2` above. If `None`,
            `prof1` will be used as `prof2`.
        prof3 (:class:`~pyccl.halos.profiles.HaloProfile`): halo
            profile (corresponding to :math:`v_1` above. If `None`,
            `prof1` will be used as `prof3`.
        prof4 (:class:`~pyccl.halos.profiles.HaloProfile`): halo
            profile (corresponding to :math:`v_2` above. If `None`,
            `prof3` will be used as `prof4`.
        prof12_2pt (:class:`~pyccl.halos.profiles_2pt.Profile2pt`):
            a profile covariance object returning the the two-point
            moment of `prof1` and `prof2`. If `None`, the default
            second moment will be used, corresponding to the
            products of the means of both profiles.
        prof13_2pt (:class:`~pyccl.halos.profiles_2pt.Profile2pt`):
            same as `prof12_2pt` for `prof1` and `prof3`.
        prof14_2pt (:class:`~pyccl.halos.profiles_2pt.Profile2pt`):
            same as `prof12_2pt` for `prof1` and `prof4`.
        prof24_2pt (:class:`~pyccl.halos.profiles_2pt.Profile2pt`):
            same as `prof12_2pt` for `prof2` and `prof4`.
        prof32_2pt (:class:`~pyccl.halos.profiles_2pt.Profile2pt`):
            same as `prof12_2pt` for `prof3` and `prof2`.
        prof34_2pt (:class:`~pyccl.halos.profiles_2pt.Profile2pt`):
            same as `prof12_2pt` for `prof3` and `prof4`.
        p13_of_k_a (:class:`~pyccl.pk2d.Pk2D`): same as p12_of_k_a for 13
        p14_of_k_a (:class:`~pyccl.pk2d.Pk2D`): same as p12_of_k_a for 14
        normprof1 (bool): if `True`, this integral will be
            normalized by :math:`I^0_1(k\\rightarrow 0,a|u)`
            (see :meth:`~HMCalculator.I_0_1`), where
            :math:`u` is the profile represented by `prof1`.
        normprof2 (bool): same as `normprof1` for `prof2`.
        normprof3 (bool): same as `normprof1` for `prof3`.
        normprof4 (bool): same as `normprof1` for `prof4`.
        p_of_k_a (:class:`~pyccl.pk2d.Pk2D`): a `Pk2D` object to
            be used as the linear matter power spectrum. If `None`, the power
            spectrum stored within `cosmo` will be used.
        a_arr (array): an array holding values of the scale factor
            at which the trispectrum should be calculated for
            interpolation. If `None`, the internal values used
            by `cosmo` will be used.
        lk_arr (array): an array holding values of the natural
            logarithm of the wavenumber (in units of Mpc^-1) at
            which the trispectrum should be calculated for
            interpolation. If `None`, the internal values used
            by `cosmo` will be used.
        extrap_order_lok (int): extrapolation order to be used on
            k-values below the minimum of the splines. See
            :class:`~pyccl.tk3d.Tk3D`.
        extrap_order_hik (int): extrapolation order to be used on
            k-values above the maximum of the splines. See
            :class:`~pyccl.tk3d.Tk3D`.
        use_log (bool): if `True`, the trispectrum will be
            interpolated in log-space (unless negative or
            zero values are found).

    Returns:
        :class:`~pyccl.tk3d.Tk3D`: 2-halo trispectrum.
    """
    if lk_arr is None:
        status = 0
        nk = lib.get_pk_spline_nk(cosmo.cosmo)
        lk_arr, status = lib.get_pk_spline_lk(cosmo.cosmo, nk, status)
        check(status)
    if a_arr is None:
        status = 0
        na = lib.get_pk_spline_na(cosmo.cosmo)
        a_arr, status = lib.get_pk_spline_a(cosmo.cosmo, na, status)
        check(status)

    tkk = halomod_trispectrum_1h(cosmo, hmc, np.exp(lk_arr), a_arr,
                                 prof1, prof2=prof2,
                                 prof12_2pt=prof12_2pt,
                                 prof3=prof3, prof4=prof4,
                                 prof34_2pt=prof34_2pt,
                                 normprof1=normprof1, normprof2=normprof2,
                                 normprof3=normprof3, normprof4=normprof4)

    tkk += halomod_trispectrum_2h_22(cosmo, hmc, np.exp(lk_arr), a_arr,
                                     prof1, prof2=prof2,
                                     prof3=prof3, prof4=prof4,
                                     prof13_2pt=prof13_2pt,
                                     prof14_2pt=prof14_2pt,
                                     prof24_2pt=prof24_2pt,
                                     prof32_2pt=prof32_2pt,
                                     normprof1=normprof1,
                                     normprof2=normprof2,
                                     normprof3=normprof3,
                                     normprof4=normprof4,
                                     p_of_k_a=p_of_k_a)

    tkk += halomod_trispectrum_2h_13(cosmo, hmc, np.exp(lk_arr), a_arr,
                                     prof1, prof2=prof2,
                                     prof3=prof3, prof4=prof4,
                                     prof12_2pt=prof12_2pt,
                                     prof34_2pt=prof34_2pt,
                                     normprof1=normprof1,
                                     normprof2=normprof2,
                                     normprof3=normprof3,
                                     normprof4=normprof4,
                                     p_of_k_a=p_of_k_a)

    tkk += halomod_trispectrum_3h(cosmo, hmc, np.exp(lk_arr), a_arr,
                                  prof1=prof1,
                                  prof2=prof2,
                                  prof3=prof3,
                                  prof4=prof4,
                                  prof13_2pt=prof13_2pt,
                                  prof14_2pt=prof14_2pt,
                                  prof24_2pt=prof24_2pt,
                                  prof32_2pt=prof32_2pt,
                                  normprof1=normprof1,
                                  normprof2=normprof2,
                                  normprof3=normprof3,
                                  normprof4=normprof4,
                                  p_of_k_a=None)

    tkk += halomod_trispectrum_4h(cosmo, hmc, np.exp(lk_arr), a_arr,
                                  prof1=prof1,
                                  prof2=prof2,
                                  prof3=prof3,
                                  prof4=prof4,
                                  normprof1=normprof1,
                                  normprof2=normprof2,
                                  normprof3=normprof3,
                                  normprof4=normprof4,
                                  p_of_k_a=None)

    if use_log:
        if np.any(tkk <= 0):
            warnings.warn(
                "Some values were not positive. "
                "Will not interpolate in log-space.",
                category=CCLWarning)
            use_log = False
        else:
            tkk = np.log(tkk)

    tk3d = Tk3D(a_arr=a_arr, lk_arr=lk_arr, tkk_arr=tkk,
                extrap_order_lok=extrap_order_lok,
                extrap_order_hik=extrap_order_hik, is_logt=use_log)
    return tk3d<|MERGE_RESOLUTION|>--- conflicted
+++ resolved
@@ -1011,21 +1011,8 @@
         If `k` or `a` are scalars, the corresponding dimension will
         be squeezed out on output.
     """
-<<<<<<< HEAD
     a_use = np.atleast_1d(a)
     k_use = np.atleast_1d(k)
-=======
-    if lk_arr is None:
-        status = 0
-        nk = lib.get_pk_spline_nk(cosmo.cosmo)
-        lk_arr, status = lib.get_pk_spline_lk(cosmo.cosmo, nk, status)
-        check(status, cosmo=cosmo)
-    if a_arr is None:
-        status = 0
-        na = lib.get_pk_spline_na(cosmo.cosmo)
-        a_arr, status = lib.get_pk_spline_a(cosmo.cosmo, na, status)
-        check(status, cosmo=cosmo)
->>>>>>> 86b527c2
 
     # Romberg needs 1 + 2^n points
     # Since the functions we average depend only on cos(theta) we can rewrite
@@ -1219,23 +1206,8 @@
         If `k` or `a` are scalars, the corresponding dimension will
         be squeezed out on output.
     """
-<<<<<<< HEAD
     a_use = np.atleast_1d(a)
     k_use = np.atleast_1d(k)
-=======
-    if lk_arr is None:
-        status = 0
-        nk = lib.get_pk_spline_nk(cosmo.cosmo)
-        lk_arr, status = lib.get_pk_spline_lk(cosmo.cosmo, nk, status)
-        check(status, cosmo=cosmo)
-    if a_arr is None:
-        status = 0
-        na = lib.get_pk_spline_na(cosmo.cosmo)
-        a_arr, status = lib.get_pk_spline_a(cosmo.cosmo, na, status)
-        check(status, cosmo=cosmo)
-
-    k_use = np.exp(lk_arr)
->>>>>>> 86b527c2
 
     # Check inputs
     if not isinstance(prof1, HaloProfile):
@@ -1841,12 +1813,12 @@
         status = 0
         nk = lib.get_pk_spline_nk(cosmo.cosmo)
         lk_arr, status = lib.get_pk_spline_lk(cosmo.cosmo, nk, status)
-        check(status)
+        check(status, cosmo=cosmo)
     if a_arr is None:
         status = 0
         na = lib.get_pk_spline_na(cosmo.cosmo)
         a_arr, status = lib.get_pk_spline_a(cosmo.cosmo, na, status)
-        check(status)
+        check(status, cosmo=cosmo)
 
     tkk = halomod_trispectrum_1h(cosmo, hmc, np.exp(lk_arr), a_arr,
                                  prof1, prof2=prof2,
@@ -2289,12 +2261,12 @@
         status = 0
         nk = lib.get_pk_spline_nk(cosmo.cosmo)
         lk_arr, status = lib.get_pk_spline_lk(cosmo.cosmo, nk, status)
-        check(status)
+        check(status, cosmo=cosmo)
     if a_arr is None:
         status = 0
         na = lib.get_pk_spline_na(cosmo.cosmo)
         a_arr, status = lib.get_pk_spline_a(cosmo.cosmo, na, status)
-        check(status)
+        check(status, cosmo=cosmo)
 
     k_use = np.exp(lk_arr)
 
