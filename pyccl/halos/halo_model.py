--- conflicted
+++ resolved
@@ -397,7 +397,6 @@
 
         self._get_ingredients(a, cosmo, False)
         uk12 = prof12_2pt.fourier_2pt(prof1, cosmo, k, self._mass, a,
-<<<<<<< HEAD
                                       prof2=prof2, mass_def=self._mdef).T
 
         if (prof1, prof2) == (prof3, prof4):
@@ -407,11 +406,6 @@
             uk34 = prof34_2pt.fourier_2pt(prof3, cosmo, k, self._mass, a,
                                           prof2=prof4, mass_def=self._mdef).T
 
-=======
-                                      prof2=prof2, mass_def=self.mass_def).T
-        uk34 = prof34_2pt.fourier_2pt(prof3, cosmo, k, self._mass, a,
-                                      prof2=prof4, mass_def=self.mass_def).T
->>>>>>> 4d62f074
         i04 = self._integrate_over_mf(uk12[None, :, :] * uk34[:, None, :])
         return i04
 
