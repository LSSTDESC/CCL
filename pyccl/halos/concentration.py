from .. import ccllib as lib
from ..pyutils import check
from ..background import growth_factor, growth_rate
from .massdef import MassDef, mass2radius_lagrangian
from ..power import linear_matter_power, sigmaM
<<<<<<< HEAD
from ..pyutils import warn_api, deprecate_attr, deprecated
=======
from ..base import CCLHalosObject
>>>>>>> 1ab7ad3b
import numpy as np
from scipy.optimize import root_scalar


class Concentration(CCLHalosObject):
    """ This class enables the calculation of halo concentrations.

    Args:
        mass_def (:class:`~pyccl.halos.massdef.MassDef`): a mass definition
            object that fixes the mass definition used by this c(M)
            parametrization.
    """
    name = 'default'

    @warn_api
    def __init__(self, *, mass_def=None):
        if mass_def is not None:
            if self._check_mass_def(mass_def):
                raise ValueError("c(M) relation " + self.name +
                                 " is not compatible with mass definition" +
                                 " Delta = %s, " % (mass_def.Delta) +
                                 " rho = " + mass_def.rho_type)
            self.mass_def = mass_def
        else:
            self._default_mass_def()
        self._setup()

    @deprecate_attr(pairs=[("mass_def", "mdef")])
    def __getattr__(self, name):
        return

    def _default_mass_def(self):
        """ Assigns a default mass definition for this object if
        none is passed at initialization.
        """
        self.mass_def = MassDef('fof', 'matter')

    def _setup(self):
        """ Use this function to initialize any internal attributes
        of this object. This function is called at the very end of the
        constructor call.
        """
        pass

    def _check_mass_def(self, mass_def):
        """ Return False if the input mass definition agrees with
        the definitions for which this concentration-mass relation
        works. True otherwise. This function gets called at the
        start of the constructor call.

        Args:
            mass_def (:class:`~pyccl.halos.massdef.MassDef`):
                a mass definition object.

        Returns:
            bool: True if the mass definition is not compatible with
                this parametrization. False otherwise.
        """
        return False

    def _get_consistent_mass(self, cosmo, M, a, mass_def_other):
        """ Transform a halo mass with a given mass definition into
        the corresponding mass definition that was used to initialize
        this object.

        Args:
            cosmo (:class:`~pyccl.core.Cosmology`): A Cosmology object.
            M (float or array_like): halo mass in units of M_sun.
            a (float): scale factor.
            mass_def_other (:class:`~pyccl.halos.massdef.MassDef`):
                a mass definition object.

        Returns:
            float or array_like: mass according to this object's
            mass definition.
        """
        if mass_def_other is not None:
            M_use = mass_def_other.translate_mass(
                cosmo, M, a,
                mass_def_other=self.mass_def)
        else:
            M_use = M
        return M_use

    @warn_api(pairs=[("mass_def_other", "mdef_other")])
    def get_concentration(self, cosmo, M, a, *, mass_def_other=None):
        """ Returns the concentration for input parameters.

        Args:
            cosmo (:class:`~pyccl.core.Cosmology`): A Cosmology object.
            M (float or array_like): halo mass in units of M_sun.
            a (float): scale factor.
            mass_def_other (:class:`~pyccl.halos.massdef.MassDef`):
                the mass definition object that defines M.

        Returns:
            float or array_like: concentration.
        """
        M_use = self._get_consistent_mass(cosmo,
                                          np.atleast_1d(M),
                                          a, mass_def_other)

        c = self._concentration(cosmo, M_use, a)
        if np.ndim(M) == 0:
            c = c[0]
        return c

    @classmethod
    def from_name(cls, name):
        """ Returns halo concentration subclass from name string

        Args:
            name (string): a concentration name

        Returns:
            Concentration subclass corresponding to the input name.
        """
        concentrations = {c.name: c for c in cls.__subclasses__()}
        if name in concentrations:
            return concentrations[name]
        else:
            raise ValueError(f"Concentration {name} not implemented.")


class ConcentrationDiemer15(Concentration):
    """ Concentration-mass relation by Diemer & Kravtsov 2015
    (arXiv:1407.4730). This parametrization is only valid for
    S.O. masses with Delta = 200-critical.

    Args:
        mass_def (:class:`~pyccl.halos.massdef.MassDef`):
            a mass definition object that fixes
            the mass definition used by this c(M)
            parametrization.
    """
    name = 'Diemer15'

    @warn_api(pairs=[("mass_def", "mdef")])
    def __init__(self, *, mass_def=None):
        super(ConcentrationDiemer15, self).__init__(mass_def=mass_def)

    def _default_mass_def(self):
        self.mass_def = MassDef(200, 'critical')

    def _setup(self):
        self.kappa = 1.0
        self.phi_0 = 6.58
        self.phi_1 = 1.27
        self.eta_0 = 7.28
        self.eta_1 = 1.56
        self.alpha = 1.08
        self.beta = 1.77

    def _check_mass_def(self, mass_def):
        if isinstance(mass_def.Delta, str):
            return True
        elif not ((int(mass_def.Delta) == 200) and
                  (mass_def.rho_type == 'critical')):
            return True
        return False

    def _concentration(self, cosmo, M, a):
        M_use = np.atleast_1d(M)

        # Compute power spectrum slope
        R = mass2radius_lagrangian(cosmo, M_use)
        lk_R = np.log(2.0 * np.pi / R * self.kappa)
        # Using central finite differences
        lk_hi = lk_R + 0.005
        lk_lo = lk_R - 0.005
        dlpk = np.log(linear_matter_power(cosmo, np.exp(lk_hi), a) /
                      linear_matter_power(cosmo, np.exp(lk_lo), a))
        dlk = lk_hi - lk_lo
        n = dlpk / dlk

        sig = sigmaM(cosmo, M_use, a)
        delta_c = 1.68647
        nu = delta_c / sig

        floor = self.phi_0 + n * self.phi_1
        nu0 = self.eta_0 + n * self.eta_1
        c = 0.5 * floor * ((nu0 / nu)**self.alpha +
                           (nu / nu0)**self.beta)
        if np.ndim(M) == 0:
            c = c[0]

        return c


class ConcentrationBhattacharya13(Concentration):
    """ Concentration-mass relation by Bhattacharya et al. 2013
    (arXiv:1112.5479). This parametrization is only valid for
    S.O. masses with Delta = Delta_vir, 200-matter and 200-critical.
    By default it will be initialized for Delta = 200-critical.

    Args:
        mass_def (:class:`~pyccl.halos.massdef.MassDef`): a mass
            definition object that fixes
            the mass definition used by this c(M)
            parametrization.
    """
    name = 'Bhattacharya13'

    @warn_api(pairs=[("mass_def", "mdef")])
    def __init__(self, *, mass_def=None):
        super(ConcentrationBhattacharya13, self).__init__(mass_def=mass_def)

    def _default_mass_def(self):
        self.mass_def = MassDef(200, 'critical')

    def _check_mass_def(self, mass_def):
        if mass_def.Delta != 'vir':
            if isinstance(mass_def.Delta, str):
                return True
            elif int(mass_def.Delta) != 200:
                return True
        return False

    def _setup(self):
        if self.mass_def.Delta == 'vir':
            self.A = 7.7
            self.B = 0.9
            self.C = -0.29
        else:  # Now Delta has to be 200
            if self.mass_def.rho_type == 'matter':
                self.A = 9.0
                self.B = 1.15
                self.C = -0.29
            else:  # Now rho_type has to be critical
                self.A = 5.9
                self.B = 0.54
                self.C = -0.35

    def _concentration(self, cosmo, M, a):
        gz = growth_factor(cosmo, a)
        status = 0
        delta_c, status = lib.dc_NakamuraSuto(cosmo.cosmo, a, status)
        sig = sigmaM(cosmo, M, a)
        nu = delta_c / sig
        return self.A * gz**self.B * nu**self.C


class ConcentrationPrada12(Concentration):
    """ Concentration-mass relation by Prada et al. 2012
    (arXiv:1104.5130). This parametrization is only valid for
    S.O. masses with Delta = 200-critical.

    Args:
        mass_def (:class:`~pyccl.halos.massdef.MassDef`): a mass
            definition object that fixes
            the mass definition used by this c(M)
            parametrization.
    """
    name = 'Prada12'

    @warn_api(pairs=[("mass_def", "mdef")])
    def __init__(self, *, mass_def=None):
        super(ConcentrationPrada12, self).__init__(mass_def=mass_def)

    def _default_mass_def(self):
        self.mass_def = MassDef(200, 'critical')

    def _check_mass_def(self, mass_def):
        if isinstance(mass_def.Delta, str):
            return True
        elif not ((int(mass_def.Delta) == 200) and
                  (mass_def.rho_type == 'critical')):
            return True
        return False

    def _setup(self):
        self.c0 = 3.681
        self.c1 = 5.033
        self.al = 6.948
        self.x0 = 0.424
        self.i0 = 1.047
        self.i1 = 1.646
        self.be = 7.386
        self.x1 = 0.526
        self.cnorm = 1. / self._cmin(1.393)
        self.inorm = 1. / self._imin(1.393)

    def _cmin(self, x):
        return self.c0 + (self.c1 - self.c0) * \
            (np.arctan(self.al * (x - self.x0)) / np.pi + 0.5)

    def _imin(self, x):
        return self.i0 + (self.i1 - self.i0) * \
            (np.arctan(self.be * (x - self.x1)) / np.pi + 0.5)

    def _concentration(self, cosmo, M, a):
        sig = sigmaM(cosmo, M, a)
        om = cosmo.cosmo.params.Omega_m
        ol = cosmo.cosmo.params.Omega_l
        x = a * (ol / om)**(1. / 3.)
        B0 = self._cmin(x) * self.cnorm
        B1 = self._imin(x) * self.inorm
        sig_p = B1 * sig
        Cc = 2.881 * ((sig_p / 1.257)**1.022 + 1) * np.exp(0.060 / sig_p**2)
        return B0 * Cc


class ConcentrationKlypin11(Concentration):
    """ Concentration-mass relation by Klypin et al. 2011
    (arXiv:1002.3660). This parametrization is only valid for
    S.O. masses with Delta = Delta_vir.

    Args:
        mass_def (:class:`~pyccl.halos.massdef.MassDef`): a mass
            definition object that fixes
            the mass definition used by this c(M)
            parametrization.
    """
    name = 'Klypin11'

    @warn_api(pairs=[("mass_def", "mdef")])
    def __init__(self, *, mass_def=None):
        super(ConcentrationKlypin11, self).__init__(mass_def=mass_def)

    def _default_mass_def(self):
        self.mass_def = MassDef('vir', 'critical')

    def _check_mass_def(self, mass_def):
        if mass_def.Delta != 'vir':
            return True
        return False

    def _concentration(self, cosmo, M, a):
        M_pivot_inv = cosmo.cosmo.params.h * 1E-12
        return 9.6 * (M * M_pivot_inv)**-0.075


class ConcentrationDuffy08(Concentration):
    """ Concentration-mass relation by Duffy et al. 2008
    (arXiv:0804.2486). This parametrization is only valid for
    S.O. masses with Delta = Delta_vir, 200-matter and 200-critical.
    By default it will be initialized for Delta = 200-critical.

    Args:
        mass_def (:class:`~pyccl.halos.massdef.MassDef`): a mass
            definition object that fixes
            the mass definition used by this c(M)
            parametrization.
    """
    name = 'Duffy08'

    @warn_api(pairs=[("mass_def", "mdef")])
    def __init__(self, *, mass_def=None):
        super(ConcentrationDuffy08, self).__init__(mass_def=mass_def)

    def _default_mass_def(self):
        self.mass_def = MassDef(200, 'critical')

    def _check_mass_def(self, mass_def):
        if mass_def.Delta != 'vir':
            if isinstance(mass_def.Delta, str):
                return True
            elif int(mass_def.Delta) != 200:
                return True
        return False

    def _setup(self):
        if self.mass_def.Delta == 'vir':
            self.A = 7.85
            self.B = -0.081
            self.C = -0.71
        else:  # Now Delta has to be 200
            if self.mass_def.rho_type == 'matter':
                self.A = 10.14
                self.B = -0.081
                self.C = -1.01
            else:  # Now rho_type has to be critical
                self.A = 5.71
                self.B = -0.084
                self.C = -0.47

    def _concentration(self, cosmo, M, a):
        M_pivot_inv = cosmo.cosmo.params.h * 5E-13
        return self.A * (M * M_pivot_inv)**self.B * a**(-self.C)


class ConcentrationIshiyama21(Concentration):
    """ Concentration-mass relation by Ishiyama et al. 2021
    (arXiv:2007.14720). This parametrization is only valid for
    S.O. masses with Delta = Delta_vir, 200-critical and 500-critical.
    By default it will be initialized for Delta = 500-critical.

    Args:
        mass_def (:class:`~pyccl.halos.massdef.MassDef`):
            a mass definition object that fixes the mass definition
            used by this c(M) parametrization.
        relaxed (bool):
            If True, use concentration for relaxed halos. Otherwise,
            use concentration for all halos. The default is False.
        Vmax (bool):
            If True, use the concentration found with the Vmax numerical
            method. Otherwise, use the concentration found with profile
            fitting. The default is False.
    """
    name = 'Ishiyama21'

    @warn_api(pairs=[("mass_def", "mdef")])
    def __init__(self, *, mass_def=None, relaxed=False, Vmax=False):
        self.relaxed = relaxed
        self.Vmax = Vmax
        super(ConcentrationIshiyama21, self).__init__(mass_def=mass_def)

    def _default_mass_def(self):
        self.mass_def = MassDef(500, 'critical')

    def _check_mass_def(self, mass_def):
        if mass_def.Delta != 'vir':
            if isinstance(mass_def.Delta, str):
                return True
            elif mass_def.rho_type != 'critical':
                return True
            elif mass_def.Delta not in [200, 500]:
                return True
            elif (mass_def.Delta == 500) and self.Vmax:
                return True
        return False

    def _setup(self):
        if self.Vmax:  # use numerical method
            if self.relaxed:  # fit only relaxed halos
                if self.mass_def.Delta == 'vir':
                    self.kappa = 2.40
                    self.a0 = 2.27
                    self.a1 = 1.80
                    self.b0 = 0.56
                    self.b1 = 13.24
                    self.c_alpha = 0.079
                else:  # now it's 200c
                    self.kappa = 1.79
                    self.a0 = 2.15
                    self.a1 = 2.06
                    self.b0 = 0.88
                    self.b1 = 9.24
                    self.c_alpha = 0.51
            else:  # fit all halos
                if self.mass_def.Delta == 'vir':
                    self.kappa = 0.76
                    self.a0 = 2.34
                    self.a1 = 1.82
                    self.b0 = 1.83
                    self.b1 = 3.52
                    self.c_alpha = -0.18
                else:  # now it's 200c
                    self.kappa = 1.10
                    self.a0 = 2.30
                    self.a1 = 1.64
                    self.b0 = 1.72
                    self.b1 = 3.60
                    self.c_alpha = 0.32
        else:  # use profile fitting method
            if self.relaxed:  # fit only relaxed halos
                if self.mass_def.Delta == 'vir':
                    self.kappa = 1.22
                    self.a0 = 2.52
                    self.a1 = 1.87
                    self.b0 = 2.13
                    self.b1 = 4.19
                    self.c_alpha = -0.017
                else:  # now it's either 200c or 500c
                    if int(self.mass_def.Delta) == 200:
                        self.kappa = 0.60
                        self.a0 = 2.14
                        self.a1 = 2.63
                        self.b0 = 1.69
                        self.b1 = 6.36
                        self.c_alpha = 0.37
                    else:  # now it's 500c
                        self.kappa = 0.38
                        self.a0 = 1.44
                        self.a1 = 3.41
                        self.b0 = 2.86
                        self.b1 = 2.99
                        self.c_alpha = 0.42
            else:  # fit all halos
                if self.mass_def.Delta == 'vir':
                    self.kappa = 1.64
                    self.a0 = 2.67
                    self.a1 = 1.23
                    self.b0 = 3.92
                    self.b1 = 1.30
                    self.c_alpha = -0.19
                else:  # now it's either 200c or 500c
                    if int(self.mass_def.Delta) == 200:
                        self.kappa = 1.19
                        self.a0 = 2.54
                        self.a1 = 1.33
                        self.b0 = 4.04
                        self.b1 = 1.21
                        self.c_alpha = 0.22
                    else:  # now it's 500c
                        self.kappa = 1.83
                        self.a0 = 1.95
                        self.a1 = 1.17
                        self.b0 = 3.57
                        self.b1 = 0.91
                        self.c_alpha = 0.26

    def _dlsigmaR(self, cosmo, M, a):
        # kappa multiplies radius, so in log, 3*kappa multiplies mass
        logM = 3*np.log10(self.kappa) + np.log10(M)

        status = 0
        dlns_dlogM, status = lib.dlnsigM_dlogM_vec(cosmo.cosmo, a, logM,
                                                   len(logM), status)
        check(status)
        return -3/np.log(10) * dlns_dlogM

    def _G(self, x, n_eff):
        fx = np.log(1 + x) - x / (1 + x)
        G = x / fx**((5 + n_eff) / 6)
        return G

    def _G_inv(self, arg, n_eff):
        roots = []
        for arg, neff in zip(arg, n_eff):
            func = lambda x: self._G(x, neff) - arg  # noqa: _G_inv Traceback
            rt = root_scalar(func, x0=1, x1=2).root.item()
            roots.append(rt)
        return np.asarray(roots)

    def _concentration(self, cosmo, M, a):
        M_use = np.atleast_1d(M)

        nu = 1.686 / sigmaM(cosmo, M_use, a)
        n_eff = -2 * self._dlsigmaR(cosmo, M_use, a) - 3
        alpha_eff = growth_rate(cosmo, a)

        A = self.a0 * (1 + self.a1 * (n_eff + 3))
        B = self.b0 * (1 + self.b1 * (n_eff + 3))
        C = 1 - self.c_alpha * (1 - alpha_eff)
        arg = A / nu * (1 + nu**2 / B)
        G = self._G_inv(arg, n_eff)
        c = C * G

        if np.ndim(M) == 0:
            c = c[0]
        return c


class ConcentrationConstant(Concentration):
    """ Constant contentration-mass relation.

    Args:
        c (float): constant concentration value.
        mass_def (:class:`~pyccl.halos.massdef.MassDef`): a mass
            definition object that fixes
            the mass definition used by this c(M)
            parametrization. In this case it's arbitrary.
    """
    name = 'Constant'

    @warn_api(pairs=[("mass_def", "mdef")])
    def __init__(self, c=1, *, mass_def=None):
        self.c = c
        super(ConcentrationConstant, self).__init__(mass_def=mass_def)

    def _default_mass_def(self):
        self.mass_def = MassDef(200, 'critical')

    def _check_mass_def(self, mass_def):
        return False

    def _concentration(self, cosmo, M, a):
        if np.ndim(M) == 0:
            return self.c
        else:
            return self.c * np.ones(M.size)


@deprecated(new_function=Concentration.from_name)
def concentration_from_name(name):
    """ Returns halo concentration subclass from name string

    Args:
        name (string): a concentration name

    Returns:
        Concentration subclass corresponding to the input name.
    """
    return Concentration.from_name(name)<|MERGE_RESOLUTION|>--- conflicted
+++ resolved
@@ -3,11 +3,8 @@
 from ..background import growth_factor, growth_rate
 from .massdef import MassDef, mass2radius_lagrangian
 from ..power import linear_matter_power, sigmaM
-<<<<<<< HEAD
 from ..pyutils import warn_api, deprecate_attr, deprecated
-=======
 from ..base import CCLHalosObject
->>>>>>> 1ab7ad3b
 import numpy as np
 from scipy.optimize import root_scalar
 
