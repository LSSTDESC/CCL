--- conflicted
+++ resolved
@@ -32,19 +32,11 @@
             self._default_mass_def()
         self._setup()
 
-<<<<<<< HEAD
+    @abstractmethod
     def _default_mass_def(self):
         """ Assigns a default mass definition for this object if
         none is passed at initialization.
         """
-        self.mass_def = MassDef('fof', 'matter')
-=======
-    @abstractmethod
-    def _default_mdef(self):
-        """ Assigns a default mass definition for this object if
-        none is passed at initialization.
-        """
->>>>>>> 0eb77d2c
 
     def _setup(self):
         """ Use this function to initialize any internal attributes
@@ -93,16 +85,12 @@
             M_use = M
         return M_use
 
-<<<<<<< HEAD
+    @abstractmethod
+    def _concentration(self, cosmo, M, a):
+        """Implementation of the c(M) relation."""
+
     @warn_api(pairs=[("mdef_other", "mass_def_other")])
     def get_concentration(self, cosmo, M, a, *, mass_def_other=None):
-=======
-    @abstractmethod
-    def _concentration(self, cosmo, M, a):
-        """Implementation of the c(M) relation."""
-
-    def get_concentration(self, cosmo, M, a, mdef_other=None):
->>>>>>> 0eb77d2c
         """ Returns the concentration for input parameters.
 
         Args:
