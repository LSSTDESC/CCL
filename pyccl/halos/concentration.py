--- conflicted
+++ resolved
@@ -575,19 +575,7 @@
             return self.c * np.ones(M.size)
 
 
-<<<<<<< HEAD
+@functools.wraps(Concentration.from_name)
 @deprecated(new_function=Concentration.from_name)
 def concentration_from_name(name):
-    """ Returns halo concentration subclass from name string
-
-    Args:
-        name (string): a concentration name
-
-    Returns:
-        Concentration subclass corresponding to the input name.
-    """
-=======
-@functools.wraps(Concentration.from_name)
-def concentration_from_name(name):
->>>>>>> 86196793
     return Concentration.from_name(name)