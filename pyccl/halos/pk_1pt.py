--- conflicted
+++ resolved
@@ -1,20 +1,10 @@
-<<<<<<< HEAD
-from ..base import UnlockInstance, warn_api
-import numpy as np
-
-
-=======
->>>>>>> 26c2bd54
 __all__ = ("halomod_mean_profile_1pt", "halomod_bias_1pt",)
 
 import numpy as np
 
-<<<<<<< HEAD
-=======
 from .. import warn_api
 
 
->>>>>>> 26c2bd54
 def _Ix1(func, cosmo, hmc, k, a, prof, normprof):
     # I_X_1 dispatcher for internal use
     """
@@ -38,14 +28,6 @@
         `k` and `a` respectively. If `k` or `a` are scalars, the
         corresponding dimension will be squeezed out on output.
     """
-<<<<<<< HEAD
-    # TODO: Remove for CCLv3.
-    if normprof is not None:
-        with UnlockInstance(prof):
-            prof.normprof = normprof
-
-=======
->>>>>>> 26c2bd54
     func = getattr(hmc, func)
 
     a_use = np.atleast_1d(a).astype(float)
@@ -56,16 +38,9 @@
     out = np.zeros([na, nk])
     for ia, aa in enumerate(a_use):
         i11 = func(cosmo, k_use, aa, prof)
-<<<<<<< HEAD
-        if prof.normprof:
-            norm = hmc.profile_norm(cosmo, aa, prof)
-            i11 *= norm
-        out[ia, :] = i11
-=======
         norm = prof.get_normalization(cosmo, aa, hmc=hmc) if normprof else 1
         # TODO: CCLv3 remove if
         out[ia] = i11 / norm
->>>>>>> 26c2bd54
 
     if np.ndim(a) == 0:
         out = np.squeeze(out, axis=0)
