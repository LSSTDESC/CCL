--- conflicted
+++ resolved
@@ -1,28 +1,15 @@
-<<<<<<< HEAD
-=======
-from .. import ccllib as lib
-from ..pyutils import check
-from ..background import species_types
-from ..base import CCLAutoRepr, CCLNamedClass, warn_api, deprecate_attr
-from .hmfunc import MassFunc
-from .hbias import HaloBias
-from .concentration import Concentration
-import numpy as np
-from functools import cached_property
-from typing import Union, Callable
-
-
->>>>>>> a19829e0
 __all__ = ("mass2radius_lagrangian", "convert_concentration", "MassDef",
            "MassDef200m", "MassDef200c", "MassDef500c", "MassDefVir",
            "MassDefFof", "mass_translator",)
 
 from functools import cached_property
+from typing import Union, Callable
 
 import numpy as np
 
 from .. import CCLAutoRepr, CCLNamedClass, lib, check
 from .. import warn_api, deprecate_attr
+from . import Concentration, HaloBias, MassFunc
 
 
 def mass2radius_lagrangian(cosmo, M):
@@ -123,17 +110,6 @@
 
         self.Delta = Delta
         self.rho_type = rho_type
-<<<<<<< HEAD
-        # c(M) relation
-        if concentration is None:
-            self.concentration = None
-        else:
-            from .concentration import Concentration
-            self.concentration = Concentration.create_instance(
-                concentration, mass_def=self)
-=======
-        self.species = species_types[rho_type]
->>>>>>> a19829e0
 
     @cached_property
     def name(self):
