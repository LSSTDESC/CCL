--- conflicted
+++ resolved
@@ -1,11 +1,8 @@
 from .. import ccllib as lib
 from ..core import check
 from ..background import species_types, rho_x, omega_x
-<<<<<<< HEAD
 from ..pyutils import warn_api, deprecated
-=======
 from ..base import CCLHalosObject
->>>>>>> 1ab7ad3b
 import numpy as np
 
 
@@ -112,16 +109,9 @@
         else:
             self._concentration_init(c_m_relation)
 
-<<<<<<< HEAD
-    def __eq__(self, other):
-        """ Allows you to compare two mass definitions."""
-        return (self.Delta == other.Delta) and \
-            (self.rho_type == other.rho_type)
-=======
     def __repr__(self):
         return f"pyccl.halos.MassDef(Delta={self.Delta}, " \
             f"rho_type={self.rho_type})"
->>>>>>> 1ab7ad3b
 
     def _concentration_init(self, c_m_relation):
         from .concentration import Concentration
