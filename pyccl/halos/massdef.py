from .. import ccllib as lib
from ..core import check
from ..background import species_types
from ..base import CCLAutoRepr, CCLNamedClass, warn_api, deprecate_attr
import numpy as np
from functools import cached_property


__all__ = ("mass2radius_lagrangian", "convert_concentration", "MassDef",
           "MassDef200m", "MassDef200c", "MassDef500c", "MassDefVir",
           "MassDefFof",)


__all__ = ("mass2radius_lagrangian", "convert_concentration", "MassDef",
           "MassDef200m", "MassDef200c", "MassDef500c", "MassDefVir",
           "MassDefFof",)


def mass2radius_lagrangian(cosmo, M):
    """ Returns Lagrangian radius for a halo of mass M.
    The lagrangian radius is defined as that enclosing
    the mass of the halo assuming a homogeneous Universe.

    Args:
        cosmo (:class:`~pyccl.core.Cosmology`): A Cosmology object.
        M (float or array_like): halo mass in units of M_sun.

    Returns:
        float or array_like: lagrangian radius in comoving Mpc.
    """
    M_use = np.atleast_1d(M)
    R = (M_use / (4.18879020479 * cosmo.rho_x(1, 'matter')))**(1./3.)
    if np.ndim(M) == 0:
        return R[0]
    return R


@warn_api
def convert_concentration(cosmo, *, c_old, Delta_old, Delta_new):
    """ Computes the concentration parameter for a different mass definition.
    This is done assuming an NFW profile. The output concentration `c_new` is
    found by solving the equation:

    .. math::
        f(c_{\\rm old}) \\Delta_{\\rm old} = f(c_{\\rm new}) \\Delta_{\\rm new}

    where

    .. math::
        f(x) = \\frac{x^3}{\\log(1+x) - x/(1+x)}.

    Args:
        cosmo (:class:`~pyccl.core.Cosmology`): A Cosmology object.
        c_old (float or array_like): concentration to translate from.
        Delta_old (float): Delta parameter associated to the input
            concentration. See description of the MassDef class.
        Delta_new (float): Delta parameter associated to the output
            concentration.

    Returns:
        float or array_like: concentration parameter for the new
        mass definition.
    """
    status = 0
    c_old_use = np.atleast_1d(c_old)
    c_new, status = lib.convert_concentration_vec(cosmo.cosmo,
                                                  Delta_old, c_old_use,
                                                  Delta_new, c_old_use.size,
                                                  status)
    check(status, cosmo=cosmo)

    if np.isscalar(c_old):
        return c_new[0]
    return c_new


class MassDef(CCLAutoRepr, CCLNamedClass):
    """Halo mass definition. Halo masses are defined in terms of an overdensity
    parameter :math:`\\Delta` and an associated density :math:`X` (either the
    matter density or the critical density):

    .. math::
        M = \\frac{4 \\pi}{3} \\Delta\\,\\rho_X\\, R^3

    where :math:`R` is the halo radius. This object also holds methods to
    translate between :math:`R` and :math:`M`, and to translate masses between
    different definitions if a concentration-mass relation is provided.

    Args:
        Delta (float): overdensity parameter. Pass 'vir' if using virial
            overdensity.
        rho_type (string): either 'critical' or 'matter'.
        concentration (function, optional): concentration-mass relation.
            Provided as a `Concentration` object, or a string corresponding
            to one of the supported concentration-mass relations.
            If `None`, no c(M) relation will be attached to this mass
            definition (and hence one can't translate into other definitions).
    """
<<<<<<< HEAD
    __repr_attrs__ = ("name",)
=======
    __repr_attrs__ = __eq_attrs__ = ("name",)
>>>>>>> e93b3174
    __getattr__ = deprecate_attr(pairs=[('c_m_relation', 'concentration')]
                                 )(super.__getattribute__)

    @warn_api(pairs=[("c_m_relation", "concentration")])
    def __init__(self, Delta, rho_type=None, *, concentration=None):
        # Check it makes sense
<<<<<<< HEAD
        if isinstance(Delta, str) and Delta not in ["fof", "vir"]:
            raise ValueError(f"Unknown Delta type {Delta}.")
=======
        if isinstance(Delta, str):
            if Delta.isdigit():
                Delta = int(Delta)
            elif Delta not in ["fof", "vir"]:
                raise ValueError(f"Unknown Delta type {Delta}.")
>>>>>>> e93b3174
        if isinstance(Delta, (int, float)) and Delta < 0:
            raise ValueError("Delta must be a positive number.")
        if rho_type not in ['matter', 'critical']:
            raise ValueError("rho_type must be either ['matter'|'critical].'")

        self.Delta = Delta
        self.rho_type = rho_type
        self.species = species_types[rho_type]
        # c(M) relation
        if concentration is None:
            self.concentration = None
        else:
            from .concentration import Concentration
            self.concentration = Concentration.create_instance(
                concentration, mass_def=self)

    @cached_property
    def name(self):
        """Give a name to this mass definition."""
        if isinstance(self.Delta, (int, float)):
            return f"{self.Delta}{self.rho_type[0]}"
        return f"{self.Delta}"

<<<<<<< HEAD
    def __eq__(self, other):
        # TODO: Remove after #1033 is merged.
        if type(self) != type(other):
            return False
        return self.name == other.name

=======
>>>>>>> e93b3174
    def get_Delta(self, cosmo, a):
        """ Gets overdensity parameter associated to this mass
        definition.

        Args:
            cosmo (:class:`~pyccl.core.Cosmology`): A Cosmology object.
            a (float): scale factor

        Returns:
            float : value of the overdensity parameter.
        """
        if self.Delta == 'fof':
            raise ValueError("FoF masses don't have an associated overdensity."
                             "Nor can they be translated into other masses")
        if self.Delta == 'vir':
            status = 0
            D, status = lib.Dv_BryanNorman(cosmo.cosmo, a, status)
            return D
        return self.Delta

    def _get_Delta_m(self, cosmo, a):
        """ For SO-based mass definitions, this returns the corresponding
        value of Delta for a rho_matter-based definition.
        """
        delta = self.get_Delta(cosmo, a)
        if self.rho_type == 'matter':
            return delta
        om_this = cosmo.omega_x(a, self.rho_type)
        om_matt = cosmo.omega_x(a, 'matter')
        return delta * om_this / om_matt

    def get_mass(self, cosmo, R, a):
        """ Translates a halo radius into a mass

        .. math::
            M = \\frac{4 \\pi}{3} \\Delta\\,\\rho_X\\, R^3

        Args:
            cosmo (:class:`~pyccl.core.Cosmology`): A Cosmology object.
            R (float or array_like): halo radius in units of Mpc (physical, not
                comoving).
            a (float): scale factor.

        Returns:
            float or array_like: halo mass in units of M_sun.
        """
        R_use = np.atleast_1d(R)
        Delta = self.get_Delta(cosmo, a)
        M = 4.18879020479 * cosmo.rho_x(a, self.rho_type) * Delta * R_use**3
        if np.ndim(R) == 0:
            return M[0]
        return M

    def get_radius(self, cosmo, M, a):
        """ Translates a halo mass into a radius

        Args:
            cosmo (:class:`~pyccl.core.Cosmology`): A Cosmology object.
            M (float or array_like): halo mass in units of M_sun.
            a (float): scale factor.

        Returns:
            float or array_like: halo radius in units of Mpc (physical, not
                comoving).
        """
        M_use = np.atleast_1d(M)
        Delta = self.get_Delta(cosmo, a)
        R = (M_use / (4.18879020479 * Delta *
                      cosmo.rho_x(a, self.rho_type)))**(1./3.)
        if np.ndim(M) == 0:
            return R[0]
        return R

    @warn_api(pairs=[("mdef_other", "mass_def_other")])
    def translate_mass(self, cosmo, M, a, *, mass_def_other):
        """ Translate halo mass in this definition into another definition

        Args:
            cosmo (:class:`~pyccl.core.Cosmology`): A Cosmology object.
            M (float or array_like): halo mass in units of M_sun.
            a (float): scale factor.
            mass_def_other (:obj:`MassDef`): another mass definition.

        Returns:
            float or array_like: halo masses in new definition.
        """
        if self == mass_def_other:
            return M
        if self.concentration is None:
            raise AttributeError("mass_def has no associated concentration.")
        om_this = cosmo.omega_x(a, self.rho_type)
        D_this = self.get_Delta(cosmo, a) * om_this
        c_this = self.concentration(cosmo, M, a)
        R_this = self.get_radius(cosmo, M, a)
        om_new = cosmo.omega_x(a, mass_def_other.rho_type)
        D_new = mass_def_other.get_Delta(cosmo, a) * om_new
        c_new = convert_concentration(cosmo, c_old=c_this,
                                      Delta_old=D_this,
                                      Delta_new=D_new)
        R_new = c_new * R_this / c_this
        return mass_def_other.get_mass(cosmo, R_new, a)

    @classmethod
    def from_name(cls, name):
        """ Return mass definition subclass from name string.

        Args:
            name (string):
                a mass definition name (e.g. '200m' for Delta=200 matter)

        Returns:
            MassDef subclass corresponding to the input name.
        """
        MassDefName = f"MassDef{name.capitalize()}"
        if MassDefName in globals():
            # MassDef is defined in one of the implementations below.
            return globals()[MassDefName]
        parser = {"c": "critical", "m": "matter"}
        if len(name) < 2 or name[-1] not in parser:
            # Bogus input - can't parse it.
            raise ValueError("Could not parse mass definition string.")
        Delta, rho_type = name[:-1], parser[name[-1]]
        return lambda cm=None: cls(Delta, rho_type, concentration=cm)  # noqa


@warn_api(pairs=[('c_m', 'concentration')])
def MassDef200m(concentration='Duffy08'):
    r""":math:`\Delta = 200m` mass definition.

    Args:
        concentration (string): concentration-mass relation.
    """
    return MassDef(200, 'matter', concentration=concentration)


@warn_api(pairs=[('c_m', 'concentration')])
def MassDef200c(concentration='Duffy08'):
    r""":math:`\Delta = 200c` mass definition.

    Args:
        concentration (string): concentration-mass relation.
    """
    return MassDef(200, 'critical', concentration=concentration)


@warn_api(pairs=[('c_m', 'concentration')])
def MassDef500c(concentration='Ishiyama21'):
    r""":math:`\Delta = 500m` mass definition.

    Args:
        c_m (string): concentration-mass relation.
    """
    return MassDef(500, 'critical', concentration=concentration)


@warn_api(pairs=[('c_m', 'concentration')])
def MassDefVir(concentration='Klypin11'):
    r""":math:`\Delta = \rm vir` mass definition.

    Args:
        concentration (string): concentration-mass relation.
<<<<<<< HEAD
    """
    return MassDef('vir', 'critical', concentration=concentration)


@warn_api(pairs=[('c_m', 'concentration')])
def MassDefFof(concentration=None):
    r""":math:`\Delta = \rm FoF` mass definition.

    Args:
        concentration (string): concentration-mass relation.
    """
    return MassDef('fof', 'matter', concentration=concentration)
=======
    """
    return MassDef('vir', 'critical', concentration=concentration)


def MassDefFof():
    r""":math:`\Delta = \rm FoF` mass definition."""
    return MassDef('fof', 'matter')
>>>>>>> e93b3174
<|MERGE_RESOLUTION|>--- conflicted
+++ resolved
@@ -96,27 +96,18 @@
             If `None`, no c(M) relation will be attached to this mass
             definition (and hence one can't translate into other definitions).
     """
-<<<<<<< HEAD
-    __repr_attrs__ = ("name",)
-=======
     __repr_attrs__ = __eq_attrs__ = ("name",)
->>>>>>> e93b3174
     __getattr__ = deprecate_attr(pairs=[('c_m_relation', 'concentration')]
                                  )(super.__getattribute__)
 
     @warn_api(pairs=[("c_m_relation", "concentration")])
     def __init__(self, Delta, rho_type=None, *, concentration=None):
         # Check it makes sense
-<<<<<<< HEAD
-        if isinstance(Delta, str) and Delta not in ["fof", "vir"]:
-            raise ValueError(f"Unknown Delta type {Delta}.")
-=======
         if isinstance(Delta, str):
             if Delta.isdigit():
                 Delta = int(Delta)
             elif Delta not in ["fof", "vir"]:
                 raise ValueError(f"Unknown Delta type {Delta}.")
->>>>>>> e93b3174
         if isinstance(Delta, (int, float)) and Delta < 0:
             raise ValueError("Delta must be a positive number.")
         if rho_type not in ['matter', 'critical']:
@@ -140,15 +131,6 @@
             return f"{self.Delta}{self.rho_type[0]}"
         return f"{self.Delta}"
 
-<<<<<<< HEAD
-    def __eq__(self, other):
-        # TODO: Remove after #1033 is merged.
-        if type(self) != type(other):
-            return False
-        return self.name == other.name
-
-=======
->>>>>>> e93b3174
     def get_Delta(self, cosmo, a):
         """ Gets overdensity parameter associated to this mass
         definition.
@@ -310,25 +292,10 @@
 
     Args:
         concentration (string): concentration-mass relation.
-<<<<<<< HEAD
-    """
-    return MassDef('vir', 'critical', concentration=concentration)
-
-
-@warn_api(pairs=[('c_m', 'concentration')])
-def MassDefFof(concentration=None):
-    r""":math:`\Delta = \rm FoF` mass definition.
-
-    Args:
-        concentration (string): concentration-mass relation.
-    """
-    return MassDef('fof', 'matter', concentration=concentration)
-=======
     """
     return MassDef('vir', 'critical', concentration=concentration)
 
 
 def MassDefFof():
     r""":math:`\Delta = \rm FoF` mass definition."""
-    return MassDef('fof', 'matter')
->>>>>>> e93b3174
+    return MassDef('fof', 'matter')