--- conflicted
+++ resolved
@@ -84,10 +84,7 @@
             If `None`, no c(M) relation will be attached to this mass
             definition (and hence one can't translate into other definitions).
     """
-<<<<<<< HEAD
-=======
     name = 'default'
->>>>>>> 163b319e
 
     def __init__(self, Delta, rho_type, c_m_relation=None):
         # Check it makes sense
@@ -109,11 +106,6 @@
         else:
             self._concentration_init(c_m_relation)
 
-<<<<<<< HEAD
-    def __repr__(self):
-        return (f"pyccl.halos.MassDef(Delta={self.Delta}, "
-                f"rho_type={self.rho_type})")
-=======
     def __eq__(self, other):
         """ Allows you to compare two mass definitions
         """
@@ -121,7 +113,6 @@
             return False
         return (self.Delta == other.Delta) and \
             (self.rho_type == other.rho_type)
->>>>>>> 163b319e
 
     def _concentration_init(self, c_m_relation):
         from .concentration import Concentration, concentration_from_name
@@ -256,17 +247,9 @@
         Returns:
             MassDef subclass corresponding to the input name.
         """
-<<<<<<< HEAD
         try:
             return eval(f"MassDef{name.capitalize()}")
         except NameError:
-=======
-        mass_defs = {m.name: m for m in cls.__subclasses__()}
-
-        if name in mass_defs:
-            return mass_defs[name]
-        else:
->>>>>>> 163b319e
             raise ValueError(f"Mass definition {name} not implemented.")
 
 
@@ -277,40 +260,17 @@
     Args:
         c_m (string): concentration-mass relation.
     """
-<<<<<<< HEAD
     return MassDef(200, 'matter', c_m_relation=c_m)
 
 
 def MassDef200c(c_m='Duffy08'):
     """`MassDef` class for the mass definition with Delta=200 times the critical
     density.
-=======
-    name = '200m'
-
-    def __init__(self, c_m='Duffy08'):
-        super(MassDef200m, self).__init__(200,
-                                          'matter',
-                                          c_m_relation=c_m)
-
-
-class MassDef200c(MassDef):
-    """`MassDef` class for the mass definition with Delta=200 times
-    the critical density.
->>>>>>> 163b319e
-
-    Args:
-        c_m (string): concentration-mass relation.
-    """
-<<<<<<< HEAD
+
+    Args:
+        c_m (string): concentration-mass relation.
+    """
     return MassDef(200, 'critical', c_m_relation=c_m)
-=======
-    name = '200c'
-
-    def __init__(self, c_m='Duffy08'):
-        super(MassDef200c, self).__init__(200,
-                                          'critical',
-                                          c_m_relation=c_m)
->>>>>>> 163b319e
 
 
 def MassDef500c(c_m='Ishiyama21'):
@@ -320,16 +280,7 @@
     Args:
         c_m (string): concentration-mass relation.
     """
-<<<<<<< HEAD
     return MassDef(500, 'critical', c_m_relation=c_m)
-=======
-    name = '500c'
-
-    def __init__(self, c_m='Ishiyama21'):
-        super(MassDef500c, self).__init__(500,
-                                          'critical',
-                                          c_m_relation=c_m)
->>>>>>> 163b319e
 
 
 def MassDefVir(c_m='Klypin11'):
@@ -339,13 +290,4 @@
     Args:
         c_m (string): concentration-mass relation.
     """
-<<<<<<< HEAD
-    return MassDef('vir', 'critical', c_m_relation=c_m)
-=======
-    name = 'vir'
-
-    def __init__(self, c_m='Klypin11'):
-        super(MassDefVir, self).__init__('vir',
-                                         'critical',
-                                         c_m_relation=c_m)
->>>>>>> 163b319e
+    return MassDef('vir', 'critical', c_m_relation=c_m)