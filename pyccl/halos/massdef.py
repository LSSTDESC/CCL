<<<<<<< HEAD
from .. import ccllib as lib
from ..core import check
from ..background import species_types
from ..base import CCLAutoRepr, CCLNamedClass, warn_api, deprecate_attr
=======
__all__ = ("mass2radius_lagrangian", "convert_concentration", "MassDef",
           "MassDef200m", "MassDef200c", "MassDef500c", "MassDefVir",
           "MassDefFof", "mass_translator",)

import warnings
import weakref
from functools import cached_property
from typing import Union, Callable

>>>>>>> 26c2bd54
import numpy as np

from .. import CCLAutoRepr, CCLDeprecationWarning, CCLNamedClass, lib, check
from .. import warn_api, deprecate_attr
from . import Concentration, HaloBias, MassFunc


__all__ = ("mass2radius_lagrangian", "convert_concentration", "MassDef",
           "MassDef200m", "MassDef200c", "MassDef500c", "MassDefVir",
           "MassDefFof",)


def mass2radius_lagrangian(cosmo, M):
    r"""Compute the Lagrangian radius of a halo.

    Defined as the radius enclosing the mass of the halo, assuming a
    homogeneous Universe

    .. math::

        R = \left( \frac{3M}{4\pi\rho_{0,\rm m}} \right)^\frac{1}{3},

    where :math:`\rho_{0,\rm m}` is the density of matter in the Universe
    today.

    Parameters
    ----------
    cosmo : :class:`~pyccl.core.Cosmology`
        Cosmological parameters.
    M : float or (nM,) array_like
        Halo mass in :math:`\rm M_\odot`.

    Returns
    -------
    radius : float or (nM,) ``numpy.ndarray``
        Lagrangian radius in comoving :math:`\rm Mpc`.
    """
    M_use = np.atleast_1d(M)
<<<<<<< HEAD
    R = (M_use / (4.18879020479 * cosmo.rho_x(1, 'matter')))**(1/3)
=======
    R = (M_use / (4.18879020479 * cosmo.rho_x(1, 'matter')))**(1./3.)
>>>>>>> 26c2bd54
    if np.ndim(M) == 0:
        return R[0]
    return R


@warn_api
def convert_concentration(cosmo, *, c_old, Delta_old, Delta_new):
<<<<<<< HEAD
    r"""Convert the concentration to another overdensity parameter.

    The new concentration is found by solving the equation
=======
    """ Computes the concentration parameter for a different mass definition.
    This is done assuming an NFW profile. The output concentration `c_new` is
    found by solving the equation:
>>>>>>> 26c2bd54

    .. math::

        f(c_{\rm new}) = \frac{\Delta_{\rm old}}{\Delta_{\rm new}} \,
        f(c_{\rm new})

    where

    .. math::

        f(x) = \frac{x^3}{\ln(1+x) - x/(1+x)}

    is the NFW form factor.

    Arguments
    ---------
    c_old : float or (nc,) array_like
        Concentration to translate.
    Delta_old, Delta_new : float
        Overdensity (:math:`\Delta`) parameters associated with the
        halo mass definition of the old and new concentrations, respectively.
        See :class:`~pyccl.halos.massdef.MassDef` for details.

    Returns
    -------
    c_new : float or (nc,) ``numpy.ndarray``
        Concentration expressed in terms of the new overdensity parameter.
    """
    status = 0
    c_old_use = np.atleast_1d(c_old)
    c_new, status = lib.convert_concentration_vec(cosmo.cosmo,
                                                  Delta_old, c_old_use,
                                                  Delta_new, c_old_use.size,
                                                  status)
    check(status, cosmo=cosmo)

    if np.isscalar(c_old):
        return c_new[0]
    return c_new


class MassDef(CCLAutoRepr, CCLNamedClass):
<<<<<<< HEAD
    r"""Halo mass definition.

    Halo masses are defined in terms of an overdensity parameter :math:`\Delta`
    and a reference density type: either ``'matter'`` or ``'critical'``. The
    mass is related to the mass definition parameters via

    .. math::

        M = \frac{4 \pi}{3} \Delta \, \rho_{\rm X} \, R^3,

    where :math:`R` is the halo radius.

    Parameters
    ----------
    Delta : float, int-castable str, or {'fof', 'vir'}
        Spherical overdensity (S.O.) parameter. ``'fof'`` for friends-of-
        friends masses and ``'vir'`` for Virial masses.
    rho_type : {'critical', 'matter'}
        Reference mean density type.
    concentration : :class:`~pyccl.halos.Concentration`, str, or None, optional
        Concentration-mass relation. Provided either as a name string,
        or as a ``Concentration`` object. If ``None``, the mass definition
        cannot be translated to other mass definitions.
        The default is ``None``.

    Attributes
    ----------
    Delta : float or {'fof', 'vir'}
        S.O. parameter.
    rho_type : {'critical', 'matter'}
        Reference mean density type.
    concentration : :class:`~pyccl.halos.Concentration`
        Concentration-mass relation.
    name : str
        Short name of the mass definition, e.g. ``'200m'`` for
        ``(Delta, rho_type) == (200, 'matter')``.
    """
    __repr_attrs__ = ("name",)
=======
    """Halo mass definition. Halo masses are defined in terms of an overdensity
    parameter :math:`\\Delta` and an associated density :math:`X` (either the
    matter density or the critical density):

    .. math::
        M = \\frac{4 \\pi}{3} \\Delta\\,\\rho_X\\, R^3

    where :math:`R` is the halo radius. This object also holds methods to
    translate between :math:`R` and :math:`M`, and to translate masses between
    different definitions if a concentration-mass relation is provided.

    Args:
        Delta (float): overdensity parameter. Pass 'vir' if using virial
            overdensity.
        rho_type (string): either 'critical' or 'matter'.
        concentration (function, optional): concentration-mass relation.
            Provided as a `Concentration` object, or a string corresponding
            to one of the supported concentration-mass relations.
            If `None`, no c(M) relation will be attached to this mass
            definition (and hence one can't translate into other definitions).
    """
    __eq_attrs__ = ("name",)
>>>>>>> 26c2bd54
    __getattr__ = deprecate_attr(pairs=[('c_m_relation', 'concentration')]
                                 )(super.__getattribute__)

    @warn_api(pairs=[("c_m_relation", "concentration")])
    def __init__(self, Delta, rho_type, *, concentration=None):
        # Check it makes sense
<<<<<<< HEAD
        if isinstance(Delta, str) and Delta.isdigit():
            Delta = int(Delta)
        if isinstance(Delta, str) and Delta not in ["fof", "vir"]:
            raise ValueError(f"Unknown Delta type {Delta}.")
        if isinstance(Delta, (int, float)) and Delta < 0:
            raise ValueError("Delta must be a positive number.")
        if rho_type not in ['matter', 'critical']:
            raise ValueError("rho_type must be either ['matter', 'critical].'")

        self.Delta = Delta
        self.rho_type = rho_type
        self._species = species_types[rho_type]
        # c(M) relation
        if concentration is None:
            self.concentration = None
        else:
            from .concentration import Concentration
            self.concentration = Concentration.initialize_from_input(
                concentration, mass_def=self)
=======
        if isinstance(Delta, str):
            if Delta.isdigit():
                Delta = int(Delta)
            elif Delta not in ["fof", "vir"]:
                raise ValueError(f"Unknown Delta type {Delta}.")
        if isinstance(Delta, (int, float)) and Delta < 0:
            raise ValueError("Delta must be a positive number.")
        if rho_type not in ['matter', 'critical']:
            raise ValueError("rho_type must be {'matter', 'critical'}.")

        self.Delta = Delta
        self.rho_type = rho_type
>>>>>>> 26c2bd54

        # TODO: Remove c_m_relation for CCLv3.
        if c_m_relation is not None:
            warnings.warn("c_m_relation is deprecated from MassDef and will "
                          "be removed in CCLv3.0.0.", CCLDeprecationWarning)
            c_m_relation = Concentration.create_instance(
                c_m_relation, mass_def=weakref.proxy(self))
        self.concentration = c_m_relation

    @cached_property
    def name(self):
        r"""Name of the mass definition.

        If ``Delta`` is ``{'fof', 'vir'}`` just this is used.
        If it is a number, it is appended by the first letter of the reference
        density type, ``{'c', 'm'}``, as conventionally denoted.
        """
        if isinstance(self.Delta, (int, float)):
            return f"{self.Delta}{self.rho_type[0]}"
        return f"{self.Delta}"

<<<<<<< HEAD
    def __eq__(self, other):
        # TODO: Remove after #1033 is merged.
        if type(self) != type(other):
            return False
        return self.name == other.name
=======
    def __repr__(self):
        return f"MassDef(Delta={self.Delta}, rho_type={self.rho_type})"
>>>>>>> 26c2bd54

    def get_Delta(self, cosmo, a):
        r"""Compute the overdensity parameter for this mass definition.

        Arguments
        ---------
        cosmo : :class:`~pyccl.core.Cosmology`
            Cosmological parameters.
        a : float
            Scale factor.

        Returns
        -------
        Delta : float
            Overdensity parameter at ``a``.

        Raises
        ------
        ValueError
            If the mass definition is FoF, which do not have an associated
            overdensity parameter.
        """
        if self.Delta == 'fof':
<<<<<<< HEAD
            raise ValueError("FoF masses have no associated overdensity "
                             "and can't be translated into other masses.")
=======
            raise ValueError("FoF masses don't have an associated overdensity."
                             "Nor can they be translated into other masses")
>>>>>>> 26c2bd54
        if self.Delta == 'vir':
            status = 0
            D, status = lib.Dv_BryanNorman(cosmo.cosmo, a, status)
            check(status)
            return D
        return self.Delta

<<<<<<< HEAD
    def get_Delta_matter(self, cosmo, a):
        r"""Compute the corresponding overdensity parameter for a
        :math:`\rho_{\rm m}`-based mass definition, :math:`\Delta_{\rm m}`.

        Arguments
        ---------
        cosmo : :class:`~pyccl.core.Cosmology`
            Cosmological parameters.
        a : float
            Scale factor.

        Returns
        -------
        Delta_m : float
            Overdensity parameter at ``a``.
=======
    def _get_Delta_m(self, cosmo, a):
        """ For SO-based mass definitions, this returns the corresponding
        value of Delta for a rho_matter-based definition.
>>>>>>> 26c2bd54
        """
        delta = self.get_Delta(cosmo, a)
        if self.rho_type == 'matter':
            return delta
        om_this = cosmo.omega_x(a, self.rho_type)
        om_matt = cosmo.omega_x(a, 'matter')
        return delta * om_this / om_matt

    def get_mass(self, cosmo, R, a):
        r"""Translate halo radius to halo mass.

        .. math::

            M = \frac{4 \pi}{3} \Delta \,\rho_{\rm X} \, R^3

        Arguments
        ---------
        cosmo : :class:`~pyccl.core.Cosmology`
            Cosmological parameters.
        R: float or (nR,) array_like
            Halo radius in physical :math:`\rm Mpc`.
        a : float
            Scale factor.

        Returns
        -------
        mass : float or (nR,) ``numpy.ndarray``
            Halo mass in physical :math:`\rm M_\odot`.
        """
        R_use = np.atleast_1d(R)
        Delta = self.get_Delta(cosmo, a)
        M = 4.18879020479 * cosmo.rho_x(a, self.rho_type) * Delta * R_use**3
        if np.ndim(R) == 0:
            return M[0]
        return M

    def get_radius(self, cosmo, M, a):
        r"""Translate halo mass to halo radius.

        .. math::

            R = \left( \frac{3M}{4\pi \, \rho_{\rm X}(a)} \right)^\frac{1}{3},

        Arguments
        ---------
        cosmo : :class:`~pyccl.core.Cosmology`
            Cosmological parameters.
        M : float or (nM,) array_like
            Halo mass in :math:`\rm M_\odot`.
        a : float
            Scale factor.

        Returns
        -------
        mass : float or (nM,) ``numpy.ndarray``
            Halo radius in physical :math:`\rm Mpc`.
        """
        M_use = np.atleast_1d(M)
        Delta = self.get_Delta(cosmo, a)
        R = (M_use / (4.18879020479 * Delta *
<<<<<<< HEAD
                      cosmo.rho_x(a, self.rho_type)))**(1/3)
=======
                      cosmo.rho_x(a, self.rho_type)))**(1./3.)
>>>>>>> 26c2bd54
        if np.ndim(M) == 0:
            return R[0]
        return R

<<<<<<< HEAD
    @warn_api(pairs=[("mdef_other", "mass_def_other")])
    def translate_mass(self, cosmo, M, a, *, mass_def_other):
        r"""Translate halo mass in this definition into another definition.

        Arguments
        ---------
        cosmo : :class:`~pyccl.core.Cosmology`
            Cosmological parameters.
        M : float or (nM,) array_like
            Halo mass in :math:`\rm M_\odot`.
        a : float
            Scale factor.
        mass_def_other : :class:`~pyccl.halos.massdef.MassDef`
            Mass definition to translate to.

        Returns
        -------
        M_translated : float or (nM,) ndarray
            Halo masses in new definition in units of :math:`\rm M_\odot`.

        Raises
        ------
        AttributeError
            If the mass definition has no associated concentration.
        """
        if self == mass_def_other:
            return M
        if self.concentration is None:
            raise AttributeError("Mass definition has no associated c(M).")
        om_this = cosmo.omega_x(a, self.rho_type)
        D_this = self.get_Delta(cosmo, a) * om_this
        c_this = self.concentration(cosmo, M, a)
        R_this = self.get_radius(cosmo, M, a)
        om_new = cosmo.omega_x(a, mass_def_other.rho_type)
        D_new = mass_def_other.get_Delta(cosmo, a) * om_new
        c_new = convert_concentration(cosmo, c_old=c_this,
                                      Delta_old=D_this,
                                      Delta_new=D_new)
        R_new = c_new * R_this / c_this
        return mass_def_other.get_mass(cosmo, R_new, a)
=======
    def translate_mass(self, cosmo, M, a, m_def_other):
        """ Translate halo mass in this definition into another definition

        Args:
            cosmo (:class:`~pyccl.core.Cosmology`): A Cosmology object.
            M (float or array_like): halo mass in units of M_sun.
            a (float): scale factor.
            m_def_other (:obj:`MassDef`): another mass definition.

        Returns:
            float or array_like: halo masses in new definition.
        """
        # TODO: Remove for CCLv3.
        warnings.warn("translate_mass is a deprecated method of MassDef and "
                      "will be removed in CCLv3.0.0. Use `pyccl.halos.mass_"
                      "translator`.", CCLDeprecationWarning)
        if self == m_def_other:
            return M
        if self.concentration is None:
            raise ValueError("No associated c(M) relation.")
        om_this = cosmo.omega_x(a, self.rho_type)
        D_this = self.get_Delta(cosmo, a) * om_this
        c_this = self._get_concentration(cosmo, M, a)
        R_this = self.get_radius(cosmo, M, a)
        om_new = cosmo.omega_x(a, m_def_other.rho_type)
        D_new = m_def_other.get_Delta(cosmo, a) * om_new
        c_new = convert_concentration(cosmo, c_this, D_this, D_new)
        R_new = c_new * R_this / c_this
        return m_def_other.get_mass(cosmo, R_new, a)
>>>>>>> 26c2bd54

    @classmethod
    def from_name(cls, name):
        r"""Return a mass definition factory from a name string.

        Arguments
        ---------
        name : str
            Name of the mass definition
            (e.g. ``'200m'`` for :math:`\Delta_{200{\rm m}}`).

        Returns
        -------
        mass_def_factory : callable
            Factory for the mass definition of the input name. The factory
            will be concentration-agnostic (i.e. the default value for it
            will be ``None``), unless the implementation already exists in CCL.

        Raises
        ------
        ValueError
            If the input string cannot be parsed.
        """
        MassDefName = f"MassDef{name.capitalize()}"
        if MassDefName in globals():
            # MassDef is defined in one of the implementations below.
            return globals()[MassDefName]
        parser = {"c": "critical", "m": "matter"}
        if len(name) < 2 or name[-1] not in parser:
            # Bogus input - can't parse it.
            raise ValueError("Could not parse mass definition string.")
        Delta, rho_type = name[:-1], parser[name[-1]]
<<<<<<< HEAD
        return lambda cm=None: cls(Delta, rho_type, concentration=cm)  # noqa


@warn_api(pairs=[('c_m', 'concentration')])
def MassDef200m(concentration='Duffy08'):
    r""":math:`\Delta_{200{\rm m}}` mass definition.

    Arguments
    ---------
    concentration : str
        Name of the concentration-mass relation.
        The default is ``'Duffy08'``.
    """
    return MassDef(200, 'matter', concentration=concentration)
=======
        # return cls(Delta, rho_type)  # TODO: Uncomment for CCLv3.
        return lambda: cls(Delta, rho_type)  # noqa  # TODO: Remove for CCLv3.

    # TODO: Uncomment for CCLv3 and remove CCLNamedClass inheritance.
    # create_instance = from_name

    @classmethod
    def from_specs(cls, mass_def=None, *,
                   mass_function=None, halo_bias=None, concentration=None):
        """Instantiate mass definition and halo model ingredients.

        Unspecified halo model ingredients are ignored. ``mass_def`` is always
        instantiated.

        Parameters
        ----------
        mass_def : MassDef, str or None, optional
            Mass definition. If a string, instantiate from its name. If None,
            obtain the one from the first specified halo model ingredient.
            The default is None.
        mass_function, halo_bias, concentration : \
            (MassFunc, HaloBias, Concentration), str or None, optional
            Halo model ingredients. Strings are auto-instantiated using
            ``mass_def``. None values are ignored. The defaults are None.

        Returns
        -------
        mass_def : MassDef

        mass_function : MassFunction, if specified

        halo_bias : HaloBias, if specified

        concentration : Concentration, if specified

        Raises
        ------
        ValueError
            If mass definition cannot be retrieved from halo model ingredients.
        ValueError
            If mass definitions are inconsistent.
        """
        values = mass_function, halo_bias, concentration
        idx = [value is not None for value in values]

        # Filter only the specified ones.
        values = np.array(values)[idx]
        names = np.array(["mass_function", "halo_bias", "concentration"])[idx]
        Types = np.array([MassFunc, HaloBias, Concentration])[idx]

        # Sanity check.
        if mass_def is None:
            for name, value in zip(names, values):
                if isinstance(value, str):
                    raise ValueError(f"Need mass_def if {name} is str.")

        # Instantiate mass_def.
        if mass_def is not None:
            mass_def = cls.create_instance(mass_def)  # instantiate directly
        else:
            mass_def = values[0].mass_def  # use the one in HMIngredients

        # Instantiate halo model ingredients.
        out = []
        for name, value, Type in zip(names, values, Types):
            instance = Type.create_instance(value, mass_def=mass_def)
            out.append(instance)

        # Check mass definition consistency.
        if out and set([x.mass_def for x in out]) != set([mass_def]):
            raise ValueError("Inconsistent mass definitions.")

        return mass_def, *out


# TODO: Remove these definitions and uncomment the new ones for CCLv3.
# These will all throw warnings now.
factory_warn = lambda: warnings.warn(  # noqa
    "In CCLv3.0.0 MassDef factories will become variables.",
    CCLDeprecationWarning)
>>>>>>> 26c2bd54


@warn_api(pairs=[('c_m', 'concentration')])
def MassDef200c(concentration='Duffy08'):
    r""":math:`\Delta_{200{\rm c}}` mass definition.

    Arguments
    ---------
    concentration : str
        Name of the concentration-mass relation.
        The default is ``'Duffy08'``.
    """
<<<<<<< HEAD
    return MassDef(200, 'critical', concentration=concentration)
=======
    factory_warn()
    return MassDef(200, 'matter', c_m_relation=c_m)
>>>>>>> 26c2bd54


@warn_api(pairs=[('c_m', 'concentration')])
def MassDef500c(concentration='Ishiyama21'):
    r""":math:`\Delta_{500{\rm c}}` mass definition.

    Arguments
    ---------
    concentration : str
        Name of the concentration-mass relation.
        The default is ``'Ishiyama21'``.
    """
<<<<<<< HEAD
    return MassDef(500, 'critical', concentration=concentration)
=======
    factory_warn()
    return MassDef(200, 'critical', c_m_relation=c_m)
>>>>>>> 26c2bd54


@warn_api(pairs=[('c_m', 'concentration')])
def MassDefVir(concentration='Klypin11'):
    r""":math:`\Delta_{\rm vir}` mass definition.

    Arguments
    ---------
    concentration : str
        Name of the concentration-mass relation.
        The default is ``'Klypin11'``.
    """
<<<<<<< HEAD
    return MassDef('vir', 'critical', concentration=concentration)
=======
    factory_warn()
    return MassDef(500, 'critical', c_m_relation=c_m)
>>>>>>> 26c2bd54


@warn_api(pairs=[('c_m', 'concentration')])
def MassDefFof(concentration=None):
    r""":math:`\Delta_{\rm FoF}` mass definition.

    Arguments
    ---------
    concentration : str
        This mass definition has no associated concentration.
        The default is ``None``.
    """
<<<<<<< HEAD
    return MassDef('fof', 'matter', concentration=concentration)
=======
    factory_warn()
    return MassDef('vir', 'critical', c_m_relation=c_m)


def MassDefFof():
    return MassDef("fof", "matter")


# MassDef200m = MassDef(200, "matter")
# MassDef200c = MassDef(200, "critical")
# MassDef500c = MassDef(500, "critical")
# MassDefVir = MassDef("vir", "critical")
# MassDefFof = MassDef("fof", "matter")


def mass_translator(*,
                    mass_in: Union[str, MassDef],
                    mass_out: Union[str, MassDef],
                    concentration: Union[str, Concentration]) -> Callable:
    """Translate between mass definitions, assuming an NFW profile."""

    mass_in = MassDef.create_instance(mass_in)
    mass_out = MassDef.create_instance(mass_out)
    concentration = Concentration.create_instance(concentration,
                                                  mass_def=mass_in)
    if concentration.mass_def != mass_in:
        raise ValueError("mass_def of concentration doesn't match mass_in")

    def translate(cosmo, M, a):
        if mass_in == mass_out:
            return M

        c_in = concentration(cosmo, M, a)
        Om_in = cosmo.omega_x(a, mass_in.rho_type)
        D_in = mass_in.get_Delta(cosmo, a) * Om_in
        R_in = mass_in.get_radius(cosmo, M, a)

        Om_out = cosmo.omega_x(a, mass_out.rho_type)
        D_out = mass_out.get_Delta(cosmo, a) * Om_out
        c_out = convert_concentration(
            cosmo, c_old=c_in, Delta_old=D_in, Delta_new=D_out)
        R_out = R_in * c_out/c_in
        return mass_out.get_mass(cosmo, R_out, a)

    return translate
>>>>>>> 26c2bd54
<|MERGE_RESOLUTION|>--- conflicted
+++ resolved
@@ -1,9 +1,3 @@
-<<<<<<< HEAD
-from .. import ccllib as lib
-from ..core import check
-from ..background import species_types
-from ..base import CCLAutoRepr, CCLNamedClass, warn_api, deprecate_attr
-=======
 __all__ = ("mass2radius_lagrangian", "convert_concentration", "MassDef",
            "MassDef200m", "MassDef200c", "MassDef500c", "MassDefVir",
            "MassDefFof", "mass_translator",)
@@ -13,17 +7,11 @@
 from functools import cached_property
 from typing import Union, Callable
 
->>>>>>> 26c2bd54
 import numpy as np
 
-from .. import CCLAutoRepr, CCLDeprecationWarning, CCLNamedClass, lib, check
+from .. import CCLDeprecationWarning, CCLNamedClass, CCLObject, lib, check
 from .. import warn_api, deprecate_attr
 from . import Concentration, HaloBias, MassFunc
-
-
-__all__ = ("mass2radius_lagrangian", "convert_concentration", "MassDef",
-           "MassDef200m", "MassDef200c", "MassDef500c", "MassDefVir",
-           "MassDefFof",)
 
 
 def mass2radius_lagrangian(cosmo, M):
@@ -52,11 +40,7 @@
         Lagrangian radius in comoving :math:`\rm Mpc`.
     """
     M_use = np.atleast_1d(M)
-<<<<<<< HEAD
     R = (M_use / (4.18879020479 * cosmo.rho_x(1, 'matter')))**(1/3)
-=======
-    R = (M_use / (4.18879020479 * cosmo.rho_x(1, 'matter')))**(1./3.)
->>>>>>> 26c2bd54
     if np.ndim(M) == 0:
         return R[0]
     return R
@@ -64,15 +48,9 @@
 
 @warn_api
 def convert_concentration(cosmo, *, c_old, Delta_old, Delta_new):
-<<<<<<< HEAD
     r"""Convert the concentration to another overdensity parameter.
 
     The new concentration is found by solving the equation
-=======
-    """ Computes the concentration parameter for a different mass definition.
-    This is done assuming an NFW profile. The output concentration `c_new` is
-    found by solving the equation:
->>>>>>> 26c2bd54
 
     .. math::
 
@@ -114,8 +92,7 @@
     return c_new
 
 
-class MassDef(CCLAutoRepr, CCLNamedClass):
-<<<<<<< HEAD
+class MassDef(CCLNamedClass, CCLObject):
     r"""Halo mass definition.
 
     Halo masses are defined in terms of an overdensity parameter :math:`\Delta`
@@ -153,58 +130,12 @@
         Short name of the mass definition, e.g. ``'200m'`` for
         ``(Delta, rho_type) == (200, 'matter')``.
     """
-    __repr_attrs__ = ("name",)
-=======
-    """Halo mass definition. Halo masses are defined in terms of an overdensity
-    parameter :math:`\\Delta` and an associated density :math:`X` (either the
-    matter density or the critical density):
-
-    .. math::
-        M = \\frac{4 \\pi}{3} \\Delta\\,\\rho_X\\, R^3
-
-    where :math:`R` is the halo radius. This object also holds methods to
-    translate between :math:`R` and :math:`M`, and to translate masses between
-    different definitions if a concentration-mass relation is provided.
-
-    Args:
-        Delta (float): overdensity parameter. Pass 'vir' if using virial
-            overdensity.
-        rho_type (string): either 'critical' or 'matter'.
-        concentration (function, optional): concentration-mass relation.
-            Provided as a `Concentration` object, or a string corresponding
-            to one of the supported concentration-mass relations.
-            If `None`, no c(M) relation will be attached to this mass
-            definition (and hence one can't translate into other definitions).
-    """
     __eq_attrs__ = ("name",)
->>>>>>> 26c2bd54
     __getattr__ = deprecate_attr(pairs=[('c_m_relation', 'concentration')]
                                  )(super.__getattribute__)
 
-    @warn_api(pairs=[("c_m_relation", "concentration")])
-    def __init__(self, Delta, rho_type, *, concentration=None):
+    def __init__(self, Delta, rho_type, *, c_m_relation=None):
         # Check it makes sense
-<<<<<<< HEAD
-        if isinstance(Delta, str) and Delta.isdigit():
-            Delta = int(Delta)
-        if isinstance(Delta, str) and Delta not in ["fof", "vir"]:
-            raise ValueError(f"Unknown Delta type {Delta}.")
-        if isinstance(Delta, (int, float)) and Delta < 0:
-            raise ValueError("Delta must be a positive number.")
-        if rho_type not in ['matter', 'critical']:
-            raise ValueError("rho_type must be either ['matter', 'critical].'")
-
-        self.Delta = Delta
-        self.rho_type = rho_type
-        self._species = species_types[rho_type]
-        # c(M) relation
-        if concentration is None:
-            self.concentration = None
-        else:
-            from .concentration import Concentration
-            self.concentration = Concentration.initialize_from_input(
-                concentration, mass_def=self)
-=======
         if isinstance(Delta, str):
             if Delta.isdigit():
                 Delta = int(Delta)
@@ -217,7 +148,6 @@
 
         self.Delta = Delta
         self.rho_type = rho_type
->>>>>>> 26c2bd54
 
         # TODO: Remove c_m_relation for CCLv3.
         if c_m_relation is not None:
@@ -239,16 +169,8 @@
             return f"{self.Delta}{self.rho_type[0]}"
         return f"{self.Delta}"
 
-<<<<<<< HEAD
-    def __eq__(self, other):
-        # TODO: Remove after #1033 is merged.
-        if type(self) != type(other):
-            return False
-        return self.name == other.name
-=======
     def __repr__(self):
         return f"MassDef(Delta={self.Delta}, rho_type={self.rho_type})"
->>>>>>> 26c2bd54
 
     def get_Delta(self, cosmo, a):
         r"""Compute the overdensity parameter for this mass definition.
@@ -272,13 +194,8 @@
             overdensity parameter.
         """
         if self.Delta == 'fof':
-<<<<<<< HEAD
-            raise ValueError("FoF masses have no associated overdensity "
-                             "and can't be translated into other masses.")
-=======
             raise ValueError("FoF masses don't have an associated overdensity."
                              "Nor can they be translated into other masses")
->>>>>>> 26c2bd54
         if self.Delta == 'vir':
             status = 0
             D, status = lib.Dv_BryanNorman(cosmo.cosmo, a, status)
@@ -286,7 +203,6 @@
             return D
         return self.Delta
 
-<<<<<<< HEAD
     def get_Delta_matter(self, cosmo, a):
         r"""Compute the corresponding overdensity parameter for a
         :math:`\rho_{\rm m}`-based mass definition, :math:`\Delta_{\rm m}`.
@@ -302,11 +218,6 @@
         -------
         Delta_m : float
             Overdensity parameter at ``a``.
-=======
-    def _get_Delta_m(self, cosmo, a):
-        """ For SO-based mass definitions, this returns the corresponding
-        value of Delta for a rho_matter-based definition.
->>>>>>> 26c2bd54
         """
         delta = self.get_Delta(cosmo, a)
         if self.rho_type == 'matter':
@@ -367,16 +278,11 @@
         M_use = np.atleast_1d(M)
         Delta = self.get_Delta(cosmo, a)
         R = (M_use / (4.18879020479 * Delta *
-<<<<<<< HEAD
                       cosmo.rho_x(a, self.rho_type)))**(1/3)
-=======
-                      cosmo.rho_x(a, self.rho_type)))**(1./3.)
->>>>>>> 26c2bd54
         if np.ndim(M) == 0:
             return R[0]
         return R
 
-<<<<<<< HEAD
     @warn_api(pairs=[("mdef_other", "mass_def_other")])
     def translate_mass(self, cosmo, M, a, *, mass_def_other):
         r"""Translate halo mass in this definition into another definition.
@@ -402,6 +308,10 @@
         AttributeError
             If the mass definition has no associated concentration.
         """
+        # TODO: Remove for CCLv3.
+        warnings.warn("translate_mass is a deprecated method of MassDef and "
+                      "will be removed in CCLv3.0.0. Use `pyccl.halos.mass_"
+                      "translator`.", CCLDeprecationWarning)
         if self == mass_def_other:
             return M
         if self.concentration is None:
@@ -417,37 +327,6 @@
                                       Delta_new=D_new)
         R_new = c_new * R_this / c_this
         return mass_def_other.get_mass(cosmo, R_new, a)
-=======
-    def translate_mass(self, cosmo, M, a, m_def_other):
-        """ Translate halo mass in this definition into another definition
-
-        Args:
-            cosmo (:class:`~pyccl.core.Cosmology`): A Cosmology object.
-            M (float or array_like): halo mass in units of M_sun.
-            a (float): scale factor.
-            m_def_other (:obj:`MassDef`): another mass definition.
-
-        Returns:
-            float or array_like: halo masses in new definition.
-        """
-        # TODO: Remove for CCLv3.
-        warnings.warn("translate_mass is a deprecated method of MassDef and "
-                      "will be removed in CCLv3.0.0. Use `pyccl.halos.mass_"
-                      "translator`.", CCLDeprecationWarning)
-        if self == m_def_other:
-            return M
-        if self.concentration is None:
-            raise ValueError("No associated c(M) relation.")
-        om_this = cosmo.omega_x(a, self.rho_type)
-        D_this = self.get_Delta(cosmo, a) * om_this
-        c_this = self._get_concentration(cosmo, M, a)
-        R_this = self.get_radius(cosmo, M, a)
-        om_new = cosmo.omega_x(a, m_def_other.rho_type)
-        D_new = m_def_other.get_Delta(cosmo, a) * om_new
-        c_new = convert_concentration(cosmo, c_this, D_this, D_new)
-        R_new = c_new * R_this / c_this
-        return m_def_other.get_mass(cosmo, R_new, a)
->>>>>>> 26c2bd54
 
     @classmethod
     def from_name(cls, name):
@@ -480,22 +359,6 @@
             # Bogus input - can't parse it.
             raise ValueError("Could not parse mass definition string.")
         Delta, rho_type = name[:-1], parser[name[-1]]
-<<<<<<< HEAD
-        return lambda cm=None: cls(Delta, rho_type, concentration=cm)  # noqa
-
-
-@warn_api(pairs=[('c_m', 'concentration')])
-def MassDef200m(concentration='Duffy08'):
-    r""":math:`\Delta_{200{\rm m}}` mass definition.
-
-    Arguments
-    ---------
-    concentration : str
-        Name of the concentration-mass relation.
-        The default is ``'Duffy08'``.
-    """
-    return MassDef(200, 'matter', concentration=concentration)
-=======
         # return cls(Delta, rho_type)  # TODO: Uncomment for CCLv3.
         return lambda: cls(Delta, rho_type)  # noqa  # TODO: Remove for CCLv3.
 
@@ -576,81 +439,62 @@
 factory_warn = lambda: warnings.warn(  # noqa
     "In CCLv3.0.0 MassDef factories will become variables.",
     CCLDeprecationWarning)
->>>>>>> 26c2bd54
-
-
-@warn_api(pairs=[('c_m', 'concentration')])
-def MassDef200c(concentration='Duffy08'):
-    r""":math:`\Delta_{200{\rm c}}` mass definition.
+
+
+def MassDef200m(c_m='Duffy08'):
+    r""":math:`\Delta_{200{\rm m}}` mass definition.
 
     Arguments
     ---------
-    concentration : str
+    c_m : str
         Name of the concentration-mass relation.
         The default is ``'Duffy08'``.
     """
-<<<<<<< HEAD
-    return MassDef(200, 'critical', concentration=concentration)
-=======
     factory_warn()
     return MassDef(200, 'matter', c_m_relation=c_m)
->>>>>>> 26c2bd54
-
-
-@warn_api(pairs=[('c_m', 'concentration')])
-def MassDef500c(concentration='Ishiyama21'):
-    r""":math:`\Delta_{500{\rm c}}` mass definition.
+
+
+def MassDef200c(c_m='Duffy08'):
+    r""":math:`\Delta_{200{\rm c}}` mass definition.
 
     Arguments
     ---------
-    concentration : str
+    c_m : str
+        Name of the concentration-mass relation.
+        The default is ``'Duffy08'``.
+    """
+    factory_warn()
+    return MassDef(200, 'critical', c_m_relation=c_m)
+
+
+def MassDef500c(c_m='Ishiyama21'):
+    r""":math:`\Delta_{500{\rm c}}` mass definition.
+
+    Arguments
+    ---------
+    c_m : str
         Name of the concentration-mass relation.
         The default is ``'Ishiyama21'``.
     """
-<<<<<<< HEAD
-    return MassDef(500, 'critical', concentration=concentration)
-=======
     factory_warn()
-    return MassDef(200, 'critical', c_m_relation=c_m)
->>>>>>> 26c2bd54
-
-
-@warn_api(pairs=[('c_m', 'concentration')])
-def MassDefVir(concentration='Klypin11'):
+    return MassDef(500, 'critical', c_m_relation=c_m)
+
+
+def MassDefVir(c_m='Klypin11'):
     r""":math:`\Delta_{\rm vir}` mass definition.
 
     Arguments
     ---------
-    concentration : str
+    c_m : str
         Name of the concentration-mass relation.
         The default is ``'Klypin11'``.
     """
-<<<<<<< HEAD
-    return MassDef('vir', 'critical', concentration=concentration)
-=======
-    factory_warn()
-    return MassDef(500, 'critical', c_m_relation=c_m)
->>>>>>> 26c2bd54
-
-
-@warn_api(pairs=[('c_m', 'concentration')])
-def MassDefFof(concentration=None):
-    r""":math:`\Delta_{\rm FoF}` mass definition.
-
-    Arguments
-    ---------
-    concentration : str
-        This mass definition has no associated concentration.
-        The default is ``None``.
-    """
-<<<<<<< HEAD
-    return MassDef('fof', 'matter', concentration=concentration)
-=======
     factory_warn()
     return MassDef('vir', 'critical', c_m_relation=c_m)
 
 
 def MassDefFof():
+    r""":math:`\Delta_{\rm FoF}` mass definition."""
     return MassDef("fof", "matter")
 
 
@@ -690,5 +534,4 @@
         R_out = R_in * c_out/c_in
         return mass_out.get_mass(cosmo, R_out, a)
 
-    return translate
->>>>>>> 26c2bd54
+    return translate