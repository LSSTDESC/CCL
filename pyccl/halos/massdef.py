from .. import ccllib as lib
from ..core import check
from ..background import species_types, rho_x, omega_x
from ..base import CCLHalosObject, warn_api
import numpy as np


def mass2radius_lagrangian(cosmo, M):
    """ Returns Lagrangian radius for a halo of mass M.
    The lagrangian radius is defined as that enclosing
    the mass of the halo assuming a homogeneous Universe.

    Args:
        cosmo (:class:`~pyccl.core.Cosmology`): A Cosmology object.
        M (float or array_like): halo mass in units of M_sun.

    Returns:
        float or array_like: lagrangian radius in comoving Mpc.
    """
    M_use = np.atleast_1d(M)
    R = (M_use / (4.18879020479 * rho_x(cosmo, 1, 'matter')))**(1./3.)
    if np.ndim(M) == 0:
        R = R[0]
    return R


@warn_api
def convert_concentration(cosmo, *, c_old, Delta_old, Delta_new):
    """ Computes the concentration parameter for a different mass definition.
    This is done assuming an NFW profile. The output concentration `c_new` is
    found by solving the equation:

    .. math::
        f(c_{\\rm old}) \\Delta_{\\rm old} = f(c_{\\rm new}) \\Delta_{\\rm new}

    where

    .. math::
        f(x) = \\frac{x^3}{\\log(1+x) - x/(1+x)}.

    Args:
        cosmo (:class:`~pyccl.core.Cosmology`): A Cosmology object.
        c_old (float or array_like): concentration to translate from.
        Delta_old (float): Delta parameter associated to the input
            concentration. See description of the MassDef class.
        Delta_new (float): Delta parameter associated to the output
            concentration.

    Returns:
        float or array_like: concentration parameter for the new
        mass definition.
    """
    status = 0
    c_old_use = np.atleast_1d(c_old)
    c_new, status = lib.convert_concentration_vec(cosmo.cosmo,
                                                  Delta_old, c_old_use,
                                                  Delta_new, c_old_use.size,
                                                  status)
    if np.isscalar(c_old):
        c_new = c_new[0]

    check(status, cosmo=cosmo)
    return c_new


class MassDef(CCLHalosObject):
    """Halo mass definition. Halo masses are defined in terms of an overdensity
    parameter :math:`\\Delta` and an associated density :math:`X` (either the
    matter density or the critical density):

    .. math::
        M = \\frac{4 \\pi}{3} \\Delta\\,\\rho_X\\, R^3

    where :math:`R` is the halo radius. This object also holds methods to
    translate between :math:`R` and :math:`M`, and to translate masses between
    different definitions if a concentration-mass relation is provided.

    Args:
        Delta (float): overdensity parameter. Pass 'vir' if using virial
            overdensity.
        rho_type (string): either 'critical' or 'matter'.
        c_m_relation (function, optional): concentration-mass relation.
            Provided as a `Concentration` object, or a string corresponding
            to one of the supported concentration-mass relations.
            If `None`, no c(M) relation will be attached to this mass
            definition (and hence one can't translate into other definitions).
    """
    __repr_attrs__ = ("name",)

    @warn_api
    def __init__(self, Delta, rho_type=None, *, c_m_relation=None):
        # Check it makes sense
        if (Delta != 'fof') and (Delta != 'vir'):
            if isinstance(Delta, str):
                raise ValueError("Unknown Delta type " + Delta)
            if Delta <= 0:
                raise ValueError("Delta must be a positive number")
        self.Delta = Delta
        # Can only be matter or critical
        if rho_type not in ['matter', 'critical']:
            raise ValueError("rho_type must be either \'matter\' "
                             "or \'critical\'")
        self.rho_type = rho_type
        self.species = species_types[rho_type]
        # c(M) relation
        if c_m_relation is None:
            self.concentration = None
        else:
            self._concentration_init(c_m_relation)

    @property
    def name(self):
        """Give a name to this mass definition."""
        if isinstance(self.Delta, (int, float)):
            return f"{self.Delta}{self.rho_type[0]}"
        return f"{self.Delta}"

    def _concentration_init(self, c_m_relation):
        from .concentration import Concentration
        if isinstance(c_m_relation, Concentration):
            self.concentration = c_m_relation
        elif isinstance(c_m_relation, str):
            # Grab class
            conc_class = Concentration.from_name(c_m_relation)
            # instantiate with this mass definition
            self.concentration = conc_class(mass_def=self)
        else:
            raise ValueError("c_m_relation must be `None`, "
                             " a string or a `Concentration` object")

    def get_Delta(self, cosmo, a):
        """ Gets overdensity parameter associated to this mass
        definition.

        Args:
            cosmo (:class:`~pyccl.core.Cosmology`): A Cosmology object.
            a (float): scale factor

        Returns:
            float : value of the overdensity parameter.
        """
        if self.Delta == 'vir':
            status = 0
            D, status = lib.Dv_BryanNorman(cosmo.cosmo, a, status)
            return D
        elif self.Delta == 'fof':
            raise ValueError("FoF masses don't have an associated overdensity."
                             "Nor can they be translated into other masses")
        else:
            return self.Delta

    def get_mass(self, cosmo, R, a):
        """ Translates a halo radius into a mass

        .. math::
            M = \\frac{4 \\pi}{3} \\Delta\\,\\rho_X\\, R^3

        Args:
            cosmo (:class:`~pyccl.core.Cosmology`): A Cosmology object.
            R (float or array_like): halo radius in units of Mpc (physical, not
                comoving).
            a (float): scale factor.

        Returns:
            float or array_like: halo mass in units of M_sun.
        """
        R_use = np.atleast_1d(R)
        Delta = self.get_Delta(cosmo, a)
        M = 4.18879020479 * rho_x(cosmo, a, self.rho_type) * Delta * R_use**3
        if np.ndim(R) == 0:
            M = M[0]
        return M

    def get_radius(self, cosmo, M, a):
        """ Translates a halo mass into a radius

        Args:
            cosmo (:class:`~pyccl.core.Cosmology`): A Cosmology object.
            M (float or array_like): halo mass in units of M_sun.
            a (float): scale factor.

        Returns:
            float or array_like: halo radius in units of Mpc (physical, not
                comoving).
        """
        M_use = np.atleast_1d(M)
        Delta = self.get_Delta(cosmo, a)
        R = (M_use / (4.18879020479 * Delta *
                      rho_x(cosmo, a, self.rho_type)))**(1./3.)
        if np.ndim(M) == 0:
            R = R[0]
        return R

    def _get_concentration(self, cosmo, M, a):
        """ Returns concentration for this mass definition.

        Args:
            cosmo (:class:`~pyccl.core.Cosmology`): A Cosmology object.
            M (float or array_like): halo mass in units of M_sun.
            a (float): scale factor.

        Returns:
            float or array_like: halo concentration.
        """
        if self.concentration is None:
            raise RuntimeError("This mass definition doesn't have "
                               "an associated c(M) relation")
        else:
            return self.concentration.get_concentration(cosmo, M, a)

    @warn_api(pairs=[("mdef_other", "mass_def_other")])
    def translate_mass(self, cosmo, M, a, *, mass_def_other):
        """ Translate halo mass in this definition into another definition

        Args:
            cosmo (:class:`~pyccl.core.Cosmology`): A Cosmology object.
            M (float or array_like): halo mass in units of M_sun.
            a (float): scale factor.
            mass_def_other (:obj:`MassDef`): another mass definition.

        Returns:
            float or array_like: halo masses in new definition.
        """
        if self == mass_def_other:
            return M
        else:
            if self.concentration is None:
                raise RuntimeError("This mass definition doesn't have "
                                   "an associated c(M) relation")
            else:
                om_this = omega_x(cosmo, a, self.rho_type)
                D_this = self.get_Delta(cosmo, a) * om_this
                c_this = self._get_concentration(cosmo, M, a)
                R_this = self.get_radius(cosmo, M, a)
                om_new = omega_x(cosmo, a, mass_def_other.rho_type)
                D_new = mass_def_other.get_Delta(cosmo, a) * om_new
                c_new = convert_concentration(cosmo, c_old=c_this,
                                              Delta_old=D_this,
                                              Delta_new=D_new)
                R_new = c_new * R_this / c_this
                return mass_def_other.get_mass(cosmo, R_new, a)

    @classmethod
    def from_name(cls, name):
        """ Return mass definition subclass from name string.

        Args:
            name (string):
                a mass definition name (e.g. '200m' for Delta=200 matter)

        Returns:
            MassDef subclass corresponding to the input name.
        """
        try:
            return eval(f"MassDef{name.capitalize()}")
        except NameError:
            raise ValueError(f"Mass definition {name} not implemented.")


<<<<<<< HEAD
@warn_api(pairs=[('c_m', 'c_m_relation')])
def MassDef200m(c_m_relation='Duffy08'):
    """`MassDef` class for the mass definition with Delta=200 times the matter
    density.
=======
def MassDef200m(c_m='Duffy08'):
    r""":math:`\Delta = 200m` mass definition.
>>>>>>> cc0e7a00

    Args:
        c_m_relation (string): concentration-mass relation.
    """
    return MassDef(200, 'matter', c_m_relation=c_m_relation)


<<<<<<< HEAD
@warn_api(pairs=[('c_m', 'c_m_relation')])
def MassDef200c(c_m_relation='Duffy08'):
    """`MassDef` class for the mass definition with Delta=200 times the critical
    density.
=======
def MassDef200c(c_m='Duffy08'):
    r""":math:`\Delta = 200c` mass definition.
>>>>>>> cc0e7a00

    Args:
        c_m_relation (string): concentration-mass relation.
    """
    return MassDef(200, 'critical', c_m_relation=c_m_relation)


<<<<<<< HEAD
@warn_api(pairs=[('c_m', 'c_m_relation')])
def MassDef500c(c_m_relation='Ishiyama21'):
    """`MassDef` class for the mass definition
    with Delta=500 times the critical density.
=======
def MassDef500c(c_m='Ishiyama21'):
    r""":math:`\Delta = 500m` mass definition.
>>>>>>> cc0e7a00

    Args:
        c_m (string): concentration-mass relation.
    """
    return MassDef(500, 'critical', c_m_relation=c_m_relation)


<<<<<<< HEAD
@warn_api(pairs=[('c_m', 'c_m_relation')])
def MassDefVir(c_m_relation='Klypin11'):
    """`MassDef` class for the mass definition with Delta=Delta_vir times the
    critical density.
=======
def MassDefVir(c_m='Klypin11'):
    r""":math:`\Delta = \rm vir` mass definition.
>>>>>>> cc0e7a00

    Args:
        c_m_relation (string): concentration-mass relation.
    """
    return MassDef('vir', 'critical', c_m_relation=c_m_relation)<|MERGE_RESOLUTION|>--- conflicted
+++ resolved
@@ -257,15 +257,9 @@
             raise ValueError(f"Mass definition {name} not implemented.")
 
 
-<<<<<<< HEAD
 @warn_api(pairs=[('c_m', 'c_m_relation')])
 def MassDef200m(c_m_relation='Duffy08'):
-    """`MassDef` class for the mass definition with Delta=200 times the matter
-    density.
-=======
-def MassDef200m(c_m='Duffy08'):
     r""":math:`\Delta = 200m` mass definition.
->>>>>>> cc0e7a00
 
     Args:
         c_m_relation (string): concentration-mass relation.
@@ -273,15 +267,9 @@
     return MassDef(200, 'matter', c_m_relation=c_m_relation)
 
 
-<<<<<<< HEAD
 @warn_api(pairs=[('c_m', 'c_m_relation')])
 def MassDef200c(c_m_relation='Duffy08'):
-    """`MassDef` class for the mass definition with Delta=200 times the critical
-    density.
-=======
-def MassDef200c(c_m='Duffy08'):
     r""":math:`\Delta = 200c` mass definition.
->>>>>>> cc0e7a00
 
     Args:
         c_m_relation (string): concentration-mass relation.
@@ -289,15 +277,9 @@
     return MassDef(200, 'critical', c_m_relation=c_m_relation)
 
 
-<<<<<<< HEAD
 @warn_api(pairs=[('c_m', 'c_m_relation')])
 def MassDef500c(c_m_relation='Ishiyama21'):
-    """`MassDef` class for the mass definition
-    with Delta=500 times the critical density.
-=======
-def MassDef500c(c_m='Ishiyama21'):
     r""":math:`\Delta = 500m` mass definition.
->>>>>>> cc0e7a00
 
     Args:
         c_m (string): concentration-mass relation.
@@ -305,15 +287,9 @@
     return MassDef(500, 'critical', c_m_relation=c_m_relation)
 
 
-<<<<<<< HEAD
 @warn_api(pairs=[('c_m', 'c_m_relation')])
 def MassDefVir(c_m_relation='Klypin11'):
-    """`MassDef` class for the mass definition with Delta=Delta_vir times the
-    critical density.
-=======
-def MassDefVir(c_m='Klypin11'):
     r""":math:`\Delta = \rm vir` mass definition.
->>>>>>> cc0e7a00
 
     Args:
         c_m_relation (string): concentration-mass relation.
