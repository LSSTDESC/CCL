--- conflicted
+++ resolved
@@ -2,11 +2,8 @@
 from .massdef import (  # noqa
     mass2radius_lagrangian, MassDef,
     MassDef200m, MassDef200c,
-<<<<<<< HEAD
-    MassDefVir, mass_def_from_name)
-=======
-    MassDefVir, convert_concentration)
->>>>>>> 14cb88a3
+    MassDefVir, convert_concentration,
+    mass_def_from_name)
 
 # Halo concentration
 from .concentration import (  # noqa
