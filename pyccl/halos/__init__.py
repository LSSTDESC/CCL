# Halo mass definitions
from .massdef import (
    mass2radius_lagrangian,
    MassDef,
    MassDef200m,
    MassDef200c,
    MassDef500c,
    MassDefVir,
    convert_concentration,
)

# Halo mass-concentration relations
from .concentration import (
    Concentration,
    ConcentrationDiemer15,
    ConcentrationBhattacharya13,
    ConcentrationPrada12,
    ConcentrationKlypin11,
    ConcentrationDuffy08,
    ConcentrationIshiyama21,
    ConcentrationConstant,
    concentration_from_name,
)

# Halo mass functions
from .hmfunc import (
    MassFunc,
    MassFuncPress74,
    MassFuncSheth99,
    MassFuncJenkins01,
    MassFuncTinker08,
    MassFuncTinker10,
    MassFuncWatson13,
    MassFuncAngulo12,
    MassFuncDespali16,
    MassFuncBocquet16,
    mass_function_from_name,
)

# Halo bias functions
from .hbias import (
    HaloBias,
    HaloBiasSheth99,
    HaloBiasSheth01,
    HaloBiasTinker10,
    HaloBiasBhattacharya11,
    halo_bias_from_name,
)

# Halo profiles
<<<<<<< HEAD
from .profiles import (  # noqa
    HaloProfile, HaloProfileGaussian,
    HaloProfilePowerLaw, HaloProfileNFW,
    HaloProfileEinasto, HaloProfileHernquist,
    HaloProfilePressureGNFW, HaloProfileHOD, SatelliteShearHOD)
=======
from .profiles import (
    HaloProfile,
    HaloProfileGaussian,
    HaloProfilePowerLaw,
    HaloProfileNFW,
    HaloProfileEinasto,
    HaloProfileHernquist,
    HaloProfilePressureGNFW,
    HaloProfileHOD,
)
>>>>>>> 71f8d34c

# Halo profile 2-point cumulants
from .profiles_2pt import (
    Profile2pt,
    Profile2ptHOD,
)

# Halo model power spectrum
from .halo_model import (
    HMCalculator,
    halomod_mean_profile_1pt,
    halomod_bias_1pt,
    halomod_power_spectrum,
    halomod_Pk2D,
    halomod_trispectrum_1h,
    halomod_Tk3D_1h,
    halomod_Tk3D_SSC,
    halomod_Tk3D_SSC_linear_bias,
)

# CIB profiles
from .profiles_cib import (
    HaloProfileCIBShang12,
    Profile2ptCIB,
)


__all__ = (
    'mass2radius_lagrangian', 'MassDef', 'MassDef200m', 'MassDef200c',
    'MassDef500c', 'MassDefVir', 'convert_concentration',
    'Concentration', 'ConcentrationDiemer15', 'ConcentrationBhattacharya13',
    'ConcentrationPrada12', 'ConcentrationKlypin11', 'ConcentrationDuffy08',
    'ConcentrationIshiyama21', 'ConcentrationConstant',
    'concentration_from_name',
    'MassFunc', 'MassFuncPress74', 'MassFuncSheth99', 'MassFuncJenkins01',
    'MassFuncTinker08', 'MassFuncTinker10', 'MassFuncWatson13',
    'MassFuncAngulo12', 'MassFuncDespali16', 'MassFuncBocquet16',
    'MassFuncBocquet20', 'mass_function_from_name',
    'HaloBias', 'HaloBiasSheth99', 'HaloBiasSheth01', 'HaloBiasTinker10',
    'HaloBiasBhattacharya11', 'halo_bias_from_name',
    'HaloProfile', 'HaloProfileGaussian', 'HaloProfilePowerLaw',
    'HaloProfileNFW', 'HaloProfileEinasto', 'HaloProfileHernquist',
    'HaloProfilePressureGNFW', 'HaloProfileHOD',
    'Profile2pt', 'Profile2ptHOD',
    'HMCalculator', 'halomod_mean_profile_1pt', 'halomod_bias_1pt',
    'halomod_power_spectrum', 'halomod_Pk2D', 'halomod_trispectrum_1h',
    'halomod_Tk3D_1h', 'halomod_Tk3D_SSC', 'halomod_Tk3D_SSC_linear_bias',
    'HaloProfileCIBShang12', 'Profile2ptCIB',
)<|MERGE_RESOLUTION|>--- conflicted
+++ resolved
@@ -48,13 +48,6 @@
 )
 
 # Halo profiles
-<<<<<<< HEAD
-from .profiles import (  # noqa
-    HaloProfile, HaloProfileGaussian,
-    HaloProfilePowerLaw, HaloProfileNFW,
-    HaloProfileEinasto, HaloProfileHernquist,
-    HaloProfilePressureGNFW, HaloProfileHOD, SatelliteShearHOD)
-=======
 from .profiles import (
     HaloProfile,
     HaloProfileGaussian,
@@ -64,8 +57,8 @@
     HaloProfileHernquist,
     HaloProfilePressureGNFW,
     HaloProfileHOD,
+    SatelliteShearHOD
 )
->>>>>>> 71f8d34c
 
 # Halo profile 2-point cumulants
 from .profiles_2pt import (
