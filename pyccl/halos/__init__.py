--- conflicted
+++ resolved
@@ -1,14 +1,9 @@
 # Halo mass definitions
 from .massdef import (  # noqa
     mass2radius_lagrangian, MassDef,
-<<<<<<< HEAD
-    MassDef200m, MassDef200c,
+    MassDef200m, MassDef200c, MassDef500c,
     MassDefVir, convert_concentration,
     mass_def_from_name)
-=======
-    MassDef200m, MassDef200c, MassDef500c,
-    MassDefVir, convert_concentration)
->>>>>>> a37cad61
 
 # Halo concentration
 from .concentration import (  # noqa
