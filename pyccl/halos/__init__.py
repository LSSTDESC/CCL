--- conflicted
+++ resolved
@@ -23,21 +23,6 @@
 )
 
 # Halo mass functions
-<<<<<<< HEAD
-from .hmfunc import (  # noqa
-    MassFunc, MassFuncPress74,
-    MassFuncSheth99, MassFuncJenkins01,
-    MassFuncTinker08, MassFuncTinker10,
-    MassFuncWatson13, MassFuncAngulo12,
-    MassFuncDespali16, MassFuncBocquet16,
-    MassFuncBocquet20,
-    mass_function_from_name)
-
-# Halo bias
-from .hbias import (  # noqa
-    HaloBias, HaloBiasSheth99,
-    HaloBiasSheth01, HaloBiasTinker10,
-=======
 from .hmfunc import (
     MassFunc,
     MassFuncPress74,
@@ -49,6 +34,7 @@
     MassFuncAngulo12,
     MassFuncDespali16,
     MassFuncBocquet16,
+    MassFuncBocquet20,
     mass_function_from_name,
 )
 
@@ -58,7 +44,6 @@
     HaloBiasSheth99,
     HaloBiasSheth01,
     HaloBiasTinker10,
->>>>>>> afa68ad1
     HaloBiasBhattacharya11,
     halo_bias_from_name,
 )
