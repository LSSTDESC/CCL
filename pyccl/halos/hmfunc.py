from .. import ccllib as lib
from ..core import check
from ..background import omega_x
from .massdef import MassDef, MassDef200m, MassDef200c
from ..emulator import Emulator, EmulatorObject
from ..parameters import physical_constants
from ..base import CCLHalosObject, deprecated, warn_api
import numpy as np
from scipy.interpolate import interp1d
import functools


class MassFunc(CCLHalosObject):
    """ This class enables the calculation of halo mass functions.
    We currently assume that all mass functions can be written as

    .. math::
        \\frac{dn}{d\\log_{10}M} = f(\\sigma_M)\\,\\frac{\\rho_M}{M}\\,
        \\frac{d\\log \\sigma_M}{d\\log_{10} M}

    where :math:`\\sigma_M^2` is the overdensity variance on spheres with a
    radius given by the Lagrangian radius for mass M.

    * Subclasses implementing analytical mass function parametrizations
      can be created by overriding the ``_get_fsigma`` method.

    * Subclasses implementing emulators can be created by overriding
      the ``get_mass_function`` method, via multiple inheritance with
      ``pyccl.emulator.Emulator``.

    * Subclasses may have particular implementations of
      ``_check_mass_def_strict`` to ensure consistency of the halo mass
      definition.

    Args:
        mass_def (:class:`~pyccl.halos.massdef.MassDef`):
            a mass definition object that fixes
            the mass definition used by this mass function
            parametrization.
        mass_def_strict (bool): if False, consistency of the mass
            definition will be ignored.
    """
    name = 'default'

    @warn_api
    def __init__(self, *, mass_def=None, mass_def_strict=True):
        self.mass_def_strict = mass_def_strict
        # Check if mass definition was provided and check that it's sensible.
        if mass_def is not None:
            if self._check_mass_def(mass_def):
                raise ValueError("Mass function " + self.name +
                                 " is not compatible with mass definition" +
                                 " Delta = %s, " % (mass_def.Delta) +
                                 " rho = " + mass_def.rho_type)
            self.mass_def = mass_def
        else:
            self._default_mass_def()
        self._setup()

    def _default_mass_def(self):
        """ Assigns a default mass definition for this object if
        none is passed at initialization.
        """
        self.mass_def = MassDef('fof', 'matter')

    def _setup(self):
        """ Use this function to initialize any internal attributes
        of this object. This function is called at the very end of the
        constructor call.
        """
        pass

    def _check_mass_def_strict(self, mass_def):
        return False

    def _check_mass_def(self, mass_def):
        """ Return False if the input mass definition agrees with
        the definitions for which this mass function parametrization
        works. True otherwise. This function gets called at the
        start of the constructor call.

        Args:
            mass_def (:class:`~pyccl.halos.massdef.MassDef`):
                a mass definition object.

        Returns:
            bool: True if the mass definition is not compatible with \
                this mass function parametrization. False otherwise.
        """
        if self.mass_def_strict:
            return self._check_mass_def_strict(mass_def)
        return False

    def _get_consistent_mass(self, cosmo, M, a, mass_def_other):
        """ Transform a halo mass with a given mass definition into
        the corresponding mass definition that was used to initialize
        this object.

        Args:
            cosmo (:class:`~pyccl.core.Cosmology`): A Cosmology object.
            M (float or array_like): halo mass in units of M_sun.
            a (float): scale factor.
            mass_def_other (:class:`~pyccl.halos.massdef.MassDef`):
                a mass definition object.

        Returns:
            float or array_like: mass according to this object's \
                mass definition.
        """
        if mass_def_other is not None:
            M_use = mass_def_other.translate_mass(
                cosmo, M, a,
                mass_def_other=self.mass_def)
        else:
            M_use = M
        return np.log10(M_use)

    def _get_Delta_m(self, cosmo, a):
        """ For SO-based mass definitions, this returns the corresponding
        value of Delta for a rho_matter-based definition. This is useful
        mostly for the Tinker mass functions, which are defined for any
        SO mass in general, but explicitly only for Delta_matter.
        """
        delta = self.mass_def.get_Delta(cosmo, a)
        if self.mass_def.rho_type == 'matter':
            return delta
        else:
            om_this = omega_x(cosmo, a, self.mass_def.rho_type)
            om_matt = omega_x(cosmo, a, 'matter')
            return delta * om_this / om_matt

    @warn_api(pairs=[("mdef_other", "mass_def_other")])
    def get_mass_function(self, cosmo, M, a, *, mass_def_other=None):
        """ Returns the mass function for input parameters.

        Args:
            cosmo (:class:`~pyccl.core.Cosmology`): A Cosmology object.
            M (float or array_like): halo mass in units of M_sun.
            a (float): scale factor.
            mass_def_other (:class:`~pyccl.halos.massdef.MassDef`):
                the mass definition object that defines M.

        Returns:
            float or array_like: mass function \
                :math:`dn/d\\log_{10}M` in units of Mpc^-3 (comoving).
        """
        # Initialize sigma(M) splines if needed
        cosmo.compute_sigma()

        M_use = np.atleast_1d(M)
        logM = self._get_consistent_mass(cosmo, M_use,
                                         a, mass_def_other)

        # sigma(M)
        status = 0
        sigM, status = lib.sigM_vec(cosmo.cosmo, a, logM,
                                    len(logM), status)
        check(status)
        # dlogsigma(M)/dlog10(M)
        dlns_dlogM, status = lib.dlnsigM_dlogM_vec(cosmo.cosmo, a, logM,
                                                   len(logM), status)
        check(status)

        rho = (physical_constants.RHO_CRITICAL *
               cosmo['Omega_m'] * cosmo['h']**2)
        f = self._get_fsigma(cosmo, sigM, a, 2.302585092994046 * logM)
        mf = f * rho * dlns_dlogM / M_use

        if np.ndim(M) == 0:
            mf = mf[0]
        return mf

    def _get_fsigma(self, cosmo, sigM, a, lnM):
        """ Get the :math:`f(\\sigma_M)` function for this mass function
        object (see description of this class for details).

        Args:
            cosmo (:class:`~pyccl.core.Cosmology`): A Cosmology object.
            sigM (float or array_like): standard deviation in the
                overdensity field on the scale of this halo.
            a (float): scale factor.
            lnM (float or array_like): natural logarithm of the
                halo mass in units of M_sun (provided in addition
                to sigM for convenience in some mass function
                parametrizations).

        Returns:
            float or array_like: :math:`f(\\sigma_M)` function.
        """
        raise NotImplementedError("Use one of the non-default "
                                  "MassFunction classes")

    @classmethod
    def from_name(cls, name):
        """ Returns mass function subclass from name string

        Args:
            name (string): a mass function name

        Returns:
            MassFunc subclass corresponding to the input name.
        """
        mass_functions = {c.name: c for c in cls.__subclasses__()}
        if name in mass_functions:
            return mass_functions[name]
        else:
            raise ValueError(f"Mass function {name} not implemented.")


class MassFuncPress74(MassFunc):
    """ Implements mass function described in 1974ApJ...187..425P.
    This parametrization is only valid for 'fof' masses.

    Args:
        mass_def (:class:`~pyccl.halos.massdef.MassDef`):
            a mass definition object.
            this parametrization accepts FoF masses only.
            If `None`, FoF masses will be used.
        mass_def_strict (bool): if False, consistency of the mass
            definition will be ignored.
    """
    name = 'Press74'

    @warn_api
    def __init__(self, *, mass_def=None, mass_def_strict=True):
        super().__init__(mass_def=mass_def, mass_def_strict=mass_def_strict)

    def _default_mass_def(self):
        self.mass_def = MassDef('fof', 'matter')

    def _setup(self):
        self.norm = np.sqrt(2/np.pi)

    def _check_mass_def_strict(self, mass_def):
        if mass_def.Delta != 'fof':
            return True
        return False

    def _get_fsigma(self, cosmo, sigM, a, lnM):
        delta_c = 1.68647

        nu = delta_c/sigM
        return self.norm * nu * np.exp(-0.5 * nu**2)


class MassFuncSheth99(MassFunc):
    """ Implements mass function described in arXiv:astro-ph/9901122
    This parametrization is only valid for 'fof' masses.

    Args:
        mass_def (:class:`~pyccl.halos.massdef.MassDef`):
            a mass definition object.
            this parametrization accepts FoF masses only.
            If `None`, FoF masses will be used.
        mass_def_strict (bool): if False, consistency of the mass
            definition will be ignored.
        use_delta_c_fit (bool): if True, use delta_crit given by
            the fit of Nakamura & Suto 1997. Otherwise use
            delta_crit = 1.68647.
    """
    name = 'Sheth99'

    @warn_api
    def __init__(self, *, mass_def=None, mass_def_strict=True,
                 use_delta_c_fit=False):
        self.use_delta_c_fit = use_delta_c_fit
        super().__init__(mass_def=mass_def, mass_def_strict=mass_def_strict)

    def _default_mass_def(self):
        self.mass_def = MassDef('fof', 'matter')

    def _setup(self):
        self.A = 0.21615998645
        self.p = 0.3
        self.a = 0.707

    def _check_mass_def_strict(self, mass_def):
        if mass_def.Delta != 'fof':
            return True

    def _get_fsigma(self, cosmo, sigM, a, lnM):
        if self.use_delta_c_fit:
            status = 0
            delta_c, status = lib.dc_NakamuraSuto(cosmo.cosmo, a, status)
            check(status)
        else:
            delta_c = 1.68647

        nu = delta_c / sigM
        return nu * self.A * (1. + (self.a * nu**2)**(-self.p)) * \
            np.exp(-self.a * nu**2/2.)


class MassFuncJenkins01(MassFunc):
    """ Implements mass function described in astro-ph/0005260.
    This parametrization is only valid for 'fof' masses.

    Args:
        mass_def (:class:`~pyccl.halos.massdef.MassDef`):
            a mass definition object.
            this parametrization accepts FoF masses only.
            If `None`, FoF masses will be used.
        mass_def_strict (bool): if False, consistency of the mass
            definition will be ignored.
    """
    name = 'Jenkins01'

    @warn_api
    def __init__(self, *, mass_def=None, mass_def_strict=True):
        super().__init__(mass_def=mass_def, mass_def_strict=mass_def_strict)

    def _default_mass_def(self):
        self.mass_def = MassDef('fof', 'matter')

    def _setup(self):
        self.A = 0.315
        self.b = 0.61
        self.q = 3.8

    def _check_mass_def_strict(self, mass_def):
        if mass_def.Delta != 'fof':
            return True
        return False

    def _get_fsigma(self, cosmo, sigM, a, lnM):
        return self.A * np.exp(-np.fabs(-np.log(sigM) + self.b)**self.q)


class MassFuncTinker08(MassFunc):
    """ Implements mass function described in arXiv:0803.2706.

    Args:
        mass_def (:class:`~pyccl.halos.massdef.MassDef`):
            a mass definition object.
            this parametrization accepts SO masses with
            200 < Delta < 3200 with respect to the matter density.
            If `None`, Delta = 200 (matter) will be used.
        mass_def_strict (bool): if False, consistency of the mass
            definition will be ignored.
    """
    name = 'Tinker08'

    @warn_api
    def __init__(self, *, mass_def=None, mass_def_strict=True):
        super().__init__(mass_def=mass_def, mass_def_strict=mass_def_strict)

    def _default_mass_def(self):
        self.mass_def = MassDef200m()

    def _pd(self, ld):
        return 10.**(-(0.75/(ld - 1.8750612633))**1.2)

    def _setup(self):
        from scipy.interpolate import interp1d

        delta = np.array([200.0, 300.0, 400.0, 600.0, 800.0,
                          1200.0, 1600.0, 2400.0, 3200.0])
        alpha = np.array([0.186, 0.200, 0.212, 0.218, 0.248,
                          0.255, 0.260, 0.260, 0.260])
        beta = np.array([1.47, 1.52, 1.56, 1.61, 1.87,
                         2.13, 2.30, 2.53, 2.66])
        gamma = np.array([2.57, 2.25, 2.05, 1.87, 1.59,
                          1.51, 1.46, 1.44, 1.41])
        phi = np.array([1.19, 1.27, 1.34, 1.45, 1.58,
                        1.80, 1.97, 2.24, 2.44])
        ldelta = np.log10(delta)
        self.pA0 = interp1d(ldelta, alpha)
        self.pa0 = interp1d(ldelta, beta)
        self.pb0 = interp1d(ldelta, gamma)
        self.pc = interp1d(ldelta, phi)

    def _check_mass_def_strict(self, mass_def):
        if mass_def.Delta == 'fof':
            return True
        return False

    def _get_fsigma(self, cosmo, sigM, a, lnM):
        ld = np.log10(self._get_Delta_m(cosmo, a))
        pA = self.pA0(ld) * a**0.14
        pa = self.pa0(ld) * a**0.06
        pb = self.pb0(ld) * a**self._pd(ld)
        return pA * ((pb / sigM)**pa + 1) * np.exp(-self.pc(ld)/sigM**2)


class MassFuncDespali16(MassFunc):
    """ Implements mass function described in arXiv:1507.05627.

    Args:
        mass_def (:class:`~pyccl.halos.massdef.MassDef`):
            a mass definition object.
            this parametrization accepts any SO masses.
            If `None`, Delta = 200 (matter) will be used.
        mass_def_strict (bool): if False, consistency of the mass
            definition will be ignored.
        ellipsoidal (bool): use the ellipsoidal parametrization.
    """
    name = 'Despali16'

    @warn_api
    def __init__(self, *, mass_def=None, mass_def_strict=True,
                 ellipsoidal=False):
        super().__init__(mass_def=mass_def, mass_def_strict=mass_def_strict)
        self.ellipsoidal = ellipsoidal

    def _default_mass_def(self):
        self.mass_def = MassDef200m()

    def _setup(self):
        pass

    def _check_mass_def_strict(self, mass_def):
        if mass_def.Delta == 'fof':
            return True
        return False

    def _get_fsigma(self, cosmo, sigM, a, lnM):
        status = 0
        delta_c, status = lib.dc_NakamuraSuto(cosmo.cosmo, a, status)
        check(status)

        Dv, status = lib.Dv_BryanNorman(cosmo.cosmo, a, status)
        check(status)

        x = np.log10(self.mass_def.get_Delta(cosmo, a) *
                     omega_x(cosmo, a, self.mass_def.rho_type) / Dv)

        if self.ellipsoidal:
            A = -0.1768 * x + 0.3953
            a = 0.3268 * x**2 + 0.2125 * x + 0.7057
            p = -0.04570 * x**2 + 0.1937 * x + 0.2206
        else:
            A = -0.1362 * x + 0.3292
            a = 0.4332 * x**2 + 0.2263 * x + 0.7665
            p = -0.1151 * x**2 + 0.2554 * x + 0.2488

        nu = delta_c/sigM
        nu_p = a * nu**2

        return 2.0 * A * np.sqrt(nu_p / 2.0 / np.pi) * \
            np.exp(-0.5 * nu_p) * (1.0 + nu_p**-p)


class MassFuncTinker10(MassFunc):
    """ Implements mass function described in arXiv:1001.3162.

    Args:
        mass_def (:class:`~pyccl.halos.massdef.MassDef`):
            a mass definition object.
            this parametrization accepts SO masses with
            200 < Delta < 3200 with respect to the matter density.
            If `None`, Delta = 200 (matter) will be used.
        mass_def_strict (bool): if False, consistency of the mass
            definition will be ignored.
        norm_all_z (bool): should we normalize the mass function
            at z=0 or at all z?
    """
    name = 'Tinker10'

    @warn_api
    def __init__(self, *, mass_def=None, mass_def_strict=True,
                 norm_all_z=False):
        self.norm_all_z = norm_all_z
        super().__init__(mass_def=mass_def, mass_def_strict=mass_def_strict)

    def _default_mass_def(self):
        self.mass_def = MassDef200m()

    def _setup(self):
        from scipy.interpolate import interp1d

        delta = np.array([200.0, 300.0, 400.0, 600.0, 800.0,
                          1200.0, 1600.0, 2400.0, 3200.0])
        alpha = np.array([0.368, 0.363, 0.385, 0.389, 0.393,
                          0.365, 0.379, 0.355, 0.327])
        beta = np.array([0.589, 0.585, 0.544, 0.543, 0.564,
                         0.623, 0.637, 0.673, 0.702])
        gamma = np.array([0.864, 0.922, 0.987, 1.09, 1.20,
                          1.34, 1.50, 1.68, 1.81])
        phi = np.array([-0.729, -0.789, -0.910, -1.05, -1.20,
                        -1.26, -1.45, -1.50, -1.49])
        eta = np.array([-0.243, -0.261, -0.261, -0.273, -0.278,
                        -0.301, -0.301, -0.319, -0.336])

        ldelta = np.log10(delta)
        self.pA0 = interp1d(ldelta, alpha)
        self.pa0 = interp1d(ldelta, eta)
        self.pb0 = interp1d(ldelta, beta)
        self.pc0 = interp1d(ldelta, gamma)
        self.pd0 = interp1d(ldelta, phi)
        if self.norm_all_z:
            p = np.array([-0.158, -0.195, -0.213, -0.254, -0.281,
                          -0.349, -0.367, -0.435, -0.504])
            q = np.array([0.0128, 0.0128, 0.0143, 0.0154, 0.0172,
                          0.0174, 0.0199, 0.0203, 0.0205])
            self.pp0 = interp1d(ldelta, p)
            self.pq0 = interp1d(ldelta, q)

    def _check_mass_def_strict(self, mass_def):
        if mass_def.Delta == 'fof':
            return True
        return False

    def _get_fsigma(self, cosmo, sigM, a, lnM):
        ld = np.log10(self._get_Delta_m(cosmo, a))
        nu = 1.686 / sigM
        # redshift evolution only up to z=3
        a = np.clip(a, 0.25, 1)
        pa = self.pa0(ld) * a**(-0.27)
        pb = self.pb0(ld) * a**(-0.20)
        pc = self.pc0(ld) * a**0.01
        pd = self.pd0(ld) * a**0.08
        pA0 = self.pA0(ld)
        if self.norm_all_z:
            z = 1./a - 1
            pp = self.pp0(ld)
            pq = self.pq0(ld)
            pA0 *= np.exp(z*(pp+pq*z))
        return nu * pA0 * (1 + (pb * nu)**(-2 * pd)) * \
            nu**(2 * pa) * np.exp(-0.5 * pc * nu**2)


class MassFuncBocquet16(MassFunc):
    """ Implements mass function described in arXiv:1502.07357.

    Args:
        mass_def (:class:`~pyccl.halos.massdef.MassDef`):
            a mass definition object.
            this parametrization accepts SO masses with
            Delta = 200 (matter, critical) and 500 (critical).
            If `None`, Delta = 200 (matter) will be used.
        mass_def_strict (bool): if False, consistency of the mass
            definition will be ignored.
        hydro (bool): if `False`, use the parametrization found
            using dark-matter-only simulations. Otherwise, include
            baryonic effects (default).
    """
    name = 'Bocquet16'

    @warn_api
    def __init__(self, *, mass_def=None, mass_def_strict=True,
                 hydro=True):
        self.hydro = hydro
        super().__init__(mass_def=mass_def, mass_def_strict=mass_def_strict)

    def _default_mass_def(self):
        self.mass_def = MassDef200m()

    def _setup(self):
        if int(self.mass_def.Delta) == 200:
            if self.mass_def.rho_type == 'matter':
                self.mass_def_type = '200m'
            elif self.mass_def.rho_type == 'critical':
                self.mass_def_type = '200c'
        elif int(self.mass_def.Delta) == 500:
            if self.mass_def.rho_type == 'critical':
                self.mass_def_type = '500c'
        if self.mass_def_type == '200m':
            if self.hydro:
                self.A0 = 0.228
                self.a0 = 2.15
                self.b0 = 1.69
                self.c0 = 1.30
                self.Az = 0.285
                self.az = -0.058
                self.bz = -0.366
                self.cz = -0.045
            else:
                self.A0 = 0.175
                self.a0 = 1.53
                self.b0 = 2.55
                self.c0 = 1.19
                self.Az = -0.012
                self.az = -0.040
                self.bz = -0.194
                self.cz = -0.021
        elif self.mass_def_type == '200c':
            if self.hydro:
                self.A0 = 0.202
                self.a0 = 2.21
                self.b0 = 2.00
                self.c0 = 1.57
                self.Az = 1.147
                self.az = 0.375
                self.bz = -1.074
                self.cz = -0.196
            else:
                self.A0 = 0.222
                self.a0 = 1.71
                self.b0 = 2.24
                self.c0 = 1.46
                self.Az = 0.269
                self.az = 0.321
                self.bz = -0.621
                self.cz = -0.153
        elif self.mass_def_type == '500c':
            if self.hydro:
                self.A0 = 0.180
                self.a0 = 2.29
                self.b0 = 2.44
                self.c0 = 1.97
                self.Az = 1.088
                self.az = 0.150
                self.bz = -1.008
                self.cz = -0.322
            else:
                self.A0 = 0.241
                self.a0 = 2.18
                self.b0 = 2.35
                self.c0 = 2.02
                self.Az = 0.370
                self.az = 0.251
                self.bz = -0.698
                self.cz = -0.310

    def _check_mass_def_strict(self, mass_def):
        if isinstance(mass_def.Delta, str):
            return True
        elif int(mass_def.Delta) == 200:
            if mass_def.rho_type not in ['matter', 'critical']:
                return True
        elif int(mass_def.Delta) == 500:
            if mass_def.rho_type != 'critical':
                return True
        else:
            return True
        return False

    def _get_fsigma(self, cosmo, sigM, a, lnM):
        zp1 = 1./a
        AA = self.A0 * zp1**self.Az
        aa = self.a0 * zp1**self.az
        bb = self.b0 * zp1**self.bz
        cc = self.c0 * zp1**self.cz

        f = AA * ((sigM / bb)**-aa + 1.0) * np.exp(-cc / sigM**2)

        if self.mass_def_type == '200c':
            z = 1./a-1
            Omega_m = omega_x(cosmo, a, "matter")
            gamma0 = 3.54E-2 + Omega_m**0.09
            gamma1 = 4.56E-2 + 2.68E-2 / Omega_m
            gamma2 = 0.721 + 3.50E-2 / Omega_m
            gamma3 = 0.628 + 0.164 / Omega_m
            delta0 = -1.67E-2 + 2.18E-2 * Omega_m
            delta1 = 6.52E-3 - 6.86E-3 * Omega_m
            gamma = gamma0 + gamma1 * np.exp(-((gamma2 - z) / gamma3)**2)
            delta = delta0 + delta1 * z
            M200c_M200m = gamma + delta * lnM
            f *= M200c_M200m
        elif self.mass_def_type == '500c':
            z = 1./a-1
            Omega_m = omega_x(cosmo, a, "matter")
            alpha0 = 0.880 + 0.329 * Omega_m
            alpha1 = 1.00 + 4.31E-2 / Omega_m
            alpha2 = -0.365 + 0.254 / Omega_m
            alpha = alpha0 * (alpha1 * z + alpha2) / (z + alpha2)
            beta = -1.7E-2 + 3.74E-3 * Omega_m
            M500c_M200m = alpha + beta * lnM
            f *= M500c_M200m
        return f


class MassFuncWatson13(MassFunc):
    """ Implements mass function described in arXiv:1212.0095.

    Args:
        mass_def (:class:`~pyccl.halos.massdef.MassDef`):
            a mass definition object.
            this parametrization accepts fof and any SO masses.
            If `None`, Delta = 200 (matter) will be used.
        mass_def_strict (bool): if False, consistency of the mass
            definition will be ignored.
    """
    name = 'Watson13'

    @warn_api
    def __init__(self, *, mass_def=None, mass_def_strict=True):
        super().__init__(mass_def=mass_def, mass_def_strict=mass_def_strict)

    def _default_mass_def(self):
        self.mass_def = MassDef200m()

    def _setup(self):
        self.is_fof = self.mass_def.Delta == 'fof'

    def _check_mass_def_strict(self, mass_def):
        if mass_def.Delta == 'vir':
            return True
        return False

    def _get_fsigma(self, cosmo, sigM, a, lnM):
        if self.is_fof:
            pA = 0.282
            pa = 2.163
            pb = 1.406
            pc = 1.210
            return pA * ((pb / sigM)**pa + 1.) * np.exp(-pc / sigM**2)
        else:
            om = omega_x(cosmo, a, "matter")
            Delta_178 = self.mass_def.Delta / 178.0

            if a == 1.0:
                pA = 0.194
                pa = 1.805
                pb = 2.267
                pc = 1.287
            elif a < 0.14285714285714285:  # z>6
                pA = 0.563
                pa = 3.810
                pb = 0.874
                pc = 1.453
            else:
                pA = om * (1.097 * a**3.216 + 0.074)
                pa = om * (5.907 * a**3.058 + 2.349)
                pb = om * (3.136 * a**3.599 + 2.344)
                pc = 1.318

            f_178 = pA * ((pb / sigM)**pa + 1.) * np.exp(-pc / sigM**2)
            C = np.exp(0.023 * (Delta_178 - 1.0))
            d = -0.456 * om - 0.139
            Gamma = (C * Delta_178**d *
                     np.exp(0.072 * (1.0 - Delta_178) / sigM**2.130))
            return f_178 * Gamma


class MassFuncAngulo12(MassFunc):
    """ Implements mass function described in arXiv:1203.3216.
    This parametrization is only valid for 'fof' masses.

    Args:
        mass_def (:class:`~pyccl.halos.massdef.MassDef`):
            a mass definition object.
            this parametrization accepts FoF masses only.
            If `None`, FoF masses will be used.
        mass_def_strict (bool): if False, consistency of the mass
            definition will be ignored.
    """
    name = 'Angulo12'

    @warn_api
    def __init__(self, *, mass_def=None, mass_def_strict=True):
        super().__init__(mass_def=mass_def, mass_def_strict=mass_def_strict)

    def _default_mass_def(self):
        self.mass_def = MassDef('fof', 'matter')

    def _setup(self):
        self.A = 0.201
        self.a = 2.08
        self.b = 1.7
        self.c = 1.172

    def _check_mass_def_strict(self, mass_def):
        if mass_def.Delta != 'fof':
            return True
        return False

    def _get_fsigma(self, cosmo, sigM, a, lnM):
        return self.A * ((self.a / sigM)**self.b + 1.) * \
            np.exp(-self.c / sigM**2)


class MassFuncBocquet20(MassFunc, Emulator):
    """ Emulated mass function described in arXiv:2003.12116.

    This emulator is based on a Mira-Titan Universe suite of
    cosmological N-body simulations.

    Parameters:
        mass_def (:class:`~pyccl.halos.massdef.MassDef`):
            A mass definition object.
            This parametrization accepts SO masses with
            Delta = 200 critical.
        mass_def_strict (bool):
            This emulator only accepts SO masses with Delta = 200 critical.
            If False, an exception will be raised.
        extrapolate (bool):
            If True, the queried mass range outside of the emulator's
            training mass range will be extrapolated in log-space,
            linearly for the low masses and quadratically for the
            high masses. Otherwise, it will return zero for those
            masses. The default is True.
    """
    name = 'Bocquet20'

    def __init__(self, *, mass_def=None, mass_def_strict=True,
                 extrapolate=True):
        self.extrapolate = extrapolate
        if mass_def_strict is False:
            # this will trigger an exception
            mass_def_strict = True
        super().__init__(mass_def=mass_def, mass_def_strict=mass_def_strict)

    def _default_mass_def(self):
        self.mass_def = MassDef200c()

    def _check_mass_def_strict(self, mass_def):
        if (mass_def.Delta, mass_def.rho_type) != (200, "critical"):
            return True
        return False

    def _load_emu(self):
        from MiraTitanHMFemulator import Emulator as HMFemu
        model = HMFemu()
        # build the emulator bounds
        bounds = model.param_limits.copy()
        bounds["z"] = [0., 2.02]
        bounds["M_min"] = [1e13, np.inf]
        return EmulatorObject(model, bounds)

    def _build_parameters(self, cosmo=None, M=None, a=None):
        from ..neutrinos import Omega_nu_h2
        # check input
        if (cosmo is not None) and (a is None):
            raise ValueError("Need value for scale factor")

        self._parameters = {}
        if cosmo is not None:
            h = cosmo["h"]
            m_nu = np.sum(cosmo["m_nu"])
            T_CMB = cosmo["T_CMB"]
            Omega_c = cosmo["Omega_c"]
            Omega_b = cosmo["Omega_b"]
            # Neutrinos are treated as a background quantity
            # and are rescaled internally.
            Omega_nu_h2 = Omega_nu_h2(1., m_nu=m_nu, T_CMB=T_CMB)

            self._parameters["Ommh2"] = (Omega_c + Omega_b)*h**2
            self._parameters["Ombh2"] = Omega_b * h**2
            self._parameters["Omnuh2"] = Omega_nu_h2
            self._parameters["n_s"] = cosmo["n_s"]
            self._parameters["h"] = cosmo["h"]
            self._parameters["sigma_8"] = cosmo["sigma8"]
            self._parameters["w_0"] = cosmo["w0"]
            self._parameters["w_b"] = (-cosmo["wa"] - cosmo["w0"])**0.25

            self._parameters["z"] = 1/a - 1
            if not self.extrapolate:
                self._parameters["M_min"] = np.min(M*h)

    def _finalize_parameters(self, wa):
        # Translate parameters to final emulator input
        self._parameters["w_a"] = wa
        self._parameters.pop("w_b")
        self._parameters.pop("z")
        if not self.extrapolate:
            self._parameters.pop("M_min")

    def _extrapolate_hmf(self, hmf, M, eps=1e-12):
        M_use = np.atleast_1d(M)
        # indices where the emulator outputs reasonable values
        idx = np.where(hmf >= eps)[0]

        # extrapolate low masses linearly...
        M_lo, hmf_lo = M_use[idx][:2], hmf[idx][:2]
        F_lo = interp1d(np.log(M_lo), np.log(hmf_lo), kind="linear",
                        bounds_error=False, fill_value="extrapolate")
        # ...and high masses quadratically
        M_hi, hmf_hi = M_use[idx][-3:], hmf[idx][-3:]
        F_hi = interp1d(np.log(M_hi), np.log(hmf_hi), kind="quadratic",
                        bounds_error=False, fill_value="extrapolate")

        hmf[:idx[0]] = np.exp(F_lo(np.log(M_use[:idx[0]])))
        hmf[idx[-1]:] = np.exp(F_hi(np.log(M_use[idx[-1]:])))
        return hmf

    def get_mass_function(self, cosmo, M, a):
        # load and build parameters
        emu = self._load_emu()
        self._build_parameters(cosmo, M, a)
        emu.check_bounds(self._parameters)
        self._finalize_parameters(cosmo["wa"])

        def hmf_dummy(cosmo, M, a):
            # Populate the queried masses with some emulator-friendly
            # values and re-calculate the mass function.
            M = np.atleast_1d(M)
            M_dummy = np.logspace(13, 16, 64)
            M_dummy = np.sort(np.append(M_dummy, M))
            idx_ask = np.searchsorted(M_dummy, M).tolist()
            hmf = self.get_mass_function(cosmo, M_dummy, a)
            return hmf, idx_ask

        M_use = np.atleast_1d(M) * cosmo["h"]
        hmf = np.zeros_like(M_use)
        # keep only the masses inside the emulator's range
        idx = np.where(M_use > 1e13)[0]
        if len(idx) > 0:
            # Under normal use, this block runs.
            M_emu = M_use[idx]
            hmf[idx] = emu.model.predict(
                self._parameters, 1/a-1, M_emu,
                get_errors=False)[0]
            hmf *= cosmo["h"]**3
        else:
            # No masses inside the emulator range.
            # Create a dummy mass array, extrapolate,
            # and throw away all but the queried masses.
            hmf, idx_ask = hmf_dummy(cosmo, M_use/cosmo["h"], a)
            hmf = hmf[idx_ask]

        if np.any(hmf < 1e-12):
            # M_lo == 0 ; M_hi == O(1e-300)
            # If this is the case, extrapolate to replace the small values.
            if np.size(M) >= 3:
                # Quadratic interpolation/extrapolation requires
                # at least 3 points.
                if self.extrapolate:
                    hmf = self._extrapolate_hmf(hmf, M, 1e-12)
            else:
                # Masses partially inside the emulator range,
                # but too few points, so can't safely extrapolate.
                # Create a dummy mass array and extrapolate,
                # and throw away all but the queried masses.
                hmf, idx_ask = hmf_dummy(cosmo, M_use/cosmo["h"], a)
                hmf = hmf[idx_ask]

        if np.ndim(M) == 0:
            hmf = hmf[0]
        return hmf


<<<<<<< HEAD
@deprecated(new_function=MassFunc.from_name)
def mass_function_from_name(name):
    """ Returns mass function subclass from name string

    Args:
        name (string): a mass function name

    Returns:
        MassFunc subclass corresponding to the input name.
    """
=======
@functools.wraps(MassFunc.from_name)
def mass_function_from_name(name):
>>>>>>> 86196793
    return MassFunc.from_name(name)<|MERGE_RESOLUTION|>--- conflicted
+++ resolved
@@ -920,19 +920,7 @@
         return hmf
 
 
-<<<<<<< HEAD
+@functools.wraps(MassFunc.from_name)
 @deprecated(new_function=MassFunc.from_name)
 def mass_function_from_name(name):
-    """ Returns mass function subclass from name string
-
-    Args:
-        name (string): a mass function name
-
-    Returns:
-        MassFunc subclass corresponding to the input name.
-    """
-=======
-@functools.wraps(MassFunc.from_name)
-def mass_function_from_name(name):
->>>>>>> 86196793
     return MassFunc.from_name(name)