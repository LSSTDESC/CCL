--- conflicted
+++ resolved
@@ -28,8 +28,9 @@
       the ``get_mass_function`` method, via multiple inheritance with
       ``pyccl.emulator.Emulator``.
 
-    * Subclasses may have particular implementations of ``_check_mdef_strict``
-      to ensure consistency of the halo mass definition.
+    * Subclasses may have particular implementations of
+      ``_check_mass_def_strict`` to ensure consistency of the halo mass
+      definition.
 
     Args:
         mass_def (:class:`~pyccl.halos.massdef.MassDef`):
@@ -789,21 +790,16 @@
     def __init__(self, *, mass_def=None, mass_def_strict=True,
                  extrapolate=True):
         self.extrapolate = extrapolate
-<<<<<<< HEAD
-        super().__init__(mass_def=mass_def, mass_def_strict=mass_def_strict)
-=======
         if mass_def_strict == False:
             # this will trigger an exception
             mass_def_strict = True
-        super().__init__(
-            cosmo=cosmo, mass_def=mass_def, mass_def_strict=mass_def_strict)
->>>>>>> 0c24ee9d
+        super().__init__(mass_def=mass_def, mass_def_strict=mass_def_strict)
 
     def _default_mass_def(self):
         self.mass_def = MassDef200c()
 
-    def _check_mdef_strict(self, mdef):
-        if not (mdef.Delta, mdef.rho_type) == (200, "critical"):
+    def _check_mass_def_strict(self, mass_def):
+        if not (mass_def.Delta, mass_def.rho_type) == (200, "critical"):
             return True
         return False
 
@@ -829,13 +825,9 @@
             T_CMB = cosmo["T_CMB"]
             Omega_c = cosmo["Omega_c"]
             Omega_b = cosmo["Omega_b"]
-<<<<<<< HEAD
-            Omega_nu_h2 = Omega_nu_h2(a, m_nu=m_nu, T_CMB=T_CMB)
-=======
             # Neutrinos are treated as a background quantity
             # and are rescaled internally.
-            Omega_nu_h2 = Omeganuh2(1., m_nu=m_nu, T_CMB=T_CMB)
->>>>>>> 0c24ee9d
+            Omega_nu_h2 = Omega_nu_h2(1., m_nu=m_nu, T_CMB=T_CMB)
 
             self._parameters["Ommh2"] = (Omega_c + Omega_b)*h**2
             self._parameters["Ombh2"] = Omega_b * h**2
