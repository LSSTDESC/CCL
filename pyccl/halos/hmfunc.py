--- conflicted
+++ resolved
@@ -1,17 +1,10 @@
 from .. import ccllib as lib
 from ..core import check
 from ..background import omega_x
-<<<<<<< HEAD
 from .massdef import MassDef, MassDef200m, MassDef200c
 from ..emulator import Emulator, EmulatorObject
 from ..parameters import physical_constants
-from ..base import CCLHalosObject, deprecated, warn_api
-=======
-from ..emulator import Emulator, EmulatorObject
-from ..parameters import physical_constants
-from ..base import CCLHalosObject, link_abstractmethods
-from .massdef import MassDef, MassDef200m, MassDef200c
->>>>>>> 0eb77d2c
+from ..base import CCLHalosObject, link_abstractmethods, deprecated, warn_api
 import numpy as np
 from scipy.interpolate import interp1d
 import functools
@@ -37,14 +30,9 @@
       the ``get_mass_function`` method, via multiple inheritance with
       ``pyccl.emulator.Emulator``.
 
-<<<<<<< HEAD
     * Subclasses may have particular implementations of
       ``_check_mass_def_strict`` to ensure consistency of the halo mass
       definition.
-=======
-    * Subclasses may have particular implementations of ``_check_mdef_strict``
-      to ensure consistency of the halo mass definition.
->>>>>>> 0eb77d2c
 
     Args:
         mass_def (:class:`~pyccl.halos.massdef.MassDef`):
@@ -143,13 +131,9 @@
             om_matt = omega_x(cosmo, a, 'matter')
             return delta * om_this / om_matt
 
-<<<<<<< HEAD
     @warn_api(pairs=[("mdef_other", "mass_def_other")])
+    @abstractmethod
     def get_mass_function(self, cosmo, M, a, *, mass_def_other=None):
-=======
-    @abstractmethod
-    def get_mass_function(self, cosmo, M, a, mdef_other=None):
->>>>>>> 0eb77d2c
         """ Returns the mass function for input parameters.
 
         Args:
@@ -785,10 +769,6 @@
     cosmological N-body simulations.
 
     Parameters:
-<<<<<<< HEAD
-=======
-        cosmo (:class:`~pyccl.core.Cosmology`): A Cosmology object.
->>>>>>> 0eb77d2c
         mass_def (:class:`~pyccl.halos.massdef.MassDef`):
             A mass definition object.
             This parametrization accepts SO masses with
@@ -805,33 +785,19 @@
     """
     name = 'Bocquet20'
 
-<<<<<<< HEAD
     def __init__(self, *, mass_def=None, mass_def_strict=True,
-=======
-    def __init__(self, cosmo, *, mass_def=None, mass_def_strict=True,
->>>>>>> 0eb77d2c
                  extrapolate=True):
         self.extrapolate = extrapolate
         if mass_def_strict is False:
             # this will trigger an exception
             mass_def_strict = True
-<<<<<<< HEAD
         super().__init__(mass_def=mass_def, mass_def_strict=mass_def_strict)
-=======
-        super().__init__(
-            cosmo=cosmo, mass_def=mass_def, mass_def_strict=mass_def_strict)
->>>>>>> 0eb77d2c
 
     def _default_mass_def(self):
         self.mass_def = MassDef200c()
 
-<<<<<<< HEAD
     def _check_mass_def_strict(self, mass_def):
         if (mass_def.Delta, mass_def.rho_type) != (200, "critical"):
-=======
-    def _check_mdef_strict(self, mdef):
-        if (mdef.Delta, mdef.rho_type) != (200, "critical"):
->>>>>>> 0eb77d2c
             return True
         return False
 
@@ -845,11 +811,7 @@
         return EmulatorObject(model, bounds)
 
     def _build_parameters(self, cosmo=None, M=None, a=None):
-<<<<<<< HEAD
         from ..neutrinos import Omega_nu_h2
-=======
-        from ..neutrinos import Omeganuh2
->>>>>>> 0eb77d2c
         # check input
         if (cosmo is not None) and (a is None):
             raise ValueError("Need value for scale factor")
@@ -863,11 +825,7 @@
             Omega_b = cosmo["Omega_b"]
             # Neutrinos are treated as a background quantity
             # and are rescaled internally.
-<<<<<<< HEAD
             Omega_nu_h2 = Omega_nu_h2(1., m_nu=m_nu, T_CMB=T_CMB)
-=======
-            Omega_nu_h2 = Omeganuh2(1., m_nu=m_nu, T_CMB=T_CMB)
->>>>>>> 0eb77d2c
 
             self._parameters["Ommh2"] = (Omega_c + Omega_b)*h**2
             self._parameters["Ombh2"] = Omega_b * h**2
