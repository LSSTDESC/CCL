from .. import ccllib as lib
from ..core import check
from ..background import omega_x
from ..emulator import Emulator, EmulatorObject
from ..parameters import physical_constants
from ..base import CCLHalosObject
<<<<<<< HEAD
from .massdef import MassDef, MassDef200m, MassDef200c
=======
from .massdef import MassDef, MassDef200m
>>>>>>> 8f1e47a6
import numpy as np
from scipy.interpolate import interp1d
import functools
from abc import abstractmethod


class MassFunc(CCLHalosObject):
    """ This class enables the calculation of halo mass functions.
    We currently assume that all mass functions can be written as

    .. math::
        \\frac{dn}{d\\log_{10}M} = f(\\sigma_M)\\,\\frac{\\rho_M}{M}\\,
        \\frac{d\\log \\sigma_M}{d\\log_{10} M}

    where :math:`\\sigma_M^2` is the overdensity variance on spheres with a
    radius given by the Lagrangian radius for mass M.

    * Subclasses implementing analytical mass function parametrizations
      can be created by overriding the ``_get_fsigma`` method.

    * Subclasses implementing emulators can be created by overriding
      the ``get_mass_function`` method, via multiple inheritance with
      ``pyccl.emulator.Emulator``.

    * Subclasses may have particular implementations of ``_check_mdef_strict``
      to ensure consistency of the halo mass definition.

    Args:
        cosmo (:class:`~pyccl.core.Cosmology`): A Cosmology object.
        mass_def (:class:`~pyccl.halos.massdef.MassDef`):
            a mass definition object that fixes
            the mass definition used by this mass function
            parametrization.
        mass_def_strict (bool): if False, consistency of the mass
            definition will be ignored.
    """
    __repr_attrs__ = ("mdef", "mass_def_strict",)

    def __init__(self, cosmo, mass_def=None, mass_def_strict=True):
        # Initialize sigma(M) splines if needed
        cosmo.compute_sigma()
        self.mass_def_strict = mass_def_strict
        # Check if mass function was provided and check that it's
        # sensible.
        if mass_def is not None:
            if self._check_mdef(mass_def):
                raise ValueError("Mass function " + self.name +
                                 " is not compatible with mass definition" +
                                 " Delta = %s, " % (mass_def.Delta) +
                                 " rho = " + mass_def.rho_type)
            self.mdef = mass_def
        else:
            self._default_mdef()
        self._setup(cosmo)

<<<<<<< HEAD
=======
    @abstractmethod
    def _default_mdef(self):
        """ Assigns a default mass definition for this object if
        none is passed at initialization.
        """

>>>>>>> 8f1e47a6
    def _setup(self, cosmo):
        """ Use this function to initialize any internal attributes
        of this object. This function is called at the very end of the
        constructor call.

        Args:
            cosmo (:class:`~pyccl.core.Cosmology`): A Cosmology object.
        """

    def _check_mdef_strict(self, mdef):
        return False

    def _check_mdef(self, mdef):
        """ Return False if the input mass definition agrees with
        the definitions for which this mass function parametrization
        works. True otherwise. This function gets called at the
        start of the constructor call.

        Args:
            mdef (:class:`~pyccl.halos.massdef.MassDef`):
                a mass definition object.

        Returns:
            bool: True if the mass definition is not compatible with \
                this mass function parametrization. False otherwise.
        """
        if self.mass_def_strict:
            return self._check_mdef_strict(mdef)
        return False

    def _get_consistent_mass(self, cosmo, M, a, mdef_other):
        """ Transform a halo mass with a given mass definition into
        the corresponding mass definition that was used to initialize
        this object.

        Args:
            cosmo (:class:`~pyccl.core.Cosmology`): A Cosmology object.
            M (float or array_like): halo mass in units of M_sun.
            a (float): scale factor.
            mdef_other (:class:`~pyccl.halos.massdef.MassDef`):
                a mass definition object.

        Returns:
            float or array_like: mass according to this object's \
                mass definition.
        """
        if mdef_other is not None:
            M_use = mdef_other.translate_mass(cosmo, M, a, self.mdef)
        else:
            M_use = M
        return np.log10(M_use)

    def _get_Delta_m(self, cosmo, a):
        """ For SO-based mass definitions, this returns the corresponding
        value of Delta for a rho_matter-based definition. This is useful
        mostly for the Tinker mass functions, which are defined for any
        SO mass in general, but explicitly only for Delta_matter.
        """
        delta = self.mdef.get_Delta(cosmo, a)
        if self.mdef.rho_type == 'matter':
            return delta
        else:
            om_this = omega_x(cosmo, a, self.mdef.rho_type)
            om_matt = omega_x(cosmo, a, 'matter')
            return delta * om_this / om_matt

    def get_mass_function(self, cosmo, M, a, mdef_other=None):
        """ Returns the mass function for input parameters.

        Args:
            cosmo (:class:`~pyccl.core.Cosmology`): A Cosmology object.
            M (float or array_like): halo mass in units of M_sun.
            a (float): scale factor.
            mdef_other (:class:`~pyccl.halos.massdef.MassDef`):
                the mass definition object that defines M.

        Returns:
            float or array_like: mass function \
                :math:`dn/d\\log_{10}M` in units of Mpc^-3 (comoving).
        """
        M_use = np.atleast_1d(M)
        logM = self._get_consistent_mass(cosmo, M_use,
                                         a, mdef_other)

        # sigma(M)
        status = 0
        sigM, status = lib.sigM_vec(cosmo.cosmo, a, logM,
                                    len(logM), status)
        check(status, cosmo=cosmo)
        # dlogsigma(M)/dlog10(M)
        dlns_dlogM, status = lib.dlnsigM_dlogM_vec(cosmo.cosmo, a, logM,
                                                   len(logM), status)
        check(status, cosmo=cosmo)

        rho = (physical_constants.RHO_CRITICAL *
               cosmo['Omega_m'] * cosmo['h']**2)
        f = self._get_fsigma(cosmo, sigM, a, 2.302585092994046 * logM)
        mf = f * rho * dlns_dlogM / M_use

        if np.ndim(M) == 0:
            mf = mf[0]
        return mf

    @abstractmethod
    def _get_fsigma(self, cosmo, sigM, a, lnM):
        """ Get the :math:`f(\\sigma_M)` function for this mass function
        object (see description of this class for details).

        Args:
            cosmo (:class:`~pyccl.core.Cosmology`): A Cosmology object.
            sigM (float or array_like): standard deviation in the
                overdensity field on the scale of this halo.
            a (float): scale factor.
            lnM (float or array_like): natural logarithm of the
                halo mass in units of M_sun (provided in addition
                to sigM for convenience in some mass function
                parametrizations).

        Returns:
            float or array_like: :math:`f(\\sigma_M)` function.
        """

    @classmethod
    def from_name(cls, name):
        """ Returns mass function subclass from name string

        Args:
            name (string): a mass function name

        Returns:
            MassFunc subclass corresponding to the input name.
        """
        mass_functions = {c.name: c for c in cls.__subclasses__()}
        if name in mass_functions:
            return mass_functions[name]
        else:
            raise ValueError(f"Mass function {name} not implemented.")


class MassFuncPress74(MassFunc):
    """ Implements mass function described in 1974ApJ...187..425P.
    This parametrization is only valid for 'fof' masses.

    Args:
        cosmo (:class:`~pyccl.core.Cosmology`): A Cosmology object.
        mass_def (:class:`~pyccl.halos.massdef.MassDef`):
            a mass definition object.
            this parametrization accepts FoF masses only.
            The default is 'FoF'.
        mass_def_strict (bool): if False, consistency of the mass
            definition will be ignored.
    """
    name = 'Press74'

    def __init__(self, cosmo,
                 mass_def=MassDef('fof', 'matter'),
                 mass_def_strict=True):
        super(MassFuncPress74, self).__init__(cosmo,
                                              mass_def,
                                              mass_def_strict)

    def _setup(self, cosmo):
        self.norm = np.sqrt(2/np.pi)

    def _check_mdef_strict(self, mdef):
        if mdef.Delta != 'fof':
            return True
        return False

    def _get_fsigma(self, cosmo, sigM, a, lnM):
        delta_c = 1.68647

        nu = delta_c/sigM
        return self.norm * nu * np.exp(-0.5 * nu**2)


class MassFuncSheth99(MassFunc):
    """ Implements mass function described in arXiv:astro-ph/9901122
    This parametrization is only valid for 'fof' masses.

    Args:
        cosmo (:class:`~pyccl.core.Cosmology`): A Cosmology object.
        mass_def (:class:`~pyccl.halos.massdef.MassDef`):
            a mass definition object.
            this parametrization accepts FoF masses only.
            The default is 'FoF'.
        mass_def_strict (bool): if False, consistency of the mass
            definition will be ignored.
        use_delta_c_fit (bool): if True, use delta_crit given by
            the fit of Nakamura & Suto 1997. Otherwise use
            delta_crit = 1.68647.
    """
    __repr_attrs__ = ("mdef", "mass_def_strict", "use_delta_c_fit",)
    name = 'Sheth99'

    def __init__(self, cosmo,
                 mass_def=MassDef('fof', 'matter'),
                 mass_def_strict=True,
                 use_delta_c_fit=False):
        self.use_delta_c_fit = use_delta_c_fit
        super(MassFuncSheth99, self).__init__(cosmo,
                                              mass_def,
                                              mass_def_strict)

    def _setup(self, cosmo):
        self.A = 0.21615998645
        self.p = 0.3
        self.a = 0.707

    def _check_mdef_strict(self, mdef):
        if mdef.Delta != 'fof':
            return True

    def _get_fsigma(self, cosmo, sigM, a, lnM):
        if self.use_delta_c_fit:
            status = 0
            delta_c, status = lib.dc_NakamuraSuto(cosmo.cosmo, a, status)
            check(status, cosmo=cosmo)
        else:
            delta_c = 1.68647

        nu = delta_c / sigM
        return nu * self.A * (1. + (self.a * nu**2)**(-self.p)) * \
            np.exp(-self.a * nu**2/2.)


class MassFuncJenkins01(MassFunc):
    """ Implements mass function described in astro-ph/0005260.
    This parametrization is only valid for 'fof' masses.

    Args:
        cosmo (:class:`~pyccl.core.Cosmology`): A Cosmology object.
        mass_def (:class:`~pyccl.halos.massdef.MassDef`):
            a mass definition object.
            this parametrization accepts FoF masses only.
            The default is 'FoF'.
        mass_def_strict (bool): if False, consistency of the mass
            definition will be ignored.
    """
    name = 'Jenkins01'

    def __init__(self, cosmo,
                 mass_def=MassDef('fof', 'matter'),
                 mass_def_strict=True):
        super(MassFuncJenkins01, self).__init__(cosmo,
                                                mass_def=mass_def,
                                                mass_def_strict=True)

    def _setup(self, cosmo):
        self.A = 0.315
        self.b = 0.61
        self.q = 3.8

    def _check_mdef_strict(self, mdef):
        if mdef.Delta != 'fof':
            return True
        return False

    def _get_fsigma(self, cosmo, sigM, a, lnM):
        return self.A * np.exp(-np.fabs(-np.log(sigM) + self.b)**self.q)


class MassFuncTinker08(MassFunc):
    """ Implements mass function described in arXiv:0803.2706.

    Args:
        cosmo (:class:`~pyccl.core.Cosmology`): A Cosmology object.
        mass_def (:class:`~pyccl.halos.massdef.MassDef`):
            a mass definition object.
            this parametrization accepts SO masses with
            200 < Delta < 3200 with respect to the matter density.
            The default is '200m'.
        mass_def_strict (bool): if False, consistency of the mass
            definition will be ignored.
    """
    name = 'Tinker08'

    def __init__(self, cosmo,
                 mass_def=MassDef200m(),
                 mass_def_strict=True):
        super(MassFuncTinker08, self).__init__(cosmo,
                                               mass_def,
                                               mass_def_strict)

    def _pd(self, ld):
        return 10.**(-(0.75/(ld - 1.8750612633))**1.2)

    def _setup(self, cosmo):
        from scipy.interpolate import interp1d

        delta = np.array([200.0, 300.0, 400.0, 600.0, 800.0,
                          1200.0, 1600.0, 2400.0, 3200.0])
        alpha = np.array([0.186, 0.200, 0.212, 0.218, 0.248,
                          0.255, 0.260, 0.260, 0.260])
        beta = np.array([1.47, 1.52, 1.56, 1.61, 1.87,
                         2.13, 2.30, 2.53, 2.66])
        gamma = np.array([2.57, 2.25, 2.05, 1.87, 1.59,
                          1.51, 1.46, 1.44, 1.41])
        phi = np.array([1.19, 1.27, 1.34, 1.45, 1.58,
                        1.80, 1.97, 2.24, 2.44])
        ldelta = np.log10(delta)
        self.pA0 = interp1d(ldelta, alpha)
        self.pa0 = interp1d(ldelta, beta)
        self.pb0 = interp1d(ldelta, gamma)
        self.pc = interp1d(ldelta, phi)

    def _check_mdef_strict(self, mdef):
        if mdef.Delta == 'fof':
            return True
        return False

    def _get_fsigma(self, cosmo, sigM, a, lnM):
        ld = np.log10(self._get_Delta_m(cosmo, a))
        pA = self.pA0(ld) * a**0.14
        pa = self.pa0(ld) * a**0.06
        pb = self.pb0(ld) * a**self._pd(ld)
        return pA * ((pb / sigM)**pa + 1) * np.exp(-self.pc(ld)/sigM**2)


class MassFuncDespali16(MassFunc):
    """ Implements mass function described in arXiv:1507.05627.

    Args:
        cosmo (:class:`~pyccl.core.Cosmology`): A Cosmology object.
        mass_def (:class:`~pyccl.halos.massdef.MassDef`):
            a mass definition object.
            this parametrization accepts any SO masses.
            The default is '200m'.
        mass_def_strict (bool): if False, consistency of the mass
            definition will be ignored.
    """
    __repr_attrs__ = ("mdef", "mass_def_strict", "ellipsoidal",)
    name = 'Despali16'

    def __init__(self, cosmo,
                 mass_def=MassDef200m(),
                 mass_def_strict=True,
                 ellipsoidal=False):
        super(MassFuncDespali16, self).__init__(cosmo,
                                                mass_def,
                                                mass_def_strict)
        self.ellipsoidal = ellipsoidal

    def _check_mdef_strict(self, mdef):
        if mdef.Delta == 'fof':
            return True
        return False

    def _get_fsigma(self, cosmo, sigM, a, lnM):
        status = 0
        delta_c, status = lib.dc_NakamuraSuto(cosmo.cosmo, a, status)
        check(status, cosmo=cosmo)

        Dv, status = lib.Dv_BryanNorman(cosmo.cosmo, a, status)
        check(status, cosmo=cosmo)

        x = np.log10(self.mdef.get_Delta(cosmo, a) *
                     omega_x(cosmo, a, self.mdef.rho_type) / Dv)

        if self.ellipsoidal:
            A = -0.1768 * x + 0.3953
            a = 0.3268 * x**2 + 0.2125 * x + 0.7057
            p = -0.04570 * x**2 + 0.1937 * x + 0.2206
        else:
            A = -0.1362 * x + 0.3292
            a = 0.4332 * x**2 + 0.2263 * x + 0.7665
            p = -0.1151 * x**2 + 0.2554 * x + 0.2488

        nu = delta_c/sigM
        nu_p = a * nu**2

        return 2.0 * A * np.sqrt(nu_p / 2.0 / np.pi) * \
            np.exp(-0.5 * nu_p) * (1.0 + nu_p**-p)


class MassFuncTinker10(MassFunc):
    """ Implements mass function described in arXiv:1001.3162.

    Args:
        cosmo (:class:`~pyccl.core.Cosmology`): A Cosmology object.
        mass_def (:class:`~pyccl.halos.massdef.MassDef`):
            a mass definition object.
            this parametrization accepts SO masses with
            200 < Delta < 3200 with respect to the matter density.
            The default is '200m'.
        mass_def_strict (bool): if False, consistency of the mass
            definition will be ignored.
        norm_all_z (bool): should we normalize the mass function
            at z=0 or at all z?
    """
    __repr_attrs__ = ("mdef", "mass_def_strict", "norm_all_z",)
    name = 'Tinker10'

    def __init__(self, cosmo,
                 mass_def=MassDef200m(),
                 mass_def_strict=True,
                 norm_all_z=False):
        self.norm_all_z = norm_all_z
        super(MassFuncTinker10, self).__init__(cosmo,
                                               mass_def,
                                               mass_def_strict)

    def _setup(self, cosmo):
        from scipy.interpolate import interp1d

        delta = np.array([200.0, 300.0, 400.0, 600.0, 800.0,
                          1200.0, 1600.0, 2400.0, 3200.0])
        alpha = np.array([0.368, 0.363, 0.385, 0.389, 0.393,
                          0.365, 0.379, 0.355, 0.327])
        beta = np.array([0.589, 0.585, 0.544, 0.543, 0.564,
                         0.623, 0.637, 0.673, 0.702])
        gamma = np.array([0.864, 0.922, 0.987, 1.09, 1.20,
                          1.34, 1.50, 1.68, 1.81])
        phi = np.array([-0.729, -0.789, -0.910, -1.05, -1.20,
                        -1.26, -1.45, -1.50, -1.49])
        eta = np.array([-0.243, -0.261, -0.261, -0.273, -0.278,
                        -0.301, -0.301, -0.319, -0.336])

        ldelta = np.log10(delta)
        self.pA0 = interp1d(ldelta, alpha)
        self.pa0 = interp1d(ldelta, eta)
        self.pb0 = interp1d(ldelta, beta)
        self.pc0 = interp1d(ldelta, gamma)
        self.pd0 = interp1d(ldelta, phi)
        if self.norm_all_z:
            p = np.array([-0.158, -0.195, -0.213, -0.254, -0.281,
                          -0.349, -0.367, -0.435, -0.504])
            q = np.array([0.0128, 0.0128, 0.0143, 0.0154, 0.0172,
                          0.0174, 0.0199, 0.0203, 0.0205])
            self.pp0 = interp1d(ldelta, p)
            self.pq0 = interp1d(ldelta, q)

    def _check_mdef_strict(self, mdef):
        if mdef.Delta == 'fof':
            return True
        return False

    def _get_fsigma(self, cosmo, sigM, a, lnM):
        ld = np.log10(self._get_Delta_m(cosmo, a))
        nu = 1.686 / sigM
        # redshift evolution only up to z=3
        a = np.clip(a, 0.25, 1)
        pa = self.pa0(ld) * a**(-0.27)
        pb = self.pb0(ld) * a**(-0.20)
        pc = self.pc0(ld) * a**0.01
        pd = self.pd0(ld) * a**0.08
        pA0 = self.pA0(ld)
        if self.norm_all_z:
            z = 1./a - 1
            pp = self.pp0(ld)
            pq = self.pq0(ld)
            pA0 *= np.exp(z*(pp+pq*z))
        return nu * pA0 * (1 + (pb * nu)**(-2 * pd)) * \
            nu**(2 * pa) * np.exp(-0.5 * pc * nu**2)


class MassFuncBocquet16(MassFunc):
    """ Implements mass function described in arXiv:1502.07357.

    Args:
        cosmo (:class:`~pyccl.core.Cosmology`): A Cosmology object.
        mass_def (:class:`~pyccl.halos.massdef.MassDef`):
            a mass definition object.
            this parametrization accepts SO masses with
            Delta = 200 (matter, critical) and 500 (critical).
            The default is '200m'.
        mass_def_strict (bool): if False, consistency of the mass
            definition will be ignored.
        hydro (bool): if `False`, use the parametrization found
            using dark-matter-only simulations. Otherwise, include
            baryonic effects (default).
    """
    __repr_attrs__ = ("mdef", "mass_def_strict", "hydro",)
    name = 'Bocquet16'

    def __init__(self, cosmo,
                 mass_def=MassDef200m(),
                 mass_def_strict=True,
                 hydro=True):
        self.hydro = hydro
        super(MassFuncBocquet16, self).__init__(cosmo,
                                                mass_def,
                                                mass_def_strict)

    def _setup(self, cosmo):
        if int(self.mdef.Delta) == 200:
            if self.mdef.rho_type == 'matter':
                self.mdef_type = '200m'
            elif self.mdef.rho_type == 'critical':
                self.mdef_type = '200c'
        elif int(self.mdef.Delta) == 500:
            if self.mdef.rho_type == 'critical':
                self.mdef_type = '500c'
        if self.mdef_type == '200m':
            if self.hydro:
                self.A0 = 0.228
                self.a0 = 2.15
                self.b0 = 1.69
                self.c0 = 1.30
                self.Az = 0.285
                self.az = -0.058
                self.bz = -0.366
                self.cz = -0.045
            else:
                self.A0 = 0.175
                self.a0 = 1.53
                self.b0 = 2.55
                self.c0 = 1.19
                self.Az = -0.012
                self.az = -0.040
                self.bz = -0.194
                self.cz = -0.021
        elif self.mdef_type == '200c':
            if self.hydro:
                self.A0 = 0.202
                self.a0 = 2.21
                self.b0 = 2.00
                self.c0 = 1.57
                self.Az = 1.147
                self.az = 0.375
                self.bz = -1.074
                self.cz = -0.196
            else:
                self.A0 = 0.222
                self.a0 = 1.71
                self.b0 = 2.24
                self.c0 = 1.46
                self.Az = 0.269
                self.az = 0.321
                self.bz = -0.621
                self.cz = -0.153
        elif self.mdef_type == '500c':
            if self.hydro:
                self.A0 = 0.180
                self.a0 = 2.29
                self.b0 = 2.44
                self.c0 = 1.97
                self.Az = 1.088
                self.az = 0.150
                self.bz = -1.008
                self.cz = -0.322
            else:
                self.A0 = 0.241
                self.a0 = 2.18
                self.b0 = 2.35
                self.c0 = 2.02
                self.Az = 0.370
                self.az = 0.251
                self.bz = -0.698
                self.cz = -0.310

    def _check_mdef_strict(self, mdef):
        if isinstance(mdef.Delta, str):
            return True
        elif int(mdef.Delta) == 200:
            if (mdef.rho_type != 'matter') and \
               (mdef.rho_type != 'critical'):
                return True
        elif int(mdef.Delta) == 500:
            if mdef.rho_type != 'critical':
                return True
        else:
            return True
        return False

    def _get_fsigma(self, cosmo, sigM, a, lnM):
        zp1 = 1./a
        AA = self.A0 * zp1**self.Az
        aa = self.a0 * zp1**self.az
        bb = self.b0 * zp1**self.bz
        cc = self.c0 * zp1**self.cz

        f = AA * ((sigM / bb)**-aa + 1.0) * np.exp(-cc / sigM**2)

        if self.mdef_type == '200c':
            z = 1./a-1
            Omega_m = omega_x(cosmo, a, "matter")
            gamma0 = 3.54E-2 + Omega_m**0.09
            gamma1 = 4.56E-2 + 2.68E-2 / Omega_m
            gamma2 = 0.721 + 3.50E-2 / Omega_m
            gamma3 = 0.628 + 0.164 / Omega_m
            delta0 = -1.67E-2 + 2.18E-2 * Omega_m
            delta1 = 6.52E-3 - 6.86E-3 * Omega_m
            gamma = gamma0 + gamma1 * np.exp(-((gamma2 - z) / gamma3)**2)
            delta = delta0 + delta1 * z
            M200c_M200m = gamma + delta * lnM
            f *= M200c_M200m
        elif self.mdef_type == '500c':
            z = 1./a-1
            Omega_m = omega_x(cosmo, a, "matter")
            alpha0 = 0.880 + 0.329 * Omega_m
            alpha1 = 1.00 + 4.31E-2 / Omega_m
            alpha2 = -0.365 + 0.254 / Omega_m
            alpha = alpha0 * (alpha1 * z + alpha2) / (z + alpha2)
            beta = -1.7E-2 + 3.74E-3 * Omega_m
            M500c_M200m = alpha + beta * lnM
            f *= M500c_M200m
        return f


class MassFuncWatson13(MassFunc):
    """ Implements mass function described in arXiv:1212.0095.

    Args:
        cosmo (:class:`~pyccl.core.Cosmology`): A Cosmology object.
        mass_def (:class:`~pyccl.halos.massdef.MassDef`):
            a mass definition object.
            this parametrization accepts fof and any SO masses.
            The default is '200m'.
        mass_def_strict (bool): if False, consistency of the mass
            definition will be ignored.
    """
    name = 'Watson13'

    def __init__(self, cosmo,
                 mass_def=MassDef200m(),
                 mass_def_strict=True):
        super(MassFuncWatson13, self).__init__(cosmo,
                                               mass_def,
                                               mass_def_strict)

    def _setup(self, cosmo):
        self.is_fof = self.mdef.Delta == 'fof'

    def _check_mdef_strict(self, mdef):
        if mdef.Delta == 'vir':
            return True
        return False

    def _get_fsigma(self, cosmo, sigM, a, lnM):
        if self.is_fof:
            pA = 0.282
            pa = 2.163
            pb = 1.406
            pc = 1.210
            return pA * ((pb / sigM)**pa + 1.) * np.exp(-pc / sigM**2)
        else:
            om = omega_x(cosmo, a, "matter")
            Delta_178 = self.mdef.Delta / 178.0

            if a == 1.0:
                pA = 0.194
                pa = 1.805
                pb = 2.267
                pc = 1.287
            elif a < 0.14285714285714285:  # z>6
                pA = 0.563
                pa = 3.810
                pb = 0.874
                pc = 1.453
            else:
                pA = om * (1.097 * a**3.216 + 0.074)
                pa = om * (5.907 * a**3.058 + 2.349)
                pb = om * (3.136 * a**3.599 + 2.344)
                pc = 1.318

            f_178 = pA * ((pb / sigM)**pa + 1.) * np.exp(-pc / sigM**2)
            C = np.exp(0.023 * (Delta_178 - 1.0))
            d = -0.456 * om - 0.139
            Gamma = (C * Delta_178**d *
                     np.exp(0.072 * (1.0 - Delta_178) / sigM**2.130))
            return f_178 * Gamma


class MassFuncAngulo12(MassFunc):
    """ Implements mass function described in arXiv:1203.3216.
    This parametrization is only valid for 'fof' masses.

    Args:
        cosmo (:class:`~pyccl.core.Cosmology`): A Cosmology object.
        mass_def (:class:`~pyccl.halos.massdef.MassDef`):
            a mass definition object.
            this parametrization accepts FoF masses only.
            The default is 'FoF'.
        mass_def_strict (bool): if False, consistency of the mass
            definition will be ignored.
    """
    name = 'Angulo12'

    def __init__(self, cosmo,
                 mass_def=MassDef('fof', 'matter'),
                 mass_def_strict=True):
        super(MassFuncAngulo12, self).__init__(cosmo,
                                               mass_def,
                                               mass_def_strict)

    def _setup(self, cosmo):
        self.A = 0.201
        self.a = 2.08
        self.b = 1.7
        self.c = 1.172

    def _check_mdef_strict(self, mdef):
        if mdef.Delta != 'fof':
            return True
        return False

    def _get_fsigma(self, cosmo, sigM, a, lnM):
        return self.A * ((self.a / sigM)**self.b + 1.) * \
            np.exp(-self.c / sigM**2)


class MassFuncBocquet20(MassFunc, Emulator):
    """ Emulated mass function described in arXiv:2003.12116.

    This emulator is based on a Mira-Titan Universe suite of
    cosmological N-body simulations.

    Parameters:
        cosmo (:class:`~pyccl.core.Cosmology`): A Cosmology object.
        mass_def (:class:`~pyccl.halos.massdef.MassDef`):
            A mass definition object.
            This parametrization accepts SO masses with
            Delta = 200 critical.
        mass_def_strict (bool):
            This emulator only accepts SO masses with Delta = 200 critical.
            If False, an exception will be raised.
        extrapolate (bool):
            If True, the queried mass range outside of the emulator's
            training mass range will be extrapolated in log-space,
            linearly for the low masses and quadratically for the
            high masses. Otherwise, it will return zero for those
            masses. The default is True.
    """
    name = 'Bocquet20'

    def __init__(self, cosmo, *,
                 mass_def=MassDef200c(),
                 mass_def_strict=True,
                 extrapolate=True):
        self.extrapolate = extrapolate
        if mass_def_strict is False:
            # this will trigger an exception
            mass_def_strict = True
        super().__init__(cosmo=cosmo, mass_def=mass_def,
                         mass_def_strict=mass_def_strict)

    def _check_mdef_strict(self, mdef):
        if (mdef.Delta, mdef.rho_type) != (200, "critical"):
            return True
        return False

    def _load_emu(self):
        from MiraTitanHMFemulator import Emulator as HMFemu
        model = HMFemu()
        # build the emulator bounds
        bounds = model.param_limits.copy()
        bounds["z"] = [0., 2.02]
        bounds["M_min"] = [1e13, np.inf]
        return EmulatorObject(model, bounds)

    def _build_parameters(self, cosmo=None, M=None, a=None):
        from ..neutrinos import Omeganuh2

        self._parameters = {}
        if cosmo is not None:
            h = cosmo["h"]
            m_nu = np.sum(cosmo["m_nu"])
            T_CMB = cosmo["T_CMB"]
            Omega_c = cosmo["Omega_c"]
            Omega_b = cosmo["Omega_b"]
            # Neutrinos are treated as a background quantity
            # and are rescaled internally.
            Omega_nu_h2 = Omeganuh2(1., m_nu=m_nu, T_CMB=T_CMB)

            self._parameters["Ommh2"] = (Omega_c + Omega_b)*h**2
            self._parameters["Ombh2"] = Omega_b * h**2
            self._parameters["Omnuh2"] = Omega_nu_h2
            self._parameters["n_s"] = cosmo["n_s"]
            self._parameters["h"] = cosmo["h"]
            self._parameters["sigma_8"] = cosmo["sigma8"]
            self._parameters["w_0"] = cosmo["w0"]
            self._parameters["w_b"] = (-cosmo["wa"] - cosmo["w0"])**0.25

            self._parameters["z"] = 1/a - 1
            if not self.extrapolate:
                self._parameters["M_min"] = np.min(M*h)

    def _finalize_parameters(self, wa):
        # Translate parameters to final emulator input
        self._parameters["w_a"] = wa
        self._parameters.pop("w_b")
        self._parameters.pop("z")
        if not self.extrapolate:
            self._parameters.pop("M_min")

    def _extrapolate_hmf(self, hmf, M, eps=1e-12):
        M_use = np.atleast_1d(M)
        # indices where the emulator outputs reasonable values
        idx = np.where(hmf >= eps)[0]

        # extrapolate low masses linearly...
        M_lo, hmf_lo = M_use[idx][:2], hmf[idx][:2]
        F_lo = interp1d(np.log(M_lo), np.log(hmf_lo), kind="linear",
                        bounds_error=False, fill_value="extrapolate")
        # ...and high masses quadratically
        M_hi, hmf_hi = M_use[idx][-3:], hmf[idx][-3:]
        F_hi = interp1d(np.log(M_hi), np.log(hmf_hi), kind="quadratic",
                        bounds_error=False, fill_value="extrapolate")

        hmf[:idx[0]] = np.exp(F_lo(np.log(M_use[:idx[0]])))
        hmf[idx[-1]:] = np.exp(F_hi(np.log(M_use[idx[-1]:])))
        return hmf

    def get_mass_function(self, cosmo, M, a):
        # load and build parameters
        emu = self._load_emu()
        self._build_parameters(cosmo, M, a)
        emu.check_bounds(self._parameters)
        self._finalize_parameters(cosmo["wa"])

        def hmf_dummy(cosmo, M, a):
            # Populate the queried masses with some emulator-friendly
            # values and re-calculate the mass function.
            M = np.atleast_1d(M)
            M_dummy = np.logspace(13, 16, 64)
            M_dummy = np.sort(np.append(M_dummy, M))
            idx_ask = np.searchsorted(M_dummy, M).tolist()
            hmf = self.get_mass_function(cosmo, M_dummy, a)
            return hmf, idx_ask

        M_use = np.atleast_1d(M) * cosmo["h"]
        hmf = np.zeros_like(M_use)
        # keep only the masses inside the emulator's range
        idx = np.where(M_use > 1e13)[0]
        if len(idx) > 0:
            # Under normal use, this block runs.
            M_emu = M_use[idx]
            hmf[idx] = emu.model.predict(
                self._parameters, 1/a-1, M_emu,
                get_errors=False)[0]
            hmf *= cosmo["h"]**3
        else:
            # No masses inside the emulator range.
            # Create a dummy mass array, extrapolate,
            # and throw away all but the queried masses.
            hmf, idx_ask = hmf_dummy(cosmo, M_use/cosmo["h"], a)
            hmf = hmf[idx_ask]

        if np.any(hmf < 1e-12):
            # M_lo == 0 ; M_hi == O(1e-300)
            # If this is the case, extrapolate to replace the small values.
            if np.size(M) >= 3:
                # Quadratic interpolation/extrapolation requires
                # at least 3 points.
                if self.extrapolate:
                    hmf = self._extrapolate_hmf(hmf, M, 1e-12)
            else:
                # Masses partially inside the emulator range,
                # but too few points, so can't safely extrapolate.
                # Create a dummy mass array and extrapolate,
                # and throw away all but the queried masses.
                hmf, idx_ask = hmf_dummy(cosmo, M_use/cosmo["h"], a)
                hmf = hmf[idx_ask]

        if np.ndim(M) == 0:
            hmf = hmf[0]
        return hmf


@functools.wraps(MassFunc.from_name)
def mass_function_from_name(name):
    return MassFunc.from_name(name)<|MERGE_RESOLUTION|>--- conflicted
+++ resolved
@@ -4,11 +4,7 @@
 from ..emulator import Emulator, EmulatorObject
 from ..parameters import physical_constants
 from ..base import CCLHalosObject
-<<<<<<< HEAD
 from .massdef import MassDef, MassDef200m, MassDef200c
-=======
-from .massdef import MassDef, MassDef200m
->>>>>>> 8f1e47a6
 import numpy as np
 from scipy.interpolate import interp1d
 import functools
@@ -64,15 +60,6 @@
             self._default_mdef()
         self._setup(cosmo)
 
-<<<<<<< HEAD
-=======
-    @abstractmethod
-    def _default_mdef(self):
-        """ Assigns a default mass definition for this object if
-        none is passed at initialization.
-        """
-
->>>>>>> 8f1e47a6
     def _setup(self, cosmo):
         """ Use this function to initialize any internal attributes
         of this object. This function is called at the very end of the
