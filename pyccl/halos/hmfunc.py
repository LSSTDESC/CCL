from .. import ccllib as lib
from ..core import check
from ..background import omega_x
from ..pyutils import warn_api, deprecate_attr, deprecated
from .massdef import MassDef, MassDef200m, MassDef200c
from ..emulator import Emulator, EmulatorObject
from ..parameters import physical_constants
from ..base import CCLHalosObject
import numpy as np
from scipy.interpolate import interp1d


class MassFunc(CCLHalosObject):
    """ This class enables the calculation of halo mass functions.
    We currently assume that all mass functions can be written as

    .. math::
        \\frac{dn}{d\\log_{10}M} = f(\\sigma_M)\\,\\frac{\\rho_M}{M}\\,
        \\frac{d\\log \\sigma_M}{d\\log_{10} M}

    where :math:`\\sigma_M^2` is the overdensity variance on spheres with a
    radius given by the Lagrangian radius for mass M.

    * Subclasses implementing analytical mass function parametrizations
      can be created by overriding the ``_get_fsigma`` method.

    * Subclasses implementing emulators can be created by overriding
      the ``get_mass_function`` method, via multiple inheritance with
      ``pyccl.emulator.Emulator``.

    * Subclasses may have particular implementations of
      ``_check_mass_def_strict`` to ensure consistency of the halo mass
      definition.

    Args:
        mass_def (:class:`~pyccl.halos.massdef.MassDef`):
            a mass definition object that fixes
            the mass definition used by this mass function
            parametrization.
        mass_def_strict (bool): if False, consistency of the mass
            definition will be ignored.
    """
    name = 'default'

    @warn_api
    def __init__(self, *, mass_def=None, mass_def_strict=True):
        self.mass_def_strict = mass_def_strict
        # Check if mass definition was provided and check that it's sensible.
        if mass_def is not None:
            if self._check_mass_def(mass_def):
                raise ValueError("Mass function " + self.name +
                                 " is not compatible with mass definition" +
                                 " Delta = %s, " % (mass_def.Delta) +
                                 " rho = " + mass_def.rho_type)
            self.mass_def = mass_def
        else:
            self._default_mass_def()
        self._setup()

    @deprecate_attr(pairs=[("mass_def", "mdef")])
    def __getattr__(self, name):
        return

    def _default_mass_def(self):
        """ Assigns a default mass definition for this object if
        none is passed at initialization.
        """
        self.mass_def = MassDef('fof', 'matter')

    def _setup(self):
        """ Use this function to initialize any internal attributes
        of this object. This function is called at the very end of the
        constructor call.
        """
        pass

    def _check_mass_def_strict(self, mass_def):
        return False

    def _check_mass_def(self, mass_def):
        """ Return False if the input mass definition agrees with
        the definitions for which this mass function parametrization
        works. True otherwise. This function gets called at the
        start of the constructor call.

        Args:
            mass_def (:class:`~pyccl.halos.massdef.MassDef`):
                a mass definition object.

        Returns:
            bool: True if the mass definition is not compatible with \
                this mass function parametrization. False otherwise.
        """
        if self.mass_def_strict:
            return self._check_mass_def_strict(mass_def)
        return False

    def _get_consistent_mass(self, cosmo, M, a, mass_def_other):
        """ Transform a halo mass with a given mass definition into
        the corresponding mass definition that was used to initialize
        this object.

        Args:
            cosmo (:class:`~pyccl.core.Cosmology`): A Cosmology object.
            M (float or array_like): halo mass in units of M_sun.
            a (float): scale factor.
            mass_def_other (:class:`~pyccl.halos.massdef.MassDef`):
                a mass definition object.

        Returns:
            float or array_like: mass according to this object's \
                mass definition.
        """
        if mass_def_other is not None:
            M_use = mass_def_other.translate_mass(
                cosmo, M, a,
                mass_def_other=self.mass_def)
        else:
            M_use = M
        return np.log10(M_use)

    def _get_Delta_m(self, cosmo, a):
        """ For SO-based mass definitions, this returns the corresponding
        value of Delta for a rho_matter-based definition. This is useful
        mostly for the Tinker mass functions, which are defined for any
        SO mass in general, but explicitly only for Delta_matter.
        """
        delta = self.mass_def.get_Delta(cosmo, a)
        if self.mass_def.rho_type == 'matter':
            return delta
        else:
            om_this = omega_x(cosmo, a, self.mass_def.rho_type)
            om_matt = omega_x(cosmo, a, 'matter')
            return delta * om_this / om_matt

    @warn_api(pairs=[("mass_def_other", "mdef_other")])
    def get_mass_function(self, cosmo, M, a, *, mass_def_other=None):
        """ Returns the mass function for input parameters.

        Args:
            cosmo (:class:`~pyccl.core.Cosmology`): A Cosmology object.
            M (float or array_like): halo mass in units of M_sun.
            a (float): scale factor.
            mass_def_other (:class:`~pyccl.halos.massdef.MassDef`):
                the mass definition object that defines M.

        Returns:
            float or array_like: mass function \
                :math:`dn/d\\log_{10}M` in units of Mpc^-3 (comoving).
        """
        # Initialize sigma(M) splines if needed
        cosmo.compute_sigma()

        M_use = np.atleast_1d(M)
        logM = self._get_consistent_mass(cosmo, M_use,
                                         a, mass_def_other)

        # sigma(M)
        status = 0
        sigM, status = lib.sigM_vec(cosmo.cosmo, a, logM,
                                    len(logM), status)
        check(status)
        # dlogsigma(M)/dlog10(M)
        dlns_dlogM, status = lib.dlnsigM_dlogM_vec(cosmo.cosmo, a, logM,
                                                   len(logM), status)
        check(status)

        rho = (physical_constants.RHO_CRITICAL *
               cosmo['Omega_m'] * cosmo['h']**2)
        f = self._get_fsigma(cosmo, sigM, a, 2.302585092994046 * logM)
        mf = f * rho * dlns_dlogM / M_use

        if np.ndim(M) == 0:
            mf = mf[0]
        return mf

    def _get_fsigma(self, cosmo, sigM, a, lnM):
        """ Get the :math:`f(\\sigma_M)` function for this mass function
        object (see description of this class for details).

        Args:
            cosmo (:class:`~pyccl.core.Cosmology`): A Cosmology object.
            sigM (float or array_like): standard deviation in the
                overdensity field on the scale of this halo.
            a (float): scale factor.
            lnM (float or array_like): natural logarithm of the
                halo mass in units of M_sun (provided in addition
                to sigM for convenience in some mass function
                parametrizations).

        Returns:
            float or array_like: :math:`f(\\sigma_M)` function.
        """
        raise NotImplementedError("Use one of the non-default "
                                  "MassFunction classes")

    @classmethod
    def from_name(cls, name):
        """ Returns mass function subclass from name string

        Args:
            name (string): a mass function name

        Returns:
            MassFunc subclass corresponding to the input name.
        """
        mass_functions = {c.name: c for c in cls.__subclasses__()}
        if name in mass_functions:
            return mass_functions[name]
        else:
            raise ValueError(f"Mass function {name} not implemented.")


class MassFuncPress74(MassFunc):
    """ Implements mass function described in 1974ApJ...187..425P.
    This parametrization is only valid for 'fof' masses.

    Args:
        mass_def (:class:`~pyccl.halos.massdef.MassDef`):
            a mass definition object.
            this parametrization accepts FoF masses only.
            If `None`, FoF masses will be used.
        mass_def_strict (bool): if False, consistency of the mass
            definition will be ignored.
    """
    name = 'Press74'

    @warn_api
    def __init__(self, *, mass_def=None, mass_def_strict=True):
        super().__init__(mass_def=mass_def, mass_def_strict=mass_def_strict)

    def _default_mass_def(self):
        self.mass_def = MassDef('fof', 'matter')

    def _setup(self):
        self.norm = np.sqrt(2/np.pi)

    def _check_mass_def_strict(self, mass_def):
        if mass_def.Delta != 'fof':
            return True
        return False

    def _get_fsigma(self, cosmo, sigM, a, lnM):
        delta_c = 1.68647

        nu = delta_c/sigM
        return self.norm * nu * np.exp(-0.5 * nu**2)


class MassFuncSheth99(MassFunc):
    """ Implements mass function described in arXiv:astro-ph/9901122
    This parametrization is only valid for 'fof' masses.

    Args:
        mass_def (:class:`~pyccl.halos.massdef.MassDef`):
            a mass definition object.
            this parametrization accepts FoF masses only.
            If `None`, FoF masses will be used.
        mass_def_strict (bool): if False, consistency of the mass
            definition will be ignored.
        use_delta_c_fit (bool): if True, use delta_crit given by
            the fit of Nakamura & Suto 1997. Otherwise use
            delta_crit = 1.68647.
    """
    name = 'Sheth99'

    @warn_api
    def __init__(self, *, mass_def=None, mass_def_strict=True,
                 use_delta_c_fit=False):
        self.use_delta_c_fit = use_delta_c_fit
        super().__init__(mass_def=mass_def, mass_def_strict=mass_def_strict)

    def _default_mass_def(self):
        self.mass_def = MassDef('fof', 'matter')

    def _setup(self):
        self.A = 0.21615998645
        self.p = 0.3
        self.a = 0.707

    def _check_mass_def_strict(self, mass_def):
        if mass_def.Delta != 'fof':
            return True

    def _get_fsigma(self, cosmo, sigM, a, lnM):
        if self.use_delta_c_fit:
            status = 0
            delta_c, status = lib.dc_NakamuraSuto(cosmo.cosmo, a, status)
            check(status)
        else:
            delta_c = 1.68647

        nu = delta_c / sigM
        return nu * self.A * (1. + (self.a * nu**2)**(-self.p)) * \
            np.exp(-self.a * nu**2/2.)


class MassFuncJenkins01(MassFunc):
    """ Implements mass function described in astro-ph/0005260.
    This parametrization is only valid for 'fof' masses.

    Args:
        mass_def (:class:`~pyccl.halos.massdef.MassDef`):
            a mass definition object.
            this parametrization accepts FoF masses only.
            If `None`, FoF masses will be used.
        mass_def_strict (bool): if False, consistency of the mass
            definition will be ignored.
    """
    name = 'Jenkins01'

    @warn_api
    def __init__(self, *, mass_def=None, mass_def_strict=True):
        super().__init__(mass_def=mass_def, mass_def_strict=mass_def_strict)

    def _default_mass_def(self):
        self.mass_def = MassDef('fof', 'matter')

    def _setup(self):
        self.A = 0.315
        self.b = 0.61
        self.q = 3.8

    def _check_mass_def_strict(self, mass_def):
        if mass_def.Delta != 'fof':
            return True
        return False

    def _get_fsigma(self, cosmo, sigM, a, lnM):
        return self.A * np.exp(-np.fabs(-np.log(sigM) + self.b)**self.q)


class MassFuncTinker08(MassFunc):
    """ Implements mass function described in arXiv:0803.2706.

    Args:
        mass_def (:class:`~pyccl.halos.massdef.MassDef`):
            a mass definition object.
            this parametrization accepts SO masses with
            200 < Delta < 3200 with respect to the matter density.
            If `None`, Delta = 200 (matter) will be used.
        mass_def_strict (bool): if False, consistency of the mass
            definition will be ignored.
    """
    name = 'Tinker08'

    @warn_api
    def __init__(self, *, mass_def=None, mass_def_strict=True):
        super().__init__(mass_def=mass_def, mass_def_strict=mass_def_strict)

    def _default_mass_def(self):
        self.mass_def = MassDef200m()

    def _pd(self, ld):
        return 10.**(-(0.75/(ld - 1.8750612633))**1.2)

    def _setup(self):
        from scipy.interpolate import interp1d

        delta = np.array([200.0, 300.0, 400.0, 600.0, 800.0,
                          1200.0, 1600.0, 2400.0, 3200.0])
        alpha = np.array([0.186, 0.200, 0.212, 0.218, 0.248,
                          0.255, 0.260, 0.260, 0.260])
        beta = np.array([1.47, 1.52, 1.56, 1.61, 1.87,
                         2.13, 2.30, 2.53, 2.66])
        gamma = np.array([2.57, 2.25, 2.05, 1.87, 1.59,
                          1.51, 1.46, 1.44, 1.41])
        phi = np.array([1.19, 1.27, 1.34, 1.45, 1.58,
                        1.80, 1.97, 2.24, 2.44])
        ldelta = np.log10(delta)
        self.pA0 = interp1d(ldelta, alpha)
        self.pa0 = interp1d(ldelta, beta)
        self.pb0 = interp1d(ldelta, gamma)
        self.pc = interp1d(ldelta, phi)

    def _check_mass_def_strict(self, mass_def):
        if mass_def.Delta == 'fof':
            return True
        return False

    def _get_fsigma(self, cosmo, sigM, a, lnM):
        ld = np.log10(self._get_Delta_m(cosmo, a))
        pA = self.pA0(ld) * a**0.14
        pa = self.pa0(ld) * a**0.06
        pb = self.pb0(ld) * a**self._pd(ld)
        return pA * ((pb / sigM)**pa + 1) * np.exp(-self.pc(ld)/sigM**2)


class MassFuncDespali16(MassFunc):
    """ Implements mass function described in arXiv:1507.05627.

    Args:
        mass_def (:class:`~pyccl.halos.massdef.MassDef`):
            a mass definition object.
            this parametrization accepts any SO masses.
            If `None`, Delta = 200 (matter) will be used.
        mass_def_strict (bool): if False, consistency of the mass
            definition will be ignored.
        ellipsoidal (bool): use the ellipsoidal parametrization.
    """
    name = 'Despali16'

    @warn_api
    def __init__(self, *, mass_def=None, mass_def_strict=True,
                 ellipsoidal=False):
        super().__init__(mass_def=mass_def, mass_def_strict=mass_def_strict)
        self.ellipsoidal = ellipsoidal

    def _default_mass_def(self):
        self.mass_def = MassDef200m()

    def _setup(self):
        pass

    def _check_mass_def_strict(self, mass_def):
        if mass_def.Delta == 'fof':
            return True
        return False

    def _get_fsigma(self, cosmo, sigM, a, lnM):
        status = 0
        delta_c, status = lib.dc_NakamuraSuto(cosmo.cosmo, a, status)
        check(status)

        Dv, status = lib.Dv_BryanNorman(cosmo.cosmo, a, status)
        check(status)

        x = np.log10(self.mass_def.get_Delta(cosmo, a) *
                     omega_x(cosmo, a, self.mass_def.rho_type) / Dv)

        if self.ellipsoidal:
            A = -0.1768 * x + 0.3953
            a = 0.3268 * x**2 + 0.2125 * x + 0.7057
            p = -0.04570 * x**2 + 0.1937 * x + 0.2206
        else:
            A = -0.1362 * x + 0.3292
            a = 0.4332 * x**2 + 0.2263 * x + 0.7665
            p = -0.1151 * x**2 + 0.2554 * x + 0.2488

        nu = delta_c/sigM
        nu_p = a * nu**2

        return 2.0 * A * np.sqrt(nu_p / 2.0 / np.pi) * \
            np.exp(-0.5 * nu_p) * (1.0 + nu_p**-p)


class MassFuncTinker10(MassFunc):
    """ Implements mass function described in arXiv:1001.3162.

    Args:
        mass_def (:class:`~pyccl.halos.massdef.MassDef`):
            a mass definition object.
            this parametrization accepts SO masses with
            200 < Delta < 3200 with respect to the matter density.
            If `None`, Delta = 200 (matter) will be used.
        mass_def_strict (bool): if False, consistency of the mass
            definition will be ignored.
        norm_all_z (bool): should we normalize the mass function
            at z=0 or at all z?
    """
    name = 'Tinker10'

    @warn_api
    def __init__(self, *, mass_def=None, mass_def_strict=True,
                 norm_all_z=False):
        self.norm_all_z = norm_all_z
        super().__init__(mass_def=mass_def, mass_def_strict=mass_def_strict)

    def _default_mass_def(self):
        self.mass_def = MassDef200m()

    def _setup(self):
        from scipy.interpolate import interp1d

        delta = np.array([200.0, 300.0, 400.0, 600.0, 800.0,
                          1200.0, 1600.0, 2400.0, 3200.0])
        alpha = np.array([0.368, 0.363, 0.385, 0.389, 0.393,
                          0.365, 0.379, 0.355, 0.327])
        beta = np.array([0.589, 0.585, 0.544, 0.543, 0.564,
                         0.623, 0.637, 0.673, 0.702])
        gamma = np.array([0.864, 0.922, 0.987, 1.09, 1.20,
                          1.34, 1.50, 1.68, 1.81])
        phi = np.array([-0.729, -0.789, -0.910, -1.05, -1.20,
                        -1.26, -1.45, -1.50, -1.49])
        eta = np.array([-0.243, -0.261, -0.261, -0.273, -0.278,
                        -0.301, -0.301, -0.319, -0.336])

        ldelta = np.log10(delta)
        self.pA0 = interp1d(ldelta, alpha)
        self.pa0 = interp1d(ldelta, eta)
        self.pb0 = interp1d(ldelta, beta)
        self.pc0 = interp1d(ldelta, gamma)
        self.pd0 = interp1d(ldelta, phi)
        if self.norm_all_z:
            p = np.array([-0.158, -0.195, -0.213, -0.254, -0.281,
                          -0.349, -0.367, -0.435, -0.504])
            q = np.array([0.0128, 0.0128, 0.0143, 0.0154, 0.0172,
                          0.0174, 0.0199, 0.0203, 0.0205])
            self.pp0 = interp1d(ldelta, p)
            self.pq0 = interp1d(ldelta, q)

    def _check_mass_def_strict(self, mass_def):
        if mass_def.Delta == 'fof':
            return True
        return False

    def _get_fsigma(self, cosmo, sigM, a, lnM):
        ld = np.log10(self._get_Delta_m(cosmo, a))
        nu = 1.686 / sigM
        # redshift evolution only up to z=3
        a = np.clip(a, 0.25, 1)
        pa = self.pa0(ld) * a**(-0.27)
        pb = self.pb0(ld) * a**(-0.20)
        pc = self.pc0(ld) * a**0.01
        pd = self.pd0(ld) * a**0.08
        pA0 = self.pA0(ld)
        if self.norm_all_z:
            z = 1./a - 1
            pp = self.pp0(ld)
            pq = self.pq0(ld)
            pA0 *= np.exp(z*(pp+pq*z))
        return nu * pA0 * (1 + (pb * nu)**(-2 * pd)) * \
            nu**(2 * pa) * np.exp(-0.5 * pc * nu**2)


class MassFuncBocquet16(MassFunc):
    """ Implements mass function described in arXiv:1502.07357.

    Args:
        mass_def (:class:`~pyccl.halos.massdef.MassDef`):
            a mass definition object.
            this parametrization accepts SO masses with
            Delta = 200 (matter, critical) and 500 (critical).
            If `None`, Delta = 200 (matter) will be used.
        mass_def_strict (bool): if False, consistency of the mass
            definition will be ignored.
        hydro (bool): if `False`, use the parametrization found
            using dark-matter-only simulations. Otherwise, include
            baryonic effects (default).
    """
    name = 'Bocquet16'

    @warn_api
    def __init__(self, *, mass_def=None, mass_def_strict=True,
                 hydro=True):
        self.hydro = hydro
        super().__init__(mass_def=mass_def, mass_def_strict=mass_def_strict)

    def _default_mass_def(self):
        self.mass_def = MassDef200m()

    def _setup(self):
        if int(self.mass_def.Delta) == 200:
            if self.mass_def.rho_type == 'matter':
                self.mass_def_type = '200m'
            elif self.mass_def.rho_type == 'critical':
                self.mass_def_type = '200c'
        elif int(self.mass_def.Delta) == 500:
            if self.mass_def.rho_type == 'critical':
                self.mass_def_type = '500c'
        if self.mass_def_type == '200m':
            if self.hydro:
                self.A0 = 0.228
                self.a0 = 2.15
                self.b0 = 1.69
                self.c0 = 1.30
                self.Az = 0.285
                self.az = -0.058
                self.bz = -0.366
                self.cz = -0.045
            else:
                self.A0 = 0.175
                self.a0 = 1.53
                self.b0 = 2.55
                self.c0 = 1.19
                self.Az = -0.012
                self.az = -0.040
                self.bz = -0.194
                self.cz = -0.021
        elif self.mass_def_type == '200c':
            if self.hydro:
                self.A0 = 0.202
                self.a0 = 2.21
                self.b0 = 2.00
                self.c0 = 1.57
                self.Az = 1.147
                self.az = 0.375
                self.bz = -1.074
                self.cz = -0.196
            else:
                self.A0 = 0.222
                self.a0 = 1.71
                self.b0 = 2.24
                self.c0 = 1.46
                self.Az = 0.269
                self.az = 0.321
                self.bz = -0.621
                self.cz = -0.153
        elif self.mass_def_type == '500c':
            if self.hydro:
                self.A0 = 0.180
                self.a0 = 2.29
                self.b0 = 2.44
                self.c0 = 1.97
                self.Az = 1.088
                self.az = 0.150
                self.bz = -1.008
                self.cz = -0.322
            else:
                self.A0 = 0.241
                self.a0 = 2.18
                self.b0 = 2.35
                self.c0 = 2.02
                self.Az = 0.370
                self.az = 0.251
                self.bz = -0.698
                self.cz = -0.310

    def _check_mass_def_strict(self, mass_def):
        if isinstance(mass_def.Delta, str):
            return True
        elif int(mass_def.Delta) == 200:
            if mass_def.rho_type not in ['matter', 'critical']:
                return True
        elif int(mass_def.Delta) == 500:
            if mass_def.rho_type != 'critical':
                return True
        else:
            return True
        return False

    def _get_fsigma(self, cosmo, sigM, a, lnM):
        zp1 = 1./a
        AA = self.A0 * zp1**self.Az
        aa = self.a0 * zp1**self.az
        bb = self.b0 * zp1**self.bz
        cc = self.c0 * zp1**self.cz

        f = AA * ((sigM / bb)**-aa + 1.0) * np.exp(-cc / sigM**2)

        if self.mass_def_type == '200c':
            z = 1./a-1
            Omega_m = omega_x(cosmo, a, "matter")
            gamma0 = 3.54E-2 + Omega_m**0.09
            gamma1 = 4.56E-2 + 2.68E-2 / Omega_m
            gamma2 = 0.721 + 3.50E-2 / Omega_m
            gamma3 = 0.628 + 0.164 / Omega_m
            delta0 = -1.67E-2 + 2.18E-2 * Omega_m
            delta1 = 6.52E-3 - 6.86E-3 * Omega_m
            gamma = gamma0 + gamma1 * np.exp(-((gamma2 - z) / gamma3)**2)
            delta = delta0 + delta1 * z
            M200c_M200m = gamma + delta * lnM
            f *= M200c_M200m
        elif self.mass_def_type == '500c':
            z = 1./a-1
            Omega_m = omega_x(cosmo, a, "matter")
            alpha0 = 0.880 + 0.329 * Omega_m
            alpha1 = 1.00 + 4.31E-2 / Omega_m
            alpha2 = -0.365 + 0.254 / Omega_m
            alpha = alpha0 * (alpha1 * z + alpha2) / (z + alpha2)
            beta = -1.7E-2 + 3.74E-3 * Omega_m
            M500c_M200m = alpha + beta * lnM
            f *= M500c_M200m
        return f


class MassFuncWatson13(MassFunc):
    """ Implements mass function described in arXiv:1212.0095.

    Args:
        mass_def (:class:`~pyccl.halos.massdef.MassDef`):
            a mass definition object.
            this parametrization accepts fof and any SO masses.
            If `None`, Delta = 200 (matter) will be used.
        mass_def_strict (bool): if False, consistency of the mass
            definition will be ignored.
    """
    name = 'Watson13'

    @warn_api
    def __init__(self, *, mass_def=None, mass_def_strict=True):
        super().__init__(mass_def=mass_def, mass_def_strict=mass_def_strict)

    def _default_mass_def(self):
        self.mass_def = MassDef200m()

    def _setup(self):
        self.is_fof = self.mass_def.Delta == 'fof'

    def _check_mass_def_strict(self, mass_def):
        if mass_def.Delta == 'vir':
            return True
        return False

    def _get_fsigma(self, cosmo, sigM, a, lnM):
        if self.is_fof:
            pA = 0.282
            pa = 2.163
            pb = 1.406
            pc = 1.210
            return pA * ((pb / sigM)**pa + 1.) * np.exp(-pc / sigM**2)
        else:
            om = omega_x(cosmo, a, "matter")
            Delta_178 = self.mass_def.Delta / 178.0

            if a == 1.0:
                pA = 0.194
                pa = 1.805
                pb = 2.267
                pc = 1.287
            elif a < 0.14285714285714285:  # z>6
                pA = 0.563
                pa = 3.810
                pb = 0.874
                pc = 1.453
            else:
                pA = om * (1.097 * a**3.216 + 0.074)
                pa = om * (5.907 * a**3.058 + 2.349)
                pb = om * (3.136 * a**3.599 + 2.344)
                pc = 1.318

            f_178 = pA * ((pb / sigM)**pa + 1.) * np.exp(-pc / sigM**2)
            C = np.exp(0.023 * (Delta_178 - 1.0))
            d = -0.456 * om - 0.139
            Gamma = (C * Delta_178**d *
                     np.exp(0.072 * (1.0 - Delta_178) / sigM**2.130))
            return f_178 * Gamma


class MassFuncAngulo12(MassFunc):
    """ Implements mass function described in arXiv:1203.3216.
    This parametrization is only valid for 'fof' masses.

    Args:
        mass_def (:class:`~pyccl.halos.massdef.MassDef`):
            a mass definition object.
            this parametrization accepts FoF masses only.
            If `None`, FoF masses will be used.
        mass_def_strict (bool): if False, consistency of the mass
            definition will be ignored.
    """
    name = 'Angulo12'

    @warn_api
    def __init__(self, *, mass_def=None, mass_def_strict=True):
        super().__init__(mass_def=mass_def, mass_def_strict=mass_def_strict)

    def _default_mass_def(self):
        self.mass_def = MassDef('fof', 'matter')

    def _setup(self):
        self.A = 0.201
        self.a = 2.08
        self.b = 1.7
        self.c = 1.172

    def _check_mass_def_strict(self, mass_def):
        if mass_def.Delta != 'fof':
            return True
        return False

    def _get_fsigma(self, cosmo, sigM, a, lnM):
        return self.A * ((self.a / sigM)**self.b + 1.) * \
            np.exp(-self.c / sigM**2)


class MassFuncBocquet20(MassFunc, Emulator):
    """ Emulated mass function described in arXiv:2003.12116.

    This emulator is based on a Mira-Titan Universe suite of
    cosmological N-body simulations.

    Parameters:
        mass_def (:class:`~pyccl.halos.massdef.MassDef`):
            A mass definition object.
            This parametrization accepts SO masses with
            Delta = 200 critical.
        mass_def_strict (bool):
            This emulator only accepts SO masses with Delta = 20 critical.
            If False, an exception will be raised.
        extrapolate (bool):
            If True, the queried mass range outside of the emulator's
            training mass range will be extrapolated in log-space,
            linearly for the low masses and quadratically for the
            high masses. Otherwise, it will return zero for those
            masses. The default is True.
    """
    name = 'Bocquet20'

    def __init__(self, *, mass_def=None, mass_def_strict=True,
                 extrapolate=True):
        self.extrapolate = extrapolate
        if mass_def_strict is False:
            # this will trigger an exception
            mass_def_strict = True
        super().__init__(mass_def=mass_def, mass_def_strict=mass_def_strict)

    def _default_mass_def(self):
        self.mass_def = MassDef200c()

<<<<<<< HEAD
    def _check_mass_def_strict(self, mass_def):
        if not (mass_def.Delta, mass_def.rho_type) == (200, "critical"):
=======
    def _check_mdef_strict(self, mdef):
        if (mdef.Delta, mdef.rho_type) != (200, "critical"):
>>>>>>> e7541c68
            return True
        return False

    def _load_emu(self):
        from MiraTitanHMFemulator import Emulator as HMFemu
        model = HMFemu()
        # build the emulator bounds
        bounds = model.param_limits.copy()
        bounds["z"] = [0., 2.02]
        bounds["M_min"] = [1e13, np.inf]
        return EmulatorObject(model, bounds)

    def _build_parameters(self, cosmo=None, M=None, a=None):
        from ..neutrinos import Omega_nu_h2
        # check input
        if (cosmo is not None) and (a is None):
            raise ValueError("Need value for scale factor")

        self._parameters = {}
        if cosmo is not None:
            h = cosmo["h"]
            m_nu = np.sum(cosmo["m_nu"])
            T_CMB = cosmo["T_CMB"]
            Omega_c = cosmo["Omega_c"]
            Omega_b = cosmo["Omega_b"]
            # Neutrinos are treated as a background quantity
            # and are rescaled internally.
            Omega_nu_h2 = Omega_nu_h2(1., m_nu=m_nu, T_CMB=T_CMB)

            self._parameters["Ommh2"] = (Omega_c + Omega_b)*h**2
            self._parameters["Ombh2"] = Omega_b * h**2
            self._parameters["Omnuh2"] = Omega_nu_h2
            self._parameters["n_s"] = cosmo["n_s"]
            self._parameters["h"] = cosmo["h"]
            self._parameters["sigma_8"] = cosmo["sigma8"]
            self._parameters["w_0"] = cosmo["w0"]
            self._parameters["w_b"] = (-cosmo["wa"] - cosmo["w0"])**0.25

            self._parameters["z"] = 1/a - 1
            if not self.extrapolate:
                self._parameters["M_min"] = np.min(M*h)

    def _finalize_parameters(self, wa):
        # Translate parameters to final emulator input
        self._parameters["w_a"] = wa
        self._parameters.pop("w_b")
        self._parameters.pop("z")
        if not self.extrapolate:
            self._parameters.pop("M_min")

    def _extrapolate_hmf(self, hmf, M, eps=1e-12):
        M_use = np.atleast_1d(M)
        # indices where the emulator outputs reasonable values
        idx = np.where(hmf >= eps)[0]

        # extrapolate low masses linearly...
        M_lo, hmf_lo = M_use[idx][:2], hmf[idx][:2]
        F_lo = interp1d(np.log(M_lo), np.log(hmf_lo), kind="linear",
                        bounds_error=False, fill_value="extrapolate")
        # ...and high masses quadratically
        M_hi, hmf_hi = M_use[idx][-3:], hmf[idx][-3:]
        F_hi = interp1d(np.log(M_hi), np.log(hmf_hi), kind="quadratic",
                        bounds_error=False, fill_value="extrapolate")

        hmf[:idx[0]] = np.exp(F_lo(np.log(M_use[:idx[0]])))
        hmf[idx[-1]:] = np.exp(F_hi(np.log(M_use[idx[-1]:])))
        return hmf

    def get_mass_function(self, cosmo, M, a):
        # load and build parameters
        emu = self._load_emu()
        self._build_parameters(cosmo, M, a)
        emu.check_bounds(self._parameters)
        self._finalize_parameters(cosmo["wa"])

        def hmf_dummy(cosmo, M, a):
            # Populate the queried masses with some emulator-friendly
            # values and re-calculate the mass function.
            M = np.atleast_1d(M)
            M_dummy = np.logspace(13, 16, 64)
            M_dummy = np.sort(np.append(M_dummy, M))
            idx_ask = np.searchsorted(M_dummy, M).tolist()
            hmf = self.get_mass_function(cosmo, M_dummy, a)
            return hmf, idx_ask

        M_use = np.atleast_1d(M) * cosmo["h"]
        hmf = np.zeros_like(M_use)
        # keep only the masses inside the emulator's range
        idx = np.where(M_use > 1e13)[0]
        if len(idx) > 0:
            # Under normal use, this block runs.
            M_emu = M_use[idx]
            hmf[idx] = emu.model.predict(
                self._parameters, 1/a-1, M_emu,
                get_errors=False)[0]
            hmf *= cosmo["h"]**3
        else:
            # No masses inside the emulator range.
            # Create a dummy mass array, extrapolate,
            # and throw away all but the queried masses.
            hmf, idx_ask = hmf_dummy(cosmo, M_use/cosmo["h"], a)
            hmf = hmf[idx_ask]

        if np.any(hmf < 1e-12):
            # M_lo == 0 ; M_hi == O(1e-300)
            # If this is the case, extrapolate to replace the small values.
            if np.size(M) >= 3:
                # Quadratic interpolation/extrapolation requires
                # at least 3 points.
                if self.extrapolate:
                    hmf = self._extrapolate_hmf(hmf, M, 1e-12)
            else:
                # Masses partially inside the emulator range,
                # but too few points, so can't safely extrapolate.
                # Create a dummy mass array and extrapolate,
                # and throw away all but the queried masses.
                hmf, idx_ask = hmf_dummy(cosmo, M_use/cosmo["h"], a)
                hmf = hmf[idx_ask]

        if np.ndim(M) == 0:
            hmf = hmf[0]
        return hmf


@deprecated(new_function=MassFunc.from_name)
def mass_function_from_name(name):
    """ Returns mass function subclass from name string

    Args:
        name (string): a mass function name

    Returns:
        MassFunc subclass corresponding to the input name.
    """
    return MassFunc.from_name(name)<|MERGE_RESOLUTION|>--- conflicted
+++ resolved
@@ -798,13 +798,8 @@
     def _default_mass_def(self):
         self.mass_def = MassDef200c()
 
-<<<<<<< HEAD
-    def _check_mass_def_strict(self, mass_def):
-        if not (mass_def.Delta, mass_def.rho_type) == (200, "critical"):
-=======
-    def _check_mdef_strict(self, mdef):
-        if (mdef.Delta, mdef.rho_type) != (200, "critical"):
->>>>>>> e7541c68
+    def _check_mass_def_strict(self, mass_def):
+        if (mass_def.Delta, mass_def.rho_type) != (200, "critical"):
             return True
         return False
 
