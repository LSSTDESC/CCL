from .. import ccllib as lib
from ..core import check
from ..background import omega_x
from .massdef import MassDef, MassDef200m, MassDef200c
from ..emulator import Emulator, EmulatorObject
from ..parameters import physical_constants
<<<<<<< HEAD
from ..base import CCLHalosObject, link_abstractmethods, deprecated, warn_api
=======
from ..base import CCLHalosObject
from .massdef import MassDef, MassDef200m, MassDef200c
>>>>>>> b73aaf84
import numpy as np
from scipy.interpolate import interp1d
import functools
from abc import abstractmethod


class MassFunc(CCLHalosObject):
    """ This class enables the calculation of halo mass functions.
    We currently assume that all mass functions can be written as

    .. math::
        \\frac{dn}{d\\log_{10}M} = f(\\sigma_M)\\,\\frac{\\rho_M}{M}\\,
        \\frac{d\\log \\sigma_M}{d\\log_{10} M}

    where :math:`\\sigma_M^2` is the overdensity variance on spheres with a
    radius given by the Lagrangian radius for mass M.

    * Subclasses implementing analytical mass function parametrizations
      can be created by overriding the ``_get_fsigma`` method.

    * Subclasses implementing emulators can be created by overriding
      the ``get_mass_function`` method, via multiple inheritance with
      ``pyccl.emulator.Emulator``.

    * Subclasses may have particular implementations of
      ``_check_mass_def_strict`` to ensure consistency of the halo mass
      definition.

    Args:
        mass_def (:class:`~pyccl.halos.massdef.MassDef`):
            a mass definition object that fixes
            the mass definition used by this mass function
            parametrization.
        mass_def_strict (bool): if False, consistency of the mass
            definition will be ignored.
    """
    __linked_abstractmethods__ = "_get_fsigma", "get_mass_function"

    @warn_api
    def __init__(self, *, mass_def=None, mass_def_strict=True):
        self.mass_def_strict = mass_def_strict
        # Check if mass definition was provided and check that it's sensible.
        if mass_def is not None:
            if self._check_mass_def(mass_def):
                raise ValueError("Mass function " + self.name +
                                 " is not compatible with mass definition" +
                                 " Delta = %s, " % (mass_def.Delta) +
                                 " rho = " + mass_def.rho_type)
            self.mass_def = mass_def
        else:
            self._default_mass_def()
        self._setup()

    @abstractmethod
    def _default_mass_def(self):
        """ Assigns a default mass definition for this object if
        none is passed at initialization.
        """

    def _setup(self):
        """ Use this function to initialize any internal attributes
        of this object. This function is called at the very end of the
        constructor call.
        """
        pass

    def _check_mass_def_strict(self, mass_def):
        return False

    def _check_mass_def(self, mass_def):
        """ Return False if the input mass definition agrees with
        the definitions for which this mass function parametrization
        works. True otherwise. This function gets called at the
        start of the constructor call.

        Args:
            mass_def (:class:`~pyccl.halos.massdef.MassDef`):
                a mass definition object.

        Returns:
            bool: True if the mass definition is not compatible with \
                this mass function parametrization. False otherwise.
        """
        if self.mass_def_strict:
            return self._check_mass_def_strict(mass_def)
        return False

    def _get_consistent_mass(self, cosmo, M, a, mass_def_other):
        """ Transform a halo mass with a given mass definition into
        the corresponding mass definition that was used to initialize
        this object.

        Args:
            cosmo (:class:`~pyccl.core.Cosmology`): A Cosmology object.
            M (float or array_like): halo mass in units of M_sun.
            a (float): scale factor.
            mass_def_other (:class:`~pyccl.halos.massdef.MassDef`):
                a mass definition object.

        Returns:
            float or array_like: mass according to this object's \
                mass definition.
        """
        if mass_def_other is not None:
            M_use = mass_def_other.translate_mass(
                cosmo, M, a,
                mass_def_other=self.mass_def)
        else:
            M_use = M
        return np.log10(M_use)

    def _get_Delta_m(self, cosmo, a):
        """ For SO-based mass definitions, this returns the corresponding
        value of Delta for a rho_matter-based definition. This is useful
        mostly for the Tinker mass functions, which are defined for any
        SO mass in general, but explicitly only for Delta_matter.
        """
        delta = self.mass_def.get_Delta(cosmo, a)
        if self.mass_def.rho_type == 'matter':
            return delta
        else:
            om_this = omega_x(cosmo, a, self.mass_def.rho_type)
            om_matt = omega_x(cosmo, a, 'matter')
            return delta * om_this / om_matt

    @warn_api(pairs=[("mdef_other", "mass_def_other")])
    @abstractmethod
    def get_mass_function(self, cosmo, M, a, *, mass_def_other=None):
        """ Returns the mass function for input parameters.

        Args:
            cosmo (:class:`~pyccl.core.Cosmology`): A Cosmology object.
            M (float or array_like): halo mass in units of M_sun.
            a (float): scale factor.
            mass_def_other (:class:`~pyccl.halos.massdef.MassDef`):
                the mass definition object that defines M.

        Returns:
            float or array_like: mass function \
                :math:`dn/d\\log_{10}M` in units of Mpc^-3 (comoving).
        """
        # Initialize sigma(M) splines if needed
        cosmo.compute_sigma()

        M_use = np.atleast_1d(M)
        logM = self._get_consistent_mass(cosmo, M_use,
                                         a, mass_def_other)

        # sigma(M)
        status = 0
        sigM, status = lib.sigM_vec(cosmo.cosmo, a, logM,
                                    len(logM), status)
        check(status, cosmo=cosmo)
        # dlogsigma(M)/dlog10(M)
        dlns_dlogM, status = lib.dlnsigM_dlogM_vec(cosmo.cosmo, a, logM,
                                                   len(logM), status)
        check(status, cosmo=cosmo)

        rho = (physical_constants.RHO_CRITICAL *
               cosmo['Omega_m'] * cosmo['h']**2)
        f = self._get_fsigma(cosmo, sigM, a, 2.302585092994046 * logM)
        mf = f * rho * dlns_dlogM / M_use

        if np.ndim(M) == 0:
            mf = mf[0]
        return mf

    @abstractmethod
    def _get_fsigma(self, cosmo, sigM, a, lnM):
        """ Get the :math:`f(\\sigma_M)` function for this mass function
        object (see description of this class for details).

        Args:
            cosmo (:class:`~pyccl.core.Cosmology`): A Cosmology object.
            sigM (float or array_like): standard deviation in the
                overdensity field on the scale of this halo.
            a (float): scale factor.
            lnM (float or array_like): natural logarithm of the
                halo mass in units of M_sun (provided in addition
                to sigM for convenience in some mass function
                parametrizations).

        Returns:
            float or array_like: :math:`f(\\sigma_M)` function.
        """

    @classmethod
    def from_name(cls, name):
        """ Returns mass function subclass from name string

        Args:
            name (string): a mass function name

        Returns:
            MassFunc subclass corresponding to the input name.
        """
        mass_functions = {c.name: c for c in cls.__subclasses__()}
        if name in mass_functions:
            return mass_functions[name]
        else:
            raise ValueError(f"Mass function {name} not implemented.")


class MassFuncPress74(MassFunc):
    """ Implements mass function described in 1974ApJ...187..425P.
    This parametrization is only valid for 'fof' masses.

    Args:
        mass_def (:class:`~pyccl.halos.massdef.MassDef`):
            a mass definition object.
            this parametrization accepts FoF masses only.
            If `None`, FoF masses will be used.
        mass_def_strict (bool): if False, consistency of the mass
            definition will be ignored.
    """
    name = 'Press74'

    @warn_api
    def __init__(self, *, mass_def=None, mass_def_strict=True):
        super().__init__(mass_def=mass_def, mass_def_strict=mass_def_strict)

    def _default_mass_def(self):
        self.mass_def = MassDef('fof', 'matter')

    def _setup(self):
        self.norm = np.sqrt(2/np.pi)

    def _check_mass_def_strict(self, mass_def):
        if mass_def.Delta != 'fof':
            return True
        return False

    def _get_fsigma(self, cosmo, sigM, a, lnM):
        delta_c = 1.68647

        nu = delta_c/sigM
        return self.norm * nu * np.exp(-0.5 * nu**2)


class MassFuncSheth99(MassFunc):
    """ Implements mass function described in arXiv:astro-ph/9901122
    This parametrization is only valid for 'fof' masses.

    Args:
        mass_def (:class:`~pyccl.halos.massdef.MassDef`):
            a mass definition object.
            this parametrization accepts FoF masses only.
            If `None`, FoF masses will be used.
        mass_def_strict (bool): if False, consistency of the mass
            definition will be ignored.
        use_delta_c_fit (bool): if True, use delta_crit given by
            the fit of Nakamura & Suto 1997. Otherwise use
            delta_crit = 1.68647.
    """
    name = 'Sheth99'

    @warn_api
    def __init__(self, *, mass_def=None, mass_def_strict=True,
                 use_delta_c_fit=False):
        self.use_delta_c_fit = use_delta_c_fit
        super().__init__(mass_def=mass_def, mass_def_strict=mass_def_strict)

    def _default_mass_def(self):
        self.mass_def = MassDef('fof', 'matter')

    def _setup(self):
        self.A = 0.21615998645
        self.p = 0.3
        self.a = 0.707

    def _check_mass_def_strict(self, mass_def):
        if mass_def.Delta != 'fof':
            return True

    def _get_fsigma(self, cosmo, sigM, a, lnM):
        if self.use_delta_c_fit:
            status = 0
            delta_c, status = lib.dc_NakamuraSuto(cosmo.cosmo, a, status)
            check(status, cosmo=cosmo)
        else:
            delta_c = 1.68647

        nu = delta_c / sigM
        return nu * self.A * (1. + (self.a * nu**2)**(-self.p)) * \
            np.exp(-self.a * nu**2/2.)


class MassFuncJenkins01(MassFunc):
    """ Implements mass function described in astro-ph/0005260.
    This parametrization is only valid for 'fof' masses.

    Args:
        mass_def (:class:`~pyccl.halos.massdef.MassDef`):
            a mass definition object.
            this parametrization accepts FoF masses only.
            If `None`, FoF masses will be used.
        mass_def_strict (bool): if False, consistency of the mass
            definition will be ignored.
    """
    name = 'Jenkins01'

    @warn_api
    def __init__(self, *, mass_def=None, mass_def_strict=True):
        super().__init__(mass_def=mass_def, mass_def_strict=mass_def_strict)

    def _default_mass_def(self):
        self.mass_def = MassDef('fof', 'matter')

    def _setup(self):
        self.A = 0.315
        self.b = 0.61
        self.q = 3.8

    def _check_mass_def_strict(self, mass_def):
        if mass_def.Delta != 'fof':
            return True
        return False

    def _get_fsigma(self, cosmo, sigM, a, lnM):
        return self.A * np.exp(-np.fabs(-np.log(sigM) + self.b)**self.q)


class MassFuncTinker08(MassFunc):
    """ Implements mass function described in arXiv:0803.2706.

    Args:
        mass_def (:class:`~pyccl.halos.massdef.MassDef`):
            a mass definition object.
            this parametrization accepts SO masses with
            200 < Delta < 3200 with respect to the matter density.
            If `None`, Delta = 200 (matter) will be used.
        mass_def_strict (bool): if False, consistency of the mass
            definition will be ignored.
    """
    name = 'Tinker08'

    @warn_api
    def __init__(self, *, mass_def=None, mass_def_strict=True):
        super().__init__(mass_def=mass_def, mass_def_strict=mass_def_strict)

    def _default_mass_def(self):
        self.mass_def = MassDef200m()

    def _pd(self, ld):
        return 10.**(-(0.75/(ld - 1.8750612633))**1.2)

    def _setup(self):
        from scipy.interpolate import interp1d

        delta = np.array([200.0, 300.0, 400.0, 600.0, 800.0,
                          1200.0, 1600.0, 2400.0, 3200.0])
        alpha = np.array([0.186, 0.200, 0.212, 0.218, 0.248,
                          0.255, 0.260, 0.260, 0.260])
        beta = np.array([1.47, 1.52, 1.56, 1.61, 1.87,
                         2.13, 2.30, 2.53, 2.66])
        gamma = np.array([2.57, 2.25, 2.05, 1.87, 1.59,
                          1.51, 1.46, 1.44, 1.41])
        phi = np.array([1.19, 1.27, 1.34, 1.45, 1.58,
                        1.80, 1.97, 2.24, 2.44])
        ldelta = np.log10(delta)
        self.pA0 = interp1d(ldelta, alpha)
        self.pa0 = interp1d(ldelta, beta)
        self.pb0 = interp1d(ldelta, gamma)
        self.pc = interp1d(ldelta, phi)

    def _check_mass_def_strict(self, mass_def):
        if mass_def.Delta == 'fof':
            return True
        return False

    def _get_fsigma(self, cosmo, sigM, a, lnM):
        ld = np.log10(self._get_Delta_m(cosmo, a))
        pA = self.pA0(ld) * a**0.14
        pa = self.pa0(ld) * a**0.06
        pb = self.pb0(ld) * a**self._pd(ld)
        return pA * ((pb / sigM)**pa + 1) * np.exp(-self.pc(ld)/sigM**2)


class MassFuncDespali16(MassFunc):
    """ Implements mass function described in arXiv:1507.05627.

    Args:
        mass_def (:class:`~pyccl.halos.massdef.MassDef`):
            a mass definition object.
            this parametrization accepts any SO masses.
            If `None`, Delta = 200 (matter) will be used.
        mass_def_strict (bool): if False, consistency of the mass
            definition will be ignored.
        ellipsoidal (bool): use the ellipsoidal parametrization.
    """
    name = 'Despali16'

    @warn_api
    def __init__(self, *, mass_def=None, mass_def_strict=True,
                 ellipsoidal=False):
        super().__init__(mass_def=mass_def, mass_def_strict=mass_def_strict)
        self.ellipsoidal = ellipsoidal

    def _default_mass_def(self):
        self.mass_def = MassDef200m()

    def _setup(self):
        pass

    def _check_mass_def_strict(self, mass_def):
        if mass_def.Delta == 'fof':
            return True
        return False

    def _get_fsigma(self, cosmo, sigM, a, lnM):
        status = 0
        delta_c, status = lib.dc_NakamuraSuto(cosmo.cosmo, a, status)
        check(status, cosmo=cosmo)

        Dv, status = lib.Dv_BryanNorman(cosmo.cosmo, a, status)
        check(status, cosmo=cosmo)

        x = np.log10(self.mass_def.get_Delta(cosmo, a) *
                     omega_x(cosmo, a, self.mass_def.rho_type) / Dv)

        if self.ellipsoidal:
            A = -0.1768 * x + 0.3953
            a = 0.3268 * x**2 + 0.2125 * x + 0.7057
            p = -0.04570 * x**2 + 0.1937 * x + 0.2206
        else:
            A = -0.1362 * x + 0.3292
            a = 0.4332 * x**2 + 0.2263 * x + 0.7665
            p = -0.1151 * x**2 + 0.2554 * x + 0.2488

        nu = delta_c/sigM
        nu_p = a * nu**2

        return 2.0 * A * np.sqrt(nu_p / 2.0 / np.pi) * \
            np.exp(-0.5 * nu_p) * (1.0 + nu_p**-p)


class MassFuncTinker10(MassFunc):
    """ Implements mass function described in arXiv:1001.3162.

    Args:
        mass_def (:class:`~pyccl.halos.massdef.MassDef`):
            a mass definition object.
            this parametrization accepts SO masses with
            200 < Delta < 3200 with respect to the matter density.
            If `None`, Delta = 200 (matter) will be used.
        mass_def_strict (bool): if False, consistency of the mass
            definition will be ignored.
        norm_all_z (bool): should we normalize the mass function
            at z=0 or at all z?
    """
    name = 'Tinker10'

    @warn_api
    def __init__(self, *, mass_def=None, mass_def_strict=True,
                 norm_all_z=False):
        self.norm_all_z = norm_all_z
        super().__init__(mass_def=mass_def, mass_def_strict=mass_def_strict)

    def _default_mass_def(self):
        self.mass_def = MassDef200m()

    def _setup(self):
        from scipy.interpolate import interp1d

        delta = np.array([200.0, 300.0, 400.0, 600.0, 800.0,
                          1200.0, 1600.0, 2400.0, 3200.0])
        alpha = np.array([0.368, 0.363, 0.385, 0.389, 0.393,
                          0.365, 0.379, 0.355, 0.327])
        beta = np.array([0.589, 0.585, 0.544, 0.543, 0.564,
                         0.623, 0.637, 0.673, 0.702])
        gamma = np.array([0.864, 0.922, 0.987, 1.09, 1.20,
                          1.34, 1.50, 1.68, 1.81])
        phi = np.array([-0.729, -0.789, -0.910, -1.05, -1.20,
                        -1.26, -1.45, -1.50, -1.49])
        eta = np.array([-0.243, -0.261, -0.261, -0.273, -0.278,
                        -0.301, -0.301, -0.319, -0.336])

        ldelta = np.log10(delta)
        self.pA0 = interp1d(ldelta, alpha)
        self.pa0 = interp1d(ldelta, eta)
        self.pb0 = interp1d(ldelta, beta)
        self.pc0 = interp1d(ldelta, gamma)
        self.pd0 = interp1d(ldelta, phi)
        if self.norm_all_z:
            p = np.array([-0.158, -0.195, -0.213, -0.254, -0.281,
                          -0.349, -0.367, -0.435, -0.504])
            q = np.array([0.0128, 0.0128, 0.0143, 0.0154, 0.0172,
                          0.0174, 0.0199, 0.0203, 0.0205])
            self.pp0 = interp1d(ldelta, p)
            self.pq0 = interp1d(ldelta, q)

    def _check_mass_def_strict(self, mass_def):
        if mass_def.Delta == 'fof':
            return True
        return False

    def _get_fsigma(self, cosmo, sigM, a, lnM):
        ld = np.log10(self._get_Delta_m(cosmo, a))
        nu = 1.686 / sigM
        # redshift evolution only up to z=3
        a = np.clip(a, 0.25, 1)
        pa = self.pa0(ld) * a**(-0.27)
        pb = self.pb0(ld) * a**(-0.20)
        pc = self.pc0(ld) * a**0.01
        pd = self.pd0(ld) * a**0.08
        pA0 = self.pA0(ld)
        if self.norm_all_z:
            z = 1./a - 1
            pp = self.pp0(ld)
            pq = self.pq0(ld)
            pA0 *= np.exp(z*(pp+pq*z))
        return nu * pA0 * (1 + (pb * nu)**(-2 * pd)) * \
            nu**(2 * pa) * np.exp(-0.5 * pc * nu**2)


class MassFuncBocquet16(MassFunc):
    """ Implements mass function described in arXiv:1502.07357.

    Args:
        mass_def (:class:`~pyccl.halos.massdef.MassDef`):
            a mass definition object.
            this parametrization accepts SO masses with
            Delta = 200 (matter, critical) and 500 (critical).
            If `None`, Delta = 200 (matter) will be used.
        mass_def_strict (bool): if False, consistency of the mass
            definition will be ignored.
        hydro (bool): if `False`, use the parametrization found
            using dark-matter-only simulations. Otherwise, include
            baryonic effects (default).
    """
    name = 'Bocquet16'

    @warn_api
    def __init__(self, *, mass_def=None, mass_def_strict=True,
                 hydro=True):
        self.hydro = hydro
        super().__init__(mass_def=mass_def, mass_def_strict=mass_def_strict)

    def _default_mass_def(self):
        self.mass_def = MassDef200m()

    def _setup(self):
        if int(self.mass_def.Delta) == 200:
            if self.mass_def.rho_type == 'matter':
                self.mass_def_type = '200m'
            elif self.mass_def.rho_type == 'critical':
                self.mass_def_type = '200c'
        elif int(self.mass_def.Delta) == 500:
            if self.mass_def.rho_type == 'critical':
                self.mass_def_type = '500c'
        if self.mass_def_type == '200m':
            if self.hydro:
                self.A0 = 0.228
                self.a0 = 2.15
                self.b0 = 1.69
                self.c0 = 1.30
                self.Az = 0.285
                self.az = -0.058
                self.bz = -0.366
                self.cz = -0.045
            else:
                self.A0 = 0.175
                self.a0 = 1.53
                self.b0 = 2.55
                self.c0 = 1.19
                self.Az = -0.012
                self.az = -0.040
                self.bz = -0.194
                self.cz = -0.021
        elif self.mass_def_type == '200c':
            if self.hydro:
                self.A0 = 0.202
                self.a0 = 2.21
                self.b0 = 2.00
                self.c0 = 1.57
                self.Az = 1.147
                self.az = 0.375
                self.bz = -1.074
                self.cz = -0.196
            else:
                self.A0 = 0.222
                self.a0 = 1.71
                self.b0 = 2.24
                self.c0 = 1.46
                self.Az = 0.269
                self.az = 0.321
                self.bz = -0.621
                self.cz = -0.153
        elif self.mass_def_type == '500c':
            if self.hydro:
                self.A0 = 0.180
                self.a0 = 2.29
                self.b0 = 2.44
                self.c0 = 1.97
                self.Az = 1.088
                self.az = 0.150
                self.bz = -1.008
                self.cz = -0.322
            else:
                self.A0 = 0.241
                self.a0 = 2.18
                self.b0 = 2.35
                self.c0 = 2.02
                self.Az = 0.370
                self.az = 0.251
                self.bz = -0.698
                self.cz = -0.310

    def _check_mass_def_strict(self, mass_def):
        if isinstance(mass_def.Delta, str):
            return True
        elif int(mass_def.Delta) == 200:
            if mass_def.rho_type not in ['matter', 'critical']:
                return True
        elif int(mass_def.Delta) == 500:
            if mass_def.rho_type != 'critical':
                return True
        else:
            return True
        return False

    def _get_fsigma(self, cosmo, sigM, a, lnM):
        zp1 = 1./a
        AA = self.A0 * zp1**self.Az
        aa = self.a0 * zp1**self.az
        bb = self.b0 * zp1**self.bz
        cc = self.c0 * zp1**self.cz

        f = AA * ((sigM / bb)**-aa + 1.0) * np.exp(-cc / sigM**2)

        if self.mass_def_type == '200c':
            z = 1./a-1
            Omega_m = omega_x(cosmo, a, "matter")
            gamma0 = 3.54E-2 + Omega_m**0.09
            gamma1 = 4.56E-2 + 2.68E-2 / Omega_m
            gamma2 = 0.721 + 3.50E-2 / Omega_m
            gamma3 = 0.628 + 0.164 / Omega_m
            delta0 = -1.67E-2 + 2.18E-2 * Omega_m
            delta1 = 6.52E-3 - 6.86E-3 * Omega_m
            gamma = gamma0 + gamma1 * np.exp(-((gamma2 - z) / gamma3)**2)
            delta = delta0 + delta1 * z
            M200c_M200m = gamma + delta * lnM
            f *= M200c_M200m
        elif self.mass_def_type == '500c':
            z = 1./a-1
            Omega_m = omega_x(cosmo, a, "matter")
            alpha0 = 0.880 + 0.329 * Omega_m
            alpha1 = 1.00 + 4.31E-2 / Omega_m
            alpha2 = -0.365 + 0.254 / Omega_m
            alpha = alpha0 * (alpha1 * z + alpha2) / (z + alpha2)
            beta = -1.7E-2 + 3.74E-3 * Omega_m
            M500c_M200m = alpha + beta * lnM
            f *= M500c_M200m
        return f


class MassFuncWatson13(MassFunc):
    """ Implements mass function described in arXiv:1212.0095.

    Args:
        mass_def (:class:`~pyccl.halos.massdef.MassDef`):
            a mass definition object.
            this parametrization accepts fof and any SO masses.
            If `None`, Delta = 200 (matter) will be used.
        mass_def_strict (bool): if False, consistency of the mass
            definition will be ignored.
    """
    name = 'Watson13'

    @warn_api
    def __init__(self, *, mass_def=None, mass_def_strict=True):
        super().__init__(mass_def=mass_def, mass_def_strict=mass_def_strict)

    def _default_mass_def(self):
        self.mass_def = MassDef200m()

    def _setup(self):
        self.is_fof = self.mass_def.Delta == 'fof'

    def _check_mass_def_strict(self, mass_def):
        if mass_def.Delta == 'vir':
            return True
        return False

    def _get_fsigma(self, cosmo, sigM, a, lnM):
        if self.is_fof:
            pA = 0.282
            pa = 2.163
            pb = 1.406
            pc = 1.210
            return pA * ((pb / sigM)**pa + 1.) * np.exp(-pc / sigM**2)
        else:
            om = omega_x(cosmo, a, "matter")
            Delta_178 = self.mass_def.Delta / 178.0

            if a == 1.0:
                pA = 0.194
                pa = 1.805
                pb = 2.267
                pc = 1.287
            elif a < 0.14285714285714285:  # z>6
                pA = 0.563
                pa = 3.810
                pb = 0.874
                pc = 1.453
            else:
                pA = om * (1.097 * a**3.216 + 0.074)
                pa = om * (5.907 * a**3.058 + 2.349)
                pb = om * (3.136 * a**3.599 + 2.344)
                pc = 1.318

            f_178 = pA * ((pb / sigM)**pa + 1.) * np.exp(-pc / sigM**2)
            C = np.exp(0.023 * (Delta_178 - 1.0))
            d = -0.456 * om - 0.139
            Gamma = (C * Delta_178**d *
                     np.exp(0.072 * (1.0 - Delta_178) / sigM**2.130))
            return f_178 * Gamma


class MassFuncAngulo12(MassFunc):
    """ Implements mass function described in arXiv:1203.3216.
    This parametrization is only valid for 'fof' masses.

    Args:
        mass_def (:class:`~pyccl.halos.massdef.MassDef`):
            a mass definition object.
            this parametrization accepts FoF masses only.
            If `None`, FoF masses will be used.
        mass_def_strict (bool): if False, consistency of the mass
            definition will be ignored.
    """
    name = 'Angulo12'

    @warn_api
    def __init__(self, *, mass_def=None, mass_def_strict=True):
        super().__init__(mass_def=mass_def, mass_def_strict=mass_def_strict)

    def _default_mass_def(self):
        self.mass_def = MassDef('fof', 'matter')

    def _setup(self):
        self.A = 0.201
        self.a = 2.08
        self.b = 1.7
        self.c = 1.172

    def _check_mass_def_strict(self, mass_def):
        if mass_def.Delta != 'fof':
            return True
        return False

    def _get_fsigma(self, cosmo, sigM, a, lnM):
        return self.A * ((self.a / sigM)**self.b + 1.) * \
            np.exp(-self.c / sigM**2)


class MassFuncBocquet20(MassFunc, Emulator):
    """ Emulated mass function described in arXiv:2003.12116.

    This emulator is based on a Mira-Titan Universe suite of
    cosmological N-body simulations.

    Parameters:
        mass_def (:class:`~pyccl.halos.massdef.MassDef`):
            A mass definition object.
            This parametrization accepts SO masses with
            Delta = 200 critical.
        mass_def_strict (bool):
            This emulator only accepts SO masses with Delta = 200 critical.
            If False, an exception will be raised.
        extrapolate (bool):
            If True, the queried mass range outside of the emulator's
            training mass range will be extrapolated in log-space,
            linearly for the low masses and quadratically for the
            high masses. Otherwise, it will return zero for those
            masses. The default is True.
    """
    name = 'Bocquet20'

    def __init__(self, *, mass_def=None, mass_def_strict=True,
                 extrapolate=True):
        self.extrapolate = extrapolate
        if mass_def_strict is False:
            # this will trigger an exception
            mass_def_strict = True
        super().__init__(mass_def=mass_def, mass_def_strict=mass_def_strict)

    def _default_mass_def(self):
        self.mass_def = MassDef200c()

    def _check_mass_def_strict(self, mass_def):
        if (mass_def.Delta, mass_def.rho_type) != (200, "critical"):
            return True
        return False

    def _load_emu(self):
        from MiraTitanHMFemulator import Emulator as HMFemu
        model = HMFemu()
        # build the emulator bounds
        bounds = model.param_limits.copy()
        bounds["z"] = [0., 2.02]
        bounds["M_min"] = [1e13, np.inf]
        return EmulatorObject(model, bounds)

    def _build_parameters(self, cosmo=None, M=None, a=None):
        from ..neutrinos import Omega_nu_h2

        self._parameters = {}
        if cosmo is not None:
            h = cosmo["h"]
            m_nu = np.sum(cosmo["m_nu"])
            T_CMB = cosmo["T_CMB"]
            Omega_c = cosmo["Omega_c"]
            Omega_b = cosmo["Omega_b"]
            # Neutrinos are treated as a background quantity
            # and are rescaled internally.
            Omega_nu_h2 = Omega_nu_h2(1., m_nu=m_nu, T_CMB=T_CMB)

            self._parameters["Ommh2"] = (Omega_c + Omega_b)*h**2
            self._parameters["Ombh2"] = Omega_b * h**2
            self._parameters["Omnuh2"] = Omega_nu_h2
            self._parameters["n_s"] = cosmo["n_s"]
            self._parameters["h"] = cosmo["h"]
            self._parameters["sigma_8"] = cosmo["sigma8"]
            self._parameters["w_0"] = cosmo["w0"]
            self._parameters["w_b"] = (-cosmo["wa"] - cosmo["w0"])**0.25

            self._parameters["z"] = 1/a - 1
            if not self.extrapolate:
                self._parameters["M_min"] = np.min(M*h)

    def _finalize_parameters(self, wa):
        # Translate parameters to final emulator input
        self._parameters["w_a"] = wa
        self._parameters.pop("w_b")
        self._parameters.pop("z")
        if not self.extrapolate:
            self._parameters.pop("M_min")

    def _extrapolate_hmf(self, hmf, M, eps=1e-12):
        M_use = np.atleast_1d(M)
        # indices where the emulator outputs reasonable values
        idx = np.where(hmf >= eps)[0]

        # extrapolate low masses linearly...
        M_lo, hmf_lo = M_use[idx][:2], hmf[idx][:2]
        F_lo = interp1d(np.log(M_lo), np.log(hmf_lo), kind="linear",
                        bounds_error=False, fill_value="extrapolate")
        # ...and high masses quadratically
        M_hi, hmf_hi = M_use[idx][-3:], hmf[idx][-3:]
        F_hi = interp1d(np.log(M_hi), np.log(hmf_hi), kind="quadratic",
                        bounds_error=False, fill_value="extrapolate")

        hmf[:idx[0]] = np.exp(F_lo(np.log(M_use[:idx[0]])))
        hmf[idx[-1]:] = np.exp(F_hi(np.log(M_use[idx[-1]:])))
        return hmf

    def get_mass_function(self, cosmo, M, a):
        # load and build parameters
        emu = self._load_emu()
        self._build_parameters(cosmo, M, a)
        emu.check_bounds(self._parameters)
        self._finalize_parameters(cosmo["wa"])

        def hmf_dummy(cosmo, M, a):
            # Populate the queried masses with some emulator-friendly
            # values and re-calculate the mass function.
            M = np.atleast_1d(M)
            M_dummy = np.logspace(13, 16, 64)
            M_dummy = np.sort(np.append(M_dummy, M))
            idx_ask = np.searchsorted(M_dummy, M).tolist()
            hmf = self.get_mass_function(cosmo, M_dummy, a)
            return hmf, idx_ask

        M_use = np.atleast_1d(M) * cosmo["h"]
        hmf = np.zeros_like(M_use)
        # keep only the masses inside the emulator's range
        idx = np.where(M_use > 1e13)[0]
        if len(idx) > 0:
            # Under normal use, this block runs.
            M_emu = M_use[idx]
            hmf[idx] = emu.model.predict(
                self._parameters, 1/a-1, M_emu,
                get_errors=False)[0]
            hmf *= cosmo["h"]**3
        else:
            # No masses inside the emulator range.
            # Create a dummy mass array, extrapolate,
            # and throw away all but the queried masses.
            hmf, idx_ask = hmf_dummy(cosmo, M_use/cosmo["h"], a)
            hmf = hmf[idx_ask]

        if np.any(hmf < 1e-12):
            # M_lo == 0 ; M_hi == O(1e-300)
            # If this is the case, extrapolate to replace the small values.
            if np.size(M) >= 3:
                # Quadratic interpolation/extrapolation requires
                # at least 3 points.
                if self.extrapolate:
                    hmf = self._extrapolate_hmf(hmf, M, 1e-12)
            else:
                # Masses partially inside the emulator range,
                # but too few points, so can't safely extrapolate.
                # Create a dummy mass array and extrapolate,
                # and throw away all but the queried masses.
                hmf, idx_ask = hmf_dummy(cosmo, M_use/cosmo["h"], a)
                hmf = hmf[idx_ask]

        if np.ndim(M) == 0:
            hmf = hmf[0]
        return hmf


@functools.wraps(MassFunc.from_name)
@deprecated(new_function=MassFunc.from_name)
def mass_function_from_name(name):
    return MassFunc.from_name(name)<|MERGE_RESOLUTION|>--- conflicted
+++ resolved
@@ -4,12 +4,7 @@
 from .massdef import MassDef, MassDef200m, MassDef200c
 from ..emulator import Emulator, EmulatorObject
 from ..parameters import physical_constants
-<<<<<<< HEAD
-from ..base import CCLHalosObject, link_abstractmethods, deprecated, warn_api
-=======
-from ..base import CCLHalosObject
-from .massdef import MassDef, MassDef200m, MassDef200c
->>>>>>> b73aaf84
+from ..base import CCLHalosObject, deprecated, warn_api
 import numpy as np
 from scipy.interpolate import interp1d
 import functools
