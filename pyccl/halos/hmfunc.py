--- conflicted
+++ resolved
@@ -1,8 +1,7 @@
 from .. import ccllib as lib
 from ..core import check
 from ..background import omega_x
-from .massdef import MassDef, MassDef200m, MassDef200c
-from ..emulator import Emulator, EmulatorObject
+from .massdef import MassDef, MassDef200m
 from ..parameters import physical_constants
 from ..base import CCLHalosObject, deprecated, warn_api
 import numpy as np
@@ -25,10 +24,6 @@
     * Subclasses implementing analytical mass function parametrizations
       can be created by overriding the ``_get_fsigma`` method.
 
-    * Subclasses implementing emulators can be created by overriding
-      the ``get_mass_function`` method, via multiple inheritance with
-      ``pyccl.emulator.Emulator``.
-
     * Subclasses may have particular implementations of
       ``_check_mass_def_strict`` to ensure consistency of the halo mass
       definition.
@@ -41,11 +36,7 @@
         mass_def_strict (bool): if False, consistency of the mass
             definition will be ignored.
     """
-<<<<<<< HEAD
-    __linked_abstractmethods__ = "_get_fsigma", "get_mass_function"
-=======
-    __repr_attrs__ = ("mdef", "mass_def_strict",)
->>>>>>> cc0e7a00
+    __repr_attrs__ = ("mass_def", "mass_def_strict",)
 
     @warn_api
     def __init__(self, *, mass_def=None, mass_def_strict=True):
@@ -58,22 +49,13 @@
                                  " Delta = %s, " % (mass_def.Delta) +
                                  " rho = " + mass_def.rho_type)
             self.mass_def = mass_def
-        else:
-            self._default_mass_def()
         self._setup()
-
-    @abstractmethod
-    def _default_mass_def(self):
-        """ Assigns a default mass definition for this object if
-        none is passed at initialization.
-        """
 
     def _setup(self):
         """ Use this function to initialize any internal attributes
         of this object. This function is called at the very end of the
         constructor call.
         """
-        pass
 
     def _check_mass_def_strict(self, mass_def):
         return False
@@ -135,7 +117,6 @@
             return delta * om_this / om_matt
 
     @warn_api(pairs=[("mdef_other", "mass_def_other")])
-    @abstractmethod
     def get_mass_function(self, cosmo, M, a, *, mass_def_other=None):
         """ Returns the mass function for input parameters.
 
@@ -220,18 +201,17 @@
         mass_def (:class:`~pyccl.halos.massdef.MassDef`):
             a mass definition object.
             this parametrization accepts FoF masses only.
-            If `None`, FoF masses will be used.
+            The default is 'fof'.
         mass_def_strict (bool): if False, consistency of the mass
             definition will be ignored.
     """
     name = 'Press74'
 
     @warn_api
-    def __init__(self, *, mass_def=None, mass_def_strict=True):
-        super().__init__(mass_def=mass_def, mass_def_strict=mass_def_strict)
-
-    def _default_mass_def(self):
-        self.mass_def = MassDef('fof', 'matter')
+    def __init__(self, *,
+                 mass_def=MassDef('fof', 'matter'),
+                 mass_def_strict=True):
+        super().__init__(mass_def=mass_def, mass_def_strict=mass_def_strict)
 
     def _setup(self):
         self.norm = np.sqrt(2/np.pi)
@@ -256,24 +236,23 @@
         mass_def (:class:`~pyccl.halos.massdef.MassDef`):
             a mass definition object.
             this parametrization accepts FoF masses only.
-            If `None`, FoF masses will be used.
+            The default is 'fof'.
         mass_def_strict (bool): if False, consistency of the mass
             definition will be ignored.
         use_delta_c_fit (bool): if True, use delta_crit given by
             the fit of Nakamura & Suto 1997. Otherwise use
             delta_crit = 1.68647.
     """
-    __repr_attrs__ = ("mdef", "mass_def_strict", "use_delta_c_fit",)
+    __repr_attrs__ = ("mass_def", "mass_def_strict", "use_delta_c_fit",)
     name = 'Sheth99'
 
     @warn_api
-    def __init__(self, *, mass_def=None, mass_def_strict=True,
+    def __init__(self, *,
+                 mass_def=MassDef('fof', 'matter'),
+                 mass_def_strict=True,
                  use_delta_c_fit=False):
         self.use_delta_c_fit = use_delta_c_fit
         super().__init__(mass_def=mass_def, mass_def_strict=mass_def_strict)
-
-    def _default_mass_def(self):
-        self.mass_def = MassDef('fof', 'matter')
 
     def _setup(self):
         self.A = 0.21615998645
@@ -305,18 +284,17 @@
         mass_def (:class:`~pyccl.halos.massdef.MassDef`):
             a mass definition object.
             this parametrization accepts FoF masses only.
-            If `None`, FoF masses will be used.
+            The default is 'fof'.
         mass_def_strict (bool): if False, consistency of the mass
             definition will be ignored.
     """
     name = 'Jenkins01'
 
     @warn_api
-    def __init__(self, *, mass_def=None, mass_def_strict=True):
-        super().__init__(mass_def=mass_def, mass_def_strict=mass_def_strict)
-
-    def _default_mass_def(self):
-        self.mass_def = MassDef('fof', 'matter')
+    def __init__(self, *,
+                 mass_def=MassDef('fof', 'matter'),
+                 mass_def_strict=True):
+        super().__init__(mass_def=mass_def, mass_def_strict=mass_def_strict)
 
     def _setup(self):
         self.A = 0.315
@@ -340,25 +318,22 @@
             a mass definition object.
             this parametrization accepts SO masses with
             200 < Delta < 3200 with respect to the matter density.
-            If `None`, Delta = 200 (matter) will be used.
+            The default is '200m'.
         mass_def_strict (bool): if False, consistency of the mass
             definition will be ignored.
     """
     name = 'Tinker08'
 
     @warn_api
-    def __init__(self, *, mass_def=None, mass_def_strict=True):
-        super().__init__(mass_def=mass_def, mass_def_strict=mass_def_strict)
-
-    def _default_mass_def(self):
-        self.mass_def = MassDef200m()
+    def __init__(self, *,
+                 mass_def=MassDef200m(),
+                 mass_def_strict=True):
+        super().__init__(mass_def=mass_def, mass_def_strict=mass_def_strict)
 
     def _pd(self, ld):
         return 10.**(-(0.75/(ld - 1.8750612633))**1.2)
 
     def _setup(self):
-        from scipy.interpolate import interp1d
-
         delta = np.array([200.0, 300.0, 400.0, 600.0, 800.0,
                           1200.0, 1600.0, 2400.0, 3200.0])
         alpha = np.array([0.186, 0.200, 0.212, 0.218, 0.248,
@@ -395,25 +370,21 @@
         mass_def (:class:`~pyccl.halos.massdef.MassDef`):
             a mass definition object.
             this parametrization accepts any SO masses.
-            If `None`, Delta = 200 (matter) will be used.
+            The default is '200m'.
         mass_def_strict (bool): if False, consistency of the mass
             definition will be ignored.
         ellipsoidal (bool): use the ellipsoidal parametrization.
     """
-    __repr_attrs__ = ("mdef", "mass_def_strict", "ellipsoidal",)
+    __repr_attrs__ = ("mass_def", "mass_def_strict", "ellipsoidal",)
     name = 'Despali16'
 
     @warn_api
-    def __init__(self, *, mass_def=None, mass_def_strict=True,
+    def __init__(self, *,
+                 mass_def=MassDef200m(),
+                 mass_def_strict=True,
                  ellipsoidal=False):
         super().__init__(mass_def=mass_def, mass_def_strict=mass_def_strict)
         self.ellipsoidal = ellipsoidal
-
-    def _default_mass_def(self):
-        self.mass_def = MassDef200m()
-
-    def _setup(self):
-        pass
 
     def _check_mass_def_strict(self, mass_def):
         if mass_def.Delta == 'fof':
@@ -461,21 +432,18 @@
         norm_all_z (bool): should we normalize the mass function
             at z=0 or at all z?
     """
-    __repr_attrs__ = ("mdef", "mass_def_strict", "norm_all_z",)
+    __repr_attrs__ = ("mass_def", "mass_def_strict", "norm_all_z",)
     name = 'Tinker10'
 
     @warn_api
-    def __init__(self, *, mass_def=None, mass_def_strict=True,
+    def __init__(self, *,
+                 mass_def=MassDef200m(),
+                 mass_def_strict=True,
                  norm_all_z=False):
         self.norm_all_z = norm_all_z
         super().__init__(mass_def=mass_def, mass_def_strict=mass_def_strict)
 
-    def _default_mass_def(self):
-        self.mass_def = MassDef200m()
-
-    def _setup(self):
-        from scipy.interpolate import interp1d
-
+    def _setup(self):
         delta = np.array([200.0, 300.0, 400.0, 600.0, 800.0,
                           1200.0, 1600.0, 2400.0, 3200.0])
         alpha = np.array([0.368, 0.363, 0.385, 0.389, 0.393,
@@ -535,24 +503,23 @@
             a mass definition object.
             this parametrization accepts SO masses with
             Delta = 200 (matter, critical) and 500 (critical).
-            If `None`, Delta = 200 (matter) will be used.
+            The default is '200m'.
         mass_def_strict (bool): if False, consistency of the mass
             definition will be ignored.
         hydro (bool): if `False`, use the parametrization found
             using dark-matter-only simulations. Otherwise, include
             baryonic effects (default).
     """
-    __repr_attrs__ = ("mdef", "mass_def_strict", "hydro",)
+    __repr_attrs__ = ("mass_def", "mass_def_strict", "hydro",)
     name = 'Bocquet16'
 
     @warn_api
-    def __init__(self, *, mass_def=None, mass_def_strict=True,
+    def __init__(self, *,
+                 mass_def=MassDef200m(),
+                 mass_def_strict=True,
                  hydro=True):
         self.hydro = hydro
         super().__init__(mass_def=mass_def, mass_def_strict=mass_def_strict)
-
-    def _default_mass_def(self):
-        self.mass_def = MassDef200m()
 
     def _setup(self):
         if int(self.mass_def.Delta) == 200:
@@ -676,6 +643,7 @@
         mass_def (:class:`~pyccl.halos.massdef.MassDef`):
             a mass definition object.
             this parametrization accepts fof and any SO masses.
+            The default is '200m'.
             If `None`, Delta = 200 (matter) will be used.
         mass_def_strict (bool): if False, consistency of the mass
             definition will be ignored.
@@ -683,11 +651,10 @@
     name = 'Watson13'
 
     @warn_api
-    def __init__(self, *, mass_def=None, mass_def_strict=True):
-        super().__init__(mass_def=mass_def, mass_def_strict=mass_def_strict)
-
-    def _default_mass_def(self):
-        self.mass_def = MassDef200m()
+    def __init__(self, *,
+                 mass_def=MassDef200m(),
+                 mass_def_strict=True):
+        super().__init__(mass_def=mass_def, mass_def_strict=mass_def_strict)
 
     def _setup(self):
         self.is_fof = self.mass_def.Delta == 'fof'
@@ -747,11 +714,10 @@
     name = 'Angulo12'
 
     @warn_api
-    def __init__(self, *, mass_def=None, mass_def_strict=True):
-        super().__init__(mass_def=mass_def, mass_def_strict=mass_def_strict)
-
-    def _default_mass_def(self):
-        self.mass_def = MassDef('fof', 'matter')
+    def __init__(self, *,
+                 mass_def=MassDef('fof', 'matter'),
+                 mass_def_strict=True):
+        super().__init__(mass_def=mass_def, mass_def_strict=mass_def_strict)
 
     def _setup(self):
         self.A = 0.201
@@ -769,163 +735,6 @@
             np.exp(-self.c / sigM**2)
 
 
-class MassFuncBocquet20(MassFunc, Emulator):
-    """ Emulated mass function described in arXiv:2003.12116.
-
-    This emulator is based on a Mira-Titan Universe suite of
-    cosmological N-body simulations.
-
-    Parameters:
-        mass_def (:class:`~pyccl.halos.massdef.MassDef`):
-            A mass definition object.
-            This parametrization accepts SO masses with
-            Delta = 200 critical.
-        mass_def_strict (bool):
-            This emulator only accepts SO masses with Delta = 200 critical.
-            If False, an exception will be raised.
-        extrapolate (bool):
-            If True, the queried mass range outside of the emulator's
-            training mass range will be extrapolated in log-space,
-            linearly for the low masses and quadratically for the
-            high masses. Otherwise, it will return zero for those
-            masses. The default is True.
-    """
-    name = 'Bocquet20'
-
-    def __init__(self, *, mass_def=None, mass_def_strict=True,
-                 extrapolate=True):
-        self.extrapolate = extrapolate
-        if mass_def_strict is False:
-            # this will trigger an exception
-            mass_def_strict = True
-        super().__init__(mass_def=mass_def, mass_def_strict=mass_def_strict)
-
-    def _default_mass_def(self):
-        self.mass_def = MassDef200c()
-
-    def _check_mass_def_strict(self, mass_def):
-        if (mass_def.Delta, mass_def.rho_type) != (200, "critical"):
-            return True
-        return False
-
-    def _load_emu(self):
-        from MiraTitanHMFemulator import Emulator as HMFemu
-        model = HMFemu()
-        # build the emulator bounds
-        bounds = model.param_limits.copy()
-        bounds["z"] = [0., 2.02]
-        bounds["M_min"] = [1e13, np.inf]
-        return EmulatorObject(model, bounds)
-
-    def _build_parameters(self, cosmo=None, M=None, a=None):
-        from ..neutrinos import Omega_nu_h2
-
-        self._parameters = {}
-        if cosmo is not None:
-            h = cosmo["h"]
-            m_nu = np.sum(cosmo["m_nu"])
-            T_CMB = cosmo["T_CMB"]
-            Omega_c = cosmo["Omega_c"]
-            Omega_b = cosmo["Omega_b"]
-            # Neutrinos are treated as a background quantity
-            # and are rescaled internally.
-            Omega_nu_h2 = Omega_nu_h2(1., m_nu=m_nu, T_CMB=T_CMB)
-
-            self._parameters["Ommh2"] = (Omega_c + Omega_b)*h**2
-            self._parameters["Ombh2"] = Omega_b * h**2
-            self._parameters["Omnuh2"] = Omega_nu_h2
-            self._parameters["n_s"] = cosmo["n_s"]
-            self._parameters["h"] = cosmo["h"]
-            self._parameters["sigma_8"] = cosmo["sigma8"]
-            self._parameters["w_0"] = cosmo["w0"]
-            self._parameters["w_b"] = (-cosmo["wa"] - cosmo["w0"])**0.25
-
-            self._parameters["z"] = 1/a - 1
-            if not self.extrapolate:
-                self._parameters["M_min"] = np.min(M*h)
-
-    def _finalize_parameters(self, wa):
-        # Translate parameters to final emulator input
-        self._parameters["w_a"] = wa
-        self._parameters.pop("w_b")
-        self._parameters.pop("z")
-        if not self.extrapolate:
-            self._parameters.pop("M_min")
-
-    def _extrapolate_hmf(self, hmf, M, eps=1e-12):
-        M_use = np.atleast_1d(M)
-        # indices where the emulator outputs reasonable values
-        idx = np.where(hmf >= eps)[0]
-
-        # extrapolate low masses linearly...
-        M_lo, hmf_lo = M_use[idx][:2], hmf[idx][:2]
-        F_lo = interp1d(np.log(M_lo), np.log(hmf_lo), kind="linear",
-                        bounds_error=False, fill_value="extrapolate")
-        # ...and high masses quadratically
-        M_hi, hmf_hi = M_use[idx][-3:], hmf[idx][-3:]
-        F_hi = interp1d(np.log(M_hi), np.log(hmf_hi), kind="quadratic",
-                        bounds_error=False, fill_value="extrapolate")
-
-        hmf[:idx[0]] = np.exp(F_lo(np.log(M_use[:idx[0]])))
-        hmf[idx[-1]:] = np.exp(F_hi(np.log(M_use[idx[-1]:])))
-        return hmf
-
-    def get_mass_function(self, cosmo, M, a):
-        # load and build parameters
-        emu = self._load_emu()
-        self._build_parameters(cosmo, M, a)
-        emu.check_bounds(self._parameters)
-        self._finalize_parameters(cosmo["wa"])
-
-        def hmf_dummy(cosmo, M, a):
-            # Populate the queried masses with some emulator-friendly
-            # values and re-calculate the mass function.
-            M = np.atleast_1d(M)
-            M_dummy = np.logspace(13, 16, 64)
-            M_dummy = np.sort(np.append(M_dummy, M))
-            idx_ask = np.searchsorted(M_dummy, M).tolist()
-            hmf = self.get_mass_function(cosmo, M_dummy, a)
-            return hmf, idx_ask
-
-        M_use = np.atleast_1d(M) * cosmo["h"]
-        hmf = np.zeros_like(M_use)
-        # keep only the masses inside the emulator's range
-        idx = np.where(M_use > 1e13)[0]
-        if len(idx) > 0:
-            # Under normal use, this block runs.
-            M_emu = M_use[idx]
-            hmf[idx] = emu.model.predict(
-                self._parameters, 1/a-1, M_emu,
-                get_errors=False)[0]
-            hmf *= cosmo["h"]**3
-        else:
-            # No masses inside the emulator range.
-            # Create a dummy mass array, extrapolate,
-            # and throw away all but the queried masses.
-            hmf, idx_ask = hmf_dummy(cosmo, M_use/cosmo["h"], a)
-            hmf = hmf[idx_ask]
-
-        if np.any(hmf < 1e-12):
-            # M_lo == 0 ; M_hi == O(1e-300)
-            # If this is the case, extrapolate to replace the small values.
-            if np.size(M) >= 3:
-                # Quadratic interpolation/extrapolation requires
-                # at least 3 points.
-                if self.extrapolate:
-                    hmf = self._extrapolate_hmf(hmf, M, 1e-12)
-            else:
-                # Masses partially inside the emulator range,
-                # but too few points, so can't safely extrapolate.
-                # Create a dummy mass array and extrapolate,
-                # and throw away all but the queried masses.
-                hmf, idx_ask = hmf_dummy(cosmo, M_use/cosmo["h"], a)
-                hmf = hmf[idx_ask]
-
-        if np.ndim(M) == 0:
-            hmf = hmf[0]
-        return hmf
-
-
 @functools.wraps(MassFunc.from_name)
 @deprecated(new_function=MassFunc.from_name)
 def mass_function_from_name(name):
