<<<<<<< HEAD
from ... import ccllib as lib
from ...base import warn_api
from ...core import check
from ..halo_model_base import HaloBias


=======
>>>>>>> 26c2bd54
__all__ = ("HaloBiasSheth99",)

from ... import check, lib, warn_api
from . import HaloBias


class HaloBiasSheth99(HaloBias):
<<<<<<< HEAD
    r"""Halo bias relation by Sheth & Tormen (1999) :arXiv:astro-ph/9901122.
    Valid for FoF masses only.

    The halo bias takes the form

    .. math::

        b(M, z) = 1 + \frac{a\nu - 1}{\delta_{\rm c}}
        + \frac{2p / \delta_{\rm c}}{1 + (a\nu)^p},

    where :math:`\nu(M, z) = \delta_{\rm c}(z)^2 / \sigma(M, z)^2`, and
    :math:`(a, p) = (0.707, 0.3)` are fitted parameters.

    Parameters
    ----------
    mass_def : :class:`~pyccl.halos.massdef.MassDef` or str, optional
        Mass definition for this :math:`b(M)` parametrization.
        The default is :math:`{\rm FoF}`.
    mass_def_strict : bool, optional
        If True, only allow the mass definitions for which this halo bias
        relation was fitted, and raise if another mass definition is passed.
        If False, do not check for model consistency for the mass definition.
        The default is True.
    use_delta_c_fit : bool, optional
        If True, use the formula for :math:`\delta_{\rm c}` given by the
        fit of Nakamura & Suto (1997). If False, use
        :math:`\delta_{\rm c} \simeq 1.68647` given by spherical collapse
        theory. The default is False.
    """
    __repr_attrs__ = ("mass_def", "mass_def_strict", "use_delta_c_fit",)
=======
    """ Implements halo bias described in 1999MNRAS.308..119S
    This parametrization is only valid for 'fof' masses.

    Args:
        mass_def (:class:`~pyccl.halos.massdef.MassDef` or str):
            a mass definition object, or a name string.
            This parametrization accepts FoF masses only.
            If `None`, FoF masses will be used.
        mass_def_strict (bool): if False, consistency of the mass
            definition will be ignored.
        use_delta_c_fit (bool): if True, use delta_crit given by
            the fit of Nakamura & Suto 1997. Otherwise use
            delta_crit = 1.68647.
    """
    __repr_attrs__ = __eq_attrs__ = ("mass_def", "mass_def_strict",
                                     "use_delta_c_fit",)
>>>>>>> 26c2bd54
    name = "Sheth99"

    @warn_api
    def __init__(self, *,
                 mass_def="fof",
                 mass_def_strict=True,
                 use_delta_c_fit=False):
        self.use_delta_c_fit = use_delta_c_fit
        super().__init__(mass_def=mass_def, mass_def_strict=mass_def_strict)

    def _check_mass_def_strict(self, mass_def):
        return mass_def.Delta != "fof"

    def _setup(self):
        self.p = 0.3
        self.a = 0.707

    def _get_bsigma(self, cosmo, sigM, a):
        if self.use_delta_c_fit:
            status = 0
            delta_c, status = lib.dc_NakamuraSuto(cosmo.cosmo, a, status)
            check(status, cosmo=cosmo)
        else:
            delta_c = 1.68647

        nu = delta_c / sigM
        anu2 = self.a * nu**2
        return 1 + (anu2 - 1. + 2. * self.p / (1. + anu2**self.p))/delta_c<|MERGE_RESOLUTION|>--- conflicted
+++ resolved
@@ -1,12 +1,3 @@
-<<<<<<< HEAD
-from ... import ccllib as lib
-from ...base import warn_api
-from ...core import check
-from ..halo_model_base import HaloBias
-
-
-=======
->>>>>>> 26c2bd54
 __all__ = ("HaloBiasSheth99",)
 
 from ... import check, lib, warn_api
@@ -14,7 +5,6 @@
 
 
 class HaloBiasSheth99(HaloBias):
-<<<<<<< HEAD
     r"""Halo bias relation by Sheth & Tormen (1999) :arXiv:astro-ph/9901122.
     Valid for FoF masses only.
 
@@ -44,25 +34,8 @@
         :math:`\delta_{\rm c} \simeq 1.68647` given by spherical collapse
         theory. The default is False.
     """
-    __repr_attrs__ = ("mass_def", "mass_def_strict", "use_delta_c_fit",)
-=======
-    """ Implements halo bias described in 1999MNRAS.308..119S
-    This parametrization is only valid for 'fof' masses.
-
-    Args:
-        mass_def (:class:`~pyccl.halos.massdef.MassDef` or str):
-            a mass definition object, or a name string.
-            This parametrization accepts FoF masses only.
-            If `None`, FoF masses will be used.
-        mass_def_strict (bool): if False, consistency of the mass
-            definition will be ignored.
-        use_delta_c_fit (bool): if True, use delta_crit given by
-            the fit of Nakamura & Suto 1997. Otherwise use
-            delta_crit = 1.68647.
-    """
-    __repr_attrs__ = __eq_attrs__ = ("mass_def", "mass_def_strict",
-                                     "use_delta_c_fit",)
->>>>>>> 26c2bd54
+    __repr_attrs__ = __eq_attrs__ = (
+        "mass_def", "mass_def_strict", "use_delta_c_fit",)
     name = "Sheth99"
 
     @warn_api
