--- conflicted
+++ resolved
@@ -1,16 +1,7 @@
-<<<<<<< HEAD
-from ... import ccllib as lib
-from ...base import warn_api
-from ...base.parameters import physical_constants as const
-from ...core import check
-from ..halo_model_base import HaloBias
-
-
-=======
->>>>>>> 4c7eda51
 __all__ = ("HaloBiasSheth99",)
 
 from ... import check, lib, warn_api
+from ... import physical_constants as const
 from . import HaloBias
 
 
