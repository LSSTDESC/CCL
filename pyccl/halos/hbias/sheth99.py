from ... import ccllib as lib
from ...base import warn_api
from ...core import check
from ..halo_model_base import HaloBias


__all__ = ("HaloBiasSheth99",)


class HaloBiasSheth99(HaloBias):
    """ Implements halo bias described in 1999MNRAS.308..119S
    This parametrization is only valid for 'fof' masses.

    Args:
        mass_def (:class:`~pyccl.halos.massdef.MassDef` or str):
            a mass definition object, or a name string.
            This parametrization accepts FoF masses only.
            If `None`, FoF masses will be used.
        mass_def_strict (bool): if False, consistency of the mass
            definition will be ignored.
        use_delta_c_fit (bool): if True, use delta_crit given by
            the fit of Nakamura & Suto 1997. Otherwise use
            delta_crit = 1.68647.
    """
<<<<<<< HEAD
    __repr_attrs__ = ("mass_def", "mass_def_strict", "use_delta_c_fit",)
=======
    __repr_attrs__ = __eq_attrs__ = ("mdef", "mass_def_strict",
                                     "use_delta_c_fit",)
>>>>>>> 26fc0350
    name = "Sheth99"

    @warn_api
    def __init__(self, *,
                 mass_def="fof",
                 mass_def_strict=True,
                 use_delta_c_fit=False):
        self.use_delta_c_fit = use_delta_c_fit
        super().__init__(mass_def=mass_def, mass_def_strict=mass_def_strict)

    def _check_mass_def_strict(self, mass_def):
        return mass_def.Delta != "fof"

    def _setup(self):
        self.p = 0.3
        self.a = 0.707

    def _get_bsigma(self, cosmo, sigM, a):
        if self.use_delta_c_fit:
            status = 0
            delta_c, status = lib.dc_NakamuraSuto(cosmo.cosmo, a, status)
            check(status, cosmo=cosmo)
        else:
            delta_c = 1.68647

        nu = delta_c / sigM
        anu2 = self.a * nu**2
        return 1 + (anu2 - 1. + 2. * self.p / (1. + anu2**self.p))/delta_c<|MERGE_RESOLUTION|>--- conflicted
+++ resolved
@@ -22,12 +22,8 @@
             the fit of Nakamura & Suto 1997. Otherwise use
             delta_crit = 1.68647.
     """
-<<<<<<< HEAD
-    __repr_attrs__ = ("mass_def", "mass_def_strict", "use_delta_c_fit",)
-=======
-    __repr_attrs__ = __eq_attrs__ = ("mdef", "mass_def_strict",
+    __repr_attrs__ = __eq_attrs__ = ("mass_def", "mass_def_strict",
                                      "use_delta_c_fit",)
->>>>>>> 26fc0350
     name = "Sheth99"
 
     @warn_api
