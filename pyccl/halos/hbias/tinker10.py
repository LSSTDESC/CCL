<<<<<<< HEAD
from ...base import warn_api
from ..halo_model_base import HaloBias
import numpy as np
=======
__all__ = ("HaloBiasTinker10",)
>>>>>>> 26c2bd54

import numpy as np

from ... import warn_api
from . import HaloBias


class HaloBiasTinker10(HaloBias):
<<<<<<< HEAD
    r"""Halo bias relation by Tinker et al. (2010) :arXiv:1001.3162.
    Valid for any S.O. masses with :math:`\Delta \in (200{\rm m},3200{\rm m})`.

    The halo bias takes the form

    .. math::

        b(M, z) = 1 - A \frac{\nu^a}{\nu^a \delta_{\rm c}^a}
        + B \nu^b + C \nu^c,

    where :math:`\nu(M, z) = \delta_{\rm c}(z) / \sigma(M, z)` is the peak
    height of the density field, :math:`(B, b, c) = (0.183, 1.5, 2.4)` are
    fitted parameters, and :math:`(A, a, C)` are given by the fitting formulas

    .. math::

        A &= 1.0 + 0.24y \exp{-(4/y)^4}, \\
        a &= 0.44y - 0.88, \\
        C &= 0.019 + 0.017y + 0.19 \exp{-(4/y)^4},

    where :math:`y \equiv \log_{10} \Delta`.

    Parameters
    ----------
    mass_def : :class:`~pyccl.halos.massdef.MassDef` or str, optional
        Mass definition for this :math:`n(M)` parametrization.
        The default is :math:`200{\rm m}`.
    mass_def_strict : bool, optional
        If True, only allow the mass definitions for which this halo bias
        relation was fitted, and raise if another mass definition is passed.
        If False, do not check for model consistency for the mass definition.
        The default is True.

    Raises
    ------
    ValueError
        Interpolation out of bounds. :math:`\Delta_m` for the particular
        combination of mass definition and scale factor is out of bounds with
        the range of the mass function.
    """
    name = "Tinker10"

    @warn_api
    def __init__(self, *,
                 mass_def="200m",
                 mass_def_strict=True):
        super().__init__(mass_def=mass_def, mass_def_strict=mass_def_strict)

    def _check_mass_def_strict(self, mass_def):
        # True for FoF since Tinker10 is not defined for this mass def.
        return mass_def.Delta == "fof"

=======
    """ Implements halo bias described in arXiv:1001.3162.

    Args:
        mass_def (:class:`~pyccl.halos.massdef.MassDef` or str):
            a mass definition object, or a name string.
            This parametrization accepts SO masses with
            200 < Delta < 3200 with respect to the matter density.
            If `None`, Delta = 200 (matter) will be used.
        mass_def_strict (bool): if False, consistency of the mass
            definition will be ignored.
    """
    name = "Tinker10"

    @warn_api
    def __init__(self, *,
                 mass_def="200m",
                 mass_def_strict=True):
        super().__init__(mass_def=mass_def, mass_def_strict=mass_def_strict)

    def _check_mass_def_strict(self, mass_def):
        # True for FoF since Tinker10 is not defined for this mass def.
        return mass_def.Delta == "fof"

>>>>>>> 26c2bd54
    def _setup(self):
        self.B = 0.183
        self.b = 1.5
        self.c = 2.4
        self.dc = 1.68647

    def _get_bsigma(self, cosmo, sigM, a):
        nu = self.dc / sigM
<<<<<<< HEAD
        ld = np.log10(self.mass_def.get_Delta_matter(cosmo, a))
=======
        ld = np.log10(self.mass_def._get_Delta_m(cosmo, a))
>>>>>>> 26c2bd54
        xp = np.exp(-(4./ld)**4.)
        A = 1.0 + 0.24 * ld * xp
        C = 0.019 + 0.107 * ld + 0.19*xp
        aa = 0.44 * ld - 0.88
        nupa = nu**aa
        return 1 - A * nupa / (nupa + self.dc**aa) + (
            self.B * nu**self.b + C * nu**self.c)<|MERGE_RESOLUTION|>--- conflicted
+++ resolved
@@ -1,10 +1,4 @@
-<<<<<<< HEAD
-from ...base import warn_api
-from ..halo_model_base import HaloBias
-import numpy as np
-=======
 __all__ = ("HaloBiasTinker10",)
->>>>>>> 26c2bd54
 
 import numpy as np
 
@@ -13,7 +7,6 @@
 
 
 class HaloBiasTinker10(HaloBias):
-<<<<<<< HEAD
     r"""Halo bias relation by Tinker et al. (2010) :arXiv:1001.3162.
     Valid for any S.O. masses with :math:`\Delta \in (200{\rm m},3200{\rm m})`.
 
@@ -66,31 +59,6 @@
         # True for FoF since Tinker10 is not defined for this mass def.
         return mass_def.Delta == "fof"
 
-=======
-    """ Implements halo bias described in arXiv:1001.3162.
-
-    Args:
-        mass_def (:class:`~pyccl.halos.massdef.MassDef` or str):
-            a mass definition object, or a name string.
-            This parametrization accepts SO masses with
-            200 < Delta < 3200 with respect to the matter density.
-            If `None`, Delta = 200 (matter) will be used.
-        mass_def_strict (bool): if False, consistency of the mass
-            definition will be ignored.
-    """
-    name = "Tinker10"
-
-    @warn_api
-    def __init__(self, *,
-                 mass_def="200m",
-                 mass_def_strict=True):
-        super().__init__(mass_def=mass_def, mass_def_strict=mass_def_strict)
-
-    def _check_mass_def_strict(self, mass_def):
-        # True for FoF since Tinker10 is not defined for this mass def.
-        return mass_def.Delta == "fof"
-
->>>>>>> 26c2bd54
     def _setup(self):
         self.B = 0.183
         self.b = 1.5
@@ -99,11 +67,7 @@
 
     def _get_bsigma(self, cosmo, sigM, a):
         nu = self.dc / sigM
-<<<<<<< HEAD
         ld = np.log10(self.mass_def.get_Delta_matter(cosmo, a))
-=======
-        ld = np.log10(self.mass_def._get_Delta_m(cosmo, a))
->>>>>>> 26c2bd54
         xp = np.exp(-(4./ld)**4.)
         A = 1.0 + 0.24 * ld * xp
         C = 0.019 + 0.107 * ld + 0.19*xp
