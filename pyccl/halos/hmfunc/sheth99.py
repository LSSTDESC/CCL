<<<<<<< HEAD
from ... import ccllib as lib
from ...base import warn_api
from ...pyutils import check
from ..halo_model_base import MassFunc
=======
__all__ = ("MassFuncSheth99",)

>>>>>>> 26c2bd54
import numpy as np

from ... import check, lib, warn_api
from . import MassFunc


class MassFuncSheth99(MassFunc):
<<<<<<< HEAD
    r"""Halo mass function by Sheth & Tormen (1999) :arXiv:astro-ph/9901122.
    Valid for FoF masses only.

    The mass function takes the form

    .. math::

        n(M, z) = A \, \nu \, \left( 1 + \left(a\nu^2\right)^{-p} \right) \,
        \exp{\left( -\frac{a\nu^2}{2} \right)},

    where :math:`\nu \equiv \delta_c/\sigma`, :math:`A` is the normalization
    factor which makes the integral of :math:`f(\nu){\rm d}\nu` to be unity,
    and :math:`(a, p) = (0.707, 0.3)` are fitted parameters.

    Parameters
    ----------
    mass_def : :class:`~pyccl.halos.massdef.MassDef` or str, optional
        Mass definition for this :math:`n(M)` parametrization.
        The default is :math:`{\rm FoF}`.
    mass_def_strict : bool, optional
        If True, only allow the mass definitions for which this halo bias
        relation was fitted, and raise if another mass definition is passed.
        If False, do not check for model consistency for the mass definition.
        The default is True.
    use_delta_c_fit : bool, optional
        If True, use the formula for :math:`\delta_{\rm c}` given by the
        fit of Nakamura & Suto (1997). If False, use
        :math:`\delta_{\rm c} \simeq 1.68647` given by spherical collapse
        theory. The default is False.
    """
    __repr_attrs__ = ("mass_def", "mass_def_strict", "use_delta_c_fit",)
=======
    """ Implements mass function described in arXiv:astro-ph/9901122
    This parametrization is only valid for 'fof' masses.

    Args:
        mass_def (:class:`~pyccl.halos.massdef.MassDef` or str):
            a mass definition object, or a name string.
            This parametrization accepts FoF masses only.
            The default is 'fof'.
        mass_def_strict (bool): if False, consistency of the mass
            definition will be ignored.
        use_delta_c_fit (bool): if True, use delta_crit given by
            the fit of Nakamura & Suto 1997. Otherwise use
            delta_crit = 1.68647.
    """
    __repr_attrs__ = __eq_attrs__ = ("mass_def", "mass_def_strict",
                                     "use_delta_c_fit",)
>>>>>>> 26c2bd54
    name = 'Sheth99'

    @warn_api
    def __init__(self, *,
                 mass_def="fof",
                 mass_def_strict=True,
                 use_delta_c_fit=False):
        self.use_delta_c_fit = use_delta_c_fit
        super().__init__(mass_def=mass_def, mass_def_strict=mass_def_strict)

    def _check_mass_def_strict(self, mass_def):
        return mass_def.Delta != "fof"

    def _setup(self):
        self.A = 0.21615998645
        self.p = 0.3
        self.a = 0.707

    def _get_fsigma(self, cosmo, sigM, a, lnM):
        if self.use_delta_c_fit:
            status = 0
            delta_c, status = lib.dc_NakamuraSuto(cosmo.cosmo, a, status)
            check(status, cosmo=cosmo)
        else:
            delta_c = 1.68647

        nu = delta_c / sigM
        return nu * self.A * (1. + (self.a * nu**2)**(-self.p)) * (
            np.exp(-self.a * nu**2/2.))<|MERGE_RESOLUTION|>--- conflicted
+++ resolved
@@ -1,12 +1,5 @@
-<<<<<<< HEAD
-from ... import ccllib as lib
-from ...base import warn_api
-from ...pyutils import check
-from ..halo_model_base import MassFunc
-=======
 __all__ = ("MassFuncSheth99",)
 
->>>>>>> 26c2bd54
 import numpy as np
 
 from ... import check, lib, warn_api
@@ -14,7 +7,6 @@
 
 
 class MassFuncSheth99(MassFunc):
-<<<<<<< HEAD
     r"""Halo mass function by Sheth & Tormen (1999) :arXiv:astro-ph/9901122.
     Valid for FoF masses only.
 
@@ -45,25 +37,8 @@
         :math:`\delta_{\rm c} \simeq 1.68647` given by spherical collapse
         theory. The default is False.
     """
-    __repr_attrs__ = ("mass_def", "mass_def_strict", "use_delta_c_fit",)
-=======
-    """ Implements mass function described in arXiv:astro-ph/9901122
-    This parametrization is only valid for 'fof' masses.
-
-    Args:
-        mass_def (:class:`~pyccl.halos.massdef.MassDef` or str):
-            a mass definition object, or a name string.
-            This parametrization accepts FoF masses only.
-            The default is 'fof'.
-        mass_def_strict (bool): if False, consistency of the mass
-            definition will be ignored.
-        use_delta_c_fit (bool): if True, use delta_crit given by
-            the fit of Nakamura & Suto 1997. Otherwise use
-            delta_crit = 1.68647.
-    """
-    __repr_attrs__ = __eq_attrs__ = ("mass_def", "mass_def_strict",
-                                     "use_delta_c_fit",)
->>>>>>> 26c2bd54
+    __repr_attrs__ = __eq_attrs__ = (
+        "mass_def", "mass_def_strict", "use_delta_c_fit",)
     name = 'Sheth99'
 
     @warn_api
