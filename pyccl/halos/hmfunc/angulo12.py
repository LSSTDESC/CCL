--- conflicted
+++ resolved
@@ -1,10 +1,5 @@
-<<<<<<< HEAD
-from ...base import warn_api
-from ..halo_model_base import MassFunc
-=======
 __all__ = ("MassFuncAngulo12",)
 
->>>>>>> 4c7eda51
 import numpy as np
 
 from ... import warn_api
