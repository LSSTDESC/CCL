from ...base import warn_api
from ... import ccllib as lib
from ...pyutils import check
from ..halo_model_base import MassFunc
import numpy as np


__all__ = ("MassFuncDespali16",)


class MassFuncDespali16(MassFunc):
    """ Implements mass function described in arXiv:1507.05627.

    Args:
        mass_def (:class:`~pyccl.halos.massdef.MassDef` or str):
            a mass definition object, or a name string.
            This parametrization accepts any SO masses.
            The default is '200m'.
        mass_def_strict (bool): if False, consistency of the mass
            definition will be ignored.
        ellipsoidal (bool): use the ellipsoidal parametrization.
    """
<<<<<<< HEAD
    __repr_attrs__ = ("mass_def", "mass_def_strict", "ellipsoidal",)
=======
    __repr_attrs__ = __eq_attrs__ = ("mass_def", "mass_def_strict",
                                     "ellipsoidal",)
>>>>>>> e93b3174
    name = 'Despali16'

    @warn_api
    def __init__(self, *,
                 mass_def="200m",
                 mass_def_strict=True,
                 ellipsoidal=False):
        self.ellipsoidal = ellipsoidal
        super().__init__(mass_def=mass_def, mass_def_strict=mass_def_strict)

    def _check_mass_def_strict(self, mass_def):
        # True for FoF since Despali16 is not defined for this mass def.
        return mass_def.Delta == "fof"

    def _setup(self):
        # key: ellipsoidal
        vals = {True: (0.3953, -0.1768, 0.7057, 0.2125, 0.3268,
                       0.2206, 0.1937, -0.04570),
                False: (0.3292, -0.1362, 0.7665, 0.2263, 0.4332,
                        0.2488, 0.2554, -0.1151)}

        A0, A1, a0, a1, a2, p0, p1, p2 = vals[self.ellipsoidal]
        coeffs = [[A1, A0], [a2, a1, a0], [p2, p2, p0]]
        self.poly_A, self.poly_a, self.poly_p = map(np.poly1d, coeffs)

    def _get_fsigma(self, cosmo, sigM, a, lnM):
        status = 0
        delta_c, status = lib.dc_NakamuraSuto(cosmo.cosmo, a, status)
        check(status, cosmo=cosmo)

        Dv, status = lib.Dv_BryanNorman(cosmo.cosmo, a, status)
        check(status, cosmo=cosmo)

        x = np.log10(self.mass_def.get_Delta(cosmo, a) *
                     cosmo.omega_x(a, self.mass_def.rho_type) / Dv)

        A, a, p = self.poly_A(x), self.poly_a(x), self.poly_p(x)

        nu_p = a * (delta_c/sigM)**2
        return 2.0 * A * np.sqrt(nu_p / 2.0 / np.pi) * (
            np.exp(-0.5 * nu_p) * (1.0 + nu_p**-p))<|MERGE_RESOLUTION|>--- conflicted
+++ resolved
@@ -20,12 +20,8 @@
             definition will be ignored.
         ellipsoidal (bool): use the ellipsoidal parametrization.
     """
-<<<<<<< HEAD
-    __repr_attrs__ = ("mass_def", "mass_def_strict", "ellipsoidal",)
-=======
     __repr_attrs__ = __eq_attrs__ = ("mass_def", "mass_def_strict",
                                      "ellipsoidal",)
->>>>>>> e93b3174
     name = 'Despali16'
 
     @warn_api
