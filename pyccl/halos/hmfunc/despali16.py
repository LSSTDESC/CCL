--- conflicted
+++ resolved
@@ -1,12 +1,5 @@
-<<<<<<< HEAD
-from ...base import warn_api
-from ... import ccllib as lib
-from ...pyutils import check
-from ..halo_model_base import MassFunc
-=======
 __all__ = ("MassFuncDespali16",)
 
->>>>>>> 4c7eda51
 import numpy as np
 
 from ... import check, lib, warn_api
@@ -62,15 +55,9 @@
 
         x = np.log10(self.mass_def.get_Delta(cosmo, a) *
                      cosmo.omega_x(a, self.mass_def.rho_type) / Dv)
-<<<<<<< HEAD
 
         A, a, p = self.poly_A(x), self.poly_a(x), self.poly_p(x)
 
-=======
-
-        A, a, p = self.poly_A(x), self.poly_a(x), self.poly_p(x)
-
->>>>>>> 4c7eda51
         nu_p = a * (delta_c/sigM)**2
         return 2.0 * A * np.sqrt(nu_p / 2.0 / np.pi) * (
             np.exp(-0.5 * nu_p) * (1.0 + nu_p**-p))