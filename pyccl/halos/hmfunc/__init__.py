--- conflicted
+++ resolved
@@ -9,8 +9,4 @@
 from .tinker10 import *
 from .watson13 import *
 from .bocquet20 import *
-<<<<<<< HEAD
-from .darkemulator import *
-=======
-from .nishimichi19 import *
->>>>>>> d3c00552
+from .nishimichi19 import *