--- conflicted
+++ resolved
@@ -1,11 +1,8 @@
 from .. import ccllib as lib
 from ..core import check
 from ..background import omega_x
-<<<<<<< HEAD
 from ..pyutils import warn_api, deprecate_attr, deprecated
-=======
 from ..base import CCLHalosObject
->>>>>>> 1ab7ad3b
 from .massdef import MassDef, MassDef200m
 import numpy as np
 
