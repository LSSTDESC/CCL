from .. import ccllib as lib
from ..core import check
from ..background import omega_x
from ..base import CCLHalosObject, deprecated, warn_api
from .massdef import MassDef, MassDef200m
import numpy as np
import functools


class HaloBias(CCLHalosObject):
    """ This class enables the calculation of halo bias functions.
    We currently assume that all halo bias functions can be written
    as functions that depend on M only through sigma_M (where
    sigma_M^2 is the overdensity variance on spheres with a
    radius given by the Lagrangian radius for mass M).
    All sub-classes implementing specific parametrizations
    can therefore be simply created by replacing this class'
    `_get_bsigma method`.

    Args:
        mass_def (:class:`~pyccl.halos.massdef.MassDef`): a mass
            definition object that fixes
            the mass definition used by this halo bias
            parametrization.
        mass_def_strict (bool): if False, consistency of the mass
            definition will be ignored.
    """
    name = "default"

    @warn_api
    def __init__(self, *, mass_def=None, mass_def_strict=True):
        self.mass_def_strict = mass_def_strict
        if mass_def is not None:
            if self._check_mass_def(mass_def):
                raise ValueError("Halo bias " + self.name +
                                 " is not compatible with mass definition" +
                                 " Delta = %s, " % (mass_def.Delta) +
                                 " rho = " + mass_def.rho_type)
            self.mass_def = mass_def
        else:
            self._default_mass_def()
        self._setup()

    def _default_mass_def(self):
        """ Assigns a default mass definition for this object if
        none is passed at initialization.
        """
        self.mass_def = MassDef('fof', 'matter')

    def _setup(self):
        """ Use this function to initialize any internal attributes
        of this object. This function is called at the very end of the
        constructor call.
        """
        pass

    def _check_mass_def_strict(self, mass_def):
        return False

    def _check_mass_def(self, mass_def):
        """ Return False if the input mass definition agrees with
        the definitions for which this parametrization
        works. True otherwise. This function gets called at the
        start of the constructor call.

        Args:
            mass_def (:class:`~pyccl.halos.massdef.MassDef`):
                a mass definition object.

        Returns:
            bool: True if the mass definition is not compatible with
                this parametrization. False otherwise.
        """
        if self.mass_def_strict:
            return self._check_mass_def_strict(mass_def)
        return False

    def _get_consistent_mass(self, cosmo, M, a, mass_def_other):
        """ Transform a halo mass with a given mass definition into
        the corresponding mass definition that was used to initialize
        this object.

        Args:
            cosmo (:class:`~pyccl.core.Cosmology`): A Cosmology object.
            M (float or array_like): halo mass in units of M_sun.
            a (float): scale factor.
            mass_def_other (:class:`~pyccl.halos.massdef.MassDef`):
                a mass definition object.

        Returns:
            float or array_like: mass according to this object's
            mass definition.
        """
        if mass_def_other is not None:
            M_use = mass_def_other.translate_mass(
                cosmo, M, a,
                mass_def_other=self.mass_def)
        else:
            M_use = M
        return np.log10(M_use)

    def _get_Delta_m(self, cosmo, a):
        """ For SO-based mass definitions, this returns the corresponding
        value of Delta for a rho_matter-based definition. This is useful
        mostly for the Tinker mass functions, which are defined for any
        SO mass in general, but explicitly only for Delta_matter.
        """
        delta = self.mass_def.get_Delta(cosmo, a)
        if self.mass_def.rho_type == 'matter':
            return delta
        else:
            om_this = omega_x(cosmo, a, self.mass_def.rho_type)
            om_matt = omega_x(cosmo, a, 'matter')
            return delta * om_this / om_matt

    @warn_api(pairs=[("mdef_other", "mass_def_other")])
    def get_halo_bias(self, cosmo, M, a, *, mass_def_other=None):
        """ Returns the halo bias for input parameters.

        Args:
            cosmo (:class:`~pyccl.core.Cosmology`): A Cosmology object.
            M (float or array_like): halo mass in units of M_sun.
            a (float): scale factor.
            mass_def_other (:class:`~pyccl.halos.massdef.MassDef`):
                the mass definition object that defines M.

        Returns:
            float or array_like: halo bias.
        """
        cosmo.compute_sigma()  # compute sigma if needed

        M_use = np.atleast_1d(M)
        logM = self._get_consistent_mass(cosmo, M_use,
                                         a, mass_def_other)

        # sigma(M)
        status = 0
        sigM, status = lib.sigM_vec(cosmo.cosmo, a, logM,
                                    len(logM), status)
        check(status)

        b = self._get_bsigma(cosmo, sigM, a)
        if np.ndim(M) == 0:
            b = b[0]
        return b

    def _get_bsigma(self, cosmo, sigM, a):
        """ Get the halo bias as a function of sigmaM.

        Args:
            cosmo (:class:`~pyccl.core.Cosmology`): A Cosmology object.
            sigM (float or array_like): standard deviation in the
                overdensity field on the scale of this halo.
            a (float): scale factor.

        Returns:
            float or array_like: f(sigma_M) function.
        """
        raise NotImplementedError("Use one of the non-default "
                                  "HaloBias classes")

    @classmethod
    def from_name(cls, name):
<<<<<<< HEAD
        """ Returns halo bias subclass from name string
=======
        """Returns halo bias subclass from name string
>>>>>>> 86196793

        Args:
            name (string): a halo bias name

        Returns:
            HaloBias subclass corresponding to the input name.
        """
<<<<<<< HEAD
        bias_functions = {c.name: c for c in cls.__subclasses__()}
=======
        bias_functions = {c.name: c for c in HaloBias.__subclasses__()}
>>>>>>> 86196793
        if name in bias_functions:
            return bias_functions[name]
        else:
            raise ValueError(
<<<<<<< HEAD
                f"Halo bias parametrization {name} not implemented.")
=======
                f"Halo bias parametrization {name} not implemented")
>>>>>>> 86196793


class HaloBiasSheth99(HaloBias):
    """ Implements halo bias described in 1999MNRAS.308..119S
    This parametrization is only valid for 'fof' masses.

    Args:
        mass_def (:class:`~pyccl.halos.massdef.MassDef`):
            a mass definition object.
            this parametrization accepts FoF masses only.
            If `None`, FoF masses will be used.
        mass_def_strict (bool): if False, consistency of the mass
            definition will be ignored.
        use_delta_c_fit (bool): if True, use delta_crit given by
            the fit of Nakamura & Suto 1997. Otherwise use
            delta_crit = 1.68647.
    """
    name = "Sheth99"

    @warn_api
    def __init__(self, *, mass_def=None,
                 mass_def_strict=True,
                 use_delta_c_fit=False):
        self.use_delta_c_fit = use_delta_c_fit
        super().__init__(mass_def=mass_def, mass_def_strict=mass_def_strict)

    def _default_mass_def(self):
        self.mass_def = MassDef('fof', 'matter')

    def _setup(self):
        self.p = 0.3
        self.a = 0.707

    def _check_mass_def_strict(self, mass_def):
        if self.mass_def_strict:
            if mass_def.Delta != 'fof':
                return True
        return False

    def _get_bsigma(self, cosmo, sigM, a):
        if self.use_delta_c_fit:
            status = 0
            delta_c, status = lib.dc_NakamuraSuto(cosmo.cosmo, a, status)
            check(status)
        else:
            delta_c = 1.68647

        nu = delta_c / sigM
        anu2 = self.a * nu**2
        return 1. + (anu2 - 1. + 2. * self.p / (1. + anu2**self.p))/delta_c


class HaloBiasSheth01(HaloBias):
    """ Implements halo bias described in arXiv:astro-ph/9907024.
    This parametrization is only valid for 'fof' masses.

    Args:
        mass_def (:class:`~pyccl.halos.massdef.MassDef`):
            a mass definition object.
            this parametrization accepts FoF masses only.
            If `None`, FoF masses will be used.
        mass_def_strict (bool): if False, consistency of the mass
            definition will be ignored.
    """
    name = "Sheth01"

    @warn_api
    def __init__(self, *, mass_def=None, mass_def_strict=True):
        super().__init__(mass_def=mass_def, mass_def_strict=mass_def_strict)

    def _default_mass_def(self):
        self.mass_def = MassDef('fof', 'matter')

    def _setup(self):
        self.a = 0.707
        self.sqrta = 0.84083292038
        self.b = 0.5
        self.c = 0.6
        self.dc = 1.68647

    def _check_mass_def_strict(self, mass_def):
        if mass_def.Delta != 'fof':
            return True
        return False

    def _get_bsigma(self, cosmo, sigM, a):
        nu = self.dc/sigM
        anu2 = self.a * nu**2
        anu2c = anu2**self.c
        t1 = self.b * (1.0 - self.c) * (1.0 - 0.5 * self.c)
        return 1. + (self.sqrta * anu2 * (1 + self.b / anu2c) -
                     anu2c / (anu2c + t1)) / (self.sqrta * self.dc)


class HaloBiasBhattacharya11(HaloBias):
    """ Implements halo bias described in arXiv:1005.2239.
    This parametrization is only valid for 'fof' masses.

    Args:
        mass_def (:class:`~pyccl.halos.massdef.MassDef`):
            a mass definition object.
            this parametrization accepts FoF masses only.
            If `None`, FoF masses will be used.
        mass_def_strict (bool): if False, consistency of the mass
            definition will be ignored.
    """
    name = "Bhattacharya11"

    @warn_api
    def __init__(self, *, mass_def=None, mass_def_strict=True):
        super().__init__(mass_def=mass_def, mass_def_strict=mass_def_strict)

    def _default_mass_def(self):
        self.mass_def = MassDef('fof', 'matter')

    def _setup(self):
        self.a = 0.788
        self.az = 0.01
        self.p = 0.807
        self.q = 1.795
        self.dc = 1.68647

    def _check_mass_def_strict(self, mass_def):
        if mass_def.Delta != 'fof':
            return True
        return False

    def _get_bsigma(self, cosmo, sigM, a):
        nu = self.dc / sigM
        a = self.a * a**self.az
        anu2 = a * nu**2
        return 1. + (anu2 - self.q + 2*self.p / (1 + anu2**self.p)) / self.dc


class HaloBiasTinker10(HaloBias):
    """ Implements halo bias described in arXiv:1001.3162.

    Args:
        mass_def (:class:`~pyccl.halos.massdef.MassDef`):
            a mass definition object.
            this parametrization accepts SO masses with
            200 < Delta < 3200 with respect to the matter density.
            If `None`, Delta = 200 (matter) will be used.
        mass_def_strict (bool): if False, consistency of the mass
            definition will be ignored.
    """
    name = "Tinker10"

    @warn_api
    def __init__(self, *, mass_def=None, mass_def_strict=True):
        super().__init__(mass_def=mass_def, mass_def_strict=mass_def_strict)

    def _default_mass_def(self):
        self.mass_def = MassDef200m()

    def _AC(self, ld):
        xp = np.exp(-(4./ld)**4.)
        A = 1.0 + 0.24 * ld * xp
        C = 0.019 + 0.107 * ld + 0.19*xp
        return A, C

    def _a(self, ld):
        return 0.44 * ld - 0.88

    def _setup(self):
        self.B = 0.183
        self.b = 1.5
        self.c = 2.4
        self.dc = 1.68647

    def _check_mass_def_strict(self, mass_def):
        if mass_def.Delta == 'fof':
            return True
        return False

    def _get_bsigma(self, cosmo, sigM, a):
        nu = self.dc / sigM

        ld = np.log10(self._get_Delta_m(cosmo, a))
        A, C = self._AC(ld)
        aa = self._a(ld)
        nupa = nu**aa
        return 1. - A * nupa / (nupa + self.dc**aa) + \
            self.B * nu**self.b + C * nu**self.c


<<<<<<< HEAD
@deprecated(new_function=HaloBias.from_name)
def halo_bias_from_name(name):
    """ Returns halo bias subclass from name string

    Args:
        name (string): a halo bias name

    Returns:
        HaloBias subclass corresponding to the input name.
    """
=======
@functools.wraps(HaloBias.from_name)
def halo_bias_from_name(name):
>>>>>>> 86196793
    return HaloBias.from_name(name)<|MERGE_RESOLUTION|>--- conflicted
+++ resolved
@@ -161,11 +161,7 @@
 
     @classmethod
     def from_name(cls, name):
-<<<<<<< HEAD
-        """ Returns halo bias subclass from name string
-=======
         """Returns halo bias subclass from name string
->>>>>>> 86196793
 
         Args:
             name (string): a halo bias name
@@ -173,20 +169,12 @@
         Returns:
             HaloBias subclass corresponding to the input name.
         """
-<<<<<<< HEAD
         bias_functions = {c.name: c for c in cls.__subclasses__()}
-=======
-        bias_functions = {c.name: c for c in HaloBias.__subclasses__()}
->>>>>>> 86196793
         if name in bias_functions:
             return bias_functions[name]
         else:
             raise ValueError(
-<<<<<<< HEAD
                 f"Halo bias parametrization {name} not implemented.")
-=======
-                f"Halo bias parametrization {name} not implemented")
->>>>>>> 86196793
 
 
 class HaloBiasSheth99(HaloBias):
@@ -373,19 +361,7 @@
             self.B * nu**self.b + C * nu**self.c
 
 
-<<<<<<< HEAD
+@functools.wraps(HaloBias.from_name)
 @deprecated(new_function=HaloBias.from_name)
 def halo_bias_from_name(name):
-    """ Returns halo bias subclass from name string
-
-    Args:
-        name (string): a halo bias name
-
-    Returns:
-        HaloBias subclass corresponding to the input name.
-    """
-=======
-@functools.wraps(HaloBias.from_name)
-def halo_bias_from_name(name):
->>>>>>> 86196793
     return HaloBias.from_name(name)