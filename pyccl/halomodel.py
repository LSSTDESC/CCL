from . import ccllib as lib
from .pyutils import _vectorize_fn2, _vectorize_fn4


def halo_concentration(cosmo, halo_mass, a, odelta=200):
    """Halo mass concentration relation

    Args:
        cosmo (:obj:`Cosmology`): Cosmological parameters.
        halo_mass (float or array_like): Halo masses; Msun.
        a (float): scale factor.
        odelta (float): overdensity parameter (default: 200)

    Returns:
        float or array_like: Dimensionless halo concentration, ratio rv/rs
    """
<<<<<<< HEAD
    if not cosmo.has_power():
        cosmo.compute_power()
=======
    cosmo.compute_sigma()
>>>>>>> a6d9f0d6
    return _vectorize_fn4(
        lib.halo_concentration,
        lib.halo_concentration_vec, cosmo, halo_mass, a, odelta)


def onehalo_matter_power(cosmo, k, a):
    """One-halo term for matter power spectrum assuming NFW density profiles
    Args:
        cosmo (:obj:`Cosmology`): Cosmological parameters.
        a (float): scale factor.
        k (float or array_like): wavenumber

    Returns:
        onehalo_matter_power (float or array_like): one-halo term for matter
                                                    power spectrum
    """
<<<<<<< HEAD
    if not cosmo.has_power():
        cosmo.compute_power()
=======
    cosmo.compute_sigma()
>>>>>>> a6d9f0d6
    return _vectorize_fn2(lib.onehalo_matter_power,
                          lib.onehalo_matter_power_vec,
                          cosmo, k, a)


def twohalo_matter_power(cosmo, k, a):
    """Two-halo term for matter power spectrum assuming NFW density profiles
    Args:
        cosmo (:obj:`Cosmology`): Cosmological parameters.
        a (float): scale factor.
        k (float or array_like): wavenumber

    Returns:
        two-halo matter power spectrum (float or array_Like): two-halo term
                                                              for matter power
                                                              spectrum
    """
<<<<<<< HEAD
    if not cosmo.has_power():
        cosmo.compute_power()
=======
    cosmo.compute_sigma()
>>>>>>> a6d9f0d6
    return _vectorize_fn2(
        lib.twohalo_matter_power,
        lib.twohalo_matter_power_vec,
        cosmo, k, a)


def halomodel_matter_power(cosmo, k, a):
    """Matter power spectrum from halo model assuming NFW density profiles
    Args:
        cosmo (:obj:`Cosmology`): Cosmological parameters.
        a (float): scale factor.
        k (float or array_like): wavenumber

    Returns:
        halomodel_matter_power (float or array_like): matter power spectrum
                                                      from halo model
    """
<<<<<<< HEAD
    if not cosmo.has_power():
        cosmo.compute_power()
=======
    cosmo.compute_sigma()
>>>>>>> a6d9f0d6
    return _vectorize_fn2(
        lib.halomodel_matter_power,
        lib.halomodel_matter_power_vec,
        cosmo, k, a)<|MERGE_RESOLUTION|>--- conflicted
+++ resolved
@@ -14,12 +14,7 @@
     Returns:
         float or array_like: Dimensionless halo concentration, ratio rv/rs
     """
-<<<<<<< HEAD
-    if not cosmo.has_power():
-        cosmo.compute_power()
-=======
     cosmo.compute_sigma()
->>>>>>> a6d9f0d6
     return _vectorize_fn4(
         lib.halo_concentration,
         lib.halo_concentration_vec, cosmo, halo_mass, a, odelta)
@@ -36,12 +31,7 @@
         onehalo_matter_power (float or array_like): one-halo term for matter
                                                     power spectrum
     """
-<<<<<<< HEAD
-    if not cosmo.has_power():
-        cosmo.compute_power()
-=======
     cosmo.compute_sigma()
->>>>>>> a6d9f0d6
     return _vectorize_fn2(lib.onehalo_matter_power,
                           lib.onehalo_matter_power_vec,
                           cosmo, k, a)
@@ -59,12 +49,7 @@
                                                               for matter power
                                                               spectrum
     """
-<<<<<<< HEAD
-    if not cosmo.has_power():
-        cosmo.compute_power()
-=======
     cosmo.compute_sigma()
->>>>>>> a6d9f0d6
     return _vectorize_fn2(
         lib.twohalo_matter_power,
         lib.twohalo_matter_power_vec,
@@ -82,12 +67,7 @@
         halomodel_matter_power (float or array_like): matter power spectrum
                                                       from halo model
     """
-<<<<<<< HEAD
-    if not cosmo.has_power():
-        cosmo.compute_power()
-=======
     cosmo.compute_sigma()
->>>>>>> a6d9f0d6
     return _vectorize_fn2(
         lib.halomodel_matter_power,
         lib.halomodel_matter_power_vec,
