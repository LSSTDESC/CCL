from .base import unlock_instance
<<<<<<< HEAD
from .baryons import BaryonicEffectsBCM
from .base import deprecated


@deprecated(BaryonicEffectsBCM)
=======
from .baryons import BaryonsSchneider15
from .base import deprecated
from .pyutils import check
from . import ccllib as lib
import numpy as np


@deprecated(BaryonsSchneider15)
>>>>>>> ef815c44
def bcm_model_fka(cosmo, k, a):
    """The BCM model correction factor for baryons.

    .. note:: BCM stands for the "baryonic correction model" of Schneider &
              Teyssier (2015; https://arxiv.org/abs/1510.06034). See the
              `DESC Note <https://github.com/LSSTDESC/CCL/blob/master/doc\
/0000-ccl_note/main.pdf>`_
              for details.

    .. note:: The correction factor is applied multiplicatively so that
              :math:`P_{\\rm corrected}(k, a) = P(k, a)\\, f_{\\rm bcm}(k, a)`.

    Args:
        cosmo (:class:`~pyccl.core.Cosmology`): Cosmological parameters.
        k (float or array_like): Wavenumber; Mpc^-1.
        a (float): Scale factor.

    Returns:
        float or array_like: Correction factor to apply to the power spectrum.
    """
<<<<<<< HEAD
    bcm = BaryonicEffectsBCM(log10Mc=cosmo['bcm_log10Mc'],
=======
    bcm = BaryonsSchneider15(log10Mc=cosmo['bcm_log10Mc'],
>>>>>>> ef815c44
                             eta_b=cosmo['bcm_etab'],
                             k_s=cosmo['bcm_ks'])
    return bcm.boost_factor(cosmo, k, a)


<<<<<<< HEAD
@deprecated(BaryonicEffectsBCM)
=======
@deprecated(BaryonsSchneider15)
>>>>>>> ef815c44
@unlock_instance(mutate=True, argv=1)
def bcm_correct_pk2d(cosmo, pk2d):
    """Apply the BCM model correction factor to a given power spectrum.

    Args:
        cosmo (:class:`~pyccl.core.Cosmology`): Cosmological parameters.
        pk2d (:class:`~pyccl.pk2d.Pk2D`): power spectrum.
    """

<<<<<<< HEAD
    bcm = BaryonicEffectsBCM(log10Mc=cosmo['bcm_log10Mc'],
                             eta_b=cosmo['bcm_etab'],
                             k_s=cosmo['bcm_ks'])
    bcm.apply_baryons(cosmo, pk2d, in_place=True)
=======
    bcm = BaryonsSchneider15(log10Mc=cosmo['bcm_log10Mc'],
                             eta_b=cosmo['bcm_etab'],
                             k_s=cosmo['bcm_ks'])
    a_arr, lk_arr, pk_arr = pk2d.get_spline_arrays()
    k_arr = np.exp(lk_arr)
    fka = bcm.boost_factor(cosmo, k_arr, a_arr)
    pk_arr *= fka
    if pk2d.psp.is_log:
        np.log(pk_arr, out=pk_arr)
    lib.f2d_t_free(pk2d.psp)
    status = 0
    pk2d.psp, status = lib.set_pk2d_new_from_arrays(
        lk_arr, a_arr, pk_arr.flatten(),
        int(pk2d.extrap_order_lok),
        int(pk2d.extrap_order_hik),
        pk2d.psp.is_log, status)
    check(status)
>>>>>>> ef815c44
<|MERGE_RESOLUTION|>--- conflicted
+++ resolved
@@ -1,11 +1,4 @@
 from .base import unlock_instance
-<<<<<<< HEAD
-from .baryons import BaryonicEffectsBCM
-from .base import deprecated
-
-
-@deprecated(BaryonicEffectsBCM)
-=======
 from .baryons import BaryonsSchneider15
 from .base import deprecated
 from .pyutils import check
@@ -14,7 +7,6 @@
 
 
 @deprecated(BaryonsSchneider15)
->>>>>>> ef815c44
 def bcm_model_fka(cosmo, k, a):
     """The BCM model correction factor for baryons.
 
@@ -35,21 +27,13 @@
     Returns:
         float or array_like: Correction factor to apply to the power spectrum.
     """
-<<<<<<< HEAD
-    bcm = BaryonicEffectsBCM(log10Mc=cosmo['bcm_log10Mc'],
-=======
     bcm = BaryonsSchneider15(log10Mc=cosmo['bcm_log10Mc'],
->>>>>>> ef815c44
                              eta_b=cosmo['bcm_etab'],
                              k_s=cosmo['bcm_ks'])
     return bcm.boost_factor(cosmo, k, a)
 
 
-<<<<<<< HEAD
-@deprecated(BaryonicEffectsBCM)
-=======
 @deprecated(BaryonsSchneider15)
->>>>>>> ef815c44
 @unlock_instance(mutate=True, argv=1)
 def bcm_correct_pk2d(cosmo, pk2d):
     """Apply the BCM model correction factor to a given power spectrum.
@@ -59,12 +43,6 @@
         pk2d (:class:`~pyccl.pk2d.Pk2D`): power spectrum.
     """
 
-<<<<<<< HEAD
-    bcm = BaryonicEffectsBCM(log10Mc=cosmo['bcm_log10Mc'],
-                             eta_b=cosmo['bcm_etab'],
-                             k_s=cosmo['bcm_ks'])
-    bcm.apply_baryons(cosmo, pk2d, in_place=True)
-=======
     bcm = BaryonsSchneider15(log10Mc=cosmo['bcm_log10Mc'],
                              eta_b=cosmo['bcm_etab'],
                              k_s=cosmo['bcm_ks'])
@@ -81,5 +59,4 @@
         int(pk2d.extrap_order_lok),
         int(pk2d.extrap_order_hik),
         pk2d.psp.is_log, status)
-    check(status)
->>>>>>> ef815c44
+    check(status)