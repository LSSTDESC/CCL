from . import ccllib as lib
from .pyutils import check
from .pk2d import Pk2D
import numpy as np

# Define symbolic 'None' type for arrays, to allow proper handling by swig
# wrapper
NoneArr = np.array([])


def angular_cl(cosmo, cltracer1, cltracer2, ell, p_of_k_a=None,
               l_limber=-1.):
    """Calculate the angular (cross-)power spectrum for a pair of tracers.

    Args:
        cosmo (:obj:`Cosmology`): A Cosmology object.
        cltracer1, cltracer2 (:obj:`Tracer`): Tracer objects, of any kind.
        ell (float or array_like): Angular wavenumber(s) at which to evaluate
            the angular power spectrum.
        p_of_k_a (:obj:`Pk2D` or None): 3D Power spectrum to project. If None,
            the non-linear matter power spectrum will be used.
        l_limber (float) : Angular wavenumber beyond which Limber's
            approximation will be used. Defaults to -1.

    Returns:
        float or array_like: Angular (cross-)power spectrum values,
            :math:`C_\\ell`, for the pair of tracers, as a function of
            :math:`\\ell`.
    """
<<<<<<< HEAD
    if not cosmo.has_power():
        cosmo.compute_power()
=======
    # we need the distances for the integrals
    cosmo.compute_distances()
>>>>>>> a6d9f0d6

    # Access ccl_cosmology object
    cosmo_in = cosmo
    cosmo = cosmo.cosmo

    if p_of_k_a is not None:
        if isinstance(p_of_k_a, Pk2D):
            psp = p_of_k_a.psp
        else:
            raise ValueError("p_of_k_a must be either a "
                             "pyccl.Pk2D object or None")
    else:
        psp = None
        # if a power spectrum was not passed, we need the non-linear one
        # at the C level
        cosmo_in.compute_nonlin_power()

    # Create tracer colections
    status = 0
    clt1, status = lib.cl_tracer_collection_t_new(status)
    clt2, status = lib.cl_tracer_collection_t_new(status)
    for t in cltracer1._trc:
        status = lib.add_cl_tracer_to_collection(clt1, t, status)
    for t in cltracer2._trc:
        status = lib.add_cl_tracer_to_collection(clt2, t, status)

    ell_use = np.atleast_1d(ell)

    # Check the values of ell are monotonically increasing
    if not (ell_use[:-1] < ell_use[1:]).all():
        raise ValueError("ell values must be monotonically increasing")

    # Return Cl values, according to whether ell is an array or not
    cl, status = lib.angular_cl_vec(
        cosmo, clt1, clt2, psp, l_limber,
        ell_use, ell_use.size, status)
    if np.isscalar(ell):
        cl = cl[0]

    # Free up tracer collections
    lib.cl_tracer_collection_t_free(clt1)
    lib.cl_tracer_collection_t_free(clt2)

    check(status, cosmo=cosmo_in)
    return cl<|MERGE_RESOLUTION|>--- conflicted
+++ resolved
@@ -27,13 +27,8 @@
             :math:`C_\\ell`, for the pair of tracers, as a function of
             :math:`\\ell`.
     """
-<<<<<<< HEAD
-    if not cosmo.has_power():
-        cosmo.compute_power()
-=======
     # we need the distances for the integrals
     cosmo.compute_distances()
->>>>>>> a6d9f0d6
 
     # Access ccl_cosmology object
     cosmo_in = cosmo
