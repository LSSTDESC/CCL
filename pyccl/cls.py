from pyccl import ccllib as lib
from pyccl import constants as const
from pyccl.pyutils import _cosmology_obj, check
import numpy as np

# Mapping between names for tracers and internal CCL tracer types
tracer_types = {
    'nc':               const.CL_TRACER_NC,
    'number_count':     const.CL_TRACER_NC,
    'wl':               const.CL_TRACER_WL,
    'lensing':          const.CL_TRACER_WL,
    'weak_lensing':     const.CL_TRACER_WL,
}

#Same mapping for non-Limber integration methods
nonlimber_methods = {
    'native': const.CCL_NONLIMBER_METHOD_NATIVE,
    'angpow': const.CCL_NONLIMBER_METHOD_ANGPOW,
}

# Define symbolic 'None' type for arrays, to allow proper handling by swig wrapper
NoneArr = np.array([])

class ClTracer(object):
    """ClTracer class used to wrap the cl_tracer found
    in CCL.

    A ClTracer is a data structure that contains all information
    describing the transfer functon of one tracer of the matter
    distribution.

    """

    def __init__(self, cosmo, tracer_type=None, has_rsd=False,
                 has_magnification=False, has_intrinsic_alignment=False,
                 z=None, n=None, bias=None, mag_bias=None, bias_ia=None,
                 f_red=None):
        """
        ClTracer is a class for handling tracers that have an angular power
        spectrum.

        Note: unless otherwise stated, defaults are None.

        Args:
            cosmo (:obj:`Cosmology`): Cosmology object.
            tracer_type (:obj:`str`): Specifies which type of tracer is being
                specified. Must be one of the types specified in the
                `tracer_types` dict in `cls.py`.
            has_rsd (bool, optional): Flag for whether the tracer has a
                redshift-space distortion term. Defaults to False.
            has_magnification (bool, optional): Flag for whether the tracer has
                a magnification term. Defaults to False.
            has_intrinsic_alignment (bool, optional): Flag for whether the
                tracer has an intrinsic alignment term. Defaults to False.
            z (array_like, optional): Array of redshifts that the following
                functions are sampled at. This is overriden if tuples of the
                form (z, fn(z)) are specified for those kwargs instead (this
                allows the functions to be sampled differently in z).
            n (array_like or tuple, optional): Array of N(z) sampled at the
                redshifts given in the z array, or a tuple of arrays (z, N(z)).
                The units are arbitrary; N(z) will be normalized to unity.
            bias (array_like or tuple, optional): Array of galaxy bias b(z)
                sampled at the redshifts given in the z array, or a tuple of
                arrays (z, b(z)).
            mag_bias (array_like or tuple, optional): Array of magnification
                bias s(z) sampled at the redshifts given in the z array, or a
                tuple of arrays (z, s(z)).
            bias_ia (array_like or tuple, optional): Array of intrinsic
                alignment amplitudes b_IA(z), or a tuple of arrays (z, b_IA(z)).
            f_red (array_like or tuple, optional): Array of red galaxy
                fractions f_red(z), or a tuple of arrays (z, f_red(z)).
        """
        # Verify cosmo object
        cosmo = _cosmology_obj(cosmo)

        # Check tracer type
        if tracer_type not in tracer_types.keys():
            raise KeyError("'%s' is not a valid tracer_type." % tracer_type)

        # Convert array arguments that are 'None' into 'NoneArr' type, and
        # check whether arrays were specified as tuples or with a common z array
        z_n, n = _check_array_params(z, n, 'n')
        z_b, b = _check_array_params(z, bias, 'bias')
        z_s, s = _check_array_params(z, mag_bias, 'mag_bias')
        z_ba, ba = _check_array_params(z, bias_ia, 'bias_ia')
        z_rf, rf = _check_array_params(z, f_red, 'f_red')

        # Construct new ccl_cl_tracer
        status = 0
        self.cltracer, status = lib.cl_tracer_new_wrapper(
                            cosmo,
                            tracer_types[tracer_type],
                            int(has_rsd),
                            int(has_magnification),
                            int(has_intrinsic_alignment),
                            z_n, n, z_b, b, z_s, s, z_ba, ba, z_rf, rf,
                            status )

    def __del__(self):
        """Free memory associated with CCL_ClTracer object.

        """
        lib.cl_tracer_free(self.cltracer)


class ClTracerNumberCounts(ClTracer):
    """
    ClTracer for galaxy number counts (galaxy clustering).
    """

    def __init__(self, cosmo, has_rsd, has_magnification,
                 n, bias, z=None, mag_bias=None):
        """
        ClTracer class for a tracer of galaxy number counts (galaxy clustering).

        Args:
            cosmo (:obj:`Cosmology`): Cosmology object.
            has_rsd (bool, optional): Flag for whether the tracer has a
                redshift-space distortion term. Defaults to False.
            has_magnification (bool, optional): Flag for whether the tracer has
                a magnification term. Defaults to False. mag_bias must be
                specified if set to True.
            z (array_like, optional): Array of redshifts that the following
                functions are sampled at. This is overriden if tuples of the
                form (z, fn(z)) are specified for those kwargs instead (this
                allows the functions to be sampled differently in z).
            n (array_like or tuple, optional): Array of N(z) sampled at the
                redshifts given in the z array, or a tuple of arrays (z, N(z)).
                The units are arbitrary; N(z) will be normalized to unity.
            bias (array_like or tuple, optional): Array of galaxy bias b(z)
                sampled at the redshifts given in the z array, or a tuple of
                arrays (z, b(z)).
            mag_bias (array_like or tuple, optional): Array of magnification
                bias s(z) sampled at the redshifts given in the z array, or a
                tuple of arrays (z, s(z)).
        """

        # Sanity check on input arguments
        if has_magnification and mag_bias is None:
                raise ValueError("Keyword arg 'mag_bias' must be specified if "
                                 "has_magnification=True.")

        # Call ClTracer constructor with appropriate arguments
        super(ClTracerNumberCounts, self).__init__(
                 cosmo=cosmo, tracer_type='nc',
                 has_rsd=has_rsd, has_magnification=has_magnification,
                 has_intrinsic_alignment=False,
                 z=z, n=n, bias=bias, mag_bias=mag_bias,
                 bias_ia=None, f_red=None)


class ClTracerLensing(ClTracer):
    """
    ClTracer for weak lensing shear (galaxy shapes).
    """

    def __init__(self, cosmo, has_intrinsic_alignment,
                 n, z=None, bias_ia=None, f_red=None):
        """
        ClTracer class for a tracer of weak lensing shear (galaxy shapes).

        Args:
            cosmo (:obj:`Cosmology`): Cosmology object.
            has_intrinsic_alignment (bool, optional): Flag for whether the
                tracer has an intrinsic alignment term. Defaults to False.
                bias_ia and f_red must be specified if set to True.
            z (array_like, optional): Array of redshifts that the following
                functions are sampled at. This is overriden if tuples of the
                form (z, fn(z)) are specified for those kwargs instead (this
                allows the functions to be sampled differently in z).
            n (array_like or tuple, optional): Array of N(z) sampled at the
                redshifts given in the z array, or a tuple of arrays (z, N(z)).
                The units are arbitrary; N(z) will be normalized to unity.
            bias_ia (array_like or tuple, optional): Array of intrinsic
                alignment amplitudes b_IA(z), or a tuple of arrays (z, b_IA(z)).
            f_red (array_like or tuple, optional): Array of red galaxy
                fractions f_red(z), or a tuple of arrays (z, f_red(z)).
        """

        # Sanity check on input arguments
        if has_intrinsic_alignment \
        and (bias_ia is None or f_red is None):
                raise ValueError("Keyword args 'bias_ia' and 'f_red' must be "
                                 "specified if has_intrinsic_alignment=True.")

        # Call ClTracer constructor with appropriate arguments
        super(ClTracerLensing, self).__init__(
                 cosmo=cosmo, tracer_type='wl',
                 has_rsd=False, has_magnification=False,
                 has_intrinsic_alignment=has_intrinsic_alignment,
                 z=z, n=n, bias=None, mag_bias=None,
                 bias_ia=bias_ia, f_red=f_red)


def _cltracer_obj(cltracer):
    """
    Returns a CCL_ClTracer object, given an input object which may be
    CCL_ClTracer, the ClTracer wrapper class, or an invalid type.

    Args:
        cltracer (:obj:): Either a CCL_ClTracer or the ClTracer wrapper class.

    Returns:
        cltracer (:obj:): A CCL_ClTracer that can be passed out to the CCL C
        library.

    """
    if isinstance(cltracer, lib.CCL_ClTracer):
        return cltracer
    elif isinstance(cltracer, ClTracer):
        return cltracer.cltracer
    else:
        raise TypeError("Invalid ClTracer or CCL_ClTracer object.")


def _check_array_params(z, f_arg, f_name):
    """
    Check whether an argument `f_arg` passed into the constructor of ClTracer()
    is valid.

    If the argument is set to `None`, it will be replaced with a special array
    that signals to the CCL wrapper that this argument is NULL.

    If the argument is given as an array, the redshift array passed to the CCL
    wrapper will be the `z` argument passed to this function.

    If the argument is given as a tuple of the form (z, fn(z)), the redshift
    array passed to the CCL wrapper will be the one from the tuple, and *not*
    the `z` argument passed to this function.
    """
    if f_arg is None:
        # Return empty array if argument is None
        f = NoneArr
        z_f = NoneArr
    else:
        if len(f_arg) == 2:
            # Redshift and function arrays were both specified
            z_f, f = f_arg
        else:
            # Only a function array was specified; redshifts must be given in
            # the 'z' array or an error is thrown.
            if z is None:
                raise TypeError("'%s' was specified without a redshift array. "
                                "Use %s=(z, %s), or pass the 'z' kwarg." \
                                % (f_name, f_name, f_name))
            z_f = np.atleast_1d(z)
            f = np.atleast_1d(f_arg)
    return z_f, f


def angular_cl(cosmo, cltracer1, cltracer2, ell,l_limber=-1.,l_logstep=1.05,l_linstep=20.,
               non_limber_method="native"):
    """
    Calculate the angular (cross-)power spectrum for a pair of tracers.

    Args:
        cosmo (:obj:`Cosmology`): A Cosmology object.
        cltracer1, cltracer2 (:obj:): ClTracer objects, of any kind.
        ell (float or array_like): Angular wavenumber(s) to evaluate the
            angular power spectrum at.
        l_limber (float) : Angular wavenumber beyond which Limber's
            approximation will be used
        l_logstep (float) : logarithmic step in ell at low multipoles
        l_linstep (float) : linear step in ell at high multipoles
        non_limber_method (str) : non-Limber integration method. Supported:
            "native" and "angpow"

    Returns:
        cl (float or array_like): Angular (cross-)power spectrum values, C_ell,
            for the pair of tracers, as a function of `ell`.

    """
    # Access ccl_cosmology object
    cosmo_in = cosmo
    cosmo = _cosmology_obj(cosmo)
<<<<<<< HEAD
    
    if non_limber_method not in nonlimber_methods.keys() :
        raise KeyError("'%s' is not a valide non-Limber integration method."%non_limber_method)
=======
>>>>>>> 77a8d561

    # Access CCL_ClTracer objects
    clt1 = _cltracer_obj(cltracer1)
    clt2 = _cltracer_obj(cltracer2)

    status = 0
    # Return Cl values, according to whether ell is an array or not
    if isinstance(ell, float) or isinstance(ell, int) :
        # Use single-value function
        cl_one,status=lib.angular_cl_vec(cosmo,clt1,clt2,l_limber,l_logstep,l_linstep,
                                         nonlimber_methods[non_limber_method],[ell],1,status)
        cl=cl_one[0]
    elif isinstance(ell, np.ndarray):
        # Use vectorised function
        cl,status=lib.angular_cl_vec(cosmo,clt1,clt2,l_limber,l_logstep,l_linstep,
                                     nonlimber_methods[non_limber_method],ell,ell.size,status)
    else:
        # Use vectorised function
<<<<<<< HEAD
        cl,status=lib.angular_cl_vec(cosmo,clt1,clt2,l_limber,l_logstep,l_linstep,
                                     nonlimber_methods[non_limber_method],ell,len(ell),status)
    check(status)
=======
        cl, status = lib.angular_cl_vec(cosmo, clt1, clt2, ell, len(ell), status)
    check(status, cosmo_in)
>>>>>>> 77a8d561
    return cl<|MERGE_RESOLUTION|>--- conflicted
+++ resolved
@@ -248,7 +248,7 @@
     return z_f, f
 
 
-def angular_cl(cosmo, cltracer1, cltracer2, ell,l_limber=-1.,l_logstep=1.05,l_linstep=20.,
+def angular_cl(cosmo, cltracer1, cltracer2, ell,l_limber=-1.,l_logstep=1.05,l_linstep=20.,dchi=3., dlk=0.003, zmin=0.05,
                non_limber_method="native"):
     """
     Calculate the angular (cross-)power spectrum for a pair of tracers.
@@ -262,6 +262,9 @@
             approximation will be used
         l_logstep (float) : logarithmic step in ell at low multipoles
         l_linstep (float) : linear step in ell at high multipoles
+        dchi (float) : comoving distance step size in non-limber native integrals
+        dlk (float) : logarithmic step for the k non-limber native integral
+        zmin (float) : minimal redshift for the integrals
         non_limber_method (str) : non-Limber integration method. Supported:
             "native" and "angpow"
 
@@ -273,12 +276,9 @@
     # Access ccl_cosmology object
     cosmo_in = cosmo
     cosmo = _cosmology_obj(cosmo)
-<<<<<<< HEAD
     
     if non_limber_method not in nonlimber_methods.keys() :
         raise KeyError("'%s' is not a valide non-Limber integration method."%non_limber_method)
-=======
->>>>>>> 77a8d561
 
     # Access CCL_ClTracer objects
     clt1 = _cltracer_obj(cltracer1)
@@ -288,21 +288,16 @@
     # Return Cl values, according to whether ell is an array or not
     if isinstance(ell, float) or isinstance(ell, int) :
         # Use single-value function
-        cl_one,status=lib.angular_cl_vec(cosmo,clt1,clt2,l_limber,l_logstep,l_linstep,
+        cl_one,status=lib.angular_cl_vec(cosmo,clt1,clt2,l_limber,l_logstep,l_linstep,dchi,dlk,zmin,
                                          nonlimber_methods[non_limber_method],[ell],1,status)
         cl=cl_one[0]
     elif isinstance(ell, np.ndarray):
         # Use vectorised function
-        cl,status=lib.angular_cl_vec(cosmo,clt1,clt2,l_limber,l_logstep,l_linstep,
+        cl,status=lib.angular_cl_vec(cosmo,clt1,clt2,l_limber,l_logstep,l_linstep,dchi,dlk,zmin,
                                      nonlimber_methods[non_limber_method],ell,ell.size,status)
     else:
         # Use vectorised function
-<<<<<<< HEAD
-        cl,status=lib.angular_cl_vec(cosmo,clt1,clt2,l_limber,l_logstep,l_linstep,
+        cl,status=lib.angular_cl_vec(cosmo,clt1,clt2,l_limber,l_logstep,l_linstep,dchi,dlk,zmin,
                                      nonlimber_methods[non_limber_method],ell,len(ell),status)
     check(status)
-=======
-        cl, status = lib.angular_cl_vec(cosmo, clt1, clt2, ell, len(ell), status)
-    check(status, cosmo_in)
->>>>>>> 77a8d561
     return cl