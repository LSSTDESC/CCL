from pyccl import ccllib as lib
from pyccl import constants as const
from pyccl.pyutils import _cosmology_obj, check
import numpy as np

# Mapping between names for tracers and internal CCL tracer types
tracer_types = {
    'nc':               const.CL_TRACER_NC,
    'number_count':     const.CL_TRACER_NC,
    'wl':               const.CL_TRACER_WL,
    'lensing':          const.CL_TRACER_WL,
    'weak_lensing':     const.CL_TRACER_WL,
    'cmbl':             const.CL_TRACER_CL,
    'cmb_lensing':      const.CL_TRACER_CL,
}

#Same mapping for non-Limber integration methods
nonlimber_methods = {
    'native': const.CCL_NONLIMBER_METHOD_NATIVE,
    'angpow': const.CCL_NONLIMBER_METHOD_ANGPOW,
}

function_types = {
    'dndz':             const.CCL_CLT_NZ,
    'bz':               const.CCL_CLT_BZ,
    'bias':             const.CCL_CLT_BZ,
    'sz':               const.CCL_CLT_SZ,
    'm_bias':           const.CCL_CLT_SZ,
    'rfz':              const.CCL_CLT_RF,
    'red_fraction':     const.CCL_CLT_RF,
    'baz':              const.CCL_CLT_BA,
    'a_bias':           const.CCL_CLT_BA,
    'wL':               const.CCL_CLT_WL,
    'window_lensing':   const.CCL_CLT_WL,
    'wM':               const.CCL_CLT_WM,
    'window_magnif':    const.CCL_CLT_WM,
}

# Define symbolic 'None' type for arrays, to allow proper handling by swig wrapper
NoneArr = np.array([])

class ClTracer(object):
    """ClTracer is a general class used to wrap the cl_tracer found in CCL. A ClTracer is a data structure that contains all information describing the transfer functon of one tracer of the matter distribution. If an object has an angular power spectrum then it can be described by a tracer.

        Note: unless otherwise stated, defaults are None.

        Args:
            cosmo (:obj:`Cosmology`): Cosmology object.
            tracer_type (:obj:`str`): Specifies which type of tracer is being
                specified. Must be one of the types specified in the
                `tracer_types` dict in `cls.py`.
            has_rsd (bool, optional): Flag for whether the tracer has a
                redshift-space distortion term. Defaults to False.
            has_magnification (bool, optional): Flag for whether the tracer has
                a magnification term. Defaults to False.
            has_intrinsic_alignment (bool, optional): Flag for whether the
                tracer has an intrinsic alignment term. Defaults to False.
            z (array_like, optional): Array of redshifts that the following
                functions are sampled at. This is overriden if tuples of the
                form (z, fn(z)) are specified for those kwargs instead (this
                allows the functions to be sampled differently in z).
            n (array_like or tuple, optional): Array of N(z) sampled at the
                redshifts given in the z array, or a tuple of arrays (z, N(z)).
                The units are arbitrary; N(z) will be normalized to unity.
            bias (array_like or tuple, optional): Array of galaxy bias b(z)
                sampled at the redshifts given in the z array, or a tuple of
                arrays (z, b(z)).
            mag_bias (array_like or tuple, optional): Array of magnification
                bias s(z) sampled at the redshifts given in the z array, or a
                tuple of arrays (z, s(z)).
            bias_ia (array_like or tuple, optional): Array of intrinsic
                alignment amplitudes b_IA(z), or a tuple of arrays (z, b_IA(z)).
            f_red (array_like or tuple, optional): Array of red galaxy
                fractions f_red(z), or a tuple of arrays (z, f_red(z)).
            z_source (float, optional): Redshift of source plane for CMB lensing.

    """

    def __init__(self, cosmo, tracer_type=None, has_rsd=False,
                 has_magnification=False, has_intrinsic_alignment=False,
                 z=None, n=None, bias=None, mag_bias=None, bias_ia=None,
                 f_red=None,z_source=1100.):
        # Verify cosmo object
        cosmo = _cosmology_obj(cosmo)

        # Check tracer type
        if tracer_type not in tracer_types.keys():
            raise KeyError("'%s' is not a valid tracer_type." % tracer_type)

        # Convert array arguments that are 'None' into 'NoneArr' type, and
        # check whether arrays were specified as tuples or with a common z array
        self.z_n, self.n = _check_array_params(z, n, 'n')
        self.z_b, self.b = _check_array_params(z, bias, 'bias')
        self.z_s, self.s = _check_array_params(z, mag_bias, 'mag_bias')
        self.z_ba, self.ba = _check_array_params(z, bias_ia, 'bias_ia')
        self.z_rf, self.rf = _check_array_params(z, f_red, 'f_red')
        self.z_source = z_source

        # Construct new ccl_cl_tracer
        status = 0
        return_val = lib.cl_tracer_new_wrapper(
                            cosmo,
                            tracer_types[tracer_type],
                            int(has_rsd),
                            int(has_magnification),
                            int(has_intrinsic_alignment),
                            self.z_n, self.n, 
                            self.z_b, self.b, 
                            self.z_s, self.s, 
                            self.z_ba, self.ba, 
                            self.z_rf, self.rf,
                            self.z_source,
                            status )
                  
        if (isinstance(return_val,int)):
            self.has_cltracer = False 
            check(return_val)                
        else:
            self.has_cltracer = True
            self.cltracer, status = return_val

    def get_internal_function(self, cosmo, function, a):
        """
        Method to evaluate any internal function of redshift for this tracer.

        Args:
            cosmo (:obj:`Cosmology`): Cosmology object.
            function (:obj:`str`): Specifies which function to evaluate. Must 
                be one of the types specified in the `pyccl.cls.function_types` 
                dictionary.
            a (:obj: float or array-like): list of scale factors at which to 
                evaluate the function.
            
        Returns:
            Array of function values at the input scale factors.
        """
        # Access ccl_cosmology object
        cosmo_in = cosmo
        cosmo = _cosmology_obj(cosmo)
        
        # Access CCL_ClTracer objects
        clt = self.cltracer
        
        # Check that specified function type exists
        if function not in function_types.keys():
            raise KeyError("Internal function type '%s' not recognized." 
                           % function)
        
        # Check input types
        status = 0
        is_scalar = False
        if isinstance(a, float):
            is_scalar = True
            aarr = np.array([a])
            na = 1
        elif isinstance(a, np.ndarray):
            aarr = a
            na = a.size
        else:
            aarr = a
            na = len(a)
        
        # Evaluate function
        farr, status = lib.clt_fa_vec(cosmo, self.cltracer, 
                                      function_types[function], aarr, na, status)
        check(status, cosmo_in)
        if is_scalar:
            return farr[0]
        else:
            return farr
        
    def __del__(self):
        """Free memory associated with CCL_ClTracer object.
        """
        if hasattr(self, 'has_cltracer'):
            if self.has_cltracer:
                lib.cl_tracer_free(self.cltracer)


class ClTracerNumberCounts(ClTracer):
    """ClTracer for galaxy number counts (galaxy clustering).

        Args:
            cosmo (:obj:`Cosmology`): Cosmology object.
            has_rsd (bool, optional): Flag for whether the tracer has a
                redshift-space distortion term. Defaults to False.
            has_magnification (bool, optional): Flag for whether the tracer has
                a magnification term. Defaults to False. mag_bias must be
                specified if set to True.
            z (array_like, optional): Array of redshifts that the following
                functions are sampled at. This is overriden if tuples of the
                form (z, fn(z)) are specified for those kwargs instead (this
                allows the functions to be sampled differently in z).
            n (array_like or tuple, optional): Array of N(z) sampled at the
                redshifts given in the z array, or a tuple of arrays (z, N(z)).
                The units are arbitrary; N(z) will be normalized to unity.
            bias (array_like or tuple, optional): Array of galaxy bias b(z)
                sampled at the redshifts given in the z array, or a tuple of
                arrays (z, b(z)).
            mag_bias (array_like or tuple, optional): Array of magnification
                bias s(z) sampled at the redshifts given in the z array, or a
                tuple of arrays (z, s(z)).

    """

    def __init__(self, cosmo, has_rsd, has_magnification,
                 n, bias, z=None, mag_bias=None):
        # Sanity check on input arguments
        if has_magnification and mag_bias is None:
                raise ValueError("Keyword arg 'mag_bias' must be specified if "
                                 "has_magnification=True.")

        # Call ClTracer constructor with appropriate arguments
        super(ClTracerNumberCounts, self).__init__(
                 cosmo=cosmo, tracer_type='nc',
                 has_rsd=has_rsd, has_magnification=has_magnification,
                 has_intrinsic_alignment=False,
                 z=z, n=n, bias=bias, mag_bias=mag_bias,
                 bias_ia=None, f_red=None)


class ClTracerLensing(ClTracer):
    """ClTracer for weak lensing shear (galaxy shapes).

        Args:
            cosmo (:obj:`Cosmology`): Cosmology object.
            has_intrinsic_alignment (bool, optional): Flag for whether the
                tracer has an intrinsic alignment term. Defaults to False.
                bias_ia and f_red must be specified if set to True.
            z (array_like, optional): Array of redshifts that the following
                functions are sampled at. This is overriden if tuples of the
                form (z, fn(z)) are specified for those kwargs instead (this
                allows the functions to be sampled differently in z).
            n (array_like or tuple, optional): Array of N(z) sampled at the
                redshifts given in the z array, or a tuple of arrays (z, N(z)).
                The units are arbitrary; N(z) will be normalized to unity.
            bias_ia (array_like or tuple, optional): Array of intrinsic
                alignment amplitudes b_IA(z), or a tuple of arrays (z, b_IA(z)).
            f_red (array_like or tuple, optional): Array of red galaxy
                fractions f_red(z), or a tuple of arrays (z, f_red(z)).

    """

    def __init__(self, cosmo, has_intrinsic_alignment,
                 n, z=None, bias_ia=None, f_red=None):
        # Sanity check on input arguments
        if has_intrinsic_alignment \
        and (bias_ia is None or f_red is None):
                raise ValueError("Keyword args 'bias_ia' and 'f_red' must be "
                                 "specified if has_intrinsic_alignment=True.")

        # Call ClTracer constructor with appropriate arguments
        super(ClTracerLensing, self).__init__(
                 cosmo=cosmo, tracer_type='wl',
                 has_rsd=False, has_magnification=False,
                 has_intrinsic_alignment=has_intrinsic_alignment,
                 z=z, n=n, bias=None, mag_bias=None,
                 bias_ia=bias_ia, f_red=f_red)


class ClTracerCMBLensing(ClTracer):
    """ClTracer for CMB lensing.

        Args:
            cosmo (:obj:`Cosmology`): Cosmology object.
            z_source (float): Redshift of source plane for CMB lensing.

    """

    def __init__(self, cosmo, z_source):
        # Call ClTracer constructor with appropriate arguments
        super(ClTracerCMBLensing, self).__init__(
                 cosmo=cosmo, tracer_type='cmbl',
                 has_rsd=False, has_magnification=False,
                 has_intrinsic_alignment=False,
                 z=None, n=None, bias=None, mag_bias=None,
                 bias_ia=None, f_red=None, z_source=z_source)


def _cltracer_obj(cltracer):
    """Returns a CCL_ClTracer object, given an input object which may be CCL_ClTracer, the ClTracer wrapper class, or an invalid type.

    Args:
        cltracer (:obj:): Either a CCL_ClTracer or the ClTracer wrapper class.

    Returns:
        cltracer (:obj:): A CCL_ClTracer that can be passed out to the CCL C
        library.

    """
    if isinstance(cltracer, lib.CCL_ClTracer):
        return cltracer
    elif isinstance(cltracer, ClTracer):
        return cltracer.cltracer
    else:
        raise TypeError("Invalid ClTracer or CCL_ClTracer object.")


def _check_array_params(z, f_arg, f_name):
    """Check whether an argument `f_arg` passed into the constructor of ClTracer() is valid.

    If the argument is set to `None`, it will be replaced with a special array
    that signals to the CCL wrapper that this argument is NULL.

    If the argument is given as an array, the redshift array passed to the CCL
    wrapper will be the `z` argument passed to this function.

    If the argument is given as a tuple of the form (z, fn(z)), the redshift
    array passed to the CCL wrapper will be the one from the tuple, and *not*
    the `z` argument passed to this function.
    """
    if f_arg is None:
        # Return empty array if argument is None
        f = NoneArr
        z_f = NoneArr
    else:
        if len(f_arg) == 2:
            # Redshift and function arrays were both specified
            z_f, f = f_arg
        else:
            # Only a function array was specified; redshifts must be given in
            # the 'z' array or an error is thrown.
            if z is None:
                raise TypeError("'%s' was specified without a redshift array. "
                                "Use %s=(z, %s), or pass the 'z' kwarg." \
                                % (f_name, f_name, f_name))
            z_f = np.atleast_1d(z)
            f = np.atleast_1d(f_arg)
    return z_f, f

<<<<<<< HEAD

def angular_cl(cosmo, cltracer1, cltracer2, ell):
    """Calculate the angular (cross-)power spectrum for a pair of tracers.
=======
def angular_cl(cosmo, cltracer1, cltracer2, ell,
               l_limber=-1.,l_logstep=1.05,l_linstep=20.,dchi=3., dlk=0.003, zmin=0.05,
               non_limber_method="native"):
    """
    Calculate the angular (cross-)power spectrum for a pair of tracers.
>>>>>>> 435e5de0

    Args:
        cosmo (:obj:`Cosmology`): A Cosmology object.
        cltracer1, cltracer2 (:obj:): ClTracer objects, of any kind.
        ell (float or array_like): Angular wavenumber(s) to evaluate the
            angular power spectrum at.
        l_limber (float) : Angular wavenumber beyond which Limber's
            approximation will be used
        l_logstep (float) : logarithmic step in ell at low multipoles
        l_linstep (float) : linear step in ell at high multipoles
        dchi (float) : comoving distance step size in non-limber native integrals
        dlk (float) : logarithmic step for the k non-limber native integral
        zmin (float) : minimal redshift for the integrals
        non_limber_method (str) : non-Limber integration method. Supported:
            "native" and "angpow"

    Returns:
        float or array_like: Angular (cross-)power spectrum values, :math:`C_\ell`, for the pair of tracers, as a function of :math:`\ell`.

    """
    # Access ccl_cosmology object
    cosmo_in = cosmo
    cosmo = _cosmology_obj(cosmo)
    
    if non_limber_method not in nonlimber_methods.keys() :
        raise KeyError("'%s' is not a valid non-Limber integration method."%non_limber_method)

    # Access CCL_ClTracer objects
    clt1 = _cltracer_obj(cltracer1)
    clt2 = _cltracer_obj(cltracer2)

    status = 0
    # Return Cl values, according to whether ell is an array or not
    if isinstance(ell, float) or isinstance(ell, int) :
        # Use single-value function
        cl_one,status=lib.angular_cl_vec(cosmo,clt1,clt2,l_limber,l_logstep,l_linstep,dchi,dlk,zmin,
                                         nonlimber_methods[non_limber_method],[ell],1,status)
        cl=cl_one[0]
    elif isinstance(ell, np.ndarray):
        # Use vectorised function
        cl,status=lib.angular_cl_vec(cosmo,clt1,clt2,l_limber,l_logstep,l_linstep,dchi,dlk,zmin,
                                     nonlimber_methods[non_limber_method],ell,ell.size,status)
    else:
        # Use vectorised function
        cl,status=lib.angular_cl_vec(cosmo,clt1,clt2,l_limber,l_logstep,l_linstep,dchi,dlk,zmin,
                                     nonlimber_methods[non_limber_method],ell,len(ell),status)
    check(status)
    return cl<|MERGE_RESOLUTION|>--- conflicted
+++ resolved
@@ -328,17 +328,12 @@
             f = np.atleast_1d(f_arg)
     return z_f, f
 
-<<<<<<< HEAD
-
-def angular_cl(cosmo, cltracer1, cltracer2, ell):
-    """Calculate the angular (cross-)power spectrum for a pair of tracers.
-=======
+
 def angular_cl(cosmo, cltracer1, cltracer2, ell,
                l_limber=-1.,l_logstep=1.05,l_linstep=20.,dchi=3., dlk=0.003, zmin=0.05,
                non_limber_method="native"):
     """
     Calculate the angular (cross-)power spectrum for a pair of tracers.
->>>>>>> 435e5de0
 
     Args:
         cosmo (:obj:`Cosmology`): A Cosmology object.
