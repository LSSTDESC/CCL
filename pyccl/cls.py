--- conflicted
+++ resolved
@@ -284,13 +284,8 @@
     return z_f, f
 
 
-<<<<<<< HEAD
 def angular_cl(cosmo, cltracer1, cltracer2, ell, p_of_k_a=None,
                l_limber=-1., l_logstep=1.05, l_linstep=20.) :
-=======
-def angular_cl(cosmo, cltracer1, cltracer2, ell,
-               l_limber=-1., l_logstep=1.05, l_linstep=20.):
->>>>>>> a4ffc414
     """Calculate the angular (cross-)power spectrum for a pair of tracers.
 
     Args:
@@ -315,7 +310,6 @@
     # Access ccl_cosmology object
     cosmo = cosmo.cosmo
 
-<<<<<<< HEAD
     if p_of_k_a is not None :
         if isinstance(p_of_k_a,Pk2D) :
             psp=p_of_k_a.psp
@@ -324,8 +318,6 @@
     else :
         psp=None
     
-=======
->>>>>>> a4ffc414
     # Access CCL_ClTracer objects
     clt1 = cltracer1.cltracer
     clt2 = cltracer2.cltracer
@@ -335,30 +327,18 @@
     if isinstance(ell, float) or isinstance(ell, int):
         # Use single-value function
         cl_one, status = lib.angular_cl_vec(
-<<<<<<< HEAD
-            cosmo, clt1, clt2, psp, l_limber, l_logstep, l_linstep, [ell], 1, status)
-=======
-            cosmo, clt1, clt2, l_limber, l_logstep,
+            cosmo, clt1, clt2, psp, l_limber, l_logstep,
             l_linstep, [ell], 1, status)
->>>>>>> a4ffc414
         cl = cl_one[0]
     elif isinstance(ell, np.ndarray):
         # Use vectorised function
         cl, status = lib.angular_cl_vec(
-<<<<<<< HEAD
-            cosmo, clt1, clt2, psp, l_limber, l_logstep, l_linstep, ell, ell.size, status)
-    else:
-        # Use vectorised function
-        cl, status = lib.angular_cl_vec(
-            cosmo, clt1, clt2, psp, l_limber, l_logstep, l_linstep, ell, len(ell), status)
-=======
-            cosmo, clt1, clt2, l_limber, l_logstep,
+            cosmo, clt1, clt2, psp, l_limber, l_logstep,
             l_linstep, ell, ell.size, status)
     else:
         # Use vectorised function
         cl, status = lib.angular_cl_vec(
-            cosmo, clt1, clt2, l_limber, l_logstep,
+            cosmo, clt1, clt2, psp, l_limber, l_logstep,
             l_linstep, ell, len(ell), status)
->>>>>>> a4ffc414
     check(status)
     return cl