--- conflicted
+++ resolved
@@ -27,32 +27,6 @@
   return psp;
 }
 
-<<<<<<< HEAD
-double pk2d_eval_single(ccl_f2d_t *psp,double lk,double a,ccl_cosmology *cosmo,int *status)
-{
-  return ccl_f2d_t_eval(psp,lk,a,cosmo,status);
-=======
-void get_pk_spline_a(ccl_cosmology *cosmo,int ndout,double* doutput,int *status)
-{
-  ccl_get_pk_spline_a_array(cosmo,ndout,doutput,status);
-}
-
-void get_pk_spline_a_from_params(ccl_spline_params *spline_params, int ndout, double *doutput, int *status)
-{
-  ccl_get_pk_spline_a_array_from_params(spline_params, ndout, doutput, status);
-}
-
-void get_pk_spline_lk(ccl_cosmology *cosmo,int ndout,double* doutput,int *status)
-{
-  ccl_get_pk_spline_lk_array(cosmo,ndout,doutput,status);
-}
-
-void get_pk_spline_lk_from_params(ccl_spline_params *spline_params, int ndout, double *doutput, int *status)
-{
-  ccl_get_pk_spline_lk_array_from_params(spline_params, ndout, doutput, status);
->>>>>>> 4c7eda51
-}
-
 void pk2d_eval_multi(ccl_f2d_t *psp,double* lkarr,int nk,
 		     double a,ccl_cosmology *cosmo,
 		     int ndout,double *doutput,int *status)
