__all__ = ("get_camb_pk_lin", "get_isitgr_pk_lin", "get_class_pk_lin",)

<<<<<<< HEAD
from .base import warn_api
from .pk2d import Pk2D
from .errors import CCLError
=======
import numpy as np
>>>>>>> 4c7eda51

try:
    import isitgr  # noqa: F401
except ModuleNotFoundError:
    pass  # prevent nans from isitgr

from . import CCLError, Pk2D, check, lib, warn_api


@warn_api
def get_camb_pk_lin(cosmo, *, nonlin=False):
    """Run CAMB and return the linear power spectrum.

    Args:
        cosmo (:class:`~pyccl.core.Cosmology`): Cosmological
            parameters. The cosmological parameters with
            which to run CAMB.
        nonlin (:obj:`bool`, optional): Whether to compute and return the
            non-linear power spectrum as well.

    Returns:
        :class:`~pyccl.pk2d.Pk2D`: Power spectrum object. The linear power \
            spectrum. If ``nonlin=True``, returns a tuple \
            ``(pk_lin, pk_nonlin)``.
    """
    import camb
    import camb.model

    # Get extra CAMB parameters that were specified
    extra_camb_params = {}
    try:
        extra_camb_params = cosmo["extra_parameters"]["camb"]
    except (KeyError, TypeError):
        pass

    # z sampling from CCL parameters
    a_arr = cosmo.get_pk_spline_a()
    zs = 1.0 / a_arr - 1
    zs = np.clip(zs, 0, np.inf)

    # deal with normalization
    if np.isfinite(cosmo["A_s"]):
        A_s_fid = cosmo["A_s"]
    elif np.isfinite(cosmo["sigma8"]):
        # in this case, CCL will internally normalize for us when we init
        # the linear power spectrum - so we just get close
        A_s_fid = 2.43e-9 * (cosmo["sigma8"] / 0.87659)**2
    else:
        raise CCLError(
            "Could not normalize the linear power spectrum. "
            "A_s = %f, sigma8 = %f" % (
                cosmo['A_s'], cosmo['sigma8']))

    # init camb params
    cp = camb.model.CAMBparams()

    # turn some stuff off
    cp.WantCls = False
    cp.DoLensing = False
    cp.Want_CMB = False
    cp.Want_CMB_lensing = False
    cp.Want_cl_2D_array = False
    cp.WantTransfer = True

    # basic background stuff
    h2 = cosmo['h']**2
    cp.H0 = cosmo['h'] * 100
    cp.ombh2 = cosmo['Omega_b'] * h2
    cp.omch2 = cosmo['Omega_c'] * h2
    cp.omk = cosmo['Omega_k']

    # "constants"
    cp.TCMB = cosmo['T_CMB']

    # neutrinos
    # We maually setup the CAMB neutrinos to match the adjustments CLASS
    # makes to their temperatures.
    cp.share_delta_neff = False
    cp.omnuh2 = cosmo['Omega_nu_mass'] * h2
    cp.num_nu_massless = cosmo['N_nu_rel']
    cp.num_nu_massive = int(cosmo['N_nu_mass'])
    cp.nu_mass_eigenstates = int(cosmo['N_nu_mass'])

    delta_neff = cosmo['Neff'] - 3.046  # used for BBN YHe comps

    # CAMB defines a neutrino degeneracy factor as T_i = g^(1/4)*T_nu
    # where T_nu is the standard neutrino temperature from first order
    # computations
    # CLASS defines the temperature of each neutrino species to be
    # T_i_eff = T_ncdm * T_cmb where T_ncdm is a fudge factor to get the
    # total mass in terms of eV to match second-order computations of the
    # relationship between m_nu and Omega_nu.
    # We are trying to get both codes to use the same neutrino temperature.
    # thus we set T_i_eff = T_i = g^(1/4) * T_nu and solve for the right
    # value of g for CAMB. We get g = (T_ncdm / (11/4)^(-1/3))^4
    g = np.power(
        cosmo["T_ncdm"] / np.power(11.0/4.0, -1.0/3.0),
        4.0)

    if cosmo['N_nu_mass'] > 0:
        nu_mass_fracs = cosmo['m_nu'][:cosmo['N_nu_mass']]
        nu_mass_fracs = nu_mass_fracs / np.sum(nu_mass_fracs)

        cp.nu_mass_numbers = np.ones(cosmo['N_nu_mass'], dtype=np.int)
        cp.nu_mass_fractions = nu_mass_fracs
        cp.nu_mass_degeneracies = np.ones(int(cosmo['N_nu_mass'])) * g
    else:
        cp.nu_mass_numbers = []
        cp.nu_mass_fractions = []
        cp.nu_mass_degeneracies = []

    # get YHe from BBN
    cp.bbn_predictor = camb.bbn.get_predictor()
    cp.YHe = cp.bbn_predictor.Y_He(
        cp.ombh2 * (camb.constants.COBE_CMBTemp / cp.TCMB) ** 3,
        delta_neff)

    camb_de_models = ['DarkEnergyPPF', 'ppf', 'DarkEnergyFluid', 'fluid']
    camb_de_model = extra_camb_params.get('dark_energy_model', 'fluid')
    if camb_de_model not in camb_de_models:
        raise ValueError("The only dark energy models CCL supports with "
                         "CAMB are fluid and ppf.")
    cp.set_classes(
        dark_energy_model=camb_de_model
    )

    if camb_de_model not in camb_de_models[:2] and cosmo['wa'] and \
            (cosmo['w0'] < -1 - 1e-6 or
                1 + cosmo['w0'] + cosmo['wa'] < - 1e-6):
        raise ValueError("If you want to use w crossing -1,"
                         " then please set the dark_energy_model to ppf.")
    cp.DarkEnergy.set_params(
        w=cosmo['w0'],
        wa=cosmo['wa']
    )

    if nonlin:
        cp.NonLinearModel = camb.nonlinear.Halofit()
        halofit_version = extra_camb_params.get("halofit_version", "mead")
        options = {k: extra_camb_params[k] for k in
                   ["HMCode_A_baryon",
                    "HMCode_eta_baryon",
                    "HMCode_logT_AGN"] if k in extra_camb_params}
        cp.NonLinearModel.set_params(halofit_version=halofit_version,
                                     **options)

    cp.set_matter_power(
        redshifts=[_z for _z in zs],
        kmax=extra_camb_params.get("kmax", 10.0),
        nonlinear=nonlin)
    if not nonlin:
        assert cp.NonLinear == camb.model.NonLinear_none

    cp.set_for_lmax(extra_camb_params.get("lmax", 5000))
    cp.InitPower.set_params(
        As=A_s_fid,
        ns=cosmo['n_s'])

    # run CAMB and get results
    camb_res = camb.get_results(cp)
    k, z, pk = camb_res.get_linear_matter_power_spectrum(
        hubble_units=True, nonlinear=False)

    # convert to non-h inverse units
    k *= cosmo['h']
    pk /= (h2 * cosmo['h'])

    # now build interpolant
    nk = k.shape[0]
    lk_arr = np.log(k)
    a_arr = 1.0 / (1.0 + z)
    na = a_arr.shape[0]
    sinds = np.argsort(a_arr)
    a_arr = a_arr[sinds]
    ln_p_k_and_z = np.zeros((na, nk), dtype=np.float64)
    for i, sind in enumerate(sinds):
        ln_p_k_and_z[i, :] = np.log(pk[sind, :])

    pk_lin = Pk2D(
        pkfunc=None,
        a_arr=a_arr,
        lk_arr=lk_arr,
        pk_arr=ln_p_k_and_z,
        is_logp=True,
        extrap_order_lok=1,
        extrap_order_hik=2,
        cosmo=cosmo)

    if not nonlin:
        return pk_lin
    else:
        k, z, pk = camb_res.get_linear_matter_power_spectrum(
            hubble_units=True, nonlinear=True)

        # convert to non-h inverse units
        k *= cosmo['h']
        pk /= (h2 * cosmo['h'])

        # now build interpolant
        nk = k.shape[0]
        lk_arr = np.log(k)
        a_arr = 1.0 / (1.0 + z)
        na = a_arr.shape[0]
        sinds = np.argsort(a_arr)
        a_arr = a_arr[sinds]
        ln_p_k_and_z = np.zeros((na, nk), dtype=np.float64)
        for i, sind in enumerate(sinds):
            ln_p_k_and_z[i, :] = np.log(pk[sind, :])

        pk_nonlin = Pk2D(
            pkfunc=None,
            a_arr=a_arr,
            lk_arr=lk_arr,
            pk_arr=ln_p_k_and_z,
            is_logp=True,
            extrap_order_lok=1,
            extrap_order_hik=2,
            cosmo=cosmo)

        return pk_lin, pk_nonlin


def get_isitgr_pk_lin(cosmo):
    """Run ISiTGR-CAMB and return the linear power spectrum.

    Args:
        cosmo (:class:`~pyccl.core.Cosmology`): Cosmological
            parameters. The cosmological parameters with
            which to run ISiTGR-CAMB.

    Returns:
        :class:`~pyccl.pk2d.Pk2D`: Power spectrum \
            object. The linear power spectrum.
    """
    import isitgr  # noqa: F811
    import isitgr.model

    # Get extra CAMB parameters that were specified
    extra_camb_params = {}
    try:
        extra_camb_params = cosmo["extra_parameters"]["camb"]
    except (KeyError, TypeError):
        pass

    # z sampling from CCL parameters
    a_arr = cosmo.get_pk_spline_a()
    zs = 1.0 / a_arr - 1
    zs = np.clip(zs, 0, np.inf)

    # deal with normalization
    if np.isfinite(cosmo["A_s"]):
        A_s_fid = cosmo["A_s"]
    elif np.isfinite(cosmo["sigma8"]):
        # in this case, CCL will internally normalize for us when we init
        # the linear power spectrum - so we just get close
        A_s_fid = 2.43e-9 * (cosmo["sigma8"] / 0.87659)**2
    else:
        raise CCLError(
            "Could not normalize the linear power spectrum. "
            "A_s = %f, sigma8 = %f" % (
                cosmo['A_s'], cosmo['sigma8']))

    # init isitgr params
    cp = isitgr.model.CAMBparams()

    # turn some stuff off
    cp.WantCls = False
    cp.DoLensing = False
    cp.Want_CMB = False
    cp.Want_CMB_lensing = False
    cp.Want_cl_2D_array = False
    cp.WantTransfer = True

    # basic background stuff
    h2 = cosmo['h']**2
    cp.H0 = cosmo['h'] * 100
    cp.ombh2 = cosmo['Omega_b'] * h2
    cp.omch2 = cosmo['Omega_c'] * h2
    cp.omk = cosmo['Omega_k']
    cp.GR = 1  # means GR modified!
    cp.ISiTGR_muSigma = True
    cp.mu0 = cosmo['mu_0']
    cp.Sigma0 = cosmo['sigma_0']
    cp.c1 = cosmo['c1_mg']
    cp.c2 = cosmo['c2_mg']
    cp.Lambda = cosmo['lambda_mg']

    # "constants"
    cp.TCMB = cosmo['T_CMB']

    # neutrinos
    # We maually setup the CAMB neutrinos to match the adjustments CLASS
    # makes to their temperatures.
    cp.share_delta_neff = False
    cp.omnuh2 = cosmo['Omega_nu_mass'] * h2
    cp.num_nu_massless = cosmo['N_nu_rel']
    cp.num_nu_massive = int(cosmo['N_nu_mass'])
    cp.nu_mass_eigenstates = int(cosmo['N_nu_mass'])

    delta_neff = cosmo['Neff'] - 3.046  # used for BBN YHe comps

    # ISiTGR built on CAMB which defines a neutrino degeneracy
    # factor as T_i = g^(1/4)*T_nu
    # where T_nu is the standard neutrino temperature from first order
    # computations
    # CLASS defines the temperature of each neutrino species to be
    # T_i_eff = T_ncdm * T_cmb where T_ncdm is a fudge factor to get the
    # total mass in terms of eV to match second-order computations of the
    # relationship between m_nu and Omega_nu.
    # We are trying to get both codes to use the same neutrino temperature.
    # thus we set T_i_eff = T_i = g^(1/4) * T_nu and solve for the right
    # value of g for CAMB. We get g = (T_ncdm / (11/4)^(-1/3))^4
    g = np.power(
        cosmo["T_ncdm"] / np.power(11.0/4.0, -1.0/3.0),
        4.0)

    if cosmo['N_nu_mass'] > 0:
        nu_mass_fracs = cosmo['m_nu'][:cosmo['N_nu_mass']]
        nu_mass_fracs = nu_mass_fracs / np.sum(nu_mass_fracs)

        cp.nu_mass_numbers = np.ones(cosmo['N_nu_mass'], dtype=np.int)
        cp.nu_mass_fractions = nu_mass_fracs
        cp.nu_mass_degeneracies = np.ones(int(cosmo['N_nu_mass'])) * g
    else:
        cp.nu_mass_numbers = []
        cp.nu_mass_fractions = []
        cp.nu_mass_degeneracies = []

    # get YHe from BBN
    cp.bbn_predictor = isitgr.bbn.get_predictor()
    cp.YHe = cp.bbn_predictor.Y_He(
        cp.ombh2 * (isitgr.constants.COBE_CMBTemp / cp.TCMB) ** 3,
        delta_neff)

    camb_de_models = ['DarkEnergyPPF', 'ppf', 'DarkEnergyFluid', 'fluid']
    camb_de_model = extra_camb_params.get('dark_energy_model', 'fluid')
    if camb_de_model not in camb_de_models:
        raise ValueError("The only dark energy models CCL supports with "
                         "CAMB are fluid and ppf.")
    cp.set_classes(
        dark_energy_model=camb_de_model
    )
    if camb_de_model not in camb_de_models[:2] and cosmo['wa'] and \
            (cosmo['w0'] < -1 - 1e-6 or
                1 + cosmo['w0'] + cosmo['wa'] < - 1e-6):
        raise ValueError("For w to cross -1, set `dark_energy_model=ppf`.")
    cp.DarkEnergy.set_params(
        w=cosmo['w0'],
        wa=cosmo['wa']
    )
    # cp.set_cosmology()
    cp.set_matter_power(
        redshifts=[_z for _z in zs],
        kmax=10,
        nonlinear=False)
    assert cp.NonLinear == isitgr.model.NonLinear_none

    cp.set_for_lmax(5000)
    cp.InitPower.set_params(
        As=A_s_fid,
        ns=cosmo['n_s'])

    # run ISITGR and get results
    isitgr_res = isitgr.get_results(cp)
    k, z, pk = isitgr_res.get_linear_matter_power_spectrum(
        hubble_units=True, nonlinear=False)

    # convert to non-h inverse units
    k *= cosmo['h']
    pk /= (h2 * cosmo['h'])

    # now build interpolant
    nk = k.shape[0]
    lk_arr = np.log(k)
    a_arr = 1.0 / (1.0 + z)
    na = a_arr.shape[0]
    sinds = np.argsort(a_arr)
    a_arr = a_arr[sinds]
    ln_p_k_and_z = np.zeros((na, nk), dtype=np.float64)
    for i, sind in enumerate(sinds):
        ln_p_k_and_z[i, :] = np.log(pk[sind, :])

    pk_lin = Pk2D(
        pkfunc=None,
        a_arr=a_arr,
        lk_arr=lk_arr,
        pk_arr=ln_p_k_and_z,
        is_logp=True,
        extrap_order_lok=1,
        extrap_order_hik=2,
        cosmo=cosmo)
    return pk_lin


def get_class_pk_lin(cosmo):
    """Run CLASS and return the linear power spectrum.

    Args:
        cosmo (:class:`~pyccl.core.Cosmology`): Cosmological
            parameters. The cosmological parameters with
            which to run CLASS.

    Returns:
        :class:`~pyccl.pk2d.Pk2D`: Power spectrum object.\
            The linear power spectrum.
    """
    import classy

    params = {
        "output": "mPk",
        "non linear": "none",
        "P_k_max_1/Mpc": cosmo.cosmo.spline_params.K_MAX_SPLINE,
        "z_max_pk": 1.0/cosmo.cosmo.spline_params.A_SPLINE_MINLOG_PK-1.0,
        "modes": "s",
        "lensing": "no",
        "h": cosmo["h"],
        "Omega_cdm": cosmo["Omega_c"],
        "Omega_b": cosmo["Omega_b"],
        "Omega_k": cosmo["Omega_k"],
        "n_s": cosmo["n_s"]}

    # cosmological constant?
    # set Omega_Lambda = 0.0 if w !=-1 or wa != 0
    if cosmo['w0'] != -1 or cosmo['wa'] != 0:
        params["Omega_Lambda"] = 0
        params['w0_fld'] = cosmo['w0']
        params['wa_fld'] = cosmo['wa']

    # neutrino parameters
    # massless neutrinos
    if cosmo["N_nu_rel"] > 1e-4:
        params["N_ur"] = cosmo["N_nu_rel"]
    else:
        params["N_ur"] = 0.0

    # massive neutrinos
    if cosmo["N_nu_mass"] > 0:
        params["N_ncdm"] = cosmo["N_nu_mass"]
        params["m_ncdm"] = ", ".join(["%g" % m for m in cosmo["m_nu"]])

    params["T_cmb"] = cosmo["T_CMB"]

    # if we have sigma8, we need to find A_s
    if np.isfinite(cosmo["A_s"]):
        params["A_s"] = cosmo["A_s"]
    elif np.isfinite(cosmo["sigma8"]):
        # in this case, CCL will internally normalize for us when we init
        # the linear power spectrum - so we just get close
        A_s_fid = 2.43e-9 * (cosmo["sigma8"] / 0.87659)**2
        params["A_s"] = A_s_fid
    else:
        raise CCLError(
            "Could not normalize the linear power spectrum. "
            "A_s = %f, sigma8 = %f" % (
                cosmo['A_s'], cosmo['sigma8']))

    model = None
    try:
        model = classy.Class()
        model.set(params)
        model.compute()

        # Set k and a sampling from CCL parameters
        nk = len(cosmo.get_pk_spline_lk())
        a_arr = cosmo.get_pk_spline_a()
        na = len(a_arr)

        # FIXME - getting the lowest CLASS k value from the python interface
        # appears to be broken - setting to 1e-5 which is close to the
        # old value
        lk_arr = np.log(np.logspace(
            -5,
            np.log10(cosmo._spline_params.K_MAX_SPLINE), nk))

        # we need to cut this to the max value used for calling CLASS
        msk = lk_arr < np.log(cosmo._spline_params.K_MAX_SPLINE)
        nk = int(np.sum(msk))
        lk_arr = lk_arr[msk]

        # now do interp by hand
        ln_p_k_and_z = np.zeros((na, nk), dtype=np.float64)
        for aind in range(na):
            z = max(1.0 / a_arr[aind] - 1, 1e-10)
            for kind in range(nk):
                ln_p_k_and_z[aind, kind] = np.log(
                    model.pk_lin(np.exp(lk_arr[kind]), z))
    finally:
        if model is not None:
            model.struct_cleanup()
            model.empty()

    params["P_k_max_1/Mpc"] = cosmo.cosmo.spline_params.K_MAX_SPLINE

    # make the Pk2D object
    pk_lin = Pk2D(
        pkfunc=None,
        a_arr=a_arr,
        lk_arr=lk_arr,
        pk_arr=ln_p_k_and_z,
        is_logp=True,
        extrap_order_lok=1,
        extrap_order_hik=2,
        cosmo=cosmo)

    return pk_lin<|MERGE_RESOLUTION|>--- conflicted
+++ resolved
@@ -1,19 +1,13 @@
 __all__ = ("get_camb_pk_lin", "get_isitgr_pk_lin", "get_class_pk_lin",)
 
-<<<<<<< HEAD
-from .base import warn_api
-from .pk2d import Pk2D
-from .errors import CCLError
-=======
 import numpy as np
->>>>>>> 4c7eda51
 
 try:
     import isitgr  # noqa: F401
 except ModuleNotFoundError:
     pass  # prevent nans from isitgr
 
-from . import CCLError, Pk2D, check, lib, warn_api
+from . import CCLError, Pk2D, warn_api
 
 
 @warn_api
