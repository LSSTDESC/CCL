--- conflicted
+++ resolved
@@ -4,21 +4,14 @@
 from . import ccllib as lib
 from .pyutils import check, warn_api
 from .pk2d import Pk2D
-from .errors import CCLError
+from .emulator import PowerSpectrumEmulator, EmulatorObject
+from .errors import CCLError, CCLWarning
 
 try:
     import isitgr  # noqa: F401
 except ImportError:
     pass  # prevent nans from isitgr
 
-<<<<<<< HEAD
-=======
-from . import ccllib as lib
-from .pyutils import check
-from .pk2d import Pk2D
-from .emulator import PowerSpectrumEmulator, EmulatorObject
-from .errors import CCLError, CCLWarning
->>>>>>> 1ab7ad3b
 
 @warn_api
 def get_camb_pk_lin(cosmo, *, nonlin=False):
