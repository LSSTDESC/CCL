import numpy as np
import warnings
<<<<<<< HEAD

from . import ccllib as lib
from .pyutils import check
from .base import warn_api
from .pk2d import Pk2D
from .emulator import PowerSpectrumEmulator, EmulatorObject
from .errors import CCLError, CCLWarning
=======
>>>>>>> 9ab684ca

try:
    import isitgr  # noqa: F401
except ImportError:
    pass  # prevent nans from isitgr

<<<<<<< HEAD
=======
from . import ccllib as lib
from .pyutils import check
from .pk2d import Pk2D
from .emulator import PowerSpectrumEmulator, EmulatorObject
from .errors import CCLError, CCLWarning
from .parameters import physical_constants
>>>>>>> 9ab684ca

@warn_api
def get_camb_pk_lin(cosmo, *, nonlin=False):
    """Run CAMB and return the linear power spectrum.

    Args:
        cosmo (:class:`~pyccl.core.Cosmology`): Cosmological
            parameters. The cosmological parameters with
            which to run CAMB.
        nonlin (:obj:`bool`, optional): Whether to compute and return the
            non-linear power spectrum as well.

    Returns:
        :class:`~pyccl.pk2d.Pk2D`: Power spectrum object. The linear power \
            spectrum. If ``nonlin=True``, returns a tuple \
            ``(pk_lin, pk_nonlin)``.
    """
    import camb
    import camb.model

    # Get extra CAMB parameters that were specified
    extra_camb_params = {}
    try:
        extra_camb_params = cosmo["extra_parameters"]["camb"]
    except (KeyError, TypeError):
        pass

    # z sampling from CCL parameters
    na = lib.get_pk_spline_na(cosmo.cosmo)
    status = 0
    a_arr, status = lib.get_pk_spline_a(cosmo.cosmo, na, status)
    check(status, cosmo=cosmo)
    a_arr = np.sort(a_arr)
    zs = 1.0 / a_arr - 1
    zs = np.clip(zs, 0, np.inf)

    # deal with normalization
    if np.isfinite(cosmo["A_s"]):
        A_s_fid = cosmo["A_s"]
    elif np.isfinite(cosmo["sigma8"]):
        # in this case, CCL will internally normalize for us when we init
        # the linear power spectrum - so we just get close
        A_s_fid = 2.43e-9 * (cosmo["sigma8"] / 0.87659)**2
    else:
        raise CCLError(
            "Could not normalize the linear power spectrum! "
            "A_s = %f, sigma8 = %f" % (
                cosmo['A_s'], cosmo['sigma8']))

    # init camb params
    cp = camb.model.CAMBparams()

    # turn some stuff off
    cp.WantCls = False
    cp.DoLensing = False
    cp.Want_CMB = False
    cp.Want_CMB_lensing = False
    cp.Want_cl_2D_array = False
    cp.WantTransfer = True

    # basic background stuff
    h2 = cosmo['h']**2
    cp.H0 = cosmo['h'] * 100
    cp.ombh2 = cosmo['Omega_b'] * h2
    cp.omch2 = cosmo['Omega_c'] * h2
    cp.omk = cosmo['Omega_k']

    # "constants"
    cp.TCMB = cosmo['T_CMB']

    # neutrinos
    # We maually setup the CAMB neutrinos to match the adjustments CLASS
    # makes to their temperatures.
    cp.share_delta_neff = False
    cp.omnuh2 = cosmo['Omega_nu_mass'] * h2
    cp.num_nu_massless = cosmo['N_nu_rel']
    cp.num_nu_massive = int(cosmo['N_nu_mass'])
    cp.nu_mass_eigenstates = int(cosmo['N_nu_mass'])

    delta_neff = cosmo['Neff'] - 3.046  # used for BBN YHe comps

    # CAMB defines a neutrino degeneracy factor as T_i = g^(1/4)*T_nu
    # where T_nu is the standard neutrino temperature from first order
    # computations
    # CLASS defines the temperature of each neutrino species to be
    # T_i_eff = TNCDM * T_cmb where TNCDM is a fudge factor to get the
    # total mass in terms of eV to match second-order computations of the
    # relationship between m_nu and Omega_nu.
    # We are trying to get both codes to use the same neutrino temperature.
    # thus we set T_i_eff = T_i = g^(1/4) * T_nu and solve for the right
    # value of g for CAMB. We get g = (TNCDM / (11/4)^(-1/3))^4
    g = np.power(
        physical_constants.TNCDM / np.power(11.0/4.0, -1.0/3.0),
        4.0)

    if cosmo['N_nu_mass'] > 0:
        nu_mass_fracs = cosmo['m_nu'][:cosmo['N_nu_mass']]
        nu_mass_fracs = nu_mass_fracs / np.sum(nu_mass_fracs)

        cp.nu_mass_numbers = np.ones(cosmo['N_nu_mass'], dtype=np.int)
        cp.nu_mass_fractions = nu_mass_fracs
        cp.nu_mass_degeneracies = np.ones(int(cosmo['N_nu_mass'])) * g
    else:
        cp.nu_mass_numbers = []
        cp.nu_mass_fractions = []
        cp.nu_mass_degeneracies = []

    # get YHe from BBN
    cp.bbn_predictor = camb.bbn.get_predictor()
    cp.YHe = cp.bbn_predictor.Y_He(
        cp.ombh2 * (camb.constants.COBE_CMBTemp / cp.TCMB) ** 3,
        delta_neff)

    camb_de_models = ['DarkEnergyPPF', 'ppf', 'DarkEnergyFluid', 'fluid']
    camb_de_model = extra_camb_params.get('dark_energy_model', 'fluid')
    if camb_de_model not in camb_de_models:
        raise ValueError("The only dark energy models CCL supports with"
                         " camb are fluid and ppf.")
    cp.set_classes(
        dark_energy_model=camb_de_model
    )

    if camb_de_model not in camb_de_models[:2] and cosmo['wa'] and \
            (cosmo['w0'] < -1 - 1e-6 or
                1 + cosmo['w0'] + cosmo['wa'] < - 1e-6):
        raise ValueError("If you want to use w crossing -1,"
                         " then please set the dark_energy_model to ppf.")
    cp.DarkEnergy.set_params(
        w=cosmo['w0'],
        wa=cosmo['wa']
    )

    if nonlin:
        cp.NonLinearModel = camb.nonlinear.Halofit()
        halofit_version = extra_camb_params.get("halofit_version", "mead2020")
        options = {k: extra_camb_params[k] for k in
                   ["HMCode_A_baryon",
                    "HMCode_eta_baryon",
                    "HMCode_logT_AGN"] if k in extra_camb_params}
        cp.NonLinearModel.set_params(halofit_version=halofit_version,
                                     **options)

    cp.set_matter_power(
        redshifts=[_z for _z in zs],
        kmax=extra_camb_params.get("kmax", 10.0),
        nonlinear=nonlin)
    if not nonlin:
        assert cp.NonLinear == camb.model.NonLinear_none

    cp.set_for_lmax(extra_camb_params.get("lmax", 5000))
    cp.InitPower.set_params(
        As=A_s_fid,
        ns=cosmo['n_s'])

    # run CAMB and get results
    camb_res = camb.get_results(cp)
    k, z, pk = camb_res.get_linear_matter_power_spectrum(
        hubble_units=True, nonlinear=False)

    # convert to non-h inverse units
    k *= cosmo['h']
    pk /= (h2 * cosmo['h'])

    # now build interpolant
    nk = k.shape[0]
    lk_arr = np.log(k)
    a_arr = 1.0 / (1.0 + z)
    na = a_arr.shape[0]
    sinds = np.argsort(a_arr)
    a_arr = a_arr[sinds]
    ln_p_k_and_z = np.zeros((na, nk), dtype=np.float64)
    for i, sind in enumerate(sinds):
        ln_p_k_and_z[i, :] = np.log(pk[sind, :])

    pk_lin = Pk2D(
        pkfunc=None,
        a_arr=a_arr,
        lk_arr=lk_arr,
        pk_arr=ln_p_k_and_z,
        is_logp=True,
        extrap_order_lok=1,
        extrap_order_hik=2,
        cosmo=cosmo)

    if not nonlin:
        return pk_lin
    else:
        k, z, pk = camb_res.get_linear_matter_power_spectrum(
            hubble_units=True, nonlinear=True)

        # convert to non-h inverse units
        k *= cosmo['h']
        pk /= (h2 * cosmo['h'])

        # now build interpolant
        nk = k.shape[0]
        lk_arr = np.log(k)
        a_arr = 1.0 / (1.0 + z)
        na = a_arr.shape[0]
        sinds = np.argsort(a_arr)
        a_arr = a_arr[sinds]
        ln_p_k_and_z = np.zeros((na, nk), dtype=np.float64)
        for i, sind in enumerate(sinds):
            ln_p_k_and_z[i, :] = np.log(pk[sind, :])

        pk_nonlin = Pk2D(
            pkfunc=None,
            a_arr=a_arr,
            lk_arr=lk_arr,
            pk_arr=ln_p_k_and_z,
            is_logp=True,
            extrap_order_lok=1,
            extrap_order_hik=2,
            cosmo=cosmo)

        return pk_lin, pk_nonlin


def get_isitgr_pk_lin(cosmo):
    """Run ISiTGR-CAMB and return the linear power spectrum.

    Args:
        cosmo (:class:`~pyccl.core.Cosmology`): Cosmological
            parameters. The cosmological parameters with
            which to run ISiTGR-CAMB.

    Returns:
        :class:`~pyccl.pk2d.Pk2D`: Power spectrum \
            object. The linear power spectrum.
    """
    import isitgr  # noqa: F811
    import isitgr.model

    # Get extra CAMB parameters that were specified
    extra_camb_params = {}
    try:
        extra_camb_params = cosmo["extra_parameters"]["camb"]
    except (KeyError, TypeError):
        pass

    # z sampling from CCL parameters
    na = lib.get_pk_spline_na(cosmo.cosmo)
    status = 0
    a_arr, status = lib.get_pk_spline_a(cosmo.cosmo, na, status)
    check(status, cosmo=cosmo)
    a_arr = np.sort(a_arr)
    zs = 1.0 / a_arr - 1
    zs = np.clip(zs, 0, np.inf)

    # deal with normalization
    if np.isfinite(cosmo["A_s"]):
        A_s_fid = cosmo["A_s"]
    elif np.isfinite(cosmo["sigma8"]):
        # in this case, CCL will internally normalize for us when we init
        # the linear power spectrum - so we just get close
        A_s_fid = 2.43e-9 * (cosmo["sigma8"] / 0.87659)**2
    else:
        raise CCLError(
            "Could not normalize the linear power spectrum! "
            "A_s = %f, sigma8 = %f" % (
                cosmo['A_s'], cosmo['sigma8']))

    # init isitgr params
    cp = isitgr.model.CAMBparams()

    # turn some stuff off
    cp.WantCls = False
    cp.DoLensing = False
    cp.Want_CMB = False
    cp.Want_CMB_lensing = False
    cp.Want_cl_2D_array = False
    cp.WantTransfer = True

    # basic background stuff
    h2 = cosmo['h']**2
    cp.H0 = cosmo['h'] * 100
    cp.ombh2 = cosmo['Omega_b'] * h2
    cp.omch2 = cosmo['Omega_c'] * h2
    cp.omk = cosmo['Omega_k']
    cp.GR = 1  # means GR modified!
    cp.ISiTGR_muSigma = True
    cp.mu0 = cosmo['mu_0']
    cp.Sigma0 = cosmo['sigma_0']
    cp.c1 = cosmo['c1_mg']
    cp.c2 = cosmo['c2_mg']
    cp.Lambda = cosmo['lambda_mg']

    # "constants"
    cp.TCMB = cosmo['T_CMB']

    # neutrinos
    # We maually setup the CAMB neutrinos to match the adjustments CLASS
    # makes to their temperatures.
    cp.share_delta_neff = False
    cp.omnuh2 = cosmo['Omega_nu_mass'] * h2
    cp.num_nu_massless = cosmo['N_nu_rel']
    cp.num_nu_massive = int(cosmo['N_nu_mass'])
    cp.nu_mass_eigenstates = int(cosmo['N_nu_mass'])

    delta_neff = cosmo['Neff'] - 3.046  # used for BBN YHe comps

    # ISiTGR built on CAMB which defines a neutrino degeneracy
    # factor as T_i = g^(1/4)*T_nu
    # where T_nu is the standard neutrino temperature from first order
    # computations
    # CLASS defines the temperature of each neutrino species to be
    # T_i_eff = TNCDM * T_cmb where TNCDM is a fudge factor to get the
    # total mass in terms of eV to match second-order computations of the
    # relationship between m_nu and Omega_nu.
    # We are trying to get both codes to use the same neutrino temperature.
    # thus we set T_i_eff = T_i = g^(1/4) * T_nu and solve for the right
    # value of g for CAMB. We get g = (TNCDM / (11/4)^(-1/3))^4
    g = np.power(
        physical_constants.TNCDM / np.power(11.0/4.0, -1.0/3.0),
        4.0)

    if cosmo['N_nu_mass'] > 0:
        nu_mass_fracs = cosmo['m_nu'][:cosmo['N_nu_mass']]
        nu_mass_fracs = nu_mass_fracs / np.sum(nu_mass_fracs)

        cp.nu_mass_numbers = np.ones(cosmo['N_nu_mass'], dtype=np.int)
        cp.nu_mass_fractions = nu_mass_fracs
        cp.nu_mass_degeneracies = np.ones(int(cosmo['N_nu_mass'])) * g
    else:
        cp.nu_mass_numbers = []
        cp.nu_mass_fractions = []
        cp.nu_mass_degeneracies = []

    # get YHe from BBN
    cp.bbn_predictor = isitgr.bbn.get_predictor()
    cp.YHe = cp.bbn_predictor.Y_He(
        cp.ombh2 * (isitgr.constants.COBE_CMBTemp / cp.TCMB) ** 3,
        delta_neff)

    camb_de_models = ['DarkEnergyPPF', 'ppf', 'DarkEnergyFluid', 'fluid']
    camb_de_model = extra_camb_params.get('dark_energy_model', 'fluid')
    if camb_de_model not in camb_de_models:
        raise ValueError("The only dark energy models CCL supports with"
                         " camb are fluid and ppf.")
    cp.set_classes(
        dark_energy_model=camb_de_model
    )
    if camb_de_model not in camb_de_models[:2] and cosmo['wa'] and \
            (cosmo['w0'] < -1 - 1e-6 or
                1 + cosmo['w0'] + cosmo['wa'] < - 1e-6):
        raise ValueError("If you want to use w crossing -1,"
                         " then please set the dark_energy_model to ppf.")
    cp.DarkEnergy.set_params(
        w=cosmo['w0'],
        wa=cosmo['wa']
    )
    # cp.set_cosmology()
    cp.set_matter_power(
        redshifts=[_z for _z in zs],
        kmax=10,
        nonlinear=False)
    assert cp.NonLinear == isitgr.model.NonLinear_none

    cp.set_for_lmax(5000)
    cp.InitPower.set_params(
        As=A_s_fid,
        ns=cosmo['n_s'])

    # run ISITGR and get results
    isitgr_res = isitgr.get_results(cp)
    k, z, pk = isitgr_res.get_linear_matter_power_spectrum(
        hubble_units=True, nonlinear=False)

    # convert to non-h inverse units
    k *= cosmo['h']
    pk /= (h2 * cosmo['h'])

    # now build interpolant
    nk = k.shape[0]
    lk_arr = np.log(k)
    a_arr = 1.0 / (1.0 + z)
    na = a_arr.shape[0]
    sinds = np.argsort(a_arr)
    a_arr = a_arr[sinds]
    ln_p_k_and_z = np.zeros((na, nk), dtype=np.float64)
    for i, sind in enumerate(sinds):
        ln_p_k_and_z[i, :] = np.log(pk[sind, :])

    pk_lin = Pk2D(
        pkfunc=None,
        a_arr=a_arr,
        lk_arr=lk_arr,
        pk_arr=ln_p_k_and_z,
        is_logp=True,
        extrap_order_lok=1,
        extrap_order_hik=2,
        cosmo=cosmo)
    return pk_lin


def get_class_pk_lin(cosmo):
    """Run CLASS and return the linear power spectrum.

    Args:
        cosmo (:class:`~pyccl.core.Cosmology`): Cosmological
            parameters. The cosmological parameters with
            which to run CLASS.

    Returns:
        :class:`~pyccl.pk2d.Pk2D`: Power spectrum object.\
            The linear power spectrum.
    """
    import classy

    params = {
        "output": "mPk",
        "non linear": "none",
        "P_k_max_1/Mpc": cosmo.cosmo.spline_params.K_MAX_SPLINE,
        "z_max_pk": 1.0/cosmo.cosmo.spline_params.A_SPLINE_MINLOG_PK-1.0,
        "modes": "s",
        "lensing": "no",
        "h": cosmo["h"],
        "Omega_cdm": cosmo["Omega_c"],
        "Omega_b": cosmo["Omega_b"],
        "Omega_k": cosmo["Omega_k"],
        "n_s": cosmo["n_s"]}

    # cosmological constant?
    # set Omega_Lambda = 0.0 if w !=-1 or wa != 0
    if cosmo['w0'] != -1 or cosmo['wa'] != 0:
        params["Omega_Lambda"] = 0
        params['w0_fld'] = cosmo['w0']
        params['wa_fld'] = cosmo['wa']

    # neutrino parameters
    # massless neutrinos
    if cosmo["N_nu_rel"] > 1e-4:
        params["N_ur"] = cosmo["N_nu_rel"]
    else:
        params["N_ur"] = 0.0

    # massive neutrinos
    if cosmo["N_nu_mass"] > 0:
        params["N_ncdm"] = cosmo["N_nu_mass"]
        masses = lib.parameters_get_nu_masses(cosmo._params, 3)
        params["m_ncdm"] = ", ".join(
            ["%g" % m for m in masses[:cosmo["N_nu_mass"]]])

    params["T_cmb"] = cosmo["T_CMB"]

    # if we have sigma8, we need to find A_s
    if np.isfinite(cosmo["A_s"]):
        params["A_s"] = cosmo["A_s"]
    elif np.isfinite(cosmo["sigma8"]):
        # in this case, CCL will internally normalize for us when we init
        # the linear power spectrum - so we just get close
        A_s_fid = 2.43e-9 * (cosmo["sigma8"] / 0.87659)**2
        params["A_s"] = A_s_fid
    else:
        raise CCLError(
            "Could not normalize the linear power spectrum! "
            "A_s = %f, sigma8 = %f" % (
                cosmo['A_s'], cosmo['sigma8']))

    model = None
    try:
        model = classy.Class()
        model.set(params)
        model.compute()

        # Set k and a sampling from CCL parameters
        nk = lib.get_pk_spline_nk(cosmo.cosmo)
        na = lib.get_pk_spline_na(cosmo.cosmo)
        status = 0
        a_arr, status = lib.get_pk_spline_a(cosmo.cosmo, na, status)
        check(status, cosmo=cosmo)

        # FIXME - getting the lowest CLASS k value from the python interface
        # appears to be broken - setting to 1e-5 which is close to the
        # old value
        lk_arr = np.log(np.logspace(
            -5,
            np.log10(cosmo.cosmo.spline_params.K_MAX_SPLINE), nk))

        # we need to cut this to the max value used for calling CLASS
        msk = lk_arr < np.log(cosmo.cosmo.spline_params.K_MAX_SPLINE)
        nk = int(np.sum(msk))
        lk_arr = lk_arr[msk]

        # now do interp by hand
        ln_p_k_and_z = np.zeros((na, nk), dtype=np.float64)
        for aind in range(na):
            z = max(1.0 / a_arr[aind] - 1, 1e-10)
            for kind in range(nk):
                ln_p_k_and_z[aind, kind] = np.log(
                    model.pk_lin(np.exp(lk_arr[kind]), z))
    finally:
        if model is not None:
            model.struct_cleanup()
            model.empty()

    params["P_k_max_1/Mpc"] = cosmo.cosmo.spline_params.K_MAX_SPLINE

    # make the Pk2D object
    pk_lin = Pk2D(
        pkfunc=None,
        a_arr=a_arr,
        lk_arr=lk_arr,
        pk_arr=ln_p_k_and_z,
        is_logp=True,
        extrap_order_lok=1,
        extrap_order_hik=2,
        cosmo=cosmo)

    return pk_lin


class PowerSpectrumBACCO(PowerSpectrumEmulator):
    """ Suite of power spectrum emulators described in Arico et al. 2021
    (arXiv:2104.14568). This emulator is part of the BACCO project.

    These emulators are available:
      - linear: :arXiv:2104.14568
      - non-linear: :arXiv:2004.06245
      - baryon model: :arXiv:2011.15018
    """
    name = "bacco"

    def _load_emu(self, which_emu):
        # create the baccoemu input according to which emu we need
        config = {"linear": False, "nonlinear_boost": False,
                  "baryonic_boost": False, "smeared_bao": False,
                  "compute_sigma8": True,   # load to translate from A_s
                  "verbose": False}
        config[which_emu] = True

        # patch for internal baccoemu usage
        if which_emu == "nonlinear_boost":
            config["linear"] = True

        import os
        # supress TensorFlow GPU warnings
        os.environ["TF_CPP_MIN_LOG_LEVEL"] = "3"
        import baccoemu
        with warnings.catch_warnings():
            # supress pickling warnings
            warnings.simplefilter("ignore")
            model = baccoemu.Matter_powerspectrum(**config)  # this is the emu

        # build the emulator bounds
        keymap = {"linear": "linear", "nonlinear_boost": "nonlinear",
                  "baryonic_boost": "baryon", "smeared_bao": "smeared_bao"}
        keys = model.emulator[keymap[which_emu]]["keys"]
        vals = model.emulator[keymap[which_emu]]["bounds"].tolist()
        bounds = dict(zip(keys, vals))
        return EmulatorObject(model, bounds)

    def _build_parameters(self, cosmo, baryon=False):
        # Note `omega_cold` and `sigma8_cold` in this emulator
        # do not contain neutrinos.
        # Assign the usual cosmological parameters
        self._parameters = {
            "omega_cold": cosmo["Omega_c"] + cosmo["Omega_b"],
            "omega_baryon": cosmo["Omega_b"],
            "hubble": cosmo["h"],
            "ns": cosmo["n_s"],
            "w0": cosmo["w0"],
            "wa": cosmo["wa"],
            "neutrino_mass": np.sum(cosmo["m_nu"])
        }

        # Either A_s or sigma8.
        if not np.isnan(cosmo["A_s"]):
            self._parameters["A_s"] = cosmo["A_s"]
        else:
            self._parameters["sigma8_cold"] = cosmo["sigma8"]

        # Finally, populate with baryonic parameters if needed.
        if baryon:
            try:
                extra_params = cosmo["extra_parameters"]["bacco"]
            except (KeyError, TypeError):
                warnings.warn("No dictionary of `extra_parameters in cosmo "
                              "to apply the BACCO baryon correction to "
                              "the power spectrum. Defaulting to baccoemu's "
                              "reference values as described in "
                              "https://baccoemu.readthedocs.io/en/latest/.",
                              CCLWarning)
                extra_params = {
                    "M_c": 14, "eta": -0.3, "beta": -0.22,
                    "M1_z0_cen": 10.5, "theta_out": 0.25,
                    "theta_inn": -0.86, "M_inn": 13.4}
            self._parameters.update(extra_params)

    def _get_pk_linear(self, cosmo):
        # load and build parameters
        emu = self._load_emu("linear")
        self._build_parameters(cosmo)
        emu.check_bounds(self._parameters)

        h = self._parameters["hubble"]
        a_min, a_max = emu.bounds.bounds["expfactor"]
        na = cosmo.cosmo.spline_params.A_SPLINE_NA_PK
        a_arr = np.linspace(a_min, a_max, na)
        self._parameters["expfactor"] = a_arr
        with warnings.catch_warnings():
            # ignore irrelevant numpy warning internal to baccoemu
            warnings.simplefilter("ignore")
            k_arr, pka = emu.model.get_linear_pk(**self._parameters)

        return k_arr*h, a_arr, pka/h**3

    def _get_nonlin_boost(self, cosmo):
        # load and build parameters
        emu = self._load_emu("nonlinear_boost")
        self._build_parameters(cosmo)
        emu.check_bounds(self._parameters)

        h = self._parameters["hubble"]
        a_min, a_max = emu.bounds.bounds["expfactor"]
        na = cosmo.cosmo.spline_params.A_SPLINE_NA_PK
        a_arr = np.linspace(a_min, a_max, na)
        self._parameters["expfactor"] = a_arr
        with warnings.catch_warnings():
            # ignore irrelevant numpy warning internal to baccoemu
            warnings.simplefilter("ignore")
            k_arr, fka = emu.model.get_nonlinear_boost(**self._parameters)

        return k_arr*h, a_arr, fka

    def _get_baryon_boost(self, cosmo):
        # load and build parameters
        emu = self._load_emu("baryonic_boost")
        self._build_parameters(cosmo, baryon=True)
        emu.check_bounds(self._parameters)

        h = self._parameters["hubble"]
        a_min, a_max = emu.bounds.bounds["expfactor"]
        na = cosmo.cosmo.spline_params.A_SPLINE_NA_PK
        a_arr = np.linspace(a_min, a_max, na)
        self._parameters["expfactor"] = a_arr
        with warnings.catch_warnings():
            # ignore irrelevant numpy warning internal to baccoemu
            warnings.simplefilter("ignore")
            k_arr, fka = emu.model.get_baryonic_boost(**self._parameters)

        return k_arr*h, a_arr, fka<|MERGE_RESOLUTION|>--- conflicted
+++ resolved
@@ -1,6 +1,5 @@
 import numpy as np
 import warnings
-<<<<<<< HEAD
 
 from . import ccllib as lib
 from .pyutils import check
@@ -8,23 +7,13 @@
 from .pk2d import Pk2D
 from .emulator import PowerSpectrumEmulator, EmulatorObject
 from .errors import CCLError, CCLWarning
-=======
->>>>>>> 9ab684ca
+from .parameters import physical_constants
 
 try:
     import isitgr  # noqa: F401
 except ImportError:
     pass  # prevent nans from isitgr
 
-<<<<<<< HEAD
-=======
-from . import ccllib as lib
-from .pyutils import check
-from .pk2d import Pk2D
-from .emulator import PowerSpectrumEmulator, EmulatorObject
-from .errors import CCLError, CCLWarning
-from .parameters import physical_constants
->>>>>>> 9ab684ca
 
 @warn_api
 def get_camb_pk_lin(cosmo, *, nonlin=False):
