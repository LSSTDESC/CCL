--- conflicted
+++ resolved
@@ -1,3 +1,5 @@
+import warnings
+from .errors import CCLDeprecationWarning
 from . import ccllib as lib
 
 
@@ -33,11 +35,6 @@
             if key == "this":
                 return object.__setattr__(self, key, value)
             name = self.__class__.__name__
-<<<<<<< HEAD
-            raise AttributeError(
-                f"Direct assignment of {name} is not supported. "
-                f"Set via `pyccl.{name}.{key}` before instantiation.")
-=======
             # TODO: Deprecation cycle for fully immutable Cosmology objects.
             # raise AttributeError(f"Direct assignment in {name} not supported.")  # noqa
             warnings.warn(
@@ -45,7 +42,6 @@
                 "and an error will be raised in the next CCL release. "
                 f"Set via `pyccl.{name}.{key}` before instantiation.",
                 CCLDeprecationWarning)
->>>>>>> cc0e7a00
             object.__setattr__(self, key, value)
 
         cls._instance.__class__.__setattr__ = _new_setattr
