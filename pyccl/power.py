from . import ccllib as lib
from .pyutils import check
from .pk2d import parse_pk2d
from .base import warn_api
import numpy as np


__all__ = ("linear_power", "nonlin_power", "linear_matter_power",
           "nonlin_matter_power", "sigmaM", "sigmaR", "sigmaV", "sigma8",
           "kNL",)


@warn_api
def linear_power(cosmo, k, a, *, p_of_k_a='delta_matter:delta_matter'):
    """The linear power spectrum.

    Args:
        cosmo (:class:`~pyccl.core.Cosmology`): Cosmological parameters.
        k (float or array_like): Wavenumber; Mpc^-1.
        a (float or array_like): Scale factor.
        p_of_k_a (str): string specifying the power spectrum to
            compute (which should be stored in `cosmo`). Defaults to
            the linear matter power spectrum.

    Returns:
        float or array_like: Linear power spectrum.
    """
    cosmo.compute_linear_power()
    if p_of_k_a not in cosmo._pk_lin:
        raise KeyError("Power spectrum %s unknown" % p_of_k_a)
    return cosmo._pk_lin[p_of_k_a](k, a, cosmo)


@warn_api
def nonlin_power(cosmo, k, a, *, p_of_k_a='delta_matter:delta_matter'):
    """The non-linear power spectrum.

    Args:
        cosmo (:class:`~pyccl.core.Cosmology`): Cosmological parameters.
        k (float or array_like): Wavenumber; Mpc^-1.
        a (float or array_like): Scale factor.
        p_of_k_a (str): string specifying the power spectrum to
            compute (which should be stored in `cosmo`). Defaults to
            the non-linear matter power spectrum.

    Returns:
        float or array_like: Non-linear power spectrum.
    """
    cosmo.compute_nonlin_power()
    if p_of_k_a not in cosmo._pk_nl:
        raise KeyError("Power spectrum %s unknown" % p_of_k_a)
    return cosmo._pk_nl[p_of_k_a](k, a, cosmo)


def linear_matter_power(cosmo, k, a):
    """The linear matter power spectrum; Mpc^3.

    Args:
        cosmo (:class:`~pyccl.core.Cosmology`): Cosmological parameters.
        k (float or array_like): Wavenumber; Mpc^-1.
        a (float or array_like): Scale factor.

    Returns:
        float or array_like: Linear matter power spectrum; Mpc^3.
    """
    cosmo.compute_linear_power()
<<<<<<< HEAD
    return cosmo._pk_lin['delta_matter:delta_matter'](k, a, cosmo)
=======
    return cosmo._pk_lin['delta_matter:delta_matter'].eval(k, a, cosmo)
>>>>>>> 693bb678


def nonlin_matter_power(cosmo, k, a):
    """The nonlinear matter power spectrum; Mpc^3.

    Args:
        cosmo (:class:`~pyccl.core.Cosmology`): Cosmological parameters.
        k (float or array_like): Wavenumber; Mpc^-1.
        a (float or array_like): Scale factor.

    Returns:
        float or array_like: Nonlinear matter power spectrum; Mpc^3.
    """
    cosmo.compute_nonlin_power()
<<<<<<< HEAD
    return cosmo._pk_nl['delta_matter:delta_matter'](k, a, cosmo)
=======
    return cosmo._pk_nl['delta_matter:delta_matter'].eval(k, a, cosmo)
>>>>>>> 693bb678


def sigmaM(cosmo, M, a):
    """Root mean squared variance for the given halo mass of the linear power
    spectrum; Msun.

    Args:
        cosmo (:class:`~pyccl.core.Cosmology`): Cosmological parameters.
        M (float or array_like): Halo masses; Msun.
        a (float): scale factor.

    Returns:
        float or array_like: RMS variance of halo mass.
    """
    cosmo.compute_sigma()

    # sigma(M)
    logM = np.log10(np.atleast_1d(M))
    status = 0
    sigM, status = lib.sigM_vec(cosmo.cosmo, a, logM,
                                len(logM), status)
    check(status, cosmo=cosmo)
    if np.ndim(M) == 0:
        sigM = sigM[0]
    return sigM


@warn_api
def sigmaR(cosmo, R, a=1., *, p_of_k_a=None):
    """RMS variance in a top-hat sphere of radius R in Mpc.

    Args:
        cosmo (:class:`~pyccl.core.Cosmology`): Cosmological parameters.
        R (float or array_like): Radius; Mpc.
        a (float): optional scale factor; defaults to a=1
        p_of_k_a (:class:`~pyccl.pk2d.Pk2D`, `str` or None): 3D Power spectrum
            to integrate. If a string, it must correspond to one of the
            non-linear power spectra stored in `cosmo` (e.g.
            `'delta_matter:delta_matter'`). If `None`, the non-linear matter
            power spectrum stored in `cosmo` will be used.

    Returns:
        float or array_like: RMS variance in the density field in top-hat \
            sphere; Mpc.
    """
    psp = parse_pk2d(cosmo, p_of_k_a, is_linear=True)
    status = 0
    R_use = np.atleast_1d(R)
    sR, status = lib.sigmaR_vec(cosmo.cosmo, psp, a, R_use,
                                R_use.size, status)
    check(status, cosmo)
    if np.ndim(R) == 0:
        sR = sR[0]
    return sR


@warn_api
def sigmaV(cosmo, R, a=1., *, p_of_k_a=None):
    """RMS variance in the displacement field in a top-hat sphere of radius R.
    The linear displacement field is the gradient of the linear density field.

    Args:
        cosmo (:class:`~pyccl.core.Cosmology`): Cosmological parameters.
        R (float or array_like): Radius; Mpc.
        a (float): optional scale factor; defaults to a=1
        p_of_k_a (:class:`~pyccl.pk2d.Pk2D`, `str` or None): 3D Power spectrum
            to integrate. If a string, it must correspond to one of the
            non-linear power spectra stored in `cosmo` (e.g.
            `'delta_matter:delta_matter'`). If `None`, the non-linear matter
            power spectrum stored in `cosmo` will be used.

    Returns:
        sigmaV (float or array_like): RMS variance in the displacement field \
            in top-hat sphere.
    """
    psp = parse_pk2d(cosmo, p_of_k_a, is_linear=True)
    status = 0
    R_use = np.atleast_1d(R)
    sV, status = lib.sigmaV_vec(cosmo.cosmo, psp, a, R_use,
                                R_use.size, status)
    check(status, cosmo)
    if np.ndim(R) == 0:
        sV = sV[0]
    return sV


@warn_api
def sigma8(cosmo, *, p_of_k_a=None):
    """RMS variance in a top-hat sphere of radius 8 Mpc/h.

    .. note:: 8 Mpc/h is rescaled based on the chosen value of the Hubble
              constant within `cosmo`.

    Args:
        cosmo (:class:`~pyccl.core.Cosmology`): Cosmological parameters.
        p_of_k_a (:class:`~pyccl.pk2d.Pk2D`, `str` or None): 3D Power spectrum
            to integrate. If a string, it must correspond to one of the
            non-linear power spectra stored in `cosmo` (e.g.
            `'delta_matter:delta_matter'`). If `None`, the non-linear matter
            power spectrum stored in `cosmo` will be used.

    Returns:
        float: RMS variance in top-hat sphere of radius 8 Mpc/h.
    """
    psp = parse_pk2d(cosmo, p_of_k_a, is_linear=True)
    status = 0
    s8, status = lib.sigma8(cosmo.cosmo, psp, status)
    check(status, cosmo)
    if np.isnan(cosmo._params.sigma8):
        cosmo._params.sigma8 = s8
    return s8


@warn_api
def kNL(cosmo, a, *, p_of_k_a=None):
    """Scale for the non-linear cut.

    .. note:: k_NL is calculated based on Lagrangian perturbation theory as the
              inverse of the variance of the displacement field, i.e.
              k_NL = 1/sigma_eta = [1/(6 pi^2) * int P_L(k) dk]^{-1/2}.

    Args:
        cosmo (:class:`~pyccl.core.Cosmology`): Cosmological parameters.
        a (float or array_like): Scale factor(s), normalized to 1 today.
        p_of_k_a (:class:`~pyccl.pk2d.Pk2D`, `str` or None): 3D Power spectrum
            to integrate. If a string, it must correspond to one of the
            non-linear power spectra stored in `cosmo` (e.g.
            `'delta_matter:delta_matter'`). If `None`, the non-linear matter
            power spectrum stored in `cosmo` will be used.

    Returns:
        float or array-like: Scale of non-linear cut-off; Mpc^-1.
    """
    psp = parse_pk2d(cosmo, p_of_k_a, is_linear=True)
    status = 0
    a_use = np.atleast_1d(a)
    knl, status = lib.kNL_vec(cosmo.cosmo, psp, a_use,
                              a_use.size, status)
    check(status, cosmo)
    if np.ndim(a) == 0:
        knl = knl[0]
    return knl<|MERGE_RESOLUTION|>--- conflicted
+++ resolved
@@ -64,11 +64,7 @@
         float or array_like: Linear matter power spectrum; Mpc^3.
     """
     cosmo.compute_linear_power()
-<<<<<<< HEAD
     return cosmo._pk_lin['delta_matter:delta_matter'](k, a, cosmo)
-=======
-    return cosmo._pk_lin['delta_matter:delta_matter'].eval(k, a, cosmo)
->>>>>>> 693bb678
 
 
 def nonlin_matter_power(cosmo, k, a):
@@ -83,11 +79,7 @@
         float or array_like: Nonlinear matter power spectrum; Mpc^3.
     """
     cosmo.compute_nonlin_power()
-<<<<<<< HEAD
     return cosmo._pk_nl['delta_matter:delta_matter'](k, a, cosmo)
-=======
-    return cosmo._pk_nl['delta_matter:delta_matter'].eval(k, a, cosmo)
->>>>>>> 693bb678
 
 
 def sigmaM(cosmo, M, a):
