--- conflicted
+++ resolved
@@ -33,13 +33,9 @@
 
 from pyccl.correlation import correlation, correlation_3d
 
-<<<<<<< HEAD
 from pyccl.halomodel import p_1h, p_2h, p_halomod, halo_concentration
 
-from pyccl.neutrinos import Omeganuh2,Omeganuh2_to_Mnu
-=======
 from pyccl.neutrinos import Omeganuh2, nu_masses
 
 # Expose function to toggle debug mode
-from pyccl.pyutils import debug_mode
->>>>>>> 435e5de0
+from pyccl.pyutils import debug_mode