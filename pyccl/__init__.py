# flake8: noqa E402
from pkg_resources import get_distribution, DistributionNotFound
try:
    __version__ = get_distribution(__name__).version
except DistributionNotFound:
    # package is not installed
    pass
del get_distribution, DistributionNotFound

# Set the environment variable for default config path
from os import environ, path
if environ.get("CLASS_PARAM_DIR") is None:
    environ["CLASS_PARAM_DIR"] = path.dirname(path.abspath(__file__))
del environ, path

# Patch for deprecated alias in Numpy >= 1.20.0 (used in ISiTGR & FAST-PT).
# Deprecation cycle starts in Numpy 1.20 and ends in Numpy 1.24.
from packaging.version import parse
import numpy
numpy.int = int if parse(numpy.__version__) >= parse("1.20.0") else numpy.int
del parse, numpy

# SWIG-generated
from . import ccllib as lib

# CCL base
from .base import (
<<<<<<< HEAD
    Caching,
    cache,
=======
>>>>>>> fa73ff2d
    hash_,
)

# Errors
from .errors import (
    CCLError,
    CCLWarning,
    CCLDeprecationWarning,
)

# Constants and accuracy parameters
from .parameters import (
    CCLParameters,
    gsl_params,
    spline_params,
    physical_constants,
)

# Core data structures
from .core import (
    Cosmology,
    CosmologyVanillaLCDM,
    CosmologyCalculator,
)

# Background cosmology functions and growth functions
from .background import (
    growth_factor,
    growth_factor_unnorm,
    growth_rate,
    comoving_radial_distance,
    angular_diameter_distance,
    comoving_angular_distance,
    luminosity_distance,
    distance_modulus,
    h_over_h0,
    scale_factor_of_chi,
    omega_x,
    rho_x,
    sigma_critical,
)

# Boltzmann solvers
from .boltzmann import (
    get_camb_pk_lin,
    get_isitgr_pk_lin,
    get_class_pk_lin,
)

# Generalized power spectra
from .pk2d import (
    Pk2D,
    parse_pk2d,
)

# Generalized connected trispectra
from .tk3d import Tk3D

# Power spectrum calculations, sigma8 and kNL
from .power import (
    linear_power,
    nonlin_power,
    linear_matter_power,
    nonlin_matter_power,
    sigmaR,
    sigmaV,
    sigma8,
    sigmaM,
    kNL,
)

# Baryons & Neutrinos
from .bcm import (
    bcm_model_fka,
    bcm_correct_pk2d,
)

from .neutrinos import (
    Omeganuh2,
    nu_masses,
)

# Cells & Tracers
from .cls import angular_cl
from .tracers import (
    Tracer,
    NumberCountsTracer,
    WeakLensingTracer,
    CMBLensingTracer,
    tSZTracer,
    CIBTracer,
    ISWTracer,
    get_density_kernel,
    get_kappa_kernel,
    get_lensing_kernel,
)

# Correlations & Covariances
from .correlations import (
    correlation,
    correlation_3d,
    correlation_multipole,
    correlation_3dRsd,
    correlation_3dRsd_avgmu,
    correlation_pi_sigma,
)

from .covariances import (
    angular_cl_cov_cNG,
    angular_cl_cov_SSC,
    sigma2_B_disc,
    sigma2_B_from_mask,
)

# Miscellaneous
from .pyutils import debug_mode, resample_array

# Deprecated & Renamed modules
from .halomodel import (
    halomodel_matter_power,
    halo_concentration,
    onehalo_matter_power,
    twohalo_matter_power,
)

from .massfunction import (
    massfunc,
    halo_bias,
    massfunc_m2r,
)

from .haloprofile import (
    nfw_profile_3d,
    einasto_profile_3d,
    hernquist_profile_3d,
    nfw_profile_2d,
)


__all__ = (
    'lib',
<<<<<<< HEAD
    'Caching', 'cache', 'hash_',
=======
    'hash_',
>>>>>>> fa73ff2d
    'CCLParameters', 'spline_params', 'gsl_params', 'physical_constants',
    'CCLError', 'CCLWarning', 'CCLDeprecationWarning',
    'Cosmology', 'CosmologyVanillaLCDM', 'CosmologyCalculator',
    'growth_factor', 'growth_factor_unnorm', 'growth_rate',
    'comoving_radial_distance', 'angular_diameter_distance',
    'comoving_angular_distance', 'luminosity_distance', 'distance_modulus',
    'h_over_h0', 'scale_factor_of_chi', 'omega_x', 'rho_x', 'sigma_critical',
    'get_camb_pk_lin', 'get_isitgr_pk_lin', 'get_class_pk_lin',
    'Pk2D', 'parse_pk2d', 'Tk3D',
    'linear_power', 'nonlin_power',
    'linear_matter_power', 'nonlin_matter_power',
    'sigmaR', 'sigmaV', 'sigma8', 'sigmaM', 'kNL',
    'bcm_model_fka', 'bcm_correct_pk2d',
    'Omeganuh2', 'nu_masses',
    'angular_cl',
    'Tracer', 'NumberCountsTracer', 'WeakLensingTracer', 'CMBLensingTracer',
    'tSZTracer', 'CIBTracer', 'ISWTracer',
    'get_density_kernel', 'get_kappa_kernel', 'get_lensing_kernel',
    'correlation', 'correlation_3d', 'correlation_multipole',
    'correlation_3dRsd', 'correlation_3dRsd_avgmu', 'correlation_pi_sigma',
    'angular_cl_cov_cNG', 'angular_cl_cov_SSC',
    'sigma2_B_disc', 'sigma2_B_from_mask',
    'debug_mode', 'resample_array',
    'halomodel_matter_power', 'halo_concentration',
    'onehalo_matter_power', 'twohalo_matter_power',
    'massfunc', 'halo_bias', 'massfunc_m2r', 'nfw_profile_3d',
    'einasto_profile_3d', 'hernquist_profile_3d', 'nfw_profile_2d',
)<|MERGE_RESOLUTION|>--- conflicted
+++ resolved
@@ -25,11 +25,8 @@
 
 # CCL base
 from .base import (
-<<<<<<< HEAD
     Caching,
     cache,
-=======
->>>>>>> fa73ff2d
     hash_,
 )
 
@@ -171,11 +168,7 @@
 
 __all__ = (
     'lib',
-<<<<<<< HEAD
     'Caching', 'cache', 'hash_',
-=======
-    'hash_',
->>>>>>> fa73ff2d
     'CCLParameters', 'spline_params', 'gsl_params', 'physical_constants',
     'CCLError', 'CCLWarning', 'CCLDeprecationWarning',
     'Cosmology', 'CosmologyVanillaLCDM', 'CosmologyCalculator',
