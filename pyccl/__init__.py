from pkg_resources import get_distribution, DistributionNotFound
try:
    __version__ = get_distribution(__name__).version
except DistributionNotFound:
    # package is not installed
    pass
del get_distribution, DistributionNotFound

# Set the environment variable for default config path
from os import environ, path
if environ.get("CLASS_PARAM_DIR") is None:
    environ["CLASS_PARAM_DIR"] = path.dirname(path.abspath(__file__))
del environ, path

# SWIG-generated
from . import ccllib as lib

# Errors
from .errors import (
    CCLError,
    CCLWarning,
)

# Deprecated modules
from . import baryons, cells
def __getattr__(name):
    rename = {"bcm": "baryons", "cls": "cells"}
    if name in rename:
        from .errors import CCLDeprecationWarning
        import warnings
        warnings.warn(f"Module {name} has been renamed to {rename[name]}.",
                      CCLDeprecationWarning)
        name = rename[name]
        return eval(name)
    raise AttributeError(f"No module named {name}.")

# Core data structures
from .core import (
    Cosmology,
    CosmologyVanillaLCDM,
    CosmologyCalculator,
)

# Background cosmology functions and growth functions
<<<<<<< HEAD
from .background import growth_factor, growth_factor_unnorm, \
    growth_rate, comoving_radial_distance, angular_diameter_distance, comoving_angular_distance, \
    h_over_h0, luminosity_distance, distance_modulus, scale_factor_of_chi, \
    omega_x, rho_x, sigma_critical
=======
from .background import (
    growth_factor,
    growth_factor_unnorm,
    growth_rate,
    comoving_radial_distance,
    angular_diameter_distance,
    comoving_angular_distance,
    luminosity_distance,
    distance_modulus,
    h_over_h0,
    scale_factor_of_chi,
    omega_x,
    rho_x,
    sigma_critical,
)
>>>>>>> 1ab7ad3b

# Boltzmann solvers
from .boltzmann import (
    get_camb_pk_lin,
    get_isitgr_pk_lin,
    get_class_pk_lin,
)

# Generalized power spectra
from .pk2d import (
    Pk2D,
    parse_pk2d,
)

# Generalized connected trispectra
from .tk3d import Tk3D

# Power spectrum calculations, sigma8 and kNL
<<<<<<< HEAD
from .power import linear_power, nonlin_power, linear_matter_power, nonlin_matter_power, \
    sigmaR, sigmaV, sigma8, sigmaM, kNL

# BCM stuff
from .baryons import bcm_model_fka, bcm_correct_pk2d, _bcm_correct_pk2d, baryon_correct

# Old halo mass function
from .massfunction import massfunc, halo_bias, massfunc_m2r

# Cl's and tracers
from .tracers import Tracer, NumberCountsTracer, WeakLensingTracer, CMBLensingTracer, \
    tSZTracer, CIBTracer, ISWTracer, get_density_kernel, get_kappa_kernel, get_lensing_kernel
from .cells import angular_cl
from .covariances import angular_cl_cov_cNG, angular_cl_cov_SSC, sigma2_B_disc, sigma2_B_from_mask

# Useful constants and unit conversions
physical_constants = lib.cvar.constants

from .correlations import (
    correlation, correlation_3d, correlation_multipole, correlation_3dRsd,
    correlation_3dRsd_avgmu, correlation_pi_sigma)

# Properties of haloes
from .halomodel import (
    halomodel_matter_power, halo_concentration,
    onehalo_matter_power, twohalo_matter_power)

# Halo density profiles
from .haloprofile import nfw_profile_3d, einasto_profile_3d, hernquist_profile_3d, nfw_profile_2d

# Specific to massive neutrinos
from .neutrinos import Omega_nu_h2, Omeganuh2, nu_masses

# Expose function to toggle debug mode
from .pyutils import debug_mode, resample_array

from .errors import CCLError, CCLWarning, CCLDeprecationWarning
=======
from .power import (
    linear_power,
    nonlin_power,
    linear_matter_power,
    nonlin_matter_power,
    sigmaR,
    sigmaV,
    sigma8,
    sigmaM,
    kNL,
)

# Baryons & Neutrinos
from .bcm import (
    bcm_model_fka,
    bcm_correct_pk2d,
)

from .neutrinos import (
    Omeganuh2,
    nu_masses,
)

# Cells & Tracers
from .cls import angular_cl
from .tracers import (
    Tracer,
    NumberCountsTracer,
    WeakLensingTracer,
    CMBLensingTracer,
    tSZTracer,
    CIBTracer,
    ISWTracer,
    get_density_kernel,
    get_kappa_kernel,
    get_lensing_kernel,
)

# Correlations & Covariances
from .correlations import (
    correlation,
    correlation_3d,
    correlation_multipole,
    correlation_3dRsd,
    correlation_3dRsd_avgmu,
    correlation_pi_sigma,
)

from .covariances import (
    angular_cl_cov_cNG,
    angular_cl_cov_SSC,
    sigma2_B_disc,
    sigma2_B_from_mask,
)

# Hashing, Caching
from .base import (
    CCLObject,
    CCLHalosObject,
    Hashing,
    Caching,
    hash_,
    cache,
    UnlockInstance,
    unlock_instance,
)

# Parameters
from .parameters import (
    CCLParameters,
    gsl_params,
    spline_params,
    physical_constants,
)

# Emulators
from .emulator import (
    EmulatorObject,
    Emulator,
    PowerSpectrumEmulator
)

# Miscellaneous
from .pyutils import debug_mode, resample_array

# Deprecated & Renamed modules
from .halomodel import (
    halomodel_matter_power,
    halo_concentration,
    onehalo_matter_power,
    twohalo_matter_power,
)

from .massfunction import (
    massfunc,
    halo_bias,
    massfunc_m2r,
)

from .haloprofile import (
    nfw_profile_3d,
    einasto_profile_3d,
    hernquist_profile_3d,
    nfw_profile_2d,
)


__all__ = (
    'lib', 'cache', 'hash_', 'CCLObject', 'CCLHalosObject',
    'UnlockInstance', 'unlock_instance',
    'CCLParameters', 'physical_constants', 'gsl_params', 'spline_params',
    'CCLError', 'CCLWarning',
    'Cosmology', 'CosmologyVanillaLCDM', 'CosmologyCalculator',
    'growth_factor', 'growth_factor_unnorm', 'growth_rate',
    'comoving_radial_distance', 'angular_diameter_distance',
    'comoving_angular_distance', 'luminosity_distance', 'distance_modulus',
    'h_over_h0', 'scale_factor_of_chi', 'omega_x', 'rho_x', 'sigma_critical',
    'get_camb_pk_lin', 'get_isitgr_pk_lin', 'get_class_pk_lin',
    'Pk2D', 'parse_pk2d', 'Tk3D',
    'linear_power', 'nonlin_power',
    'linear_matter_power', 'nonlin_matter_power',
    'sigmaR', 'sigmaV', 'sigma8', 'sigmaM', 'kNL',
    'bcm_model_fka', 'bcm_correct_pk2d',
    'Omeganuh2', 'nu_masses',
    'angular_cl',
    'Tracer', 'NumberCountsTracer', 'WeakLensingTracer', 'CMBLensingTracer',
    'tSZTracer', 'CIBTracer', 'ISWTracer',
    'get_density_kernel', 'get_kappa_kernel', 'get_lensing_kernel',
    'correlation', 'correlation_3d', 'correlation_multipole',
    'correlation_3dRsd', 'correlation_3dRsd_avgmu', 'correlation_pi_sigma',
    'angular_cl_cov_cNG', 'angular_cl_cov_SSC',
    'sigma2_B_disc', 'sigma2_B_from_mask',
    'Hashing', 'Caching',
    'EmulatorObject', 'Emulator', 'PowerSpectrumEmulator',
    'debug_mode', 'resample_array',
    'halomodel_matter_power', 'halo_concentration',
    'onehalo_matter_power', 'twohalo_matter_power',
    'massfunc', 'halo_bias', 'massfunc_m2r', 'nfw_profile_3d',
    'einasto_profile_3d', 'hernquist_profile_3d', 'nfw_profile_2d',
)
>>>>>>> 1ab7ad3b
<|MERGE_RESOLUTION|>--- conflicted
+++ resolved
@@ -19,20 +19,8 @@
 from .errors import (
     CCLError,
     CCLWarning,
-)
-
-# Deprecated modules
-from . import baryons, cells
-def __getattr__(name):
-    rename = {"bcm": "baryons", "cls": "cells"}
-    if name in rename:
-        from .errors import CCLDeprecationWarning
-        import warnings
-        warnings.warn(f"Module {name} has been renamed to {rename[name]}.",
-                      CCLDeprecationWarning)
-        name = rename[name]
-        return eval(name)
-    raise AttributeError(f"No module named {name}.")
+    CCLDeprecationWarning,
+)
 
 # Core data structures
 from .core import (
@@ -42,12 +30,6 @@
 )
 
 # Background cosmology functions and growth functions
-<<<<<<< HEAD
-from .background import growth_factor, growth_factor_unnorm, \
-    growth_rate, comoving_radial_distance, angular_diameter_distance, comoving_angular_distance, \
-    h_over_h0, luminosity_distance, distance_modulus, scale_factor_of_chi, \
-    omega_x, rho_x, sigma_critical
-=======
 from .background import (
     growth_factor,
     growth_factor_unnorm,
@@ -63,7 +45,6 @@
     rho_x,
     sigma_critical,
 )
->>>>>>> 1ab7ad3b
 
 # Boltzmann solvers
 from .boltzmann import (
@@ -82,45 +63,6 @@
 from .tk3d import Tk3D
 
 # Power spectrum calculations, sigma8 and kNL
-<<<<<<< HEAD
-from .power import linear_power, nonlin_power, linear_matter_power, nonlin_matter_power, \
-    sigmaR, sigmaV, sigma8, sigmaM, kNL
-
-# BCM stuff
-from .baryons import bcm_model_fka, bcm_correct_pk2d, _bcm_correct_pk2d, baryon_correct
-
-# Old halo mass function
-from .massfunction import massfunc, halo_bias, massfunc_m2r
-
-# Cl's and tracers
-from .tracers import Tracer, NumberCountsTracer, WeakLensingTracer, CMBLensingTracer, \
-    tSZTracer, CIBTracer, ISWTracer, get_density_kernel, get_kappa_kernel, get_lensing_kernel
-from .cells import angular_cl
-from .covariances import angular_cl_cov_cNG, angular_cl_cov_SSC, sigma2_B_disc, sigma2_B_from_mask
-
-# Useful constants and unit conversions
-physical_constants = lib.cvar.constants
-
-from .correlations import (
-    correlation, correlation_3d, correlation_multipole, correlation_3dRsd,
-    correlation_3dRsd_avgmu, correlation_pi_sigma)
-
-# Properties of haloes
-from .halomodel import (
-    halomodel_matter_power, halo_concentration,
-    onehalo_matter_power, twohalo_matter_power)
-
-# Halo density profiles
-from .haloprofile import nfw_profile_3d, einasto_profile_3d, hernquist_profile_3d, nfw_profile_2d
-
-# Specific to massive neutrinos
-from .neutrinos import Omega_nu_h2, Omeganuh2, nu_masses
-
-# Expose function to toggle debug mode
-from .pyutils import debug_mode, resample_array
-
-from .errors import CCLError, CCLWarning, CCLDeprecationWarning
-=======
 from .power import (
     linear_power,
     nonlin_power,
@@ -134,18 +76,20 @@
 )
 
 # Baryons & Neutrinos
-from .bcm import (
+from .baryons import (
     bcm_model_fka,
     bcm_correct_pk2d,
+    baryon_correct,
 )
 
 from .neutrinos import (
     Omeganuh2,
+    Omega_nu_h2,
     nu_masses,
 )
 
 # Cells & Tracers
-from .cls import angular_cl
+from .cells import angular_cl
 from .tracers import (
     Tracer,
     NumberCountsTracer,
@@ -207,6 +151,21 @@
 from .pyutils import debug_mode, resample_array
 
 # Deprecated & Renamed modules
+from . import baryons, cells
+
+
+def __getattr__(name):
+    rename = {"bcm": "baryons", "cls": "cells"}
+    if name in rename:
+        from .errors import CCLDeprecationWarning
+        import warnings
+        warnings.warn(f"Module {name} has been renamed to {rename[name]}.",
+                      CCLDeprecationWarning)
+        name = rename[name]
+        return eval(name)
+    raise AttributeError(f"No module named {name}.")
+
+
 from .halomodel import (
     halomodel_matter_power,
     halo_concentration,
@@ -232,7 +191,7 @@
     'lib', 'cache', 'hash_', 'CCLObject', 'CCLHalosObject',
     'UnlockInstance', 'unlock_instance',
     'CCLParameters', 'physical_constants', 'gsl_params', 'spline_params',
-    'CCLError', 'CCLWarning',
+    'CCLError', 'CCLWarning', 'CCLDeprecationWarning',
     'Cosmology', 'CosmologyVanillaLCDM', 'CosmologyCalculator',
     'growth_factor', 'growth_factor_unnorm', 'growth_rate',
     'comoving_radial_distance', 'angular_diameter_distance',
@@ -243,8 +202,8 @@
     'linear_power', 'nonlin_power',
     'linear_matter_power', 'nonlin_matter_power',
     'sigmaR', 'sigmaV', 'sigma8', 'sigmaM', 'kNL',
-    'bcm_model_fka', 'bcm_correct_pk2d',
-    'Omeganuh2', 'nu_masses',
+    'bcm_model_fka', 'bcm_correct_pk2d', 'baryon_correct',
+    'Omeganuh2', 'Omega_nu_h2', 'nu_masses',
     'angular_cl',
     'Tracer', 'NumberCountsTracer', 'WeakLensingTracer', 'CMBLensingTracer',
     'tSZTracer', 'CIBTracer', 'ISWTracer',
@@ -260,5 +219,5 @@
     'onehalo_matter_power', 'twohalo_matter_power',
     'massfunc', 'halo_bias', 'massfunc_m2r', 'nfw_profile_3d',
     'einasto_profile_3d', 'hernquist_profile_3d', 'nfw_profile_2d',
-)
->>>>>>> 1ab7ad3b
+    'baryons', 'cells',
+)