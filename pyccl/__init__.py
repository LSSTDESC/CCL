--- conflicted
+++ resolved
@@ -39,10 +39,7 @@
 from .baryons import *
 from .neutrinos import *
 from .emulators import *
-<<<<<<< HEAD
-=======
 from .nonlimber_FKEM import *
->>>>>>> e41e5527
 
 from . import halos
 from . import nl_pt
