# flake8: noqa E402
from importlib.metadata import version, PackageNotFoundError
try:
    __version__ = version(__name__)
except PackageNotFoundError:
    # package is not installed
    pass
del version, PackageNotFoundError

# Set the environment variable for default config path
from os import environ, path
if environ.get("CLASS_PARAM_DIR") is None:
    environ["CLASS_PARAM_DIR"] = path.dirname(path.abspath(__file__))
del environ, path

# Patch for deprecated alias in Numpy >= 1.20.0 (used in ISiTGR & FAST-PT).
# Deprecation cycle starts in Numpy 1.20 and ends in Numpy 1.24.
from packaging.version import parse
import numpy
numpy.int = int if parse(numpy.__version__) >= parse("1.20.0") else numpy.int
del parse, numpy

# SWIG-generated
from . import ccllib as lib

# Hashing, Caching, CCL base, Mutation locks
from .base import *

# Errors
from .errors import (
    CCLError,
    CCLWarning,
    CCLDeprecationWarning,
)

# Constants and accuracy parameters
from .parameters import *

# Core data structures
from .core import (
    Cosmology,
    CosmologyVanillaLCDM,
    CosmologyCalculator,
)

# Background cosmology functions and growth functions
from .background import (
    growth_factor,
    growth_factor_unnorm,
    growth_rate,
    comoving_radial_distance,
    angular_diameter_distance,
    comoving_angular_distance,
    luminosity_distance,
    distance_modulus,
    h_over_h0,
    scale_factor_of_chi,
    omega_x,
    rho_x,
    sigma_critical,
)

# Boltzmann solvers
from .boltzmann import (
    get_camb_pk_lin,
    get_isitgr_pk_lin,
    get_class_pk_lin,
)

# Generalized power spectra
from .pk2d import (
    Pk2D,
    parse_pk2d,
)

# Generalized connected trispectra
from .tk3d import Tk3D

# Power spectrum calculations, sigma8 and kNL
from .power import (
    linear_power,
    nonlin_power,
    linear_matter_power,
    nonlin_matter_power,
    sigmaR,
    sigmaV,
    sigma8,
    sigmaM,
    kNL,
)

# Baryons & Neutrinos
from .bcm import (
    bcm_model_fka,
    bcm_correct_pk2d,
)

from .neutrinos import *

# Cells & Tracers
from .cells import angular_cl
from .tracers import (
    Tracer,
    NzTracer,
    NumberCountsTracer,
    WeakLensingTracer,
    CMBLensingTracer,
    tSZTracer,
    CIBTracer,
    ISWTracer,
    get_density_kernel,
    get_kappa_kernel,
    get_lensing_kernel,
)

# Correlations & Covariances
from .correlations import (
    correlation,
    correlation_3d,
    correlation_multipole,
    correlation_3dRsd,
    correlation_3dRsd_avgmu,
    correlation_pi_sigma,
)

from .covariances import (
    angular_cl_cov_cNG,
    angular_cl_cov_SSC,
    sigma2_B_disc,
    sigma2_B_from_mask,
)

# Miscellaneous
from .pyutils import debug_mode, resample_array

# Deprecated & Renamed modules
import warnings as _warnings
_warnings.warn(
    "The default CMB temperature (T_CMB) will change in CCLv3.0.0, "
    "from 2.725 to 2.7255 (Kelvin).", CCLDeprecationWarning)

def __getattr__(name):
    rename = {"cls": "cells"}
    if name in rename:
        from .errors import CCLDeprecationWarning
        _warnings.warn(f"Module {name} has been renamed to {rename[name]}.",
                      CCLDeprecationWarning)
        name = rename[name]
        return eval(name)
    raise AttributeError(f"No module named {name}.")

from .halomodel import (
    halomodel_matter_power,
    halo_concentration,
    onehalo_matter_power,
    twohalo_matter_power,
)

from .massfunction import (
    massfunc,
    halo_bias,
    massfunc_m2r,
)

from .haloprofile import (
    nfw_profile_3d,
    einasto_profile_3d,
    hernquist_profile_3d,
    nfw_profile_2d,
)

from .baryons import (
    Baryons,
    BaryonsSchneider15
)


__all__ = (
<<<<<<< HEAD
    'lib', 'Caching', 'cache', 'hash_', 'CCLObject', 'CCLAutoreprObject',
    'UnlockInstance', 'unlock_instance',
=======
    'lib',
    'CCLParameters', 'physical_constants', 'gsl_params', 'spline_params',
>>>>>>> 598c253f
    'CCLError', 'CCLWarning', 'CCLDeprecationWarning',
    'Cosmology', 'CosmologyVanillaLCDM', 'CosmologyCalculator',
    'growth_factor', 'growth_factor_unnorm', 'growth_rate',
    'comoving_radial_distance', 'angular_diameter_distance',
    'comoving_angular_distance', 'luminosity_distance', 'distance_modulus',
    'h_over_h0', 'scale_factor_of_chi', 'omega_x', 'rho_x', 'sigma_critical',
    'get_camb_pk_lin', 'get_isitgr_pk_lin', 'get_class_pk_lin',
    'Pk2D', 'parse_pk2d', 'Tk3D',
    'linear_power', 'nonlin_power',
    'linear_matter_power', 'nonlin_matter_power',
    'sigmaR', 'sigmaV', 'sigma8', 'sigmaM', 'kNL',
    'bcm_model_fka', 'bcm_correct_pk2d',
    'angular_cl',
    'Tracer', 'NumberCountsTracer', 'WeakLensingTracer', 'CMBLensingTracer',
    'tSZTracer', 'CIBTracer', 'ISWTracer', 'NzTracer',
    'get_density_kernel', 'get_kappa_kernel', 'get_lensing_kernel',
    'correlation', 'correlation_3d', 'correlation_multipole',
    'correlation_3dRsd', 'correlation_3dRsd_avgmu', 'correlation_pi_sigma',
    'angular_cl_cov_cNG', 'angular_cl_cov_SSC',
    'sigma2_B_disc', 'sigma2_B_from_mask',
    'debug_mode', 'resample_array',
    'halomodel_matter_power', 'halo_concentration',
    'onehalo_matter_power', 'twohalo_matter_power',
    'massfunc', 'halo_bias', 'massfunc_m2r', 'nfw_profile_3d',
    'einasto_profile_3d', 'hernquist_profile_3d', 'nfw_profile_2d',
    'Baryons', 'BaryonsSchneider15',
)<|MERGE_RESOLUTION|>--- conflicted
+++ resolved
@@ -176,13 +176,7 @@
 
 
 __all__ = (
-<<<<<<< HEAD
-    'lib', 'Caching', 'cache', 'hash_', 'CCLObject', 'CCLAutoreprObject',
-    'UnlockInstance', 'unlock_instance',
-=======
     'lib',
-    'CCLParameters', 'physical_constants', 'gsl_params', 'spline_params',
->>>>>>> 598c253f
     'CCLError', 'CCLWarning', 'CCLDeprecationWarning',
     'Cosmology', 'CosmologyVanillaLCDM', 'CosmologyCalculator',
     'growth_factor', 'growth_factor_unnorm', 'growth_rate',
