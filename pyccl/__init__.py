from pkg_resources import get_distribution, DistributionNotFound
try:
    __version__ = get_distribution(__name__).version
except DistributionNotFound:
    # package is not installed
    pass
del get_distribution, DistributionNotFound

# Set the environment variable for default config path
from os import environ, path
if environ.get("CLASS_PARAM_DIR") is None:
    environ["CLASS_PARAM_DIR"] = path.dirname(path.abspath(__file__))
del environ, path

# SWIG-generated
from . import ccllib as lib

# Errors
from .errors import (
    CCLError,
    CCLWarning,
    CCLDeprecationWarning,
)

# Core data structures
from .core import (
    Cosmology,
    CosmologyVanillaLCDM,
    CosmologyCalculator,
)

# Background cosmology functions and growth functions
from .background import (
    growth_factor,
    growth_factor_unnorm,
    growth_rate,
    comoving_radial_distance,
    angular_diameter_distance,
    comoving_angular_distance,
    luminosity_distance,
    distance_modulus,
    h_over_h0,
    scale_factor_of_chi,
    omega_x,
    rho_x,
    sigma_critical,
)

# Boltzmann solvers
from .boltzmann import (
    get_camb_pk_lin,
    get_isitgr_pk_lin,
    get_class_pk_lin,
)

# Generalized power spectra
from .pk2d import (
    Pk2D,
    parse_pk2d,
)

# Generalized connected trispectra
from .tk3d import Tk3D

# Power spectrum calculations, sigma8 and kNL
from .power import (
    linear_power,
    nonlin_power,
    linear_matter_power,
    nonlin_matter_power,
    sigmaR,
    sigmaV,
    sigma8,
    sigmaM,
    kNL,
)

# Baryons & Neutrinos
from .baryons import (
    bcm_model_fka,
    bcm_correct_pk2d,
    baryon_correct,
)

from .neutrinos import (
    Omeganuh2,
    Omega_nu_h2,
    nu_masses,
)

# Cells & Tracers
from .cells import angular_cl
from .tracers import (
    Tracer,
    NumberCountsTracer,
    WeakLensingTracer,
    CMBLensingTracer,
    tSZTracer,
    CIBTracer,
    ISWTracer,
    get_density_kernel,
    get_kappa_kernel,
    get_lensing_kernel,
)

# Correlations & Covariances
from .correlations import (
    correlation,
    correlation_3d,
    correlation_multipole,
    correlation_3dRsd,
    correlation_3dRsd_avgmu,
    correlation_pi_sigma,
)

from .covariances import (
    angular_cl_cov_cNG,
    angular_cl_cov_SSC,
    sigma2_B_disc,
    sigma2_B_from_mask,
)

# Hashing, Caching, CCL base, Mutation locks
from .base import (
    CCLObject,
    CCLHalosObject,
    Caching,
    cache,
    hash_,
    UnlockInstance,
    unlock_instance,
)

# Parameters
from .parameters import (
    CCLParameters,
    gsl_params,
    spline_params,
    physical_constants,
)

# Emulators
from .emulator import (
    EmulatorObject,
    Emulator,
    PowerSpectrumEmulator
)

# Miscellaneous
from .pyutils import debug_mode, resample_array

# Deprecated & Renamed modules
from . import baryons, cells


def __getattr__(name):
    rename = {"bcm": "baryons", "cls": "cells"}
    if name in rename:
        from .errors import CCLDeprecationWarning
        import warnings
        warnings.warn(f"Module {name} has been renamed to {rename[name]}.",
                      CCLDeprecationWarning)
        name = rename[name]
        return eval(name)
    raise AttributeError(f"No module named {name}.")


from .halomodel import (
    halomodel_matter_power,
    halo_concentration,
    onehalo_matter_power,
    twohalo_matter_power,
)

from .massfunction import (
    massfunc,
    halo_bias,
    massfunc_m2r,
)

from .haloprofile import (
    nfw_profile_3d,
    einasto_profile_3d,
    hernquist_profile_3d,
    nfw_profile_2d,
)


__all__ = (
    'lib', 'Caching', 'cache', 'hash_', 'CCLObject', 'CCLHalosObject',
    'UnlockInstance', 'unlock_instance',
    'CCLParameters', 'physical_constants', 'gsl_params', 'spline_params',
    'CCLError', 'CCLWarning', 'CCLDeprecationWarning',
    'Cosmology', 'CosmologyVanillaLCDM', 'CosmologyCalculator',
    'growth_factor', 'growth_factor_unnorm', 'growth_rate',
    'comoving_radial_distance', 'angular_diameter_distance',
    'comoving_angular_distance', 'luminosity_distance', 'distance_modulus',
    'h_over_h0', 'scale_factor_of_chi', 'omega_x', 'rho_x', 'sigma_critical',
    'get_camb_pk_lin', 'get_isitgr_pk_lin', 'get_class_pk_lin',
    'Pk2D', 'parse_pk2d', 'Tk3D',
    'linear_power', 'nonlin_power',
    'linear_matter_power', 'nonlin_matter_power',
    'sigmaR', 'sigmaV', 'sigma8', 'sigmaM', 'kNL',
    'bcm_model_fka', 'bcm_correct_pk2d', 'baryon_correct',
    'Omeganuh2', 'Omega_nu_h2', 'nu_masses',
    'angular_cl',
    'Tracer', 'NumberCountsTracer', 'WeakLensingTracer', 'CMBLensingTracer',
    'tSZTracer', 'CIBTracer', 'ISWTracer',
    'get_density_kernel', 'get_kappa_kernel', 'get_lensing_kernel',
    'correlation', 'correlation_3d', 'correlation_multipole',
    'correlation_3dRsd', 'correlation_3dRsd_avgmu', 'correlation_pi_sigma',
    'angular_cl_cov_cNG', 'angular_cl_cov_SSC',
    'sigma2_B_disc', 'sigma2_B_from_mask',
<<<<<<< HEAD
    'Hashing', 'Caching',
=======
>>>>>>> 9ab684ca
    'EmulatorObject', 'Emulator', 'PowerSpectrumEmulator',
    'debug_mode', 'resample_array',
    'halomodel_matter_power', 'halo_concentration',
    'onehalo_matter_power', 'twohalo_matter_power',
    'massfunc', 'halo_bias', 'massfunc_m2r', 'nfw_profile_3d',
    'einasto_profile_3d', 'hernquist_profile_3d', 'nfw_profile_2d',
    'baryons', 'cells',
)<|MERGE_RESOLUTION|>--- conflicted
+++ resolved
@@ -211,10 +211,6 @@
     'correlation_3dRsd', 'correlation_3dRsd_avgmu', 'correlation_pi_sigma',
     'angular_cl_cov_cNG', 'angular_cl_cov_SSC',
     'sigma2_B_disc', 'sigma2_B_from_mask',
-<<<<<<< HEAD
-    'Hashing', 'Caching',
-=======
->>>>>>> 9ab684ca
     'EmulatorObject', 'Emulator', 'PowerSpectrumEmulator',
     'debug_mode', 'resample_array',
     'halomodel_matter_power', 'halo_concentration',
