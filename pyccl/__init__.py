--- conflicted
+++ resolved
@@ -15,6 +15,13 @@
 
 # SWIG-generated
 from . import ccllib as lib
+
+# CCL base
+from .base import (
+    Caching,
+    cache,
+    hash_,
+)
 
 # Errors
 from .errors import (
@@ -127,15 +134,8 @@
     sigma2_B_from_mask,
 )
 
-
 # Miscellaneous
 from .pyutils import debug_mode, resample_array
-
-<<<<<<< HEAD
-from .errors import CCLError, CCLWarning
-
-from .base import Caching, cache, hash_
-=======
 
 # Deprecated & Renamed modules
 from .halomodel import (
@@ -161,6 +161,7 @@
 
 __all__ = (
     'lib',
+    'Caching', 'cache', 'hash_',
     'CCLParameters', 'spline_params', 'gsl_params', 'physical_constants',
     'CCLError', 'CCLWarning', 'CCLDeprecationWarning',
     'Cosmology', 'CosmologyVanillaLCDM', 'CosmologyCalculator',
@@ -188,5 +189,4 @@
     'onehalo_matter_power', 'twohalo_matter_power',
     'massfunc', 'halo_bias', 'massfunc_m2r', 'nfw_profile_3d',
     'einasto_profile_3d', 'hernquist_profile_3d', 'nfw_profile_2d',
-)
->>>>>>> 71f8d34c
+)