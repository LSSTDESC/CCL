--- conflicted
+++ resolved
@@ -147,35 +147,6 @@
     sigma2_B_from_mask,
 )
 
-<<<<<<< HEAD
-# Hashing, Caching, CCL base, Mutation locks
-from .base import (
-    CCLObject,
-    CCLHalosObject,
-    Caching,
-    cache,
-    hash_,
-    UnlockInstance,
-    unlock_instance,
-)
-
-# Parameters
-from .parameters import (
-    CCLParameters,
-    gsl_params,
-    spline_params,
-    physical_constants,
-)
-
-# Emulators
-from .emulator import (
-    EmulatorObject,
-    Emulator,
-    PowerSpectrumEmulator
-)
-
-=======
->>>>>>> cc0e7a00
 # Miscellaneous
 from .pyutils import debug_mode, resample_array
 
@@ -241,7 +212,6 @@
     'correlation_3dRsd', 'correlation_3dRsd_avgmu', 'correlation_pi_sigma',
     'angular_cl_cov_cNG', 'angular_cl_cov_SSC',
     'sigma2_B_disc', 'sigma2_B_from_mask',
-    'EmulatorObject', 'Emulator', 'PowerSpectrumEmulator',
     'debug_mode', 'resample_array',
     'halomodel_matter_power', 'halo_concentration',
     'onehalo_matter_power', 'twohalo_matter_power',
