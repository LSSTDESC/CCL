import warnings
import functools
import numpy as np

from . import ccllib as lib
<<<<<<< HEAD
from .errors import CCLWarning, CCLError
from .pyutils import (check, get_pk_spline_a, get_pk_spline_lk,
                      _get_spline2d_arrays)
from .base import CCLObject, UnlockInstance, unlock_instance
from ._repr import _build_string_Pk2D
=======
from .errors import CCLWarning
from .pyutils import check, _get_spline2d_arrays
>>>>>>> dd529f23


class _Pk2D_descriptor:
    """Descriptor to enable usage of `Pk2D` class methods as instance methods.
    """
    def __init__(self, func):
        self.func = func

    def __get__(self, instance, base):
        this = instance if instance else base

        @functools.wraps(self.func)
        def new_func(*args, **kwargs):
            return self.func(this, *args, **kwargs)
        return new_func


class Pk2D(CCLObject):
    """A power spectrum class holding the information needed to reconstruct an
    arbitrary function of wavenumber and scale factor.

    Args:
        pkfunc (:obj:`function`): a function returning a floating point
             number or numpy array with the signature `f(k,a)`, where k
             is a wavenumber (in units of Mpc^-1) and a is the scale
             factor. The function must able to take numpy arrays as `k`.
             The function must return the value(s) of the power spectrum
             (or its natural logarithm, depending on the value of
             `is_logp`. The power spectrum units should be compatible
             with those used by CCL (e.g. if you're passing a matter power
             spectrum, its units should be Mpc^3). If this argument is not
             `None`, this function will be sampled at the values of k and
             a used internally by CCL to store the linear and non-linear
             power spectra.
        a_arr (array): an array holding values of the scale factor
        lk_arr (array): an array holding values of the natural logarithm
             of the wavenumber (in units of Mpc^-1).
        pk_arr (array): a 2D array containing the values of the power
             spectrum at the values of the scale factor and the wavenumber
             held by `a_arr` and `lk_arr`. The shape of this array must be
             `[na,nk]`, where `na` is the size of `a_arr` and `nk` is the
             size of `lk_arr`. This array can be provided in a flattened
             form as long as the total size matches `nk*na`. The array can
             hold the values of the natural logarithm of the power
             spectrum, depending on the value of `is_logp`. If `pkfunc`
             is not None, then `a_arr`, `lk_arr` and `pk_arr` are ignored.
             However, either `pkfunc` or all of the last three array must
             be non-None. Note that, if you pass your own Pk array, you
             are responsible of making sure that it is sufficiently well
             sampled (i.e. the resolution of `a_arr` and `lk_arr` is high
             enough to sample the main features in the power spectrum).
             For reference, CCL will use bicubic interpolation to evaluate
             the power spectrum at any intermediate point in k and a.
        extrap_order_lok (int): extrapolation order to be used on k-values
             below the minimum of the splines (use 0, 1 or 2). Note that
             the extrapolation will be done in either log(P(k)) or P(k),
             depending on the value of `is_logp`.
        extrap_order_hik (int): extrapolation order to be used on k-values
             above the maximum of the splines (use 0, 1 or 2). Note that
             the extrapolation will be done in either log(P(k)) or P(k),
             depending on the value of `is_logp`.
        is_logp (boolean): if True, pkfunc/pkarr return/hold the natural
             logarithm of the power spectrum. Otherwise, the true value
             of the power spectrum is expected. Note that arrays will be
             interpolated in log space if `is_logp` is set to `True`.
        cosmo (:class:`~pyccl.core.Cosmology`, optional): Cosmology object.
             Used to determine sampling rates in scale factor and wavenumber.
        empty (bool): if True, just create an empty object, to be filled
            out later
    """
    __repr__ = _build_string_Pk2D

    def __init__(self, pkfunc=None, a_arr=None, lk_arr=None, pk_arr=None,
                 is_logp=True, extrap_order_lok=1, extrap_order_hik=2,
                 cosmo=None, empty=False):
        if empty:
            return

        if pkfunc is None:  # Initialize power spectrum from 2D array
            # Make sure input makes sense
            if (a_arr is None) or (lk_arr is None) or (pk_arr is None):
                raise ValueError("If you do not provide a function, "
                                 "you must provide arrays")

            # Check that `a` is a monotonically increasing array.
            if not np.all((a_arr[1:] - a_arr[:-1]) > 0):
                raise ValueError("Input scale factor array in `a_arr` is not "
                                 "monotonically increasing.")

            pkflat = pk_arr.flatten()
            # Check dimensions make sense
            if (len(a_arr)*len(lk_arr) != len(pkflat)):
                raise ValueError("Size of input arrays is inconsistent")
        else:  # Initialize power spectrum from function
            # Check that the input function has the right signature
            try:
                pkfunc(k=np.array([1E-2, 2E-2]), a=0.5)
            except Exception:
                raise ValueError("Can't use input function")

            # Set k and a sampling from CCL parameters
            a_arr = get_pk_spline_a(cosmo=cosmo)
            lk_arr = get_pk_spline_lk(cosmo=cosmo)

            # Compute power spectrum on 2D grid
            pkflat = np.array([pkfunc(k=np.exp(lk_arr), a=a) for a in a_arr])
            pkflat = pkflat.flatten()

        status = 0
        self.psp, status = lib.set_pk2d_new_from_arrays(lk_arr, a_arr, pkflat,
                                                        int(extrap_order_lok),
                                                        int(extrap_order_hik),
                                                        int(is_logp), status)
        check(status, cosmo=cosmo)

    @property
    def has_psp(self):
        return 'psp' in vars(self)

    @property
    def extrap_order_lok(self):
        return self.psp.extrap_order_lok

    @extrap_order_lok.setter
    def extrap_order_lok(self, value):
        self.psp.extrap_order_lok = value

    @property
    def extrap_order_hik(self):
        return self.psp.extrap_order_hik

    @extrap_order_hik.setter
    def extrap_order_hik(self, value):
        self.psp.extrap_order_hik = value

    def update_parameters(self, extrap_order_lok=None, extrap_order_hik=None):
        if extrap_order_lok is not None:
            self.extrap_order_lok = extrap_order_lok
        if extrap_order_hik is not None:
            self.extrap_order_hik = extrap_order_hik

    @classmethod
    def pk_from_model(Pk2D, cosmo, model):
        """`Pk2D` constructor returning the power spectrum associated with
        a given numerical model.

        Args:
            cosmo (:class:`~pyccl.core.Cosmology`): A Cosmology object.
            model (:obj:`str`): model to use. Three models allowed:
                `'bbks'` (Bardeen et al. ApJ 304 (1986) 15).
                `'eisenstein_hu'` (Eisenstein & Hu astro-ph/9709112).
                `'eisenstein_hu_nowiggles'` (Eisenstein & Hu astro-ph/9709112).
                `'emu'` (arXiv:1508.02654).
        """
        if model in ['bacco', ]:  # other emulators go in here
            from .emulator import PowerSpectrumEmulator as PSE
            return PSE.from_name(model)().get_pk_linear(cosmo)

        pk2d = Pk2D(empty=True)
        status = 0
        if model == 'bbks':
            cosmo.compute_growth()
            ret = lib.compute_linpower_bbks(cosmo.cosmo, status)
        elif model == 'eisenstein_hu':
            cosmo.compute_growth()
            ret = lib.compute_linpower_eh(cosmo.cosmo, 1, status)
        elif model == 'eisenstein_hu_nowiggles':
            cosmo.compute_growth()
            ret = lib.compute_linpower_eh(cosmo.cosmo, 0, status)
        elif model == 'emu':
            ret = lib.compute_power_emu(cosmo.cosmo, status)
        else:
            raise ValueError("Unknown model %s " % model)

        if np.ndim(ret) == 0:
            status = ret
        else:
            with UnlockInstance(pk2d):
                pk2d.psp, status = ret

        check(status, cosmo)
        return pk2d

    @_Pk2D_descriptor
    def apply_halofit(self, cosmo, pk_linear=None):
        """Pk2D constructor that applies the "HALOFIT" transformation of
        Takahashi et al. 2012 (arXiv:1208.2701) on an input linear
        power spectrum in `pk_linear`.

        Args:
            cosmo (:class:`~pyccl.core.Cosmology`):
                A Cosmology object.
            pk_linear (:class:`Pk2D`, optional):
                A :class:`Pk2D` object containing the linear power spectrum
                to transform.
        """
        if pk_linear is None:
            pk_linear = self

        pk2d = Pk2D(empty=True)
        status = 0
        ret = lib.apply_halofit(cosmo.cosmo, pk_linear.psp, status)
        if np.ndim(ret) == 0:
            status = ret
        else:
            with UnlockInstance(pk2d):
                pk2d.psp, status = ret
        check(status, cosmo)
        return pk2d

    @classmethod
    def apply_nonlin_model(Pk2D, cosmo, model, *, pk_linear):
        """Pk2D constructor that applies a non-linear model
        to a linear power spectrum.

        Arguments:
            cosmo (:class:`~pyccl.core.Cosmology`):
                A Cosmology object.
            model (str):
                Model to use.
            pk_linear (:class:`Pk2D`):
                A :class:`Pk2D` object containing the linear
                power spectrum to transform.

        Returns:
            :class:`Pk2D`:
                The transormed power spectrum.
        """
        if model == "halofit":
            pk2d_new = Pk2D.apply_halofit(cosmo, pk_linear)
        elif model in ["bacco", ]:  # other emulator names go in here
            from .emulator import PowerSpectrumEmulator as PSE
            emu = PSE.from_name(model)()
            pk2d_new = emu.apply_nonlin_model(cosmo, pk_linear)
        return pk2d_new

    @classmethod
    def include_baryons(Pk2D, cosmo, model, *, pk_nonlin):
        """Pk2D constructor that applies a correction for baryons to
        a non-linear power spectrum.

        Arguments:
            cosmo (:class:`~pyccl.core.Cosmology`):
                A Cosmology object.
            model (str):
                Model to use.
            pk_nonlin (:class:`Pk2D`):
                A :class:`Pk2D` object containing the non-linear
                power spectrum to transform.

        Returns:
            :class:`Pk2D`:
                The transformed power spectrum.
        """
        return cosmo.baryon_correct(model, pk_nonlin)

    def eval(self, k, a, cosmo=None, *, derivative=False):
        """Evaluate power spectrum or its logarithmic derivative:

        .. math::
           \\frac{d\\log P(k,a)}{d\\log k}

        Args:
            k (float or array_like): wavenumber value(s) in units of Mpc^-1.
            a (float): value of the scale factor
            cosmo (:class:`~pyccl.core.Cosmology`): Cosmology object. The
                cosmology object is needed in order to evaluate the power
                spectrum outside the interpolation range in `a`. E.g. if you
                want to evaluate the power spectrum at a very small a, not
                covered by the arrays you passed when initializing this object,
                the power spectrum will be extrapolated from the earliest
                available value using the linear growth factor (for which a
                cosmology is needed). If no Cosmology is passed, attempting
                to evaluate the power spectrum outside of the scale factor
                boundaries will raise an exception.

        Returns:
            float or array_like: value(s) of the power spectrum.
        """
        # determine if logarithmic derivative is needed
        if not derivative:
            eval_funcs = lib.pk2d_eval_single, lib.pk2d_eval_multi
        else:
            eval_funcs = lib.pk2d_der_eval_single, lib.pk2d_der_eval_multi

        # handle scale factor extrapolation
        if cosmo is None:
            cosmo = self.eval._cosmo
            self.psp.extrap_linear_growth = 404  # flag no extrapolation
        else:
            cosmo.compute_growth()  # growth factors for extrapolation
            self.psp.extrap_linear_growth = 401  # flag extrapolation

        status = 0
        if isinstance(k, int):
            k = float(k)
        if isinstance(k, float):
            f, status = eval_funcs[0](self.psp, np.log(k), a,
                                      cosmo.cosmo, status)
        else:
            k_use = np.atleast_1d(k)
            f, status = eval_funcs[1](self.psp, np.log(k_use), a,
                                      cosmo.cosmo, k_use.size, status)

        # Catch scale factor extrapolation bounds error.
        if status == lib.CCL_ERROR_SPLINE_EV:
            raise TypeError(
                "Pk2D evaluation scale factor is outside of the "
                "interpolation range. To extrapolate, pass a Cosmology.")
        check(status, cosmo)
        return f

    # Save a dummy cosmology as an attribute of the `eval` method so we don't
    # have to initialize one every time no `cosmo` is passed. This is gentle
    # with memory too, as `free` does not work for an empty cosmology.
    eval._cosmo = type("Dummy", (object,), {"cosmo": lib.cosmology()})()

    def eval_dlogpk_dlogk(self, k, a, cosmo):
        """Evaluate logarithmic derivative. See ``Pk2D.eval`` for details."""
        return self.eval(k, a, cosmo=cosmo, derivative=True)

    def __call__(self, k, a, cosmo=None, *, derivative=False):
        """Callable vectorized instance."""
        out = np.array([self.eval(k, aa, cosmo, derivative=derivative)
                        for aa in np.atleast_1d(a).astype(float)])
        return out.squeeze()[()]

    def copy(self):
        """Return a copy of this Pk2D object."""
        if not self:
            return Pk2D(empty=True)

        a_arr, lk_arr, pk_arr = self.get_spline_arrays()

        is_logp = bool(self.psp.is_log)
        if is_logp:
            # log in-place
            np.log(pk_arr, out=pk_arr)

        pk2d = Pk2D(a_arr=a_arr, lk_arr=lk_arr, pk_arr=pk_arr,
                    is_logp=is_logp,
                    extrap_order_lok=self.extrap_order_lok,
                    extrap_order_hik=self.extrap_order_hik)

        return pk2d

    def get_spline_arrays(self):
        """Get the spline data arrays.

        Returns:
            a_arr: array_like
                Array of scale factors.
            lk_arr: array_like
                Array of logarithm of wavenumber k.
            pk_arr: array_like
                Array of the power spectrum P(k, z). The shape
                is (a_arr.size, lk_arr.size).
        """
        if not self:
            raise ValueError("Pk2D object does not have data.")

        a_arr, lk_arr, pk_arr = _get_spline2d_arrays(self.psp.fka)
        if self.psp.is_log:
            pk_arr = np.exp(pk_arr)

        return a_arr, lk_arr, pk_arr

    def __del__(self):
        """Free memory associated with this Pk2D structure."""
        if self:
            lib.f2d_t_free(self.psp)

    def __bool__(self):
        return self.has_psp

    def __contains__(self, other):
        if not (self.psp.lkmin <= other.psp.lkmin
                and self.psp.lkmax >= other.psp.lkmax
                and self.psp.amin <= other.psp.amin
                and self.psp.amax >= other.psp.amax):
            return False
        return True

    def _get_binary_operator_arrays(self, other):
        if not (self and other):
            raise ValueError("Pk2D object does not have data.")
        if self not in other:
            raise ValueError(
                "The 2nd operand has its data defined over a smaller range "
                "than the 1st operand. To avoid extrapolation, this operation "
                "is forbidden. If you want to operate on the smaller support, "
                "try swapping the operands.")

        a_arr_a, lk_arr_a, pk_arr_a = self.get_spline_arrays()
        a_arr_b, lk_arr_b, pk_arr_b = other.get_spline_arrays()
        if not (a_arr_a.size == a_arr_b.size
                and lk_arr_a.size == lk_arr_b.size
                and np.allclose(a_arr_a, a_arr_b)
                and np.allclose(lk_arr_a, lk_arr_b)):
            warnings.warn(
                "Operands defined over different ranges. "
                "The result will be interpolated and clipped to "
                f"{self.psp.lkmin} <= log k <= {self.psp.lkmax} and "
                f"{self.psp.amin} <= a <= {self.psp.amax}.", CCLWarning)
            pk_arr_b = other(np.exp(lk_arr_a), a_arr_a)

        return a_arr_a, lk_arr_a, pk_arr_a, pk_arr_b

    def __add__(self, other):
        """Adds two Pk2D instances.

        The a and k ranges of the 2nd operand need to be the same or smaller
        than the 1st operand.
        The returned Pk2D object uses the same a and k arrays as the first
        operand.
        """
        if isinstance(other, (float, int)):
            a_arr_a, lk_arr_a, pk_arr_a = self.get_spline_arrays()
            pk_arr_new = pk_arr_a + other
        elif isinstance(other, Pk2D):
            a_arr_a, lk_arr_a, pk_arr_a, pk_arr_b = \
                self._get_binary_operator_arrays(other)
            pk_arr_new = pk_arr_a + pk_arr_b
        else:
            raise TypeError("Addition of Pk2D is only defined for "
                            "floats, ints, and Pk2D objects.")

        logp = np.all(pk_arr_new > 0)
        if logp:
            pk_arr_new = np.log(pk_arr_new)

        new = Pk2D(a_arr=a_arr_a, lk_arr=lk_arr_a, pk_arr=pk_arr_new,
                   is_logp=logp,
                   extrap_order_lok=self.extrap_order_lok,
                   extrap_order_hik=self.extrap_order_hik)

        return new

    def __mul__(self, other):
        """Multiply two Pk2D instances.

        The a and k ranges of the 2nd operand need to be the same or smaller
        than the 1st operand.
        The returned Pk2D object uses the same a and k arrays as the first
        operand.
        """
        if isinstance(other, (float, int)):
            a_arr_a, lk_arr_a, pk_arr_a = self.get_spline_arrays()
            pk_arr_new = other * pk_arr_a
        elif isinstance(other, Pk2D):
            a_arr_a, lk_arr_a, pk_arr_a, pk_arr_b = \
                self._get_binary_operator_arrays(other)
            pk_arr_new = pk_arr_a * pk_arr_b
        else:
            raise TypeError("Multiplication of Pk2D is only defined for "
                            "floats, ints, and Pk2D objects.")

        logp = np.all(pk_arr_new > 0)
        if logp:
            pk_arr_new = np.log(pk_arr_new)

        new = Pk2D(a_arr=a_arr_a, lk_arr=lk_arr_a, pk_arr=pk_arr_new,
                   is_logp=logp,
                   extrap_order_lok=self.extrap_order_lok,
                   extrap_order_hik=self.extrap_order_hik)
        return new

    def __pow__(self, exponent):
        """Take a Pk2D instance to a power.
        """
        if not isinstance(exponent, (float, int)):
            raise TypeError(
                "Exponentiation of Pk2D is only defined for floats and ints.")
        a_arr_a, lk_arr_a, pk_arr_a = self.get_spline_arrays()
        if np.any(pk_arr_a < 0) and exponent % 1 != 0:
            warnings.warn(
                "Taking a non-positive Pk2D object to a non-integer "
                "power may lead to unexpected results", CCLWarning)

        pk_arr_new = pk_arr_a**exponent

        logp = np.all(pk_arr_new > 0)
        if logp:
            pk_arr_new = np.log(pk_arr_new)

        new = Pk2D(a_arr=a_arr_a, lk_arr=lk_arr_a, pk_arr=pk_arr_new,
                   is_logp=logp,
                   extrap_order_lok=self.extrap_order_lok,
                   extrap_order_hik=self.extrap_order_hik)

        return new

    def __sub__(self, other):
        return self + (-1)*other

    def __truediv__(self, other):
        return self * other**(-1)

    __radd__ = __add__

    __rmul__ = __mul__

    def __rsub__(self, other):
        return other + (-1)*self

    def __rtruediv__(self, other):
        return other * self**(-1)

    @unlock_instance(mutate=True)
    def __iadd__(self, other):
        self = self + other
        return self

    @unlock_instance(mutate=True)
    def __imul__(self, other):
        self = self * other
        return self

    @unlock_instance(mutate=True)
    def __isub__(self, other):
        self = self - other
        return self

    @unlock_instance(mutate=True)
    def __itruediv__(self, other):
        self = self / other
        return self

    @unlock_instance(mutate=True)
    def __ipow__(self, other):
        self = self**other
        return self


def parse_pk2d(cosmo, p_of_k_a, is_linear=False):
    """ Return the C-level `f2d` spline associated with a
    :class:`Pk2D` object.

    Args:
        cosmo (:class:`~pyccl.core.Cosmology`): A Cosmology object.
        p_of_k_a (:class:`Pk2D`, :obj:`str` or `None`): if a
            :class:`Pk2D` object, its `f2d` spline will be used. If
            a string, the linear or non-linear power spectrum stored
            by `cosmo` under this name will be used. If `None`, the
            matter power spectrum stored by `cosmo` will be used.
        is_linear (:obj:`bool`): if `True`, and if `p_of_k_a` is a
            string or `None`, the linear version of the corresponding
            power spectrum will be used (otherwise it'll be the
            non-linear version).
    """
    if isinstance(p_of_k_a, Pk2D):
        psp = p_of_k_a.psp
    else:
        if (p_of_k_a is None) or isinstance(p_of_k_a, str):
            name = p_of_k_a
        else:
            raise ValueError("p_of_k_a must be a pyccl.Pk2D object, "
                             "a string, or None")

        if is_linear:
            cosmo.compute_linear_power()
            pk = cosmo.get_linear_power(name)
        else:
            cosmo.compute_nonlin_power()
            pk = cosmo.get_nonlin_power(name)
        psp = pk.psp
    return psp<|MERGE_RESOLUTION|>--- conflicted
+++ resolved
@@ -3,16 +3,11 @@
 import numpy as np
 
 from . import ccllib as lib
-<<<<<<< HEAD
-from .errors import CCLWarning, CCLError
+from .errors import CCLWarning
 from .pyutils import (check, get_pk_spline_a, get_pk_spline_lk,
                       _get_spline2d_arrays)
 from .base import CCLObject, UnlockInstance, unlock_instance
 from ._repr import _build_string_Pk2D
-=======
-from .errors import CCLWarning
-from .pyutils import check, _get_spline2d_arrays
->>>>>>> dd529f23
 
 
 class _Pk2D_descriptor:
