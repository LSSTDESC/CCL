import warnings
import functools
import numpy as np

from . import ccllib as lib
<<<<<<< HEAD
from .base import (CCLObject, UnlockInstance, unlock_instance,
                   warn_api, deprecated)
=======
from .errors import CCLWarning, CCLError
from .pyutils import (check, get_pk_spline_a, get_pk_spline_lk,
                      _get_spline2d_arrays)
from .base import CCLObject, UnlockInstance, unlock_instance
>>>>>>> 60d75704
from ._repr import _build_string_Pk2D
from .errors import CCLWarning, CCLError, CCLDeprecationWarning
from .pyutils import check, _get_spline2d_arrays


class _Pk2D_descriptor:
    """Descriptor to deprecate usage of `Pk2D` methods as class methods."""
    def __init__(self, func):
        self.func = func

    def __get__(self, instance, base):
        if instance is None:
            warnings.warn("Use of the power spectrum as an argument "
                          f"is deprecated in {self.func.__name__}. "
                          "Use the instance method instead.",
                          CCLDeprecationWarning)
            this = base
        else:
            this = instance

        @functools.wraps(self.func)
        def new_func(*args, **kwargs):
            return self.func(this, *args, **kwargs)

        return new_func


class Pk2D(CCLObject):
    """A power spectrum class holding the information needed to reconstruct an
    arbitrary function of wavenumber and scale factor.

    Args:
        a_arr (array): an array holding values of the scale factor
        lk_arr (array): an array holding values of the natural logarithm
             of the wavenumber (in units of Mpc^-1).
        pk_arr (array): a 2D array containing the values of the power
             spectrum at the values of the scale factor and the wavenumber
             held by `a_arr` and `lk_arr`. The shape of this array must be
             `[na,nk]`, where `na` is the size of `a_arr` and `nk` is the
             size of `lk_arr`. This array can be provided in a flattened
             form as long as the total size matches `nk*na`. The array can
             hold the values of the natural logarithm of the power
             spectrum, depending on the value of `is_logp`. If `pkfunc`
             is not None, then `a_arr`, `lk_arr` and `pk_arr` are ignored.
             However, either `pkfunc` or all of the last three array must
             be non-None. Note that, if you pass your own Pk array, you
             are responsible of making sure that it is sufficiently well
             sampled (i.e. the resolution of `a_arr` and `lk_arr` is high
             enough to sample the main features in the power spectrum).
             For reference, CCL will use bicubic interpolation to evaluate
             the power spectrum at any intermediate point in k and a.
        pkfunc (:obj:`function`): a function returning a floating point
             number or numpy array with the signature `f(k,a)`, where k
             is a wavenumber (in units of Mpc^-1) and a is the scale
             factor. The function must able to take numpy arrays as `k`.
             The function must return the value(s) of the power spectrum
             (or its natural logarithm, depending on the value of
             `is_logp`. The power spectrum units should be compatible
             with those used by CCL (e.g. if you're passing a matter power
             spectrum, its units should be Mpc^3). If this argument is not
             `None`, this function will be sampled at the values of k and
             a used internally by CCL to store the linear and non-linear
             power spectra.
        cosmo (:class:`~pyccl.core.Cosmology`): Cosmology object. The cosmology
             object is needed in order if `pkfunc` is not `None`. The object is
             used to determine the sampling rate in scale factor and
             wavenumber.
        is_logp (boolean): if True, pkfunc/pkarr return/hold the natural
             logarithm of the power spectrum. Otherwise, the true value
             of the power spectrum is expected. Note that arrays will be
             interpolated in log space if `is_logp` is set to `True`.
        extrap_order_lok (int): extrapolation order to be used on k-values
             below the minimum of the splines (use 0, 1 or 2). Note that
             the extrapolation will be done in either log(P(k)) or P(k),
             depending on the value of `is_logp`.
        extrap_order_hik (int): extrapolation order to be used on k-values
             above the maximum of the splines (use 0, 1 or 2). Note that
             the extrapolation will be done in either log(P(k)) or P(k),
             depending on the value of `is_logp`.
<<<<<<< HEAD
=======
        is_logp (boolean): if True, pkfunc/pkarr return/hold the natural
             logarithm of the power spectrum. Otherwise, the true value
             of the power spectrum is expected. Note that arrays will be
             interpolated in log space if `is_logp` is set to `True`.
        cosmo (:class:`~pyccl.core.Cosmology`, optional): Cosmology object.
             Used to determine sampling rates in scale factor and wavenumber.
>>>>>>> 60d75704
        empty (bool): if True, just create an empty object, to be filled
            out later
    """
    __repr__ = _build_string_Pk2D

    @warn_api(reorder=["pkfunc", "a_arr", "lk_arr", "pk_arr", "is_logp",
                       "extrap_order_lok", "extrap_order_hik", "cosmo"])
    def __init__(self, *, a_arr=None, lk_arr=None, pk_arr=None,
                 pkfunc=None, cosmo=None, is_logp=True,
                 extrap_order_lok=1, extrap_order_hik=2,
                 empty=False):
        if empty:
            return

        if pkfunc is None:  # Initialize power spectrum from 2D array
            # Make sure input makes sense
            if (a_arr is None) or (lk_arr is None) or (pk_arr is None):
                raise ValueError("If you do not provide a function, "
                                 "you must provide arrays")

            # Check that `a` is a monotonically increasing array.
            if not np.all((a_arr[1:] - a_arr[:-1]) > 0):
                raise ValueError("Input scale factor array in `a_arr` is not "
                                 "monotonically increasing.")

            pkflat = pk_arr.flatten()
            # Check dimensions make sense
            if (len(a_arr)*len(lk_arr) != len(pkflat)):
                raise ValueError("Size of input arrays is inconsistent")
        else:  # Initialize power spectrum from function
            # Check that the input function has the right signature
            try:
                pkfunc(k=np.array([1E-2, 2E-2]), a=0.5)
            except Exception:
                raise ValueError("Can't use input function")

            # Set k and a sampling from CCL parameters
            a_arr = get_pk_spline_a()
            lk_arr = get_pk_spline_lk()

            # Compute power spectrum on 2D grid
            pkflat = np.array([pkfunc(k=np.exp(lk_arr), a=a) for a in a_arr])
            pkflat = pkflat.flatten()

        status = 0
        self.psp, status = lib.set_pk2d_new_from_arrays(lk_arr, a_arr, pkflat,
                                                        int(extrap_order_lok),
                                                        int(extrap_order_hik),
                                                        int(is_logp), status)
        check(status)

    @property
    def has_psp(self):
        return 'psp' in vars(self)

    @property
    def extrap_order_lok(self):
        return self.psp.extrap_order_lok

    @extrap_order_lok.setter
    def extrap_order_lok(self, value):
        self.psp.extrap_order_lok = value

    @property
    def extrap_order_hik(self):
        return self.psp.extrap_order_hik

    @extrap_order_hik.setter
    def extrap_order_hik(self, value):
        self.psp.extrap_order_hik = value

    def update_parameters(self, extrap_order_lok=None, extrap_order_hik=None):
        if extrap_order_lok is not None:
            self.extrap_order_lok = extrap_order_lok
        if extrap_order_hik is not None:
            self.extrap_order_hik = extrap_order_hik

    @classmethod
    def from_model(cls, cosmo, model):
        """`Pk2D` constructor returning the power spectrum associated with
        a given numerical model.

        Arguments:
            cosmo (:class:`~pyccl.core.Cosmology`)
                A Cosmology object.
            model (:obj:`str`)
                model to use. These models allowed:
                  - `'bbks'` (Bardeen et al. ApJ 304 (1986) 15)
                  - `'eisenstein_hu'` (Eisenstein & Hu astro-ph/9709112)
                  - `'eisenstein_hu_nowiggles'` (Eisenstein & Hu astro-ph/9709112)
                  - `'emu'` (arXiv:1508.02654).

        Returns:
            :class:`~pyccl.pk2d.Pk2D`
                The power spectrum of the input model.
        """  # noqa
        if model in ['bacco', ]:  # other emulators go in here
            from .emulator import PowerSpectrumEmulator as PSE
            return PSE.from_name(model)().get_pk_linear(cosmo)

        pk2d = cls(empty=True)
        status = 0
        if model == 'bbks':
            cosmo.compute_growth()
            ret = lib.compute_linpower_bbks(cosmo.cosmo, status)
        elif model == 'eisenstein_hu':
            cosmo.compute_growth()
            ret = lib.compute_linpower_eh(cosmo.cosmo, 1, status)
        elif model == 'eisenstein_hu_nowiggles':
            cosmo.compute_growth()
            ret = lib.compute_linpower_eh(cosmo.cosmo, 0, status)
        elif model == 'emu':
            ret = lib.compute_power_emu(cosmo.cosmo, status)
        else:
            raise ValueError("Unknown model %s " % model)

        if np.ndim(ret) == 0:
            status = ret
        else:
            with UnlockInstance(pk2d):
                pk2d.psp, status = ret

        check(status, cosmo)
        return pk2d

    @classmethod
    @functools.wraps(from_model)
    @deprecated(new_function=from_model.__func__)
    def pk_from_model(cls, cosmo, model):
        return cls.from_model(cosmo, model)

    @_Pk2D_descriptor
    def apply_halofit(self, cosmo, *, pk_linear=None):
        """Pk2D constructor that applies the "HALOFIT" transformation of
        Takahashi et al. 2012 (arXiv:1208.2701) on an input linear power
        spectrum in `pk_linear`. See ``Pk2D.apply_nonlin_model`` for details.
        """
        if pk_linear is not None:
            self = pk_linear

        pk2d = Pk2D(empty=True)
        status = 0
        ret = lib.apply_halofit(cosmo.cosmo, self.psp, status)
        if np.ndim(ret) == 0:
            status = ret
        else:
            with UnlockInstance(pk2d):
                pk2d.psp, status = ret
        check(status, cosmo)
        return pk2d

    @_Pk2D_descriptor
    def apply_nonlin_model(self, cosmo, model, *, pk_linear=None):
        """Pk2D constructor that applies a non-linear model
        to a linear power spectrum.

        Arguments:
            cosmo (:class:`~pyccl.core.Cosmology`)
                A Cosmology object.
            model (str)
                Model to use.
            pk_linear (:class:`Pk2D`)
                A :class:`Pk2D` object containing the linear power spectrum
                to transform. This argument is deprecated and will be removed
                in a future release. Use the instance method instead.

        Returns:
            :class:`Pk2D`:
                The transormed power spectrum.
        """
        if pk_linear is not None:
            self = pk_linear

        if model == "halofit":
            pk2d_new = self.apply_halofit(cosmo)
        elif model in ["bacco", ]:  # other emulator names go in here
            from .emulator import PowerSpectrumEmulator as PSE
            emu = PSE.from_name(model)()
            pk2d_new = emu.apply_nonlin_model(cosmo, self)
        return pk2d_new

    @_Pk2D_descriptor
    def include_baryons(self, cosmo, model, *, pk_nonlin=None):
        """Pk2D constructor that applies a correction for baryons to
        a non-linear power spectrum.

        Arguments:
            cosmo (:class:`~pyccl.core.Cosmology`):
                A Cosmology object.
            model (str):
                Model to use.
            pk_nonlin (:class:`Pk2D`):
                A :class:`Pk2D` object containing the non-linear power
                spectrum to transform. This argument is deprecated and will be
                removed in a future release. Use the instance method instead.

        Returns:
            :class:`Pk2D`
                A copy of the input power spectrum where the nonlinear model
                has been applied.
        """
        if pk_nonlin is not None:
            self = pk_nonlin
        return cosmo.baryon_correct(model, self)

    def eval(self, k, a, cosmo=None, *, derivative=False):
        """Evaluate power spectrum or its logarithmic derivative:

        .. math::
           \\frac{d\\log P(k,a)}{d\\log k}

        Args:
            k (float or array_like): wavenumber value(s) in units of Mpc^-1.
            a (float): value of the scale factor
            cosmo (:class:`~pyccl.core.Cosmology`): Cosmology object. The
                cosmology object is needed in order to evaluate the power
                spectrum outside the interpolation range in `a`. E.g. if you
                want to evaluate the power spectrum at a very small a, not
                covered by the arrays you passed when initializing this object,
                the power spectrum will be extrapolated from the earliest
                available value using the linear growth factor (for which a
                cosmology is needed). If no Cosmology is passed, attempting
                to evaluate the power spectrum outside of the scale factor
                boundaries will raise an exception.

        Returns:
            float or array_like: value(s) of the power spectrum.
        """
        # determine if logarithmic derivative is needed
        if not derivative:
            eval_funcs = lib.pk2d_eval_single, lib.pk2d_eval_multi
        else:
            eval_funcs = lib.pk2d_der_eval_single, lib.pk2d_der_eval_multi

        # handle scale factor extrapolation
        if cosmo is None:
            cospass = lib.cosmology()
            self.psp.extrap_linear_growth = 404  # flag no extrapolation
        else:
            cospass = cosmo.cosmo
            cosmo.compute_growth()  # growth factors for extrapolation
            self.psp.extrap_linear_growth = 401  # flag extrapolation

        status = 0

        if isinstance(k, int):
            k = float(k)
        if isinstance(k, float):
            f, status = eval_funcs[0](self.psp, np.log(k), a, cospass, status)
        else:
            k_use = np.atleast_1d(k)
            f, status = eval_funcs[1](self.psp, np.log(k_use), a, cospass,
                                      k_use.size, status)

        try:
            check(status, cospass)
        except CCLError as err:
            if (cosmo is None) and ("CCL_ERROR_SPLINE_EV" in str(err)):
                raise TypeError(
                    "Pk2D evaluation scale factor is outside of the "
                    "interpolation range. To extrapolate, pass a Cosmology.")
            else:
                raise err

        return f

    def eval_dlPk_dlk(self, k, a, cosmo=None):
        """Evaluate logarithmic derivative. See ``Pk2d.eval`` for details."""
        f = self.eval(k, a, cosmo=cosmo, derivative=True)
        return f

    @functools.wraps(eval_dlPk_dlk)
    @deprecated(eval_dlPk_dlk)
    def eval_dlogpk_dlogk(self, k, a, cosmo):
        return self.eval_dlPk_dlk(k, a, cosmo)

    def __call__(self, k, a, cosmo=None, *, derivative=False):
        """Callable vectorized instance."""
        out = np.array([self.eval(k, aa, cosmo, derivative=derivative)
                        for aa in np.atleast_1d(a).astype(float)])
        return out.squeeze()[()]

    def copy(self):
        """Return a copy of this Pk2D object."""
        if not self:
            return Pk2D(empty=True)

        a_arr, lk_arr, pk_arr = self.get_spline_arrays()

        is_logp = bool(self.psp.is_log)
        if is_logp:
            # log in-place
            np.log(pk_arr, out=pk_arr)

        pk2d = Pk2D(a_arr=a_arr, lk_arr=lk_arr, pk_arr=pk_arr,
                    is_logp=is_logp,
                    extrap_order_lok=self.extrap_order_lok,
                    extrap_order_hik=self.extrap_order_hik)

        return pk2d

    def get_spline_arrays(self):
        """Get the spline data arrays.

        Returns:
            a_arr: array_like
                Array of scale factors.
            lk_arr: array_like
                Array of logarithm of wavenumber k.
            pk_arr: array_like
                Array of the power spectrum P(k, z). The shape
                is (a_arr.size, lk_arr.size).
        """
        if not self:
            raise ValueError("Pk2D object does not have data.")

        a_arr, lk_arr, pk_arr = _get_spline2d_arrays(self.psp.fka)
        if self.psp.is_log:
            pk_arr = np.exp(pk_arr)

        return a_arr, lk_arr, pk_arr

    def __del__(self):
        """Free memory associated with this Pk2D structure."""
        if self:
            lib.f2d_t_free(self.psp)

    def __bool__(self):
        return self.has_psp

    def __contains__(self, other):
        if not (self.psp.lkmin <= other.psp.lkmin
                and self.psp.lkmax >= other.psp.lkmax
                and self.psp.amin <= other.psp.amin
                and self.psp.amax >= other.psp.amax):
            return False
        return True

    def _get_binary_operator_arrays(self, other):
        if not (self and other):
            raise ValueError("Pk2D object does not have data.")
        if self not in other:
            raise ValueError(
                "The 2nd operand has its data defined over a smaller range "
                "than the 1st operand. To avoid extrapolation, this operation "
                "is forbidden. If you want to operate on the smaller support, "
                "try swapping the operands.")

        a_arr_a, lk_arr_a, pk_arr_a = self.get_spline_arrays()
        a_arr_b, lk_arr_b, pk_arr_b = other.get_spline_arrays()
        if not (a_arr_a.size == a_arr_b.size
                and lk_arr_a.size == lk_arr_b.size
                and np.allclose(a_arr_a, a_arr_b)
                and np.allclose(lk_arr_a, lk_arr_b)):
            warnings.warn(
                "Operands defined over different ranges. "
                "The result will be interpolated and clipped to "
                f"{self.psp.lkmin} <= log k <= {self.psp.lkmax} and "
                f"{self.psp.amin} <= a <= {self.psp.amax}.", CCLWarning)
            pk_arr_b = other(np.exp(lk_arr_a), a_arr_a)

        return a_arr_a, lk_arr_a, pk_arr_a, pk_arr_b

    def __add__(self, other):
        """Adds two Pk2D instances.

        The a and k ranges of the 2nd operand need to be the same or smaller
        than the 1st operand.
        The returned Pk2D object uses the same a and k arrays as the first
        operand.
        """
        if isinstance(other, (float, int)):
            a_arr_a, lk_arr_a, pk_arr_a = self.get_spline_arrays()
            pk_arr_new = pk_arr_a + other
        elif isinstance(other, Pk2D):
            a_arr_a, lk_arr_a, pk_arr_a, pk_arr_b = \
                self._get_binary_operator_arrays(other)
            pk_arr_new = pk_arr_a + pk_arr_b
        else:
            raise TypeError("Addition of Pk2D is only defined for "
                            "floats, ints, and Pk2D objects.")

        logp = np.all(pk_arr_new > 0)
        if logp:
            pk_arr_new = np.log(pk_arr_new)

        new = Pk2D(a_arr=a_arr_a, lk_arr=lk_arr_a, pk_arr=pk_arr_new,
                   is_logp=logp,
                   extrap_order_lok=self.extrap_order_lok,
                   extrap_order_hik=self.extrap_order_hik)

        return new

    def __mul__(self, other):
        """Multiply two Pk2D instances.

        The a and k ranges of the 2nd operand need to be the same or smaller
        than the 1st operand.
        The returned Pk2D object uses the same a and k arrays as the first
        operand.
        """
        if isinstance(other, (float, int)):
            a_arr_a, lk_arr_a, pk_arr_a = self.get_spline_arrays()
            pk_arr_new = other * pk_arr_a
        elif isinstance(other, Pk2D):
            a_arr_a, lk_arr_a, pk_arr_a, pk_arr_b = \
                self._get_binary_operator_arrays(other)
            pk_arr_new = pk_arr_a * pk_arr_b
        else:
            raise TypeError("Multiplication of Pk2D is only defined for "
                            "floats, ints, and Pk2D objects.")

        logp = np.all(pk_arr_new > 0)
        if logp:
            pk_arr_new = np.log(pk_arr_new)

        new = Pk2D(a_arr=a_arr_a, lk_arr=lk_arr_a, pk_arr=pk_arr_new,
                   is_logp=logp,
                   extrap_order_lok=self.extrap_order_lok,
                   extrap_order_hik=self.extrap_order_hik)
        return new

    def __pow__(self, exponent):
        """Take a Pk2D instance to a power.
        """
        if not isinstance(exponent, (float, int)):
            raise TypeError(
                "Exponentiation of Pk2D is only defined for floats and ints.")
        a_arr_a, lk_arr_a, pk_arr_a = self.get_spline_arrays()
        if np.any(pk_arr_a < 0) and exponent % 1 != 0:
            warnings.warn(
                "Taking a non-positive Pk2D object to a non-integer "
                "power may lead to unexpected results", CCLWarning)

        pk_arr_new = pk_arr_a**exponent

        logp = np.all(pk_arr_new > 0)
        if logp:
            pk_arr_new = np.log(pk_arr_new)

        new = Pk2D(a_arr=a_arr_a, lk_arr=lk_arr_a, pk_arr=pk_arr_new,
                   is_logp=logp,
                   extrap_order_lok=self.extrap_order_lok,
                   extrap_order_hik=self.extrap_order_hik)

        return new

    def __sub__(self, other):
        return self + (-1)*other

    def __truediv__(self, other):
        return self * other**(-1)

    __radd__ = __add__

    __rmul__ = __mul__

    def __rsub__(self, other):
        return other + (-1)*self

    def __rtruediv__(self, other):
        return other * self**(-1)

    @unlock_instance(mutate=True)
    def __iadd__(self, other):
        self = self + other
        return self

    @unlock_instance(mutate=True)
    def __imul__(self, other):
        self = self * other
        return self

    @unlock_instance(mutate=True)
    def __isub__(self, other):
        self = self - other
        return self

    @unlock_instance(mutate=True)
    def __itruediv__(self, other):
        self = self / other
        return self

    @unlock_instance(mutate=True)
    def __ipow__(self, other):
        self = self**other
        return self


@warn_api
def parse_pk2d(cosmo, p_of_k_a, *, is_linear=False):
    """ Return the C-level `f2d` spline associated with a
    :class:`Pk2D` object.

    Args:
        cosmo (:class:`~pyccl.core.Cosmology`): A Cosmology object.
        p_of_k_a (:class:`Pk2D`, :obj:`str` or `None`): if a
            :class:`Pk2D` object, its `f2d` spline will be used. If
            a string, the linear or non-linear power spectrum stored
            by `cosmo` under this name will be used. If `None`, the
            matter power spectrum stored by `cosmo` will be used.
        is_linear (:obj:`bool`): if `True`, and if `p_of_k_a` is a
            string or `None`, the linear version of the corresponding
            power spectrum will be used (otherwise it'll be the
            non-linear version).
    """
    if isinstance(p_of_k_a, Pk2D):
        psp = p_of_k_a.psp
    else:
        if (p_of_k_a is None) or isinstance(p_of_k_a, str):
            name = p_of_k_a
        else:
            raise ValueError("p_of_k_a must be a pyccl.Pk2D object, "
                             "a string, or None")

        if is_linear:
            cosmo.compute_linear_power()
            pk = cosmo.get_linear_power(name)
        else:
            cosmo.compute_nonlin_power()
            pk = cosmo.get_nonlin_power(name)
        psp = pk.psp
    return psp<|MERGE_RESOLUTION|>--- conflicted
+++ resolved
@@ -3,18 +3,12 @@
 import numpy as np
 
 from . import ccllib as lib
-<<<<<<< HEAD
 from .base import (CCLObject, UnlockInstance, unlock_instance,
                    warn_api, deprecated)
-=======
-from .errors import CCLWarning, CCLError
 from .pyutils import (check, get_pk_spline_a, get_pk_spline_lk,
                       _get_spline2d_arrays)
-from .base import CCLObject, UnlockInstance, unlock_instance
->>>>>>> 60d75704
 from ._repr import _build_string_Pk2D
 from .errors import CCLWarning, CCLError, CCLDeprecationWarning
-from .pyutils import check, _get_spline2d_arrays
 
 
 class _Pk2D_descriptor:
@@ -75,10 +69,8 @@
              `None`, this function will be sampled at the values of k and
              a used internally by CCL to store the linear and non-linear
              power spectra.
-        cosmo (:class:`~pyccl.core.Cosmology`): Cosmology object. The cosmology
-             object is needed in order if `pkfunc` is not `None`. The object is
-             used to determine the sampling rate in scale factor and
-             wavenumber.
+        cosmo (:class:`~pyccl.core.Cosmology`, optional): Cosmology object.
+             Used to determine sampling rates in scale factor and wavenumber.
         is_logp (boolean): if True, pkfunc/pkarr return/hold the natural
              logarithm of the power spectrum. Otherwise, the true value
              of the power spectrum is expected. Note that arrays will be
@@ -91,15 +83,6 @@
              above the maximum of the splines (use 0, 1 or 2). Note that
              the extrapolation will be done in either log(P(k)) or P(k),
              depending on the value of `is_logp`.
-<<<<<<< HEAD
-=======
-        is_logp (boolean): if True, pkfunc/pkarr return/hold the natural
-             logarithm of the power spectrum. Otherwise, the true value
-             of the power spectrum is expected. Note that arrays will be
-             interpolated in log space if `is_logp` is set to `True`.
-        cosmo (:class:`~pyccl.core.Cosmology`, optional): Cosmology object.
-             Used to determine sampling rates in scale factor and wavenumber.
->>>>>>> 60d75704
         empty (bool): if True, just create an empty object, to be filled
             out later
     """
