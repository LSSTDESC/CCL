import warnings
import functools
import numpy as np

from . import ccllib as lib
from .base import (CCLObject, UnlockInstance, unlock_instance,
                   warn_api, deprecated)
from ._repr import _build_string_Pk2D
from .errors import CCLWarning, CCLError, CCLDeprecationWarning
from .pyutils import check, _get_spline2d_arrays


class _Pk2D_descriptor:
    """Descriptor to deprecate usage of `Pk2D` methods as class methods."""
    def __init__(self, func):
        self.func = func

    def __get__(self, instance, base):
        if instance is None:
            warnings.warn("Use of the power spectrum as an argument "
                          f"is deprecated in {self.func.__name__}. "
                          "Use the instance method instead.",
                          CCLDeprecationWarning)
            this = base
        else:
            this = instance

        @functools.wraps(self.func)
        def new_func(*args, **kwargs):
            return self.func(this, *args, **kwargs)

        return new_func


class Pk2D(CCLObject):
    """A power spectrum class holding the information needed to reconstruct an
    arbitrary function of wavenumber and scale factor.

    Args:
        a_arr (array): an array holding values of the scale factor
        lk_arr (array): an array holding values of the natural logarithm
             of the wavenumber (in units of Mpc^-1).
        pk_arr (array): a 2D array containing the values of the power
             spectrum at the values of the scale factor and the wavenumber
             held by `a_arr` and `lk_arr`. The shape of this array must be
             `[na,nk]`, where `na` is the size of `a_arr` and `nk` is the
             size of `lk_arr`. This array can be provided in a flattened
             form as long as the total size matches `nk*na`. The array can
             hold the values of the natural logarithm of the power
             spectrum, depending on the value of `is_logp`. If `pkfunc`
             is not None, then `a_arr`, `lk_arr` and `pk_arr` are ignored.
             However, either `pkfunc` or all of the last three array must
             be non-None. Note that, if you pass your own Pk array, you
             are responsible of making sure that it is sufficiently well
             sampled (i.e. the resolution of `a_arr` and `lk_arr` is high
             enough to sample the main features in the power spectrum).
             For reference, CCL will use bicubic interpolation to evaluate
             the power spectrum at any intermediate point in k and a.
        pkfunc (:obj:`function`): a function returning a floating point
             number or numpy array with the signature `f(k,a)`, where k
             is a wavenumber (in units of Mpc^-1) and a is the scale
             factor. The function must able to take numpy arrays as `k`.
             The function must return the value(s) of the power spectrum
             (or its natural logarithm, depending on the value of
             `is_logp`. The power spectrum units should be compatible
             with those used by CCL (e.g. if you're passing a matter power
             spectrum, its units should be Mpc^3). If this argument is not
             `None`, this function will be sampled at the values of k and
             a used internally by CCL to store the linear and non-linear
             power spectra.
        cosmo (:class:`~pyccl.core.Cosmology`): Cosmology object. The cosmology
             object is needed in order if `pkfunc` is not `None`. The object is
             used to determine the sampling rate in scale factor and
             wavenumber.
        is_logp (boolean): if True, pkfunc/pkarr return/hold the natural
             logarithm of the power spectrum. Otherwise, the true value
             of the power spectrum is expected. Note that arrays will be
             interpolated in log space if `is_logp` is set to `True`.
        extrap_order_lok (int): extrapolation order to be used on k-values
             below the minimum of the splines (use 0, 1 or 2). Note that
             the extrapolation will be done in either log(P(k)) or P(k),
             depending on the value of `is_logp`.
        extrap_order_hik (int): extrapolation order to be used on k-values
             above the maximum of the splines (use 0, 1 or 2). Note that
             the extrapolation will be done in either log(P(k)) or P(k),
             depending on the value of `is_logp`.
        empty (bool): if True, just create an empty object, to be filled
            out later
    """
<<<<<<< HEAD
    __repr__ = _build_string_Pk2D

    @warn_api(reorder=["pkfunc", "a_arr", "lk_arr", "pk_arr", "is_logp",
                       "extrap_order_lok", "extrap_order_hik", "cosmo"])
    def __init__(self, *, a_arr=None, lk_arr=None, pk_arr=None,
                 pkfunc=None, cosmo=None, is_logp=True,
                 extrap_order_lok=1, extrap_order_hik=2,
                 empty=False):
=======

    def __init__(self, pkfunc=None, a_arr=None, lk_arr=None, pk_arr=None,
                 is_logp=True, extrap_order_lok=1, extrap_order_hik=2,
                 cosmo=None, empty=False):
>>>>>>> c93565e7
        # set extrapolation order before everything else
        # in case an empty Pk2D is created
        self.extrap_order_lok = extrap_order_lok
        self.extrap_order_hik = extrap_order_hik

        if empty:
            self.has_psp = False
            return

        status = 0
        if pkfunc is None:  # Initialize power spectrum from 2D array
            # Make sure input makes sense
            if (a_arr is None) or (lk_arr is None) or (pk_arr is None):
                raise ValueError("If you do not provide a function, "
                                 "you must provide arrays")

            # Check that `a` is a monotonically increasing array.
            if not np.array_equal(a_arr, np.sort(a_arr)):
                raise ValueError("Input scale factor array in `a_arr` is not "
                                 "monotonically increasing.")

            pkflat = pk_arr.flatten()
            # Check dimensions make sense
            if (len(a_arr)*len(lk_arr) != len(pkflat)):
                raise ValueError("Size of input arrays is inconsistent")
        else:  # Initialize power spectrum from function
            # Check that the input function has the right signature
            try:
                pkfunc(k=np.array([1E-2, 2E-2]), a=0.5)
            except Exception:
                raise ValueError("Can't use input function")

            if cosmo is None:
                raise ValueError("A cosmology is needed if initializing "
                                 "power spectrum from a function")

            # Set k and a sampling from CCL parameters
            nk = lib.get_pk_spline_nk(cosmo.cosmo)
            na = lib.get_pk_spline_na(cosmo.cosmo)
            a_arr, status = lib.get_pk_spline_a(cosmo.cosmo, na, status)
            check(status)
            lk_arr, status = lib.get_pk_spline_lk(cosmo.cosmo, nk, status)
            check(status)

            # Compute power spectrum on 2D grid
            pkflat = np.zeros([na, nk])
            for ia, a in enumerate(a_arr):
                pkflat[ia, :] = pkfunc(k=np.exp(lk_arr), a=a)
            pkflat = pkflat.flatten()

        self.psp, status = lib.set_pk2d_new_from_arrays(lk_arr, a_arr, pkflat,
                                                        int(extrap_order_lok),
                                                        int(extrap_order_hik),
                                                        int(is_logp), status)
        check(status)
        self.has_psp = True

    @classmethod
    def from_model(cls, cosmo, model):
        """`Pk2D` constructor returning the power spectrum associated with
        a given numerical model.

        Arguments:
            cosmo (:class:`~pyccl.core.Cosmology`)
                A Cosmology object.
            model (:obj:`str`)
                model to use. These models allowed:
                  - `'bbks'` (Bardeen et al. ApJ 304 (1986) 15)
                  - `'eisenstein_hu'` (Eisenstein & Hu astro-ph/9709112)
                  - `'eisenstein_hu_nowiggles'` (Eisenstein & Hu astro-ph/9709112)
                  - `'emu'` (arXiv:1508.02654).

        Returns:
            :class:`~pyccl.pk2d.Pk2D`
                The power spectrum of the input model.
        """  # noqa
        if model in ['bacco', ]:  # other emulators go in here
            from .emulator import PowerSpectrumEmulator as PSE
            return PSE.from_name(model)().get_pk_linear(cosmo)

        pk2d = cls(empty=True)
        status = 0
        if model == 'bbks':
            cosmo.compute_growth()
            ret = lib.compute_linpower_bbks(cosmo.cosmo, status)
        elif model == 'eisenstein_hu':
            cosmo.compute_growth()
            ret = lib.compute_linpower_eh(cosmo.cosmo, 1, status)
        elif model == 'eisenstein_hu_nowiggles':
            cosmo.compute_growth()
            ret = lib.compute_linpower_eh(cosmo.cosmo, 0, status)
        elif model == 'emu':
            ret = lib.compute_power_emu(cosmo.cosmo, status)
        else:
            raise ValueError("Unknown model %s " % model)

        if np.ndim(ret) == 0:
            status = ret
        else:
            with UnlockInstance(pk2d):
                pk2d.psp, status = ret

        check(status, cosmo)
        with UnlockInstance(pk2d):
            pk2d.has_psp = True
        return pk2d

    @classmethod
    @functools.wraps(from_model)
    @deprecated(new_function=from_model.__func__)
    def pk_from_model(cls, cosmo, model):
        return cls.from_model(cosmo, model)

    @_Pk2D_descriptor
    def apply_halofit(self, cosmo, *, pk_linear=None):
        """Pk2D constructor that applies the "HALOFIT" transformation of
        Takahashi et al. 2012 (arXiv:1208.2701) on an input linear power
        spectrum in `pk_linear`. See ``Pk2D.apply_nonlin_model`` for details.
        """
        if pk_linear is not None:
            self = pk_linear

        pk2d = self.__class__(empty=True)
        status = 0
        ret = lib.apply_halofit(cosmo.cosmo, self.psp, status)
        if np.ndim(ret) == 0:
            status = ret
        else:
            with UnlockInstance(pk2d):
                pk2d.psp, status = ret
        check(status, cosmo)
        with UnlockInstance(pk2d):
            pk2d.has_psp = True
        return pk2d

    @_Pk2D_descriptor
    def apply_nonlin_model(self, cosmo, model, *, pk_linear=None):
        """Pk2D constructor that applies a non-linear model
        to a linear power spectrum.

        Arguments:
            cosmo (:class:`~pyccl.core.Cosmology`)
                A Cosmology object.
            model (str)
                Model to use.
            pk_linear (:class:`Pk2D`)
                A :class:`Pk2D` object containing the linear power spectrum
                to transform. This argument is deprecated and will be removed
                in a future release. Use the instance method instead.

        Returns:
            :class:`Pk2D`:
                The transormed power spectrum.
        """
        if pk_linear is not None:
            self = pk_linear

        if model == "halofit":
            pk2d_new = self.apply_halofit(cosmo)
        elif model in ["bacco", ]:  # other emulator names go in here
            from .emulator import PowerSpectrumEmulator as PSE
            emu = PSE.from_name(model)()
            pk2d_new = emu.apply_nonlin_model(cosmo, self)
        return pk2d_new

    @_Pk2D_descriptor
    def include_baryons(self, cosmo, model, *, pk_nonlin=None):
        """Pk2D constructor that applies a correction for baryons to
        a non-linear power spectrum.

        Arguments:
            cosmo (:class:`~pyccl.core.Cosmology`):
                A Cosmology object.
            model (str):
                Model to use.
            pk_nonlin (:class:`Pk2D`):
                A :class:`Pk2D` object containing the non-linear power
                spectrum to transform. This argument is deprecated and will be
                removed in a future release. Use the instance method instead.

        Returns:
            :class:`Pk2D`
                A copy of the input power spectrum where the nonlinear model
                has been applied.
        """
        if pk_nonlin is not None:
            self = pk_nonlin
        return cosmo.baryon_correct(model, self)

    def eval(self, k, a, cosmo=None, *, derivative=False):
        """Evaluate power spectrum or its logarithmic derivative:

        .. math::
           \\frac{d\\log P(k,a)}{d\\log k}

        Args:
            k (float or array_like): wavenumber value(s) in units of Mpc^-1.
            a (float): value of the scale factor
            cosmo (:class:`~pyccl.core.Cosmology`): Cosmology object. The
                cosmology object is needed in order to evaluate the power
                spectrum outside the interpolation range in `a`. E.g. if you
                want to evaluate the power spectrum at a very small a, not
                covered by the arrays you passed when initializing this object,
                the power spectrum will be extrapolated from the earliest
                available value using the linear growth factor (for which a
                cosmology is needed). If no Cosmology is passed, attempting
                to evaluate the power spectrum outside of the scale factor
                boundaries will raise an exception.

        Returns:
            float or array_like: value(s) of the power spectrum.
        """
        # determine if logarithmic derivative is needed
        if not derivative:
            eval_funcs = lib.pk2d_eval_single, lib.pk2d_eval_multi
        else:
            eval_funcs = lib.pk2d_der_eval_single, lib.pk2d_der_eval_multi

        # handle scale factor extrapolation
        if cosmo is None:
            from .core import CosmologyVanillaLCDM
            cosmo_use = CosmologyVanillaLCDM()  # this is not used anywhere
            self.psp.extrap_linear_growth = 404  # flag no extrapolation
        else:
            cosmo_use = cosmo
            # make sure we have growth factors for extrapolation
            cosmo.compute_growth()

        status = 0
        cospass = cosmo_use.cosmo

        if isinstance(k, int):
            k = float(k)
        if isinstance(k, float):
            f, status = eval_funcs[0](self.psp, np.log(k), a, cospass, status)
        else:
            k_use = np.atleast_1d(k)
            f, status = eval_funcs[1](self.psp, np.log(k_use), a, cospass,
                                      k_use.size, status)

        # handle scale factor extrapolation
        if cosmo is None:
            self.psp.extrap_linear_growth = 401  # revert flag 404

        try:
            check(status, cosmo_use)
        except CCLError as err:
            if (cosmo is None) and ("CCL_ERROR_SPLINE_EV" in str(err)):
                raise TypeError(
                    "Pk2D evaluation scale factor is outside of the "
                    "interpolation range. To extrapolate, pass a "
                    "Cosmology.", err)
            else:
                raise err

        return f

    def eval_dlPk_dlk(self, k, a, cosmo=None):
        """Evaluate logarithmic derivative. See ``Pk2d.eval`` for details."""
        f = self.eval(k, a, cosmo=cosmo, derivative=True)
        return f

    @functools.wraps(eval_dlPk_dlk)
    @deprecated(eval_dlPk_dlk)
    def eval_dlogpk_dlogk(self, k, a, cosmo):
        return self.eval_dlPk_dlk(k, a, cosmo)

    def __call__(self, k, a, cosmo=None, *, derivative=False):
        """Callable vectorized instance."""
        out = np.array([self.eval(k, aa, cosmo, derivative=derivative)
                        for aa in np.atleast_1d(a).astype(float)])
        return out.squeeze()[()]

    def copy(self):
        """Return a copy of this Pk2D object."""
        if not self.has_psp:
            return Pk2D(empty=True)

        a_arr, lk_arr, pk_arr = self.get_spline_arrays()

        is_logp = bool(self.psp.is_log)
        if is_logp:
            # log in-place
            np.log(pk_arr, out=pk_arr)

        pk2d = Pk2D(a_arr=a_arr, lk_arr=lk_arr, pk_arr=pk_arr,
                    is_logp=is_logp,
                    extrap_order_lok=self.psp.extrap_order_lok,
                    extrap_order_hik=self.psp.extrap_order_hik)

        return pk2d

    def get_spline_arrays(self):
        """Get the spline data arrays.

        Returns:
            a_arr: array_like
                Array of scale factors.
            lk_arr: array_like
                Array of logarithm of wavenumber k.
            pk_arr: array_like
                Array of the power spectrum P(k, z). The shape
                is (a_arr.size, lk_arr.size).
        """
        if not self.has_psp:
            raise ValueError("Pk2D object does not have data.")

        a_arr, lk_arr, pk_arr = _get_spline2d_arrays(self.psp.fka)
        if self.psp.is_log:
            pk_arr = np.exp(pk_arr)

        return a_arr, lk_arr, pk_arr

    def __del__(self):
        """Free memory associated with this Pk2D structure."""
        if hasattr(self, 'has_psp'):
            if self.has_psp and hasattr(self, 'psp'):
                lib.f2d_t_free(self.psp)

    def __bool__(self):
        return self.has_psp

    def __contains__(self, other):
        if not (self.psp.lkmin <= other.psp.lkmin
                and self.psp.lkmax >= other.psp.lkmax
                and self.psp.amin <= other.psp.amin
                and self.psp.amax >= other.psp.amax):
            return False
        return True

    def _get_binary_operator_arrays(self, other):
        if not (self.has_psp and other.has_psp):
            raise ValueError("Pk2D object does not have data.")
        if self not in other:
            raise ValueError(
                "The 2nd operand has its data defined over a smaller range "
                "than the 1st operand. To avoid extrapolation, this operation "
                "is forbidden. If you want to operate on the smaller support, "
                "try swapping the operands.")

        a_arr_a, lk_arr_a, pk_arr_a = self.get_spline_arrays()
        a_arr_b, lk_arr_b, pk_arr_b = other.get_spline_arrays()
        if not (a_arr_a.size == a_arr_b.size
                and lk_arr_a.size == lk_arr_b.size
                and np.allclose(a_arr_a, a_arr_b)
                and np.allclose(lk_arr_a, lk_arr_b)):
            warnings.warn(
                "Operands defined over different ranges. "
                "The result will be interpolated and clipped to "
                f"{self.psp.lkmin} <= log k <= {self.psp.lkmax} and "
                f"{self.psp.amin} <= a <= {self.psp.amax}.", CCLWarning)
            pk_arr_b = other(np.exp(lk_arr_a), a_arr_a)

        return a_arr_a, lk_arr_a, pk_arr_a, pk_arr_b

    def __add__(self, other):
        """Adds two Pk2D instances.

        The a and k ranges of the 2nd operand need to be the same or smaller
        than the 1st operand.
        The returned Pk2D object uses the same a and k arrays as the first
        operand.
        """
        if isinstance(other, (float, int)):
            a_arr_a, lk_arr_a, pk_arr_a = self.get_spline_arrays()
            pk_arr_new = pk_arr_a + other
        elif isinstance(other, Pk2D):
            a_arr_a, lk_arr_a, pk_arr_a, pk_arr_b = \
                self._get_binary_operator_arrays(other)
            pk_arr_new = pk_arr_a + pk_arr_b
        else:
            raise TypeError("Addition of Pk2D is only defined for "
                            "floats, ints, and Pk2D objects.")

        logp = np.all(pk_arr_new > 0)
        if logp:
            pk_arr_new = np.log(pk_arr_new)

        new = Pk2D(a_arr=a_arr_a, lk_arr=lk_arr_a, pk_arr=pk_arr_new,
                   is_logp=logp,
                   extrap_order_lok=self.extrap_order_lok,
                   extrap_order_hik=self.extrap_order_hik)

        return new

    __radd__ = __add__

    @unlock_instance(mutate=True)
    def __iadd__(self, other):
        self = self.__add__(other)
        return self

    def __sub__(self, other):
        return self + (-1)*other

    __rsub__ = __sub__

    @unlock_instance(mutate=True)
    def __isub__(self, other):
        self = self.__sub__(other)
        return self

    def __mul__(self, other):
        """Multiply two Pk2D instances.

        The a and k ranges of the 2nd operand need to be the same or smaller
        than the 1st operand.
        The returned Pk2D object uses the same a and k arrays as the first
        operand.
        """
        if isinstance(other, (float, int)):
            a_arr_a, lk_arr_a, pk_arr_a = self.get_spline_arrays()
            pk_arr_new = other * pk_arr_a
        elif isinstance(other, Pk2D):
            a_arr_a, lk_arr_a, pk_arr_a, pk_arr_b = \
                self._get_binary_operator_arrays(other)
            pk_arr_new = pk_arr_a * pk_arr_b
        else:
            raise TypeError("Multiplication of Pk2D is only defined for "
                            "floats, ints, and Pk2D objects.")

        logp = np.all(pk_arr_new > 0)
        if logp:
            pk_arr_new = np.log(pk_arr_new)

        new = Pk2D(a_arr=a_arr_a, lk_arr=lk_arr_a, pk_arr=pk_arr_new,
                   is_logp=logp,
                   extrap_order_lok=self.extrap_order_lok,
                   extrap_order_hik=self.extrap_order_hik)
        return new

    __rmul__ = __mul__

    @unlock_instance(mutate=True)
    def __imul__(self, other):
        self = self.__mul__(other)
        return self

    def __truediv__(self, other):
        return self * other**(-1)

    __rtruediv__ = __truediv__

    @unlock_instance(mutate=True)
    def __itruediv__(self, other):
        self = self.__div__(other)
        return self

    def __pow__(self, exponent):
        """Take a Pk2D instance to a power.
        """
        if not isinstance(exponent, (float, int)):
            raise TypeError(
                "Exponentiation of Pk2D is only defined for floats and ints.")
        a_arr_a, lk_arr_a, pk_arr_a = self.get_spline_arrays()
        if np.any(pk_arr_a < 0) and exponent % 1 != 0:
            warnings.warn(
                "Taking a non-positive Pk2D object to a non-integer "
                "power may lead to unexpected results", CCLWarning)

        pk_arr_new = pk_arr_a**exponent

        logp = np.all(pk_arr_new > 0)
        if logp:
            pk_arr_new = np.log(pk_arr_new)

        new = Pk2D(a_arr=a_arr_a, lk_arr=lk_arr_a, pk_arr=pk_arr_new,
                   is_logp=logp,
                   extrap_order_lok=self.extrap_order_lok,
                   extrap_order_hik=self.extrap_order_hik)

        return new

    __rpow__ = __pow__

    @unlock_instance(mutate=True)
    def __ipow__(self, other):
        self = self.__pow__(other)
        return self


@warn_api
def parse_pk2d(cosmo, p_of_k_a, *, is_linear=False):
    """ Return the C-level `f2d` spline associated with a
    :class:`Pk2D` object.

    Args:
        cosmo (:class:`~pyccl.core.Cosmology`): A Cosmology object.
        p_of_k_a (:class:`Pk2D`, :obj:`str` or `None`): if a
            :class:`Pk2D` object, its `f2d` spline will be used. If
            a string, the linear or non-linear power spectrum stored
            by `cosmo` under this name will be used. If `None`, the
            matter power spectrum stored by `cosmo` will be used.
        is_linear (:obj:`bool`): if `True`, and if `p_of_k_a` is a
            string or `None`, the linear version of the corresponding
            power spectrum will be used (otherwise it'll be the
            non-linear version).
    """
    if isinstance(p_of_k_a, Pk2D):
        psp = p_of_k_a.psp
    else:
        if (p_of_k_a is None) or isinstance(p_of_k_a, str):
            name = p_of_k_a
        else:
            raise ValueError("p_of_k_a must be a pyccl.Pk2D object, "
                             "a string, or None")

        if is_linear:
            cosmo.compute_linear_power()
            pk = cosmo.get_linear_power(name)
        else:
            cosmo.compute_nonlin_power()
            pk = cosmo.get_nonlin_power(name)
        psp = pk.psp
    return psp<|MERGE_RESOLUTION|>--- conflicted
+++ resolved
@@ -87,7 +87,6 @@
         empty (bool): if True, just create an empty object, to be filled
             out later
     """
-<<<<<<< HEAD
     __repr__ = _build_string_Pk2D
 
     @warn_api(reorder=["pkfunc", "a_arr", "lk_arr", "pk_arr", "is_logp",
@@ -96,12 +95,6 @@
                  pkfunc=None, cosmo=None, is_logp=True,
                  extrap_order_lok=1, extrap_order_hik=2,
                  empty=False):
-=======
-
-    def __init__(self, pkfunc=None, a_arr=None, lk_arr=None, pk_arr=None,
-                 is_logp=True, extrap_order_lok=1, extrap_order_hik=2,
-                 cosmo=None, empty=False):
->>>>>>> c93565e7
         # set extrapolation order before everything else
         # in case an empty Pk2D is created
         self.extrap_order_lok = extrap_order_lok
