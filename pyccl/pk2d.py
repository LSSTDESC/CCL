--- conflicted
+++ resolved
@@ -224,15 +224,15 @@
         """`Pk2D` constructor returning the power spectrum associated with
         a given numerical model.
 
-<<<<<<< HEAD
         Args:
-            cosmo (:class:`~pyccl.core.Cosmology`): A Cosmology object.
+            cosmo (:class:`~pyccl.cosmology.Cosmology`): A Cosmology object.
             model (:obj:`str`): model to use. Three models allowed:
                 `'bbks'` (Bardeen et al. ApJ 304 (1986) 15).
                 `'eisenstein_hu'` (Eisenstein & Hu astro-ph/9709112).
                 `'eisenstein_hu_nowiggles'` (Eisenstein & Hu astro-ph/9709112).
                 `'emu'` (arXiv:1508.02654).
         """
+        # TODO: docs CCLv3 - points users to PowerSpectrum._subclasses()
         if model == "emu":
             ret = lib.compute_power_emu(cosmo.cosmo, 0)
             psp, status = ret if np.ndim(ret) else (None, ret)
@@ -248,46 +248,6 @@
 
         pspec = PowerSpectrum.create_instance(model, **extras)
         return pspec.get_power_spectrum(cosmo)
-=======
-        Arguments:
-            cosmo (:class:`~pyccl.core.Cosmology`)
-                A Cosmology object.
-            model (:obj:`str`)
-                model to use. These models allowed:
-                  - `'bbks'` (Bardeen et al. ApJ 304 (1986) 15)
-                  - `'eisenstein_hu'` (Eisenstein & Hu astro-ph/9709112)
-                  - `'eisenstein_hu_nowiggles'` (Eisenstein & Hu astro-ph/9709112)
-                  - `'emu'` (arXiv:1508.02654).
-        Returns:
-            :class:`~pyccl.pk2d.Pk2D`
-                The power spectrum of the input model.
-        """  # noqa E501
-
-        pk2d = Pk2D.__new__(cls)
-        status = 0
-        if model == 'bbks':
-            cosmo.compute_growth()
-            ret = lib.compute_linpower_bbks(cosmo.cosmo, status)
-        elif model == 'eisenstein_hu':
-            cosmo.compute_growth()
-            ret = lib.compute_linpower_eh(cosmo.cosmo, 1, status)
-        elif model == 'eisenstein_hu_nowiggles':
-            cosmo.compute_growth()
-            ret = lib.compute_linpower_eh(cosmo.cosmo, 0, status)
-        elif model == 'emu':
-            ret = lib.compute_power_emu(cosmo.cosmo, status)
-        else:
-            raise ValueError(f"Invalid model {model}.")
-
-        if np.ndim(ret) == 0:
-            status = ret
-        else:
-            with UnlockInstance(pk2d):
-                pk2d.psp, status = ret
-
-        check(status, cosmo)
-        return pk2d
->>>>>>> 26c8b53c
 
     @classmethod
     @functools.wraps(from_model)
