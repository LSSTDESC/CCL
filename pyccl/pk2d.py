import warnings
import functools
import numpy as np

from . import ccllib as lib
from .base import (CCLObject, UnlockInstance, unlock_instance,
                   warn_api, deprecated)
from ._repr import _build_string_Pk2D
from .errors import CCLWarning, CCLError, CCLDeprecationWarning
from .pyutils import check, _get_spline2d_arrays


class _Pk2D_descriptor:
    """Descriptor to deprecate usage of `Pk2D` methods as class methods."""
    def __init__(self, func):
        self.func = func

    def __get__(self, instance, base):
        if instance is None:
            warnings.warn("Use of the power spectrum as an argument "
                          f"is deprecated in {self.func.__name__}. "
                          "Use the instance method instead.",
                          CCLDeprecationWarning)
            this = base
        else:
            this = instance

        @functools.wraps(self.func)
        def new_func(*args, **kwargs):
            return self.func(this, *args, **kwargs)

        return new_func


class Pk2D(CCLObject):
    """A power spectrum class holding the information needed to reconstruct an
    arbitrary function of wavenumber and scale factor.

    Args:
        a_arr (array): an array holding values of the scale factor
        lk_arr (array): an array holding values of the natural logarithm
             of the wavenumber (in units of Mpc^-1).
        pk_arr (array): a 2D array containing the values of the power
             spectrum at the values of the scale factor and the wavenumber
             held by `a_arr` and `lk_arr`. The shape of this array must be
             `[na,nk]`, where `na` is the size of `a_arr` and `nk` is the
             size of `lk_arr`. This array can be provided in a flattened
             form as long as the total size matches `nk*na`. The array can
             hold the values of the natural logarithm of the power
             spectrum, depending on the value of `is_logp`. If `pkfunc`
             is not None, then `a_arr`, `lk_arr` and `pk_arr` are ignored.
             However, either `pkfunc` or all of the last three array must
             be non-None. Note that, if you pass your own Pk array, you
             are responsible of making sure that it is sufficiently well
             sampled (i.e. the resolution of `a_arr` and `lk_arr` is high
             enough to sample the main features in the power spectrum).
             For reference, CCL will use bicubic interpolation to evaluate
             the power spectrum at any intermediate point in k and a.
        pkfunc (:obj:`function`): a function returning a floating point
             number or numpy array with the signature `f(k,a)`, where k
             is a wavenumber (in units of Mpc^-1) and a is the scale
             factor. The function must able to take numpy arrays as `k`.
             The function must return the value(s) of the power spectrum
             (or its natural logarithm, depending on the value of
             `is_logp`. The power spectrum units should be compatible
             with those used by CCL (e.g. if you're passing a matter power
             spectrum, its units should be Mpc^3). If this argument is not
             `None`, this function will be sampled at the values of k and
             a used internally by CCL to store the linear and non-linear
             power spectra.
        cosmo (:class:`~pyccl.core.Cosmology`): Cosmology object. The cosmology
             object is needed in order if `pkfunc` is not `None`. The object is
             used to determine the sampling rate in scale factor and
             wavenumber.
        is_logp (boolean): if True, pkfunc/pkarr return/hold the natural
             logarithm of the power spectrum. Otherwise, the true value
             of the power spectrum is expected. Note that arrays will be
             interpolated in log space if `is_logp` is set to `True`.
        extrap_order_lok (int): extrapolation order to be used on k-values
             below the minimum of the splines (use 0, 1 or 2). Note that
             the extrapolation will be done in either log(P(k)) or P(k),
             depending on the value of `is_logp`.
        extrap_order_hik (int): extrapolation order to be used on k-values
             above the maximum of the splines (use 0, 1 or 2). Note that
             the extrapolation will be done in either log(P(k)) or P(k),
             depending on the value of `is_logp`.
        empty (bool): if True, just create an empty object, to be filled
            out later
    """
    __repr__ = _build_string_Pk2D

    @warn_api(reorder=["pkfunc", "a_arr", "lk_arr", "pk_arr", "is_logp",
                       "extrap_order_lok", "extrap_order_hik", "cosmo"])
    def __init__(self, *, a_arr=None, lk_arr=None, pk_arr=None,
                 pkfunc=None, cosmo=None, is_logp=True,
                 extrap_order_lok=1, extrap_order_hik=2,
                 empty=False):
        # set extrapolation order before everything else
        # in case an empty Pk2D is created
        self.extrap_order_lok = extrap_order_lok
        self.extrap_order_hik = extrap_order_hik

        if empty:
            self.has_psp = False
            return

        status = 0
        if pkfunc is None:  # Initialize power spectrum from 2D array
            # Make sure input makes sense
            if (a_arr is None) or (lk_arr is None) or (pk_arr is None):
                raise ValueError("If you do not provide a function, "
                                 "you must provide arrays")

            # Check that `a` is a monotonically increasing array.
            if not np.array_equal(a_arr, np.sort(a_arr)):
                raise ValueError("Input scale factor array in `a_arr` is not "
                                 "monotonically increasing.")

            pkflat = pk_arr.flatten()
            # Check dimensions make sense
            if (len(a_arr)*len(lk_arr) != len(pkflat)):
                raise ValueError("Size of input arrays is inconsistent")
        else:  # Initialize power spectrum from function
            # Check that the input function has the right signature
            try:
                pkfunc(k=np.array([1E-2, 2E-2]), a=0.5)
            except Exception:
                raise ValueError("Can't use input function")

            if cosmo is None:
                raise ValueError("A cosmology is needed if initializing "
                                 "power spectrum from a function")

            # Set k and a sampling from CCL parameters
            nk = lib.get_pk_spline_nk(cosmo.cosmo)
            na = lib.get_pk_spline_na(cosmo.cosmo)
            a_arr, status = lib.get_pk_spline_a(cosmo.cosmo, na, status)
            check(status)
            lk_arr, status = lib.get_pk_spline_lk(cosmo.cosmo, nk, status)
            check(status)

            # Compute power spectrum on 2D grid
            pkflat = np.zeros([na, nk])
            for ia, a in enumerate(a_arr):
                pkflat[ia, :] = pkfunc(k=np.exp(lk_arr), a=a)
            pkflat = pkflat.flatten()

        self.psp, status = lib.set_pk2d_new_from_arrays(lk_arr, a_arr, pkflat,
                                                        int(extrap_order_lok),
                                                        int(extrap_order_hik),
                                                        int(is_logp), status)
        check(status)
        self.has_psp = True

    @classmethod
    def from_model(cls, cosmo, model):
        """`Pk2D` constructor returning the power spectrum associated with
        a given numerical model.

        Arguments:
            cosmo (:class:`~pyccl.core.Cosmology`)
                A Cosmology object.
            model (:obj:`str`)
                model to use. These models allowed:
                  - `'bbks'` (Bardeen et al. ApJ 304 (1986) 15)
                  - `'eisenstein_hu'` (Eisenstein & Hu astro-ph/9709112)
                  - `'eisenstein_hu_nowiggles'` (Eisenstein & Hu astro-ph/9709112)
                  - `'emu'` (arXiv:1508.02654).

        Returns:
            :class:`~pyccl.pk2d.Pk2D`
                The power spectrum of the input model.
        """  # noqa
        if model in ['bacco', ]:  # other emulators go in here
            from .emulator import PowerSpectrumEmulator as PSE
            return PSE.from_name(model)().get_pk_linear(cosmo)

        pk2d = cls(empty=True)
        status = 0
        if model == 'bbks':
            cosmo.compute_growth()
            ret = lib.compute_linpower_bbks(cosmo.cosmo, status)
        elif model == 'eisenstein_hu':
            cosmo.compute_growth()
            ret = lib.compute_linpower_eh(cosmo.cosmo, 1, status)
        elif model == 'eisenstein_hu_nowiggles':
            cosmo.compute_growth()
            ret = lib.compute_linpower_eh(cosmo.cosmo, 0, status)
        elif model == 'emu':
            ret = lib.compute_power_emu(cosmo.cosmo, status)
        else:
            raise ValueError("Unknown model %s " % model)

        if np.ndim(ret) == 0:
            status = ret
        else:
            with UnlockInstance(pk2d):
                pk2d.psp, status = ret

        check(status, cosmo)
        with UnlockInstance(pk2d):
            pk2d.has_psp = True
        return pk2d

    @classmethod
    @functools.wraps(from_model)
    @deprecated(new_function=from_model.__func__)
    def pk_from_model(cls, cosmo, model):
        return cls.from_model(cosmo, model)

    @_Pk2D_descriptor
    def apply_halofit(self, cosmo, *, pk_linear=None):
        """Pk2D constructor that applies the "HALOFIT" transformation of
        Takahashi et al. 2012 (arXiv:1208.2701) on an input linear power
        spectrum in `pk_linear`. See ``Pk2D.apply_nonlin_model`` for details.
        """
        if pk_linear is not None:
            self = pk_linear

        pk2d = self.__class__(empty=True)
        status = 0
        ret = lib.apply_halofit(cosmo.cosmo, self.psp, status)
        if np.ndim(ret) == 0:
            status = ret
        else:
            with UnlockInstance(pk2d):
                pk2d.psp, status = ret
        check(status, cosmo)
        with UnlockInstance(pk2d):
            pk2d.has_psp = True
        return pk2d

    @_Pk2D_descriptor
    def apply_nonlin_model(self, cosmo, model, *, pk_linear=None):
        """Pk2D constructor that applies a non-linear model
        to a linear power spectrum.

        Arguments:
            cosmo (:class:`~pyccl.core.Cosmology`)
                A Cosmology object.
            model (str)
                Model to use.
            pk_linear (:class:`Pk2D`)
                A :class:`Pk2D` object containing the linear power spectrum
                to transform. This argument is deprecated and will be removed
                in a future release. Use the instance method instead.

        Returns:
            :class:`Pk2D`:
                The transormed power spectrum.
        """
        if pk_linear is not None:
            self = pk_linear

        if model == "halofit":
            pk2d_new = self.apply_halofit(cosmo)
        elif model in ["bacco", ]:  # other emulator names go in here
            from .emulator import PowerSpectrumEmulator as PSE
            emu = PSE.from_name(model)()
            pk2d_new = emu.apply_nonlin_model(cosmo, self)
        return pk2d_new

    @_Pk2D_descriptor
    def include_baryons(self, cosmo, model, *, pk_nonlin=None):
        """Pk2D constructor that applies a correction for baryons to
        a non-linear power spectrum.

        Arguments:
            cosmo (:class:`~pyccl.core.Cosmology`):
                A Cosmology object.
            model (str):
                Model to use.
            pk_nonlin (:class:`Pk2D`):
                A :class:`Pk2D` object containing the non-linear power
                spectrum to transform. This argument is deprecated and will be
                removed in a future release. Use the instance method instead.

        Returns:
            :class:`Pk2D`
                A copy of the input power spectrum where the nonlinear model
                has been applied.
        """
        if pk_nonlin is not None:
            self = pk_nonlin
        return cosmo.baryon_correct(model, self)

    def eval(self, k, a, cosmo=None, *, derivative=False):
        """Evaluate power spectrum or its logarithmic derivative:

        .. math::
           \\frac{d\\log P(k,a)}{d\\log k}

        Args:
            k (float or array_like): wavenumber value(s) in units of Mpc^-1.
            a (float): value of the scale factor
            cosmo (:class:`~pyccl.core.Cosmology`): Cosmology object. The
                cosmology object is needed in order to evaluate the power
                spectrum outside the interpolation range in `a`. E.g. if you
                want to evaluate the power spectrum at a very small a, not
                covered by the arrays you passed when initializing this object,
                the power spectrum will be extrapolated from the earliest
                available value using the linear growth factor (for which a
                cosmology is needed). If no Cosmology is passed, attempting
                to evaluate the power spectrum outside of the scale factor
                boundaries will raise an exception.

        Returns:
            float or array_like: value(s) of the power spectrum.
        """
        # determine if logarithmic derivative is needed
        if not derivative:
            eval_funcs = lib.pk2d_eval_single, lib.pk2d_eval_multi
        else:
            eval_funcs = lib.pk2d_der_eval_single, lib.pk2d_der_eval_multi

        # handle scale factor extrapolation
        if cosmo is None:
            from .core import CosmologyVanillaLCDM
            cosmo_use = CosmologyVanillaLCDM()  # this is not used anywhere
            self.psp.extrap_linear_growth = 404  # flag no extrapolation
        else:
            cosmo_use = cosmo
            # make sure we have growth factors for extrapolation
            cosmo.compute_growth()

        status = 0
        cospass = cosmo_use.cosmo

        if isinstance(k, int):
            k = float(k)
        if isinstance(k, float):
            f, status = eval_funcs[0](self.psp, np.log(k), a, cospass, status)
        else:
            k_use = np.atleast_1d(k)
            f, status = eval_funcs[1](self.psp, np.log(k_use), a, cospass,
                                      k_use.size, status)

        # handle scale factor extrapolation
        if cosmo is None:
            self.psp.extrap_linear_growth = 401  # revert flag 404

        try:
            check(status, cosmo_use)
        except CCLError as err:
            if (cosmo is None) and ("CCL_ERROR_SPLINE_EV" in str(err)):
                raise TypeError(
                    "Pk2D evaluation scale factor is outside of the "
                    "interpolation range. To extrapolate, pass a "
                    "Cosmology.", err)
            else:
                raise err

        return f

    def eval_dlPk_dlk(self, k, a, cosmo=None):
        """Evaluate logarithmic derivative. See ``Pk2d.eval`` for details."""
        f = self.eval(k, a, cosmo=cosmo, derivative=True)
        return f

    @functools.wraps(eval_dlPk_dlk)
    @deprecated(eval_dlPk_dlk)
    def eval_dlogpk_dlogk(self, k, a, cosmo):
        return self.eval_dlPk_dlk(k, a, cosmo)

    def __call__(self, k, a, cosmo=None, *, derivative=False):
        """Callable vectorized instance."""
        out = np.array([self.eval(k, aa, cosmo, derivative=derivative)
                        for aa in np.atleast_1d(a).astype(float)])
        return out.squeeze()[()]

    def copy(self):
        """Return a copy of this Pk2D object."""
        if not self:
            return Pk2D(empty=True)

        a_arr, lk_arr, pk_arr = self.get_spline_arrays()

        is_logp = bool(self.psp.is_log)
        if is_logp:
            # log in-place
            np.log(pk_arr, out=pk_arr)

        pk2d = Pk2D(a_arr=a_arr, lk_arr=lk_arr, pk_arr=pk_arr,
                    is_logp=is_logp,
                    extrap_order_lok=self.psp.extrap_order_lok,
                    extrap_order_hik=self.psp.extrap_order_hik)

        return pk2d

    def get_spline_arrays(self):
        """Get the spline data arrays.

        Returns:
            a_arr: array_like
                Array of scale factors.
            lk_arr: array_like
                Array of logarithm of wavenumber k.
            pk_arr: array_like
                Array of the power spectrum P(k, z). The shape
                is (a_arr.size, lk_arr.size).
        """
        if not self:
            raise ValueError("Pk2D object does not have data.")

        a_arr, lk_arr, pk_arr = _get_spline2d_arrays(self.psp.fka)
        if self.psp.is_log:
            pk_arr = np.exp(pk_arr)

        return a_arr, lk_arr, pk_arr

    def __del__(self):
        """Free memory associated with this Pk2D structure."""
        if hasattr(self, 'has_psp'):
            if self.has_psp and hasattr(self, 'psp'):
                lib.f2d_t_free(self.psp)

    def __bool__(self):
        return self.has_psp

    def __contains__(self, other):
        if not (self.psp.lkmin <= other.psp.lkmin
                and self.psp.lkmax >= other.psp.lkmax
                and self.psp.amin <= other.psp.amin
                and self.psp.amax >= other.psp.amax):
            return False
        return True

    def _get_binary_operator_arrays(self, other):
        if not (self and other):
            raise ValueError("Pk2D object does not have data.")
        if self not in other:
            raise ValueError(
                "The 2nd operand has its data defined over a smaller range "
                "than the 1st operand. To avoid extrapolation, this operation "
                "is forbidden. If you want to operate on the smaller support, "
                "try swapping the operands.")

        a_arr_a, lk_arr_a, pk_arr_a = self.get_spline_arrays()
        a_arr_b, lk_arr_b, pk_arr_b = other.get_spline_arrays()
        if not (a_arr_a.size == a_arr_b.size
                and lk_arr_a.size == lk_arr_b.size
                and np.allclose(a_arr_a, a_arr_b)
                and np.allclose(lk_arr_a, lk_arr_b)):
            warnings.warn(
                "Operands defined over different ranges. "
                "The result will be interpolated and clipped to "
                f"{self.psp.lkmin} <= log k <= {self.psp.lkmax} and "
                f"{self.psp.amin} <= a <= {self.psp.amax}.", CCLWarning)
            pk_arr_b = other(np.exp(lk_arr_a), a_arr_a)

        return a_arr_a, lk_arr_a, pk_arr_a, pk_arr_b

    def __add__(self, other):
        """Adds two Pk2D instances.

        The a and k ranges of the 2nd operand need to be the same or smaller
        than the 1st operand.
        The returned Pk2D object uses the same a and k arrays as the first
        operand.
        """
        if isinstance(other, (float, int)):
            a_arr_a, lk_arr_a, pk_arr_a = self.get_spline_arrays()
            pk_arr_new = pk_arr_a + other
        elif isinstance(other, Pk2D):
            a_arr_a, lk_arr_a, pk_arr_a, pk_arr_b = \
                self._get_binary_operator_arrays(other)
            pk_arr_new = pk_arr_a + pk_arr_b
        else:
            raise TypeError("Addition of Pk2D is only defined for "
                            "floats, ints, and Pk2D objects.")

        logp = np.all(pk_arr_new > 0)
        if logp:
            pk_arr_new = np.log(pk_arr_new)

        new = Pk2D(a_arr=a_arr_a, lk_arr=lk_arr_a, pk_arr=pk_arr_new,
                   is_logp=logp,
                   extrap_order_lok=self.extrap_order_lok,
                   extrap_order_hik=self.extrap_order_hik)

        return new

<<<<<<< HEAD
    __radd__ = __add__

    @unlock_instance(mutate=True)
    def __iadd__(self, other):
        self = self.__add__(other)
        return self

    def __sub__(self, other):
        return self + (-1)*other

    __rsub__ = __sub__

    @unlock_instance(mutate=True)
    def __isub__(self, other):
        self = self.__sub__(other)
        return self

=======
>>>>>>> b592d969
    def __mul__(self, other):
        """Multiply two Pk2D instances.

        The a and k ranges of the 2nd operand need to be the same or smaller
        than the 1st operand.
        The returned Pk2D object uses the same a and k arrays as the first
        operand.
        """
        if isinstance(other, (float, int)):
            a_arr_a, lk_arr_a, pk_arr_a = self.get_spline_arrays()
            pk_arr_new = other * pk_arr_a
        elif isinstance(other, Pk2D):
            a_arr_a, lk_arr_a, pk_arr_a, pk_arr_b = \
                self._get_binary_operator_arrays(other)
            pk_arr_new = pk_arr_a * pk_arr_b
        else:
            raise TypeError("Multiplication of Pk2D is only defined for "
                            "floats, ints, and Pk2D objects.")

        logp = np.all(pk_arr_new > 0)
        if logp:
            pk_arr_new = np.log(pk_arr_new)

        new = Pk2D(a_arr=a_arr_a, lk_arr=lk_arr_a, pk_arr=pk_arr_new,
                   is_logp=logp,
                   extrap_order_lok=self.extrap_order_lok,
                   extrap_order_hik=self.extrap_order_hik)
        return new

<<<<<<< HEAD
    __rmul__ = __mul__

    @unlock_instance(mutate=True)
    def __imul__(self, other):
        self = self.__mul__(other)
        return self

    def __truediv__(self, other):
        return self * other**(-1)

    __rtruediv__ = __truediv__

    @unlock_instance(mutate=True)
    def __itruediv__(self, other):
        self = self.__div__(other)
        return self

=======
>>>>>>> b592d969
    def __pow__(self, exponent):
        """Take a Pk2D instance to a power.
        """
        if not isinstance(exponent, (float, int)):
            raise TypeError(
                "Exponentiation of Pk2D is only defined for floats and ints.")
        a_arr_a, lk_arr_a, pk_arr_a = self.get_spline_arrays()
        if np.any(pk_arr_a < 0) and exponent % 1 != 0:
            warnings.warn(
                "Taking a non-positive Pk2D object to a non-integer "
                "power may lead to unexpected results", CCLWarning)

        pk_arr_new = pk_arr_a**exponent

        logp = np.all(pk_arr_new > 0)
        if logp:
            pk_arr_new = np.log(pk_arr_new)

        new = Pk2D(a_arr=a_arr_a, lk_arr=lk_arr_a, pk_arr=pk_arr_new,
                   is_logp=logp,
                   extrap_order_lok=self.extrap_order_lok,
                   extrap_order_hik=self.extrap_order_hik)

        return new

    def __sub__(self, other):
        return self + (-1)*other

    def __truediv__(self, other):
        return self * other**(-1)

    __radd__ = __add__

    __rmul__ = __mul__

    def __rsub__(self, other):
        return other + (-1)*self

    def __rtruediv__(self, other):
        return other * self**(-1)

    def __iadd__(self, other):
        self = self + other
        return self

    def __imul__(self, other):
        self = self * other
        return self

    def __isub__(self, other):
        self = self - other
        return self

    def __itruediv__(self, other):
        self = self / other
        return self

    @unlock_instance(mutate=True)
    def __ipow__(self, other):
        self = self**other
        return self


@warn_api
def parse_pk2d(cosmo, p_of_k_a, *, is_linear=False):
    """ Return the C-level `f2d` spline associated with a
    :class:`Pk2D` object.

    Args:
        cosmo (:class:`~pyccl.core.Cosmology`): A Cosmology object.
        p_of_k_a (:class:`Pk2D`, :obj:`str` or `None`): if a
            :class:`Pk2D` object, its `f2d` spline will be used. If
            a string, the linear or non-linear power spectrum stored
            by `cosmo` under this name will be used. If `None`, the
            matter power spectrum stored by `cosmo` will be used.
        is_linear (:obj:`bool`): if `True`, and if `p_of_k_a` is a
            string or `None`, the linear version of the corresponding
            power spectrum will be used (otherwise it'll be the
            non-linear version).
    """
    if isinstance(p_of_k_a, Pk2D):
        psp = p_of_k_a.psp
    else:
        if (p_of_k_a is None) or isinstance(p_of_k_a, str):
            name = p_of_k_a
        else:
            raise ValueError("p_of_k_a must be a pyccl.Pk2D object, "
                             "a string, or None")

        if is_linear:
            cosmo.compute_linear_power()
            pk = cosmo.get_linear_power(name)
        else:
            cosmo.compute_nonlin_power()
            pk = cosmo.get_nonlin_power(name)
        psp = pk.psp
    return psp<|MERGE_RESOLUTION|>--- conflicted
+++ resolved
@@ -480,26 +480,6 @@
 
         return new
 
-<<<<<<< HEAD
-    __radd__ = __add__
-
-    @unlock_instance(mutate=True)
-    def __iadd__(self, other):
-        self = self.__add__(other)
-        return self
-
-    def __sub__(self, other):
-        return self + (-1)*other
-
-    __rsub__ = __sub__
-
-    @unlock_instance(mutate=True)
-    def __isub__(self, other):
-        self = self.__sub__(other)
-        return self
-
-=======
->>>>>>> b592d969
     def __mul__(self, other):
         """Multiply two Pk2D instances.
 
@@ -529,26 +509,6 @@
                    extrap_order_hik=self.extrap_order_hik)
         return new
 
-<<<<<<< HEAD
-    __rmul__ = __mul__
-
-    @unlock_instance(mutate=True)
-    def __imul__(self, other):
-        self = self.__mul__(other)
-        return self
-
-    def __truediv__(self, other):
-        return self * other**(-1)
-
-    __rtruediv__ = __truediv__
-
-    @unlock_instance(mutate=True)
-    def __itruediv__(self, other):
-        self = self.__div__(other)
-        return self
-
-=======
->>>>>>> b592d969
     def __pow__(self, exponent):
         """Take a Pk2D instance to a power.
         """
@@ -590,18 +550,22 @@
     def __rtruediv__(self, other):
         return other * self**(-1)
 
+    @unlock_instance(mutate=True)
     def __iadd__(self, other):
         self = self + other
         return self
 
+    @unlock_instance(mutate=True)
     def __imul__(self, other):
         self = self * other
         return self
 
+    @unlock_instance(mutate=True)
     def __isub__(self, other):
         self = self - other
         return self
 
+    @unlock_instance(mutate=True)
     def __itruediv__(self, other):
         self = self / other
         return self
