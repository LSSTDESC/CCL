import warnings
import functools
import numpy as np

from . import ccllib as lib
from .base import (CCLObject, UnlockInstance, unlock_instance,
                   warn_api, deprecated)
from .errors import CCLWarning, CCLDeprecationWarning
from .pyutils import (check, get_pk_spline_a, get_pk_spline_lk,
                      _get_spline2d_arrays)


class _Pk2D_descriptor:
    """Descriptor to deprecate usage of `Pk2D` methods as class methods."""
    def __init__(self, func):
        self.func = func

    def __get__(self, instance, base):
        if instance is None:
            warnings.warn("Use of the power spectrum as an argument "
                          f"is deprecated in {self.func.__name__}. "
                          "Use the instance method instead.",
                          CCLDeprecationWarning)
            this = base
        else:
            this = instance

        @functools.wraps(self.func)
        def new_func(*args, **kwargs):
            return self.func(this, *args, **kwargs)

        return new_func


class Pk2D(CCLObject):
    """A power spectrum class holding the information needed to reconstruct an
    arbitrary function of wavenumber and scale factor.

    Args:
        a_arr (array): an array holding values of the scale factor
        lk_arr (array): an array holding values of the natural logarithm
             of the wavenumber (in units of Mpc^-1).
        pk_arr (array): a 2D array containing the values of the power
             spectrum at the values of the scale factor and the wavenumber
             held by `a_arr` and `lk_arr`. The shape of this array must be
             `[na,nk]`, where `na` is the size of `a_arr` and `nk` is the
             size of `lk_arr`. This array can be provided in a flattened
             form as long as the total size matches `nk*na`. The array can
             hold the values of the natural logarithm of the power
             spectrum, depending on the value of `is_logp`. If `pkfunc`
             is not None, then `a_arr`, `lk_arr` and `pk_arr` are ignored.
             However, either `pkfunc` or all of the last three array must
             be non-None. Note that, if you pass your own Pk array, you
             are responsible of making sure that it is sufficiently well
             sampled (i.e. the resolution of `a_arr` and `lk_arr` is high
             enough to sample the main features in the power spectrum).
             For reference, CCL will use bicubic interpolation to evaluate
             the power spectrum at any intermediate point in k and a.
        pkfunc (:obj:`function`): a function returning a floating point
             number or numpy array with the signature `f(k,a)`, where k
             is a wavenumber (in units of Mpc^-1) and a is the scale
             factor. The function must able to take numpy arrays as `k`.
             The function must return the value(s) of the power spectrum
             (or its natural logarithm, depending on the value of
             `is_logp`. The power spectrum units should be compatible
             with those used by CCL (e.g. if you're passing a matter power
             spectrum, its units should be Mpc^3). If this argument is not
             `None`, this function will be sampled at the values of k and
             a used internally by CCL to store the linear and non-linear
             power spectra.
        cosmo (:class:`~pyccl.core.Cosmology`, optional): Cosmology object.
             Used to determine sampling rates in scale factor and wavenumber.
        is_logp (boolean): if True, pkfunc/pkarr return/hold the natural
             logarithm of the power spectrum. Otherwise, the true value
             of the power spectrum is expected. Note that arrays will be
             interpolated in log space if `is_logp` is set to `True`.
        extrap_order_lok (int): extrapolation order to be used on k-values
             below the minimum of the splines (use 0, 1 or 2). Note that
             the extrapolation will be done in either log(P(k)) or P(k),
             depending on the value of `is_logp`.
        extrap_order_hik (int): extrapolation order to be used on k-values
             above the maximum of the splines (use 0, 1 or 2). Note that
             the extrapolation will be done in either log(P(k)) or P(k),
             depending on the value of `is_logp`.
        empty (bool): if True, just create an empty object, to be filled
            out later
    """
    from ._repr import _build_string_Pk2D as __repr__

    @warn_api(reorder=["pkfunc", "a_arr", "lk_arr", "pk_arr", "is_logp",
                       "extrap_order_lok", "extrap_order_hik", "cosmo"])
    def __init__(self, *, a_arr=None, lk_arr=None, pk_arr=None,
                 pkfunc=None, cosmo=None, is_logp=True,
                 extrap_order_lok=1, extrap_order_hik=2,
                 empty=False):
        if empty:
            return

        if pkfunc is None:  # Initialize power spectrum from 2D array
            # Make sure input makes sense
            if (a_arr is None) or (lk_arr is None) or (pk_arr is None):
                raise ValueError("If you do not provide a function, "
                                 "you must provide arrays")

            # Check that `a` is a monotonically increasing array.
            if not np.all((a_arr[1:] - a_arr[:-1]) > 0):
                raise ValueError("Input scale factor array in `a_arr` is not "
                                 "monotonically increasing.")

            pkflat = pk_arr.flatten()
            # Check dimensions make sense
            if (len(a_arr)*len(lk_arr) != len(pkflat)):
                raise ValueError("Size of input arrays is inconsistent")
        else:  # Initialize power spectrum from function
            # Check that the input function has the right signature
            try:
                pkfunc(k=np.array([1E-2, 2E-2]), a=0.5)
            except Exception:
                raise ValueError("Can't use input function")

            # Set k and a sampling from CCL parameters
            a_arr = get_pk_spline_a(cosmo=cosmo)
            lk_arr = get_pk_spline_lk(cosmo=cosmo)

            # Compute power spectrum on 2D grid
            pkflat = np.array([pkfunc(k=np.exp(lk_arr), a=a) for a in a_arr])
            pkflat = pkflat.flatten()

        status = 0
        self.psp, status = lib.set_pk2d_new_from_arrays(lk_arr, a_arr, pkflat,
                                                        int(extrap_order_lok),
                                                        int(extrap_order_hik),
                                                        int(is_logp), status)
        check(status, cosmo=cosmo)

    @property
    def has_psp(self):
        return 'psp' in vars(self)

    @property
    def extrap_order_lok(self):
        return self.psp.extrap_order_lok

    @property
    def extrap_order_hik(self):
        return self.psp.extrap_order_hik

    @classmethod
    def from_model(cls, cosmo, model):
        """`Pk2D` constructor returning the power spectrum associated with
        a given numerical model.

        Arguments:
            cosmo (:class:`~pyccl.core.Cosmology`)
                A Cosmology object.
            model (:obj:`str`)
                model to use. These models allowed:
                  - `'bbks'` (Bardeen et al. ApJ 304 (1986) 15)
                  - `'eisenstein_hu'` (Eisenstein & Hu astro-ph/9709112)
                  - `'eisenstein_hu_nowiggles'` (Eisenstein & Hu astro-ph/9709112)
                  - `'emu'` (arXiv:1508.02654).

        Returns:
            :class:`~pyccl.pk2d.Pk2D`
                The power spectrum of the input model.
        """  # noqa
        if model in ['bacco', ]:  # other emulators go in here
            from .emulator import PowerSpectrumEmulator as PSE
            return PSE.from_name(model)().get_pk_linear(cosmo)

        pk2d = cls(empty=True)
        status = 0
        if model == 'bbks':
            cosmo.compute_growth()
            ret = lib.compute_linpower_bbks(cosmo.cosmo, status)
        elif model == 'eisenstein_hu':
            cosmo.compute_growth()
            ret = lib.compute_linpower_eh(cosmo.cosmo, 1, status)
        elif model == 'eisenstein_hu_nowiggles':
            cosmo.compute_growth()
            ret = lib.compute_linpower_eh(cosmo.cosmo, 0, status)
        elif model == 'emu':
            ret = lib.compute_power_emu(cosmo.cosmo, status)
        else:
            raise ValueError("Unknown model %s " % model)

        if np.ndim(ret) == 0:
            status = ret
        else:
            with UnlockInstance(pk2d):
                pk2d.psp, status = ret

        check(status, cosmo)
        return pk2d

    @classmethod
    @functools.wraps(from_model)
    @deprecated(new_function=from_model.__func__)
    def pk_from_model(cls, cosmo, model):
        return cls.from_model(cosmo, model)

    @_Pk2D_descriptor
    def apply_halofit(self, cosmo, *, pk_linear=None):
        """Pk2D constructor that applies the "HALOFIT" transformation of
        Takahashi et al. 2012 (arXiv:1208.2701) on an input linear power
        spectrum in `pk_linear`. See ``Pk2D.apply_nonlin_model`` for details.
        """
        if pk_linear is not None:
            self = pk_linear

        pk2d = Pk2D(empty=True)
        status = 0
        ret = lib.apply_halofit(cosmo.cosmo, self.psp, status)
        if np.ndim(ret) == 0:
            status = ret
        else:
            with UnlockInstance(pk2d):
                pk2d.psp, status = ret
        check(status, cosmo)
        return pk2d

    @_Pk2D_descriptor
<<<<<<< HEAD
    def apply_nonlin_model(self, cosmo, model, *, pk_linear=None):
=======
    def apply_nonlin_model(Pk2D, cosmo, model, *, pk_linear):
>>>>>>> dea87081
        """Pk2D constructor that applies a non-linear model
        to a linear power spectrum.

        Arguments:
            cosmo (:class:`~pyccl.core.Cosmology`)
                A Cosmology object.
            model (str)
                Model to use.
            pk_linear (:class:`Pk2D`)
                A :class:`Pk2D` object containing the linear power spectrum
                to transform. This argument is deprecated and will be removed
                in a future release. Use the instance method instead.

        Returns:
            :class:`Pk2D`:
                The transormed power spectrum.
        """
        if pk_linear is not None:
            self = pk_linear

        if model == "halofit":
            pk2d_new = self.apply_halofit(cosmo)
        elif model in ["bacco", ]:  # other emulator names go in here
            from .emulator import PowerSpectrumEmulator as PSE
            emu = PSE.from_name(model)()
            pk2d_new = emu.apply_nonlin_model(cosmo, self)
        return pk2d_new

    @_Pk2D_descriptor
<<<<<<< HEAD
    def include_baryons(self, cosmo, model, *, pk_nonlin=None):
=======
    def include_baryons(Pk2D, cosmo, model, *, pk_nonlin):
>>>>>>> dea87081
        """Pk2D constructor that applies a correction for baryons to
        a non-linear power spectrum.

        Arguments:
            cosmo (:class:`~pyccl.core.Cosmology`):
                A Cosmology object.
            model (str):
                Model to use.
            pk_nonlin (:class:`Pk2D`):
                A :class:`Pk2D` object containing the non-linear power
                spectrum to transform. This argument is deprecated and will be
                removed in a future release. Use the instance method instead.

        Returns:
            :class:`Pk2D`
                A copy of the input power spectrum where the nonlinear model
                has been applied.
        """
        if pk_nonlin is not None:
            self = pk_nonlin
        return cosmo.baryon_correct(model, self)

    def eval(self, k, a, cosmo=None, *, derivative=False):
        """Evaluate power spectrum or its logarithmic derivative:

        .. math::
           \\frac{d\\log P(k,a)}{d\\log k}

        Args:
            k (float or array_like): wavenumber value(s) in units of Mpc^-1.
            a (float): value of the scale factor
            cosmo (:class:`~pyccl.core.Cosmology`): Cosmology object. The
                cosmology object is needed in order to evaluate the power
                spectrum outside the interpolation range in `a`. E.g. if you
                want to evaluate the power spectrum at a very small a, not
                covered by the arrays you passed when initializing this object,
                the power spectrum will be extrapolated from the earliest
                available value using the linear growth factor (for which a
                cosmology is needed). If no Cosmology is passed, attempting
                to evaluate the power spectrum outside of the scale factor
                boundaries will raise an exception.

        Returns:
            float or array_like: value(s) of the power spectrum.
        """
        # determine if logarithmic derivative is needed
        if not derivative:
            eval_funcs = lib.pk2d_eval_single, lib.pk2d_eval_multi
        else:
            eval_funcs = lib.pk2d_der_eval_single, lib.pk2d_der_eval_multi

        # handle scale factor extrapolation
        if cosmo is None:
            cosmo = self.eval._cosmo
            self.psp.extrap_linear_growth = 404  # flag no extrapolation
        else:
            cosmo.compute_growth()  # growth factors for extrapolation
            self.psp.extrap_linear_growth = 401  # flag extrapolation

        status = 0
        if isinstance(k, int):
            k = float(k)
        if isinstance(k, float):
            f, status = eval_funcs[0](self.psp, np.log(k), a,
                                      cosmo.cosmo, status)
        else:
            k_use = np.atleast_1d(k)
            f, status = eval_funcs[1](self.psp, np.log(k_use), a,
                                      cosmo.cosmo, k_use.size, status)

        # Catch scale factor extrapolation bounds error.
        if status == lib.CCL_ERROR_SPLINE_EV:
            raise TypeError(
                "Pk2D evaluation scale factor is outside of the "
                "interpolation range. To extrapolate, pass a Cosmology.")
        check(status, cosmo)
        return f

    # Save a dummy cosmology as an attribute of the `eval` method so we don't
    # have to initialize one every time no `cosmo` is passed. This is gentle
    # with memory too, as `free` does not work for an empty cosmology.
    eval._cosmo = type("Dummy", (object,), {"cosmo": lib.cosmology()})()

    def eval_dlPk_dlk(self, k, a, cosmo=None):
        """Evaluate logarithmic derivative. See ``Pk2d.eval`` for details."""
        f = self.eval(k, a, cosmo=cosmo, derivative=True)
        return f

    @functools.wraps(eval_dlPk_dlk)
    @deprecated(eval_dlPk_dlk)
    def eval_dlogpk_dlogk(self, k, a, cosmo):
        return self.eval_dlPk_dlk(k, a, cosmo)

    def __call__(self, k, a, cosmo=None, *, derivative=False):
        """Callable vectorized instance."""
        out = np.array([self.eval(k, aa, cosmo, derivative=derivative)
                        for aa in np.atleast_1d(a).astype(float)])
        return out.squeeze()[()]

    def copy(self):
        """Return a copy of this Pk2D object."""
        if not self:
            return Pk2D(empty=True)

        a_arr, lk_arr, pk_arr = self.get_spline_arrays()

        is_logp = bool(self.psp.is_log)
        if is_logp:
            # log in-place
            np.log(pk_arr, out=pk_arr)

        pk2d = Pk2D(a_arr=a_arr, lk_arr=lk_arr, pk_arr=pk_arr,
                    is_logp=is_logp,
                    extrap_order_lok=self.extrap_order_lok,
                    extrap_order_hik=self.extrap_order_hik)

        return pk2d

    def get_spline_arrays(self):
        """Get the spline data arrays.

        Returns:
            a_arr: array_like
                Array of scale factors.
            lk_arr: array_like
                Array of logarithm of wavenumber k.
            pk_arr: array_like
                Array of the power spectrum P(k, z). The shape
                is (a_arr.size, lk_arr.size).
        """
        if not self:
            raise ValueError("Pk2D object does not have data.")

        a_arr, lk_arr, pk_arr = _get_spline2d_arrays(self.psp.fka)
        if self.psp.is_log:
            pk_arr = np.exp(pk_arr)

        return a_arr, lk_arr, pk_arr

    def __del__(self):
        """Free memory associated with this Pk2D structure."""
        if self:
            lib.f2d_t_free(self.psp)

    def __bool__(self):
        return self.has_psp

    def __contains__(self, other):
        if not (self.psp.lkmin <= other.psp.lkmin
                and self.psp.lkmax >= other.psp.lkmax
                and self.psp.amin <= other.psp.amin
                and self.psp.amax >= other.psp.amax):
            return False
        return True

    def _get_binary_operator_arrays(self, other):
        if not (self and other):
            raise ValueError("Pk2D object does not have data.")
        if self not in other:
            raise ValueError(
                "The 2nd operand has its data defined over a smaller range "
                "than the 1st operand. To avoid extrapolation, this operation "
                "is forbidden. If you want to operate on the smaller support, "
                "try swapping the operands.")

        a_arr_a, lk_arr_a, pk_arr_a = self.get_spline_arrays()
        a_arr_b, lk_arr_b, pk_arr_b = other.get_spline_arrays()
        if not (a_arr_a.size == a_arr_b.size
                and lk_arr_a.size == lk_arr_b.size
                and np.allclose(a_arr_a, a_arr_b)
                and np.allclose(lk_arr_a, lk_arr_b)):
            warnings.warn(
                "Operands defined over different ranges. "
                "The result will be interpolated and clipped to "
                f"{self.psp.lkmin} <= log k <= {self.psp.lkmax} and "
                f"{self.psp.amin} <= a <= {self.psp.amax}.", CCLWarning)
            pk_arr_b = other(np.exp(lk_arr_a), a_arr_a)

        return a_arr_a, lk_arr_a, pk_arr_a, pk_arr_b

    def __add__(self, other):
        """Adds two Pk2D instances.

        The a and k ranges of the 2nd operand need to be the same or smaller
        than the 1st operand.
        The returned Pk2D object uses the same a and k arrays as the first
        operand.
        """
        if isinstance(other, (float, int)):
            a_arr_a, lk_arr_a, pk_arr_a = self.get_spline_arrays()
            pk_arr_new = pk_arr_a + other
        elif isinstance(other, Pk2D):
            a_arr_a, lk_arr_a, pk_arr_a, pk_arr_b = \
                self._get_binary_operator_arrays(other)
            pk_arr_new = pk_arr_a + pk_arr_b
        else:
            raise TypeError("Addition of Pk2D is only defined for "
                            "floats, ints, and Pk2D objects.")

        logp = np.all(pk_arr_new > 0)
        if logp:
            pk_arr_new = np.log(pk_arr_new)

        new = Pk2D(a_arr=a_arr_a, lk_arr=lk_arr_a, pk_arr=pk_arr_new,
                   is_logp=logp,
                   extrap_order_lok=self.extrap_order_lok,
                   extrap_order_hik=self.extrap_order_hik)

        return new

    def __mul__(self, other):
        """Multiply two Pk2D instances.

        The a and k ranges of the 2nd operand need to be the same or smaller
        than the 1st operand.
        The returned Pk2D object uses the same a and k arrays as the first
        operand.
        """
        if isinstance(other, (float, int)):
            a_arr_a, lk_arr_a, pk_arr_a = self.get_spline_arrays()
            pk_arr_new = other * pk_arr_a
        elif isinstance(other, Pk2D):
            a_arr_a, lk_arr_a, pk_arr_a, pk_arr_b = \
                self._get_binary_operator_arrays(other)
            pk_arr_new = pk_arr_a * pk_arr_b
        else:
            raise TypeError("Multiplication of Pk2D is only defined for "
                            "floats, ints, and Pk2D objects.")

        logp = np.all(pk_arr_new > 0)
        if logp:
            pk_arr_new = np.log(pk_arr_new)

        new = Pk2D(a_arr=a_arr_a, lk_arr=lk_arr_a, pk_arr=pk_arr_new,
                   is_logp=logp,
                   extrap_order_lok=self.extrap_order_lok,
                   extrap_order_hik=self.extrap_order_hik)
        return new

    def __pow__(self, exponent):
        """Take a Pk2D instance to a power.
        """
        if not isinstance(exponent, (float, int)):
            raise TypeError(
                "Exponentiation of Pk2D is only defined for floats and ints.")
        a_arr_a, lk_arr_a, pk_arr_a = self.get_spline_arrays()
        if np.any(pk_arr_a < 0) and exponent % 1 != 0:
            warnings.warn(
                "Taking a non-positive Pk2D object to a non-integer "
                "power may lead to unexpected results", CCLWarning)

        pk_arr_new = pk_arr_a**exponent

        logp = np.all(pk_arr_new > 0)
        if logp:
            pk_arr_new = np.log(pk_arr_new)

        new = Pk2D(a_arr=a_arr_a, lk_arr=lk_arr_a, pk_arr=pk_arr_new,
                   is_logp=logp,
                   extrap_order_lok=self.extrap_order_lok,
                   extrap_order_hik=self.extrap_order_hik)

        return new

    def __sub__(self, other):
        return self + (-1)*other

    def __truediv__(self, other):
        return self * other**(-1)

    __radd__ = __add__

    __rmul__ = __mul__

    def __rsub__(self, other):
        return other + (-1)*self

    def __rtruediv__(self, other):
        return other * self**(-1)

    @unlock_instance
    def __iadd__(self, other):
        self = self + other
        return self

    @unlock_instance
    def __imul__(self, other):
        self = self * other
        return self

    @unlock_instance
    def __isub__(self, other):
        self = self - other
        return self

    @unlock_instance
    def __itruediv__(self, other):
        self = self / other
        return self

    @unlock_instance
    def __ipow__(self, other):
        self = self**other
        return self


@warn_api
def parse_pk2d(cosmo, p_of_k_a, *, is_linear=False):
    """ Return the C-level `f2d` spline associated with a
    :class:`Pk2D` object.

    Args:
        cosmo (:class:`~pyccl.core.Cosmology`): A Cosmology object.
        p_of_k_a (:class:`Pk2D`, :obj:`str` or `None`): if a
            :class:`Pk2D` object, its `f2d` spline will be used. If
            a string, the linear or non-linear power spectrum stored
            by `cosmo` under this name will be used. If `None`, the
            matter power spectrum stored by `cosmo` will be used.
        is_linear (:obj:`bool`): if `True`, and if `p_of_k_a` is a
            string or `None`, the linear version of the corresponding
            power spectrum will be used (otherwise it'll be the
            non-linear version).
    """
    if isinstance(p_of_k_a, Pk2D):
        psp = p_of_k_a.psp
    else:
        if (p_of_k_a is None) or isinstance(p_of_k_a, str):
            name = p_of_k_a
        else:
            raise ValueError("p_of_k_a must be a pyccl.Pk2D object, "
                             "a string, or None")

        if is_linear:
            cosmo.compute_linear_power()
            pk = cosmo.get_linear_power(name)
        else:
            cosmo.compute_nonlin_power()
            pk = cosmo.get_nonlin_power(name)
        psp = pk.psp
    return psp<|MERGE_RESOLUTION|>--- conflicted
+++ resolved
@@ -220,11 +220,7 @@
         return pk2d
 
     @_Pk2D_descriptor
-<<<<<<< HEAD
     def apply_nonlin_model(self, cosmo, model, *, pk_linear=None):
-=======
-    def apply_nonlin_model(Pk2D, cosmo, model, *, pk_linear):
->>>>>>> dea87081
         """Pk2D constructor that applies a non-linear model
         to a linear power spectrum.
 
@@ -254,11 +250,7 @@
         return pk2d_new
 
     @_Pk2D_descriptor
-<<<<<<< HEAD
     def include_baryons(self, cosmo, model, *, pk_nonlin=None):
-=======
-    def include_baryons(Pk2D, cosmo, model, *, pk_nonlin):
->>>>>>> dea87081
         """Pk2D constructor that applies a correction for baryons to
         a non-linear power spectrum.
 
