import warnings
import functools
import numpy as np

from . import ccllib as lib
from .errors import CCLWarning
from .pyutils import (check, get_pk_spline_a, get_pk_spline_lk,
                      _get_spline2d_arrays)
from .base import CCLObject, UnlockInstance


class _Pk2D_descriptor:
    """Descriptor to enable usage of `Pk2D` class methods as instance methods.
    """
    def __init__(self, func):
        self.func = func

    def __get__(self, instance, base):
        this = instance if instance else base

        @functools.wraps(self.func)
        def new_func(*args, **kwargs):
            return self.func(this, *args, **kwargs)
        return new_func


class Pk2D(CCLObject):
    """A power spectrum class holding the information needed to reconstruct an
    arbitrary function of wavenumber and scale factor.

    Args:
        pkfunc (:obj:`function`): a function returning a floating point
             number or numpy array with the signature `f(k,a)`, where k
             is a wavenumber (in units of Mpc^-1) and a is the scale
             factor. The function must able to take numpy arrays as `k`.
             The function must return the value(s) of the power spectrum
             (or its natural logarithm, depending on the value of
             `is_logp`. The power spectrum units should be compatible
             with those used by CCL (e.g. if you're passing a matter power
             spectrum, its units should be Mpc^3). If this argument is not
             `None`, this function will be sampled at the values of k and
             a used internally by CCL to store the linear and non-linear
             power spectra.
        a_arr (array): an array holding values of the scale factor
        lk_arr (array): an array holding values of the natural logarithm
             of the wavenumber (in units of Mpc^-1).
        pk_arr (array): a 2D array containing the values of the power
             spectrum at the values of the scale factor and the wavenumber
             held by `a_arr` and `lk_arr`. The shape of this array must be
             `[na,nk]`, where `na` is the size of `a_arr` and `nk` is the
             size of `lk_arr`. This array can be provided in a flattened
             form as long as the total size matches `nk*na`. The array can
             hold the values of the natural logarithm of the power
             spectrum, depending on the value of `is_logp`. If `pkfunc`
             is not None, then `a_arr`, `lk_arr` and `pk_arr` are ignored.
             However, either `pkfunc` or all of the last three array must
             be non-None. Note that, if you pass your own Pk array, you
             are responsible of making sure that it is sufficiently well
             sampled (i.e. the resolution of `a_arr` and `lk_arr` is high
             enough to sample the main features in the power spectrum).
             For reference, CCL will use bicubic interpolation to evaluate
             the power spectrum at any intermediate point in k and a.
        extrap_order_lok (int): extrapolation order to be used on k-values
             below the minimum of the splines (use 0, 1 or 2). Note that
             the extrapolation will be done in either log(P(k)) or P(k),
             depending on the value of `is_logp`.
        extrap_order_hik (int): extrapolation order to be used on k-values
             above the maximum of the splines (use 0, 1 or 2). Note that
             the extrapolation will be done in either log(P(k)) or P(k),
             depending on the value of `is_logp`.
        is_logp (boolean): if True, pkfunc/pkarr return/hold the natural
             logarithm of the power spectrum. Otherwise, the true value
             of the power spectrum is expected. Note that arrays will be
             interpolated in log space if `is_logp` is set to `True`.
        cosmo (:class:`~pyccl.core.Cosmology`, optional): Cosmology object.
             Used to determine sampling rates in scale factor and wavenumber.
        empty (bool): if True, just create an empty object, to be filled
            out later
    """
    from ._repr import _build_string_Pk2D as __repr__

    def __init__(self, pkfunc=None, a_arr=None, lk_arr=None, pk_arr=None,
                 is_logp=True, extrap_order_lok=1, extrap_order_hik=2,
                 cosmo=None, empty=False):
        if empty:
            return

        if pkfunc is None:  # Initialize power spectrum from 2D array
            # Make sure input makes sense
            if (a_arr is None) or (lk_arr is None) or (pk_arr is None):
                raise ValueError("If you do not provide a function, "
                                 "you must provide arrays")

            # Check that `a` is a monotonically increasing array.
            if not np.all((a_arr[1:] - a_arr[:-1]) > 0):
                raise ValueError("Input scale factor array in `a_arr` is not "
                                 "monotonically increasing.")

            pkflat = pk_arr.flatten()
            # Check dimensions make sense
            if (len(a_arr)*len(lk_arr) != len(pkflat)):
                raise ValueError("Size of input arrays is inconsistent")
        else:  # Initialize power spectrum from function
            # Check that the input function has the right signature
            try:
                pkfunc(k=np.array([1E-2, 2E-2]), a=0.5)
            except Exception:
                raise ValueError("Can't use input function")

            # Set k and a sampling from CCL parameters
            a_arr = get_pk_spline_a(cosmo=cosmo)
            lk_arr = get_pk_spline_lk(cosmo=cosmo)

            # Compute power spectrum on 2D grid
            pkflat = np.array([pkfunc(k=np.exp(lk_arr), a=a) for a in a_arr])
            pkflat = pkflat.flatten()

        status = 0
        self.psp, status = lib.set_pk2d_new_from_arrays(lk_arr, a_arr, pkflat,
                                                        int(extrap_order_lok),
                                                        int(extrap_order_hik),
                                                        int(is_logp), status)
        check(status, cosmo=cosmo)

    @property
    def has_psp(self):
        return 'psp' in vars(self)

    @property
    def extrap_order_lok(self):
        return self.psp.extrap_order_lok

    @extrap_order_lok.setter
    def extrap_order_lok(self, value):
        self.psp.extrap_order_lok = value

    @property
    def extrap_order_hik(self):
        return self.psp.extrap_order_hik

    @extrap_order_hik.setter
    def extrap_order_hik(self, value):
        self.psp.extrap_order_hik = value

    @classmethod
    def from_model(cls, cosmo, model):
        """`Pk2D` constructor returning the power spectrum associated with
        a given numerical model.

        Args:
            cosmo (:class:`~pyccl.core.Cosmology`): A Cosmology object.
            model (:obj:`str`): model to use. Three models allowed:
                `'bbks'` (Bardeen et al. ApJ 304 (1986) 15).
                `'eisenstein_hu'` (Eisenstein & Hu astro-ph/9709112).
                `'eisenstein_hu_nowiggles'` (Eisenstein & Hu astro-ph/9709112).
                `'emu'` (arXiv:1508.02654).
        """
        if model in ['bacco', ]:  # other emulators go in here
            from .emulator import PowerSpectrumEmulator as PSE
            return PSE.from_name(model)().get_pk_linear(cosmo)

        pk2d = Pk2D(empty=True)
        status = 0
        if model == 'bbks':
            cosmo.compute_growth()
            ret = lib.compute_linpower_bbks(cosmo.cosmo, status)
        elif model == 'eisenstein_hu':
            cosmo.compute_growth()
            ret = lib.compute_linpower_eh(cosmo.cosmo, 1, status)
        elif model == 'eisenstein_hu_nowiggles':
            cosmo.compute_growth()
            ret = lib.compute_linpower_eh(cosmo.cosmo, 0, status)
        elif model == 'emu':
            ret = lib.compute_power_emu(cosmo.cosmo, status)
        else:
            raise ValueError("Unknown model %s " % model)

        if np.ndim(ret) == 0:
            status = ret
        else:
            with UnlockInstance(pk2d):
                pk2d.psp, status = ret

        check(status, cosmo)
        return pk2d

    @classmethod
    @functools.wraps(from_model)
    def pk_from_model(cls, cosmo, model):
        return cls.from_model(cosmo, model)

    @_Pk2D_descriptor
    def apply_halofit(self, cosmo, pk_linear=None):
        """Pk2D constructor that applies the "HALOFIT" transformation of
        Takahashi et al. 2012 (arXiv:1208.2701) on an input linear
        power spectrum in `pk_linear`.

        Args:
            cosmo (:class:`~pyccl.core.Cosmology`):
                A Cosmology object.
            pk_linear (:class:`Pk2D`, optional):
                A :class:`Pk2D` object containing the linear power spectrum
                to transform.
        """
        if pk_linear is None:
            pk_linear = self

        pk2d = Pk2D(empty=True)
        status = 0
        ret = lib.apply_halofit(cosmo.cosmo, pk_linear.psp, status)
        if np.ndim(ret) == 0:
            status = ret
        else:
            with UnlockInstance(pk2d):
                pk2d.psp, status = ret
        check(status, cosmo)
        return pk2d

    @classmethod
    def apply_nonlin_model(Pk2D, cosmo, model, *, pk_linear):
        """Pk2D constructor that applies a non-linear model
        to a linear power spectrum.

        Arguments:
            cosmo (:class:`~pyccl.core.Cosmology`):
                A Cosmology object.
            model (str):
                Model to use.
            pk_linear (:class:`Pk2D`):
                A :class:`Pk2D` object containing the linear
                power spectrum to transform.

        Returns:
            :class:`Pk2D`:
                The transormed power spectrum.
        """
        if model == "halofit":
            pk2d_new = Pk2D.apply_halofit(cosmo, pk_linear)
        elif model in ["bacco", ]:  # other emulator names go in here
            from .emulator import PowerSpectrumEmulator as PSE
            emu = PSE.from_name(model)()
            pk2d_new = emu.apply_nonlin_model(cosmo, pk_linear)
        return pk2d_new

    @classmethod
    def include_baryons(Pk2D, cosmo, model, *, pk_nonlin):
        """Pk2D constructor that applies a correction for baryons to
        a non-linear power spectrum.

        Arguments:
            cosmo (:class:`~pyccl.core.Cosmology`):
                A Cosmology object.
            model (str):
                Model to use.
            pk_nonlin (:class:`Pk2D`):
                A :class:`Pk2D` object containing the non-linear
                power spectrum to transform.

        Returns:
            :class:`Pk2D`:
                The transformed power spectrum.
        """
        return cosmo.baryon_correct(model, pk_nonlin)

    def eval(self, k, a, cosmo=None, *, derivative=False):
        """Evaluate power spectrum or its logarithmic derivative:

        .. math::
           \\frac{d\\log P(k,a)}{d\\log k}

        Args:
            k (float or array_like): wavenumber value(s) in units of Mpc^-1.
            a (float): value of the scale factor
            cosmo (:class:`~pyccl.core.Cosmology`): Cosmology object. The
                cosmology object is needed in order to evaluate the power
                spectrum outside the interpolation range in `a`. E.g. if you
                want to evaluate the power spectrum at a very small a, not
                covered by the arrays you passed when initializing this object,
                the power spectrum will be extrapolated from the earliest
                available value using the linear growth factor (for which a
                cosmology is needed). If no Cosmology is passed, attempting
                to evaluate the power spectrum outside of the scale factor
                boundaries will raise an exception.

        Returns:
            float or array_like: value(s) of the power spectrum.
        """
        # determine if logarithmic derivative is needed
        if not derivative:
            eval_funcs = lib.pk2d_eval_single, lib.pk2d_eval_multi
        else:
            eval_funcs = lib.pk2d_der_eval_single, lib.pk2d_der_eval_multi

        # handle scale factor extrapolation
        if cosmo is None:
            cosmo = self.eval._cosmo
            self.psp.extrap_linear_growth = 404  # flag no extrapolation
        else:
            cosmo.compute_growth()  # growth factors for extrapolation
            self.psp.extrap_linear_growth = 401  # flag extrapolation

        status = 0
        if isinstance(k, int):
            k = float(k)
        if isinstance(k, float):
            f, status = eval_funcs[0](self.psp, np.log(k), a,
                                      cosmo.cosmo, status)
        else:
            k_use = np.atleast_1d(k)
            f, status = eval_funcs[1](self.psp, np.log(k_use), a,
                                      cosmo.cosmo, k_use.size, status)

        # Catch scale factor extrapolation bounds error.
        if status == lib.CCL_ERROR_SPLINE_EV:
            raise TypeError(
                "Pk2D evaluation scale factor is outside of the "
                "interpolation range. To extrapolate, pass a Cosmology.")
        check(status, cosmo)
        return f

    # Save a dummy cosmology as an attribute of the `eval` method so we don't
    # have to initialize one every time no `cosmo` is passed. This is gentle
    # with memory too, as `free` does not work for an empty cosmology.
    eval._cosmo = type("Dummy", (object,), {"cosmo": lib.cosmology()})()

    def eval_dlogpk_dlogk(self, k, a, cosmo):
        """Evaluate logarithmic derivative. See ``Pk2D.eval`` for details."""
        return self.eval(k, a, cosmo=cosmo, derivative=True)

    def __call__(self, k, a, cosmo=None, *, derivative=False):
        """Callable vectorized instance."""
        out = np.array([self.eval(k, aa, cosmo, derivative=derivative)
                        for aa in np.atleast_1d(a).astype(float)])
        return out.squeeze()[()]

    def copy(self):
        """Return a copy of this Pk2D object."""
        if not self:
            return Pk2D(empty=True)

        a_arr, lk_arr, pk_arr = self.get_spline_arrays()

        is_logp = bool(self.psp.is_log)
        if is_logp:
            # log in-place
            np.log(pk_arr, out=pk_arr)

        pk2d = Pk2D(a_arr=a_arr, lk_arr=lk_arr, pk_arr=pk_arr,
                    is_logp=is_logp,
                    extrap_order_lok=self.extrap_order_lok,
                    extrap_order_hik=self.extrap_order_hik)

        return pk2d

    def get_spline_arrays(self):
        """Get the spline data arrays.

        Returns:
            a_arr: array_like
                Array of scale factors.
            lk_arr: array_like
                Array of logarithm of wavenumber k.
            pk_arr: array_like
                Array of the power spectrum P(k, z). The shape
                is (a_arr.size, lk_arr.size).
        """
        if not self:
            raise ValueError("Pk2D object does not have data.")

        a_arr, lk_arr, pk_arr = _get_spline2d_arrays(self.psp.fka)
        if self.psp.is_log:
            pk_arr = np.exp(pk_arr)

        return a_arr, lk_arr, pk_arr

    def __del__(self):
        """Free memory associated with this Pk2D structure."""
        if self:
            lib.f2d_t_free(self.psp)

    def __bool__(self):
        return self.has_psp

    def __contains__(self, other):
        if not (self.psp.lkmin <= other.psp.lkmin
                and self.psp.lkmax >= other.psp.lkmax
                and self.psp.amin <= other.psp.amin
                and self.psp.amax >= other.psp.amax):
            return False
        return True

    def _get_binary_operator_arrays(self, other):
        if not (self and other):
            raise ValueError("Pk2D object does not have data.")
        if self not in other:
            raise ValueError(
                "The 2nd operand has its data defined over a smaller range "
                "than the 1st operand. To avoid extrapolation, this operation "
                "is forbidden. If you want to operate on the smaller support, "
                "try swapping the operands.")

        a_arr_a, lk_arr_a, pk_arr_a = self.get_spline_arrays()
        a_arr_b, lk_arr_b, pk_arr_b = other.get_spline_arrays()
        if not (a_arr_a.size == a_arr_b.size
                and lk_arr_a.size == lk_arr_b.size
                and np.allclose(a_arr_a, a_arr_b)
                and np.allclose(lk_arr_a, lk_arr_b)):
            warnings.warn(
                "Operands defined over different ranges. "
                "The result will be interpolated and clipped to "
                f"{self.psp.lkmin} <= log k <= {self.psp.lkmax} and "
                f"{self.psp.amin} <= a <= {self.psp.amax}.", CCLWarning)
            pk_arr_b = other(np.exp(lk_arr_a), a_arr_a)

        return a_arr_a, lk_arr_a, pk_arr_a, pk_arr_b

    def __add__(self, other):
        """Adds two Pk2D instances.

        The a and k ranges of the 2nd operand need to be the same or smaller
        than the 1st operand.
        The returned Pk2D object uses the same a and k arrays as the first
        operand.
        """
        if isinstance(other, (float, int)):
            a_arr_a, lk_arr_a, pk_arr_a = self.get_spline_arrays()
            pk_arr_new = pk_arr_a + other
        elif isinstance(other, Pk2D):
            a_arr_a, lk_arr_a, pk_arr_a, pk_arr_b = \
                self._get_binary_operator_arrays(other)
            pk_arr_new = pk_arr_a + pk_arr_b
        else:
            raise TypeError("Addition of Pk2D is only defined for "
                            "floats, ints, and Pk2D objects.")

        logp = np.all(pk_arr_new > 0)
        if logp:
            pk_arr_new = np.log(pk_arr_new)

        new = Pk2D(a_arr=a_arr_a, lk_arr=lk_arr_a, pk_arr=pk_arr_new,
                   is_logp=logp,
                   extrap_order_lok=self.extrap_order_lok,
                   extrap_order_hik=self.extrap_order_hik)

        return new

<<<<<<< HEAD
=======
    def __radd__(self, other):
        return self.__add__(other)

>>>>>>> 14af4d31
    def __mul__(self, other):
        """Multiply two Pk2D instances.

        The a and k ranges of the 2nd operand need to be the same or smaller
        than the 1st operand.
        The returned Pk2D object uses the same a and k arrays as the first
        operand.
        """
        if isinstance(other, (float, int)):
            a_arr_a, lk_arr_a, pk_arr_a = self.get_spline_arrays()
            pk_arr_new = other * pk_arr_a
        elif isinstance(other, Pk2D):
            a_arr_a, lk_arr_a, pk_arr_a, pk_arr_b = \
                self._get_binary_operator_arrays(other)
            pk_arr_new = pk_arr_a * pk_arr_b
        else:
            raise TypeError("Multiplication of Pk2D is only defined for "
                            "floats, ints, and Pk2D objects.")

        logp = np.all(pk_arr_new > 0)
        if logp:
            pk_arr_new = np.log(pk_arr_new)

        new = Pk2D(a_arr=a_arr_a, lk_arr=lk_arr_a, pk_arr=pk_arr_new,
                   is_logp=logp,
                   extrap_order_lok=self.extrap_order_lok,
                   extrap_order_hik=self.extrap_order_hik)
        return new

<<<<<<< HEAD
=======
    def __rmul__(self, other):
        return self.__mul__(other)

>>>>>>> 14af4d31
    def __pow__(self, exponent):
        """Take a Pk2D instance to a power.
        """
        if not isinstance(exponent, (float, int)):
            raise TypeError(
                "Exponentiation of Pk2D is only defined for floats and ints.")
        a_arr_a, lk_arr_a, pk_arr_a = self.get_spline_arrays()
        if np.any(pk_arr_a < 0) and exponent % 1 != 0:
            warnings.warn(
                "Taking a non-positive Pk2D object to a non-integer "
                "power may lead to unexpected results", CCLWarning)

        pk_arr_new = pk_arr_a**exponent

        logp = np.all(pk_arr_new > 0)
        if logp:
            pk_arr_new = np.log(pk_arr_new)

        new = Pk2D(a_arr=a_arr_a, lk_arr=lk_arr_a, pk_arr=pk_arr_new,
                   is_logp=logp,
                   extrap_order_lok=self.extrap_order_lok,
                   extrap_order_hik=self.extrap_order_hik)

        return new

    def __sub__(self, other):
        return self + (-1)*other

    def __truediv__(self, other):
        return self * other**(-1)

    __radd__ = __add__

    __rmul__ = __mul__

    def __rsub__(self, other):
        return other + (-1)*self

    def __rtruediv__(self, other):
        return other * self**(-1)

    @unlock_instance(mutate=True)
    def __iadd__(self, other):
        self = self + other
        return self

    @unlock_instance(mutate=True)
    def __imul__(self, other):
        self = self * other
        return self

    @unlock_instance(mutate=True)
    def __isub__(self, other):
        self = self - other
        return self

    @unlock_instance(mutate=True)
    def __itruediv__(self, other):
        self = self / other
        return self

    @unlock_instance(mutate=True)
    def __ipow__(self, other):
        self = self**other
        return self


def parse_pk2d(cosmo, p_of_k_a, is_linear=False):
    """ Return the C-level `f2d` spline associated with a
    :class:`Pk2D` object.

    Args:
        cosmo (:class:`~pyccl.core.Cosmology`): A Cosmology object.
        p_of_k_a (:class:`Pk2D`, :obj:`str` or `None`): if a
            :class:`Pk2D` object, its `f2d` spline will be used. If
            a string, the linear or non-linear power spectrum stored
            by `cosmo` under this name will be used. If `None`, the
            matter power spectrum stored by `cosmo` will be used.
        is_linear (:obj:`bool`): if `True`, and if `p_of_k_a` is a
            string or `None`, the linear version of the corresponding
            power spectrum will be used (otherwise it'll be the
            non-linear version).
    """
    if isinstance(p_of_k_a, Pk2D):
        psp = p_of_k_a.psp
    else:
        if (p_of_k_a is None) or isinstance(p_of_k_a, str):
            name = p_of_k_a
        else:
            raise ValueError("p_of_k_a must be a pyccl.Pk2D object, "
                             "a string, or None")

        if is_linear:
            cosmo.compute_linear_power()
            pk = cosmo.get_linear_power(name)
        else:
            cosmo.compute_nonlin_power()
            pk = cosmo.get_nonlin_power(name)
        psp = pk.psp
    return psp<|MERGE_RESOLUTION|>--- conflicted
+++ resolved
@@ -6,7 +6,7 @@
 from .errors import CCLWarning
 from .pyutils import (check, get_pk_spline_a, get_pk_spline_lk,
                       _get_spline2d_arrays)
-from .base import CCLObject, UnlockInstance
+from .base import CCLObject, UnlockInstance, unlock_instance
 
 
 class _Pk2D_descriptor:
@@ -444,12 +444,6 @@
 
         return new
 
-<<<<<<< HEAD
-=======
-    def __radd__(self, other):
-        return self.__add__(other)
-
->>>>>>> 14af4d31
     def __mul__(self, other):
         """Multiply two Pk2D instances.
 
@@ -479,12 +473,6 @@
                    extrap_order_hik=self.extrap_order_hik)
         return new
 
-<<<<<<< HEAD
-=======
-    def __rmul__(self, other):
-        return self.__mul__(other)
-
->>>>>>> 14af4d31
     def __pow__(self, exponent):
         """Take a Pk2D instance to a power.
         """
