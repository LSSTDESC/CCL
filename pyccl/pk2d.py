--- conflicted
+++ resolved
@@ -353,30 +353,9 @@
             cosmo.compute_growth()  # growth factors for extrapolation
             self.psp.extrap_linear_growth = 401  # flag extrapolation
 
-<<<<<<< HEAD
-        status = 0
-        if isinstance(k, int):
-            k = float(k)
-        if isinstance(k, float):
-            f, status = eval_funcs[0](self.psp, np.log(k), a,
-                                      cosmo.cosmo, status)
-        else:
-            k_use = np.atleast_1d(k)
-            f, status = eval_funcs[1](self.psp, np.log(k_use), a,
-                                      cosmo.cosmo, k_use.size, status)
-
-        # Catch scale factor extrapolation bounds error.
-        if status == lib.CCL_ERROR_SPLINE_EV:
-            raise ValueError(
-                "Pk2D evaluation scale factor is outside of the "
-                "interpolation range. To extrapolate, pass a Cosmology.")
-        check(status, cosmo)
-        return f
-=======
         a_use = np.atleast_1d(a).astype(float)
         k_use = np.atleast_1d(k).astype(float)
         lk_use = np.log(k_use)
->>>>>>> e93b3174
 
         status = 0
         out = np.zeros([len(a_use), len(k_use)])
@@ -636,14 +615,11 @@
 
 def parse_pk(cosmo, p_of_k_a=None):
     """Helper to retrieve the power spectrum in the halo model."""
-<<<<<<< HEAD
     if not (p_of_k_a is None
             or isinstance(p_of_k_a, Pk2D)
             or isinstance(p_of_k_a, str)):
-        raise TypeError("p_of_k_a must [None|'linear'|'nonlinear'] or Pk2D.")
-
-=======
->>>>>>> e93b3174
+        raise TypeError("p_of_k_a must be None, 'linear', 'nonlinear', Pk2D.")
+
     if isinstance(p_of_k_a, Pk2D):
         return p_of_k_a
     elif p_of_k_a is None or p_of_k_a == "linear":
@@ -651,9 +627,4 @@
         return cosmo.get_linear_power()
     elif p_of_k_a == "nonlinear":
         cosmo.compute_nonlin_power()
-<<<<<<< HEAD
-        return cosmo.get_nonlin_power()
-=======
-        return cosmo.get_nonlin_power()
-    raise TypeError("p_of_k_a must [None|'linear'|'nonlinear'] or Pk2D.")
->>>>>>> e93b3174
+        return cosmo.get_nonlin_power()