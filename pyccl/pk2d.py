import warnings
import functools
import numpy as np

from . import ccllib as lib
from .base import (CCLObject, UnlockInstance, unlock_instance,
                   warn_api, deprecated)
from ._repr import _build_string_Pk2D
from .errors import CCLWarning, CCLError, CCLDeprecationWarning
from .pyutils import check, _get_spline2d_arrays


class _Pk2D_descriptor:
    """Descriptor to deprecate usage of `Pk2D` methods as class methods."""
    def __init__(self, func):
        self.func = func

    def __get__(self, instance, base):
<<<<<<< HEAD
        if instance is None:
            warnings.warn("Use of the power spectrum as an argument "
                          f"is deprecated in {self.func.__name__}. "
                          "Use the instance method instead.",
                          CCLDeprecationWarning)
            this = base
        else:
            this = instance
=======
        this = instance if instance else base
>>>>>>> 9f38ce3d

        @functools.wraps(self.func)
        def new_func(*args, **kwargs):
            return self.func(this, *args, **kwargs)

        return new_func


class Pk2D(CCLObject):
    """A power spectrum class holding the information needed to reconstruct an
    arbitrary function of wavenumber and scale factor.

    Args:
        a_arr (array): an array holding values of the scale factor
        lk_arr (array): an array holding values of the natural logarithm
             of the wavenumber (in units of Mpc^-1).
        pk_arr (array): a 2D array containing the values of the power
             spectrum at the values of the scale factor and the wavenumber
             held by `a_arr` and `lk_arr`. The shape of this array must be
             `[na,nk]`, where `na` is the size of `a_arr` and `nk` is the
             size of `lk_arr`. This array can be provided in a flattened
             form as long as the total size matches `nk*na`. The array can
             hold the values of the natural logarithm of the power
             spectrum, depending on the value of `is_logp`. If `pkfunc`
             is not None, then `a_arr`, `lk_arr` and `pk_arr` are ignored.
             However, either `pkfunc` or all of the last three array must
             be non-None. Note that, if you pass your own Pk array, you
             are responsible of making sure that it is sufficiently well
             sampled (i.e. the resolution of `a_arr` and `lk_arr` is high
             enough to sample the main features in the power spectrum).
             For reference, CCL will use bicubic interpolation to evaluate
             the power spectrum at any intermediate point in k and a.
        pkfunc (:obj:`function`): a function returning a floating point
             number or numpy array with the signature `f(k,a)`, where k
             is a wavenumber (in units of Mpc^-1) and a is the scale
             factor. The function must able to take numpy arrays as `k`.
             The function must return the value(s) of the power spectrum
             (or its natural logarithm, depending on the value of
             `is_logp`. The power spectrum units should be compatible
             with those used by CCL (e.g. if you're passing a matter power
             spectrum, its units should be Mpc^3). If this argument is not
             `None`, this function will be sampled at the values of k and
             a used internally by CCL to store the linear and non-linear
             power spectra.
        cosmo (:class:`~pyccl.core.Cosmology`): Cosmology object. The cosmology
             object is needed in order if `pkfunc` is not `None`. The object is
             used to determine the sampling rate in scale factor and
             wavenumber.
        is_logp (boolean): if True, pkfunc/pkarr return/hold the natural
             logarithm of the power spectrum. Otherwise, the true value
             of the power spectrum is expected. Note that arrays will be
             interpolated in log space if `is_logp` is set to `True`.
        extrap_order_lok (int): extrapolation order to be used on k-values
             below the minimum of the splines (use 0, 1 or 2). Note that
             the extrapolation will be done in either log(P(k)) or P(k),
             depending on the value of `is_logp`.
        extrap_order_hik (int): extrapolation order to be used on k-values
             above the maximum of the splines (use 0, 1 or 2). Note that
             the extrapolation will be done in either log(P(k)) or P(k),
             depending on the value of `is_logp`.
        empty (bool): if True, just create an empty object, to be filled
            out later
    """
    __repr__ = _build_string_Pk2D

<<<<<<< HEAD
    @warn_api(reorder=["pkfunc", "a_arr", "lk_arr", "pk_arr", "is_logp",
                       "extrap_order_lok", "extrap_order_hik", "cosmo"])
    def __init__(self, *, a_arr=None, lk_arr=None, pk_arr=None,
                 pkfunc=None, cosmo=None, is_logp=True,
                 extrap_order_lok=1, extrap_order_hik=2,
                 empty=False):
=======
    def __init__(self, pkfunc=None, a_arr=None, lk_arr=None, pk_arr=None,
                 is_logp=True, extrap_order_lok=1, extrap_order_hik=2,
                 cosmo=None, empty=False):
>>>>>>> 9f38ce3d
        if empty:
            return

        status = 0
        if pkfunc is None:  # Initialize power spectrum from 2D array
            # Make sure input makes sense
            if (a_arr is None) or (lk_arr is None) or (pk_arr is None):
                raise ValueError("If you do not provide a function, "
                                 "you must provide arrays")

            # Check that `a` is a monotonically increasing array.
            if not np.array_equal(a_arr, np.sort(a_arr)):
                raise ValueError("Input scale factor array in `a_arr` is not "
                                 "monotonically increasing.")

            pkflat = pk_arr.flatten()
            # Check dimensions make sense
            if (len(a_arr)*len(lk_arr) != len(pkflat)):
                raise ValueError("Size of input arrays is inconsistent")
        else:  # Initialize power spectrum from function
            # Check that the input function has the right signature
            try:
                pkfunc(k=np.array([1E-2, 2E-2]), a=0.5)
            except Exception:
                raise ValueError("Can't use input function")

            if cosmo is None:
                raise ValueError("A cosmology is needed if initializing "
                                 "power spectrum from a function")

            # Set k and a sampling from CCL parameters
            nk = lib.get_pk_spline_nk(cosmo.cosmo)
            na = lib.get_pk_spline_na(cosmo.cosmo)
            a_arr, status = lib.get_pk_spline_a(cosmo.cosmo, na, status)
            check(status)
            lk_arr, status = lib.get_pk_spline_lk(cosmo.cosmo, nk, status)
            check(status)

            # Compute power spectrum on 2D grid
            pkflat = np.zeros([na, nk])
            for ia, a in enumerate(a_arr):
                pkflat[ia, :] = pkfunc(k=np.exp(lk_arr), a=a)
            pkflat = pkflat.flatten()

        self.psp, status = lib.set_pk2d_new_from_arrays(lk_arr, a_arr, pkflat,
                                                        int(extrap_order_lok),
                                                        int(extrap_order_hik),
                                                        int(is_logp), status)
        check(status)

    @property
    def has_psp(self):
        return 'psp' in vars(self)

    @property
    def extrap_order_lok(self):
        return self.psp.extrap_order_lok

    @extrap_order_lok.setter
    def extrap_order_lok(self, value):
        self.psp.extrap_order_lok = value

    @property
    def extrap_order_hik(self):
        return self.psp.extrap_order_hik

    @extrap_order_hik.setter
    def extrap_order_hik(self, value):
        self.psp.extrap_order_hik = value
<<<<<<< HEAD
=======

    def update_parameters(self, extrap_order_lok=None, extrap_order_hik=None):
        if extrap_order_lok is not None:
            self.extrap_order_lok = extrap_order_lok
        if extrap_order_hik is not None:
            self.extrap_order_hik = extrap_order_hik
>>>>>>> 9f38ce3d

    @classmethod
    def from_model(cls, cosmo, model):
        """`Pk2D` constructor returning the power spectrum associated with
        a given numerical model.

        Arguments:
            cosmo (:class:`~pyccl.core.Cosmology`)
                A Cosmology object.
            model (:obj:`str`)
                model to use. These models allowed:
                  - `'bbks'` (Bardeen et al. ApJ 304 (1986) 15)
                  - `'eisenstein_hu'` (Eisenstein & Hu astro-ph/9709112)
                  - `'eisenstein_hu_nowiggles'` (Eisenstein & Hu astro-ph/9709112)
                  - `'emu'` (arXiv:1508.02654).

        Returns:
            :class:`~pyccl.pk2d.Pk2D`
                The power spectrum of the input model.
        """  # noqa
        if model in ['bacco', ]:  # other emulators go in here
            from .emulator import PowerSpectrumEmulator as PSE
            return PSE.from_name(model)().get_pk_linear(cosmo)

        pk2d = cls(empty=True)
        status = 0
        if model == 'bbks':
            cosmo.compute_growth()
            ret = lib.compute_linpower_bbks(cosmo.cosmo, status)
        elif model == 'eisenstein_hu':
            cosmo.compute_growth()
            ret = lib.compute_linpower_eh(cosmo.cosmo, 1, status)
        elif model == 'eisenstein_hu_nowiggles':
            cosmo.compute_growth()
            ret = lib.compute_linpower_eh(cosmo.cosmo, 0, status)
        elif model == 'emu':
            ret = lib.compute_power_emu(cosmo.cosmo, status)
        else:
            raise ValueError("Unknown model %s " % model)

        if np.ndim(ret) == 0:
            status = ret
        else:
            with UnlockInstance(pk2d):
                pk2d.psp, status = ret

        check(status, cosmo)
        return pk2d

    @classmethod
    @functools.wraps(from_model)
    @deprecated(new_function=from_model.__func__)
    def pk_from_model(cls, cosmo, model):
        return cls.from_model(cosmo, model)

    @_Pk2D_descriptor
<<<<<<< HEAD
    def apply_halofit(self, cosmo, *, pk_linear=None):
=======
    def apply_halofit(self, cosmo, pk_linear=None):
>>>>>>> 9f38ce3d
        """Pk2D constructor that applies the "HALOFIT" transformation of
        Takahashi et al. 2012 (arXiv:1208.2701) on an input linear power
        spectrum in `pk_linear`. See ``Pk2D.apply_nonlin_model`` for details.
        """
<<<<<<< HEAD
        if pk_linear is not None:
            self = pk_linear
=======
        if pk_linear is None:
            pk_linear = self
>>>>>>> 9f38ce3d

        pk2d = Pk2D(empty=True)
        status = 0
        ret = lib.apply_halofit(cosmo.cosmo, self.psp, status)
        if np.ndim(ret) == 0:
            status = ret
        else:
            with UnlockInstance(pk2d):
                pk2d.psp, status = ret
        check(status, cosmo)
        return pk2d

    @_Pk2D_descriptor
    def apply_nonlin_model(self, cosmo, model, *, pk_linear=None):
        """Pk2D constructor that applies a non-linear model
        to a linear power spectrum.

        Arguments:
            cosmo (:class:`~pyccl.core.Cosmology`)
                A Cosmology object.
            model (str)
                Model to use.
            pk_linear (:class:`Pk2D`)
                A :class:`Pk2D` object containing the linear power spectrum
                to transform. This argument is deprecated and will be removed
                in a future release. Use the instance method instead.

        Returns:
            :class:`Pk2D`:
                The transormed power spectrum.
        """
        if pk_linear is not None:
            self = pk_linear

        if model == "halofit":
            pk2d_new = self.apply_halofit(cosmo)
        elif model in ["bacco", ]:  # other emulator names go in here
            from .emulator import PowerSpectrumEmulator as PSE
            emu = PSE.from_name(model)()
            pk2d_new = emu.apply_nonlin_model(cosmo, self)
        return pk2d_new

    @_Pk2D_descriptor
    def include_baryons(self, cosmo, model, *, pk_nonlin=None):
        """Pk2D constructor that applies a correction for baryons to
        a non-linear power spectrum.

        Arguments:
            cosmo (:class:`~pyccl.core.Cosmology`):
                A Cosmology object.
            model (str):
                Model to use.
            pk_nonlin (:class:`Pk2D`):
                A :class:`Pk2D` object containing the non-linear power
                spectrum to transform. This argument is deprecated and will be
                removed in a future release. Use the instance method instead.

        Returns:
            :class:`Pk2D`
                A copy of the input power spectrum where the nonlinear model
                has been applied.
        """
        if pk_nonlin is not None:
            self = pk_nonlin
        return cosmo.baryon_correct(model, self)

    def eval(self, k, a, cosmo=None, *, derivative=False):
        """Evaluate power spectrum or its logarithmic derivative:

        .. math::
           \\frac{d\\log P(k,a)}{d\\log k}

        Args:
            k (float or array_like): wavenumber value(s) in units of Mpc^-1.
            a (float): value of the scale factor
            cosmo (:class:`~pyccl.core.Cosmology`): Cosmology object. The
                cosmology object is needed in order to evaluate the power
                spectrum outside the interpolation range in `a`. E.g. if you
                want to evaluate the power spectrum at a very small a, not
                covered by the arrays you passed when initializing this object,
                the power spectrum will be extrapolated from the earliest
                available value using the linear growth factor (for which a
                cosmology is needed). If no Cosmology is passed, attempting
                to evaluate the power spectrum outside of the scale factor
                boundaries will raise an exception.

        Returns:
            float or array_like: value(s) of the power spectrum.
        """
        # determine if logarithmic derivative is needed
        if not derivative:
            eval_funcs = lib.pk2d_eval_single, lib.pk2d_eval_multi
        else:
            eval_funcs = lib.pk2d_der_eval_single, lib.pk2d_der_eval_multi

        # handle scale factor extrapolation
        if cosmo is None:
            cospass = lib.cosmology()
            self.psp.extrap_linear_growth = 404  # flag no extrapolation
        else:
            cospass = cosmo.cosmo
            cosmo.compute_growth()  # growth factors for extrapolation
            self.psp.extrap_linear_growth = 401  # flag extrapolation

        status = 0

        if isinstance(k, int):
            k = float(k)
        if isinstance(k, float):
            f, status = eval_funcs[0](self.psp, np.log(k), a, cospass, status)
        else:
            k_use = np.atleast_1d(k)
            f, status = eval_funcs[1](self.psp, np.log(k_use), a, cospass,
                                      k_use.size, status)

        try:
            check(status, cospass)
        except CCLError as err:
            if (cosmo is None) and ("CCL_ERROR_SPLINE_EV" in str(err)):
                raise TypeError(
                    "Pk2D evaluation scale factor is outside of the "
                    "interpolation range. To extrapolate, pass a Cosmology.")
            else:
                raise err

        return f

    def eval_dlPk_dlk(self, k, a, cosmo=None):
        """Evaluate logarithmic derivative. See ``Pk2d.eval`` for details."""
        f = self.eval(k, a, cosmo=cosmo, derivative=True)
        return f

    @functools.wraps(eval_dlPk_dlk)
    @deprecated(eval_dlPk_dlk)
    def eval_dlogpk_dlogk(self, k, a, cosmo):
        return self.eval_dlPk_dlk(k, a, cosmo)

    def __call__(self, k, a, cosmo=None, *, derivative=False):
        """Callable vectorized instance."""
        out = np.array([self.eval(k, aa, cosmo, derivative=derivative)
                        for aa in np.atleast_1d(a).astype(float)])
        return out.squeeze()[()]

    def copy(self):
        """Return a copy of this Pk2D object."""
        if not self:
            return Pk2D(empty=True)

        a_arr, lk_arr, pk_arr = self.get_spline_arrays()

        is_logp = bool(self.psp.is_log)
        if is_logp:
            # log in-place
            np.log(pk_arr, out=pk_arr)

        pk2d = Pk2D(a_arr=a_arr, lk_arr=lk_arr, pk_arr=pk_arr,
                    is_logp=is_logp,
                    extrap_order_lok=self.extrap_order_lok,
                    extrap_order_hik=self.extrap_order_hik)

        return pk2d

    def get_spline_arrays(self):
        """Get the spline data arrays.

        Returns:
            a_arr: array_like
                Array of scale factors.
            lk_arr: array_like
                Array of logarithm of wavenumber k.
            pk_arr: array_like
                Array of the power spectrum P(k, z). The shape
                is (a_arr.size, lk_arr.size).
        """
        if not self:
            raise ValueError("Pk2D object does not have data.")

        a_arr, lk_arr, pk_arr = _get_spline2d_arrays(self.psp.fka)
        if self.psp.is_log:
            pk_arr = np.exp(pk_arr)

        return a_arr, lk_arr, pk_arr

    def __del__(self):
        """Free memory associated with this Pk2D structure."""
        if self:
            lib.f2d_t_free(self.psp)

    def __bool__(self):
        return self.has_psp

    def __contains__(self, other):
        if not (self.psp.lkmin <= other.psp.lkmin
                and self.psp.lkmax >= other.psp.lkmax
                and self.psp.amin <= other.psp.amin
                and self.psp.amax >= other.psp.amax):
            return False
        return True

    def _get_binary_operator_arrays(self, other):
        if not (self and other):
            raise ValueError("Pk2D object does not have data.")
        if self not in other:
            raise ValueError(
                "The 2nd operand has its data defined over a smaller range "
                "than the 1st operand. To avoid extrapolation, this operation "
                "is forbidden. If you want to operate on the smaller support, "
                "try swapping the operands.")

        a_arr_a, lk_arr_a, pk_arr_a = self.get_spline_arrays()
        a_arr_b, lk_arr_b, pk_arr_b = other.get_spline_arrays()
        if not (a_arr_a.size == a_arr_b.size
                and lk_arr_a.size == lk_arr_b.size
                and np.allclose(a_arr_a, a_arr_b)
                and np.allclose(lk_arr_a, lk_arr_b)):
            warnings.warn(
                "Operands defined over different ranges. "
                "The result will be interpolated and clipped to "
                f"{self.psp.lkmin} <= log k <= {self.psp.lkmax} and "
                f"{self.psp.amin} <= a <= {self.psp.amax}.", CCLWarning)
            pk_arr_b = other(np.exp(lk_arr_a), a_arr_a)

        return a_arr_a, lk_arr_a, pk_arr_a, pk_arr_b

    def __add__(self, other):
        """Adds two Pk2D instances.

        The a and k ranges of the 2nd operand need to be the same or smaller
        than the 1st operand.
        The returned Pk2D object uses the same a and k arrays as the first
        operand.
        """
        if isinstance(other, (float, int)):
            a_arr_a, lk_arr_a, pk_arr_a = self.get_spline_arrays()
            pk_arr_new = pk_arr_a + other
        elif isinstance(other, Pk2D):
            a_arr_a, lk_arr_a, pk_arr_a, pk_arr_b = \
                self._get_binary_operator_arrays(other)
            pk_arr_new = pk_arr_a + pk_arr_b
        else:
            raise TypeError("Addition of Pk2D is only defined for "
                            "floats, ints, and Pk2D objects.")

        logp = np.all(pk_arr_new > 0)
        if logp:
            pk_arr_new = np.log(pk_arr_new)

        new = Pk2D(a_arr=a_arr_a, lk_arr=lk_arr_a, pk_arr=pk_arr_new,
                   is_logp=logp,
                   extrap_order_lok=self.extrap_order_lok,
                   extrap_order_hik=self.extrap_order_hik)

        return new

    def __mul__(self, other):
        """Multiply two Pk2D instances.

        The a and k ranges of the 2nd operand need to be the same or smaller
        than the 1st operand.
        The returned Pk2D object uses the same a and k arrays as the first
        operand.
        """
        if isinstance(other, (float, int)):
            a_arr_a, lk_arr_a, pk_arr_a = self.get_spline_arrays()
            pk_arr_new = other * pk_arr_a
        elif isinstance(other, Pk2D):
            a_arr_a, lk_arr_a, pk_arr_a, pk_arr_b = \
                self._get_binary_operator_arrays(other)
            pk_arr_new = pk_arr_a * pk_arr_b
        else:
            raise TypeError("Multiplication of Pk2D is only defined for "
                            "floats, ints, and Pk2D objects.")

        logp = np.all(pk_arr_new > 0)
        if logp:
            pk_arr_new = np.log(pk_arr_new)

        new = Pk2D(a_arr=a_arr_a, lk_arr=lk_arr_a, pk_arr=pk_arr_new,
                   is_logp=logp,
                   extrap_order_lok=self.extrap_order_lok,
                   extrap_order_hik=self.extrap_order_hik)
        return new

    def __pow__(self, exponent):
        """Take a Pk2D instance to a power.
        """
        if not isinstance(exponent, (float, int)):
            raise TypeError(
                "Exponentiation of Pk2D is only defined for floats and ints.")
        a_arr_a, lk_arr_a, pk_arr_a = self.get_spline_arrays()
        if np.any(pk_arr_a < 0) and exponent % 1 != 0:
            warnings.warn(
                "Taking a non-positive Pk2D object to a non-integer "
                "power may lead to unexpected results", CCLWarning)

        pk_arr_new = pk_arr_a**exponent

        logp = np.all(pk_arr_new > 0)
        if logp:
            pk_arr_new = np.log(pk_arr_new)

        new = Pk2D(a_arr=a_arr_a, lk_arr=lk_arr_a, pk_arr=pk_arr_new,
                   is_logp=logp,
                   extrap_order_lok=self.extrap_order_lok,
                   extrap_order_hik=self.extrap_order_hik)

        return new

    def __sub__(self, other):
        return self + (-1)*other

    def __truediv__(self, other):
        return self * other**(-1)

    __radd__ = __add__

    __rmul__ = __mul__

    def __rsub__(self, other):
        return other + (-1)*self

    def __rtruediv__(self, other):
        return other * self**(-1)

    @unlock_instance(mutate=True)
    def __iadd__(self, other):
        self = self + other
        return self

    @unlock_instance(mutate=True)
    def __imul__(self, other):
        self = self * other
        return self

    @unlock_instance(mutate=True)
    def __isub__(self, other):
        self = self - other
        return self

    @unlock_instance(mutate=True)
    def __itruediv__(self, other):
        self = self / other
        return self

    @unlock_instance(mutate=True)
    def __ipow__(self, other):
        self = self**other
        return self


@warn_api
def parse_pk2d(cosmo, p_of_k_a, *, is_linear=False):
    """ Return the C-level `f2d` spline associated with a
    :class:`Pk2D` object.

    Args:
        cosmo (:class:`~pyccl.core.Cosmology`): A Cosmology object.
        p_of_k_a (:class:`Pk2D`, :obj:`str` or `None`): if a
            :class:`Pk2D` object, its `f2d` spline will be used. If
            a string, the linear or non-linear power spectrum stored
            by `cosmo` under this name will be used. If `None`, the
            matter power spectrum stored by `cosmo` will be used.
        is_linear (:obj:`bool`): if `True`, and if `p_of_k_a` is a
            string or `None`, the linear version of the corresponding
            power spectrum will be used (otherwise it'll be the
            non-linear version).
    """
    if isinstance(p_of_k_a, Pk2D):
        psp = p_of_k_a.psp
    else:
        if (p_of_k_a is None) or isinstance(p_of_k_a, str):
            name = p_of_k_a
        else:
            raise ValueError("p_of_k_a must be a pyccl.Pk2D object, "
                             "a string, or None")

        if is_linear:
            cosmo.compute_linear_power()
            pk = cosmo.get_linear_power(name)
        else:
            cosmo.compute_nonlin_power()
            pk = cosmo.get_nonlin_power(name)
        psp = pk.psp
    return psp<|MERGE_RESOLUTION|>--- conflicted
+++ resolved
@@ -16,7 +16,6 @@
         self.func = func
 
     def __get__(self, instance, base):
-<<<<<<< HEAD
         if instance is None:
             warnings.warn("Use of the power spectrum as an argument "
                           f"is deprecated in {self.func.__name__}. "
@@ -25,9 +24,6 @@
             this = base
         else:
             this = instance
-=======
-        this = instance if instance else base
->>>>>>> 9f38ce3d
 
         @functools.wraps(self.func)
         def new_func(*args, **kwargs):
@@ -93,18 +89,12 @@
     """
     __repr__ = _build_string_Pk2D
 
-<<<<<<< HEAD
     @warn_api(reorder=["pkfunc", "a_arr", "lk_arr", "pk_arr", "is_logp",
                        "extrap_order_lok", "extrap_order_hik", "cosmo"])
     def __init__(self, *, a_arr=None, lk_arr=None, pk_arr=None,
                  pkfunc=None, cosmo=None, is_logp=True,
                  extrap_order_lok=1, extrap_order_hik=2,
                  empty=False):
-=======
-    def __init__(self, pkfunc=None, a_arr=None, lk_arr=None, pk_arr=None,
-                 is_logp=True, extrap_order_lok=1, extrap_order_hik=2,
-                 cosmo=None, empty=False):
->>>>>>> 9f38ce3d
         if empty:
             return
 
@@ -174,15 +164,12 @@
     @extrap_order_hik.setter
     def extrap_order_hik(self, value):
         self.psp.extrap_order_hik = value
-<<<<<<< HEAD
-=======
 
     def update_parameters(self, extrap_order_lok=None, extrap_order_hik=None):
         if extrap_order_lok is not None:
             self.extrap_order_lok = extrap_order_lok
         if extrap_order_hik is not None:
             self.extrap_order_hik = extrap_order_hik
->>>>>>> 9f38ce3d
 
     @classmethod
     def from_model(cls, cosmo, model):
@@ -239,22 +226,13 @@
         return cls.from_model(cosmo, model)
 
     @_Pk2D_descriptor
-<<<<<<< HEAD
     def apply_halofit(self, cosmo, *, pk_linear=None):
-=======
-    def apply_halofit(self, cosmo, pk_linear=None):
->>>>>>> 9f38ce3d
         """Pk2D constructor that applies the "HALOFIT" transformation of
         Takahashi et al. 2012 (arXiv:1208.2701) on an input linear power
         spectrum in `pk_linear`. See ``Pk2D.apply_nonlin_model`` for details.
         """
-<<<<<<< HEAD
         if pk_linear is not None:
             self = pk_linear
-=======
-        if pk_linear is None:
-            pk_linear = self
->>>>>>> 9f38ce3d
 
         pk2d = Pk2D(empty=True)
         status = 0
