--- conflicted
+++ resolved
@@ -3,16 +3,12 @@
 import numpy as np
 
 from . import ccllib as lib
-<<<<<<< HEAD
 from .base import (CCLObject, UnlockInstance, unlock_instance,
                    warn_api, deprecated)
-=======
-from .errors import CCLWarning
->>>>>>> 7f96ed85
+from .errors import CCLWarning, CCLDeprecationWarning
 from .pyutils import (check, get_pk_spline_a, get_pk_spline_lk,
                       _get_spline2d_arrays)
 from ._repr import _build_string_Pk2D
-from .errors import CCLWarning, CCLError, CCLDeprecationWarning
 
 
 class _Pk2D_descriptor:
@@ -348,7 +344,11 @@
         check(status, cosmo)
         return f
 
-<<<<<<< HEAD
+    # Save a dummy cosmology as an attribute of the `eval` method so we don't
+    # have to initialize one every time no `cosmo` is passed. This is gentle
+    # with memory too, as `free` does not work for an empty cosmology.
+    eval._cosmo = type("Dummy", (object,), {"cosmo": lib.cosmology()})()
+
     def eval_dlPk_dlk(self, k, a, cosmo=None):
         """Evaluate logarithmic derivative. See ``Pk2d.eval`` for details."""
         f = self.eval(k, a, cosmo=cosmo, derivative=True)
@@ -356,13 +356,6 @@
 
     @functools.wraps(eval_dlPk_dlk)
     @deprecated(eval_dlPk_dlk)
-=======
-    # Save a dummy cosmology as an attribute of the `eval` method so we don't
-    # have to initialize one every time no `cosmo` is passed. This is gentle
-    # with memory too, as `free` does not work for an empty cosmology.
-    eval._cosmo = type("Dummy", (object,), {"cosmo": lib.cosmology()})()
-
->>>>>>> 7f96ed85
     def eval_dlogpk_dlogk(self, k, a, cosmo):
         return self.eval_dlPk_dlk(k, a, cosmo)
 
