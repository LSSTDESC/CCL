--- conflicted
+++ resolved
@@ -92,17 +92,8 @@
                 raise ValueError("Can't use input function")
 
             # Set k and a sampling from CCL parameters
-<<<<<<< HEAD
             a_arr = get_pk_spline_a(cosmo=cosmo)
             lk_arr = get_pk_spline_lk(cosmo=cosmo)
-=======
-            nk = lib.get_pk_spline_nk(cosmo.cosmo)
-            na = lib.get_pk_spline_na(cosmo.cosmo)
-            a_arr, status = lib.get_pk_spline_a(cosmo.cosmo, na, status)
-            check(status, cosmo=cosmo)
-            lk_arr, status = lib.get_pk_spline_lk(cosmo.cosmo, nk, status)
-            check(status, cosmo=cosmo)
->>>>>>> f802cd75
 
             # Compute power spectrum on 2D grid
             pkflat = np.array([pkfunc(k=np.exp(lk_arr), a=a) for a in a_arr])
