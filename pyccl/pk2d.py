import warnings
import functools
import numpy as np

from . import ccllib as lib
from .errors import CCLWarning, CCLError
from .pyutils import check, _get_spline2d_arrays
from .base import CCLObject, UnlockInstance, unlock_instance
from ._repr import _build_string_Pk2D


class _Pk2D_descriptor:
    """Descriptor to enable usage of `Pk2D` class methods as instance methods.
    """
    def __init__(self, func):
        self.func = func

    def __get__(self, instance, base):
        this = instance if instance else base

        @functools.wraps(self.func)
        def new_func(*args, **kwargs):
            return self.func(this, *args, **kwargs)
        return new_func


class Pk2D(CCLObject):
    """A power spectrum class holding the information needed to reconstruct an
    arbitrary function of wavenumber and scale factor.

    Args:
        pkfunc (:obj:`function`): a function returning a floating point
             number or numpy array with the signature `f(k,a)`, where k
             is a wavenumber (in units of Mpc^-1) and a is the scale
             factor. The function must able to take numpy arrays as `k`.
             The function must return the value(s) of the power spectrum
             (or its natural logarithm, depending on the value of
             `is_logp`. The power spectrum units should be compatible
             with those used by CCL (e.g. if you're passing a matter power
             spectrum, its units should be Mpc^3). If this argument is not
             `None`, this function will be sampled at the values of k and
             a used internally by CCL to store the linear and non-linear
             power spectra.
        a_arr (array): an array holding values of the scale factor
        lk_arr (array): an array holding values of the natural logarithm
             of the wavenumber (in units of Mpc^-1).
        pk_arr (array): a 2D array containing the values of the power
             spectrum at the values of the scale factor and the wavenumber
             held by `a_arr` and `lk_arr`. The shape of this array must be
             `[na,nk]`, where `na` is the size of `a_arr` and `nk` is the
             size of `lk_arr`. This array can be provided in a flattened
             form as long as the total size matches `nk*na`. The array can
             hold the values of the natural logarithm of the power
             spectrum, depending on the value of `is_logp`. If `pkfunc`
             is not None, then `a_arr`, `lk_arr` and `pk_arr` are ignored.
             However, either `pkfunc` or all of the last three array must
             be non-None. Note that, if you pass your own Pk array, you
             are responsible of making sure that it is sufficiently well
             sampled (i.e. the resolution of `a_arr` and `lk_arr` is high
             enough to sample the main features in the power spectrum).
             For reference, CCL will use bicubic interpolation to evaluate
             the power spectrum at any intermediate point in k and a.
        extrap_order_lok (int): extrapolation order to be used on k-values
             below the minimum of the splines (use 0, 1 or 2). Note that
             the extrapolation will be done in either log(P(k)) or P(k),
             depending on the value of `is_logp`.
        extrap_order_hik (int): extrapolation order to be used on k-values
             above the maximum of the splines (use 0, 1 or 2). Note that
             the extrapolation will be done in either log(P(k)) or P(k),
             depending on the value of `is_logp`.
        is_logp (boolean): if True, pkfunc/pkarr return/hold the natural
             logarithm of the power spectrum. Otherwise, the true value
             of the power spectrum is expected. Note that arrays will be
             interpolated in log space if `is_logp` is set to `True`.
        cosmo (:class:`~pyccl.core.Cosmology`): Cosmology object. The cosmology
             object is needed in order if `pkfunc` is not `None`. The object is
             used to determine the sampling rate in scale factor and
             wavenumber.
        empty (bool): if True, just create an empty object, to be filled
            out later
    """
<<<<<<< HEAD
    __repr__ = _build_string_Pk2D
=======
>>>>>>> f99195c1

    def __init__(self, pkfunc=None, a_arr=None, lk_arr=None, pk_arr=None,
                 is_logp=True, extrap_order_lok=1, extrap_order_hik=2,
                 cosmo=None, empty=False):
        if empty:
            return

        status = 0
        if pkfunc is None:  # Initialize power spectrum from 2D array
            # Make sure input makes sense
            if (a_arr is None) or (lk_arr is None) or (pk_arr is None):
                raise ValueError("If you do not provide a function, "
                                 "you must provide arrays")

            # Check that `a` is a monotonically increasing array.
            if not np.array_equal(a_arr, np.sort(a_arr)):
                raise ValueError("Input scale factor array in `a_arr` is not "
                                 "monotonically increasing.")

            pkflat = pk_arr.flatten()
            # Check dimensions make sense
            if (len(a_arr)*len(lk_arr) != len(pkflat)):
                raise ValueError("Size of input arrays is inconsistent")
        else:  # Initialize power spectrum from function
            # Check that the input function has the right signature
            try:
                pkfunc(k=np.array([1E-2, 2E-2]), a=0.5)
            except Exception:
                raise ValueError("Can't use input function")

            if cosmo is None:
                raise ValueError("A cosmology is needed if initializing "
                                 "power spectrum from a function")

            # Set k and a sampling from CCL parameters
            nk = lib.get_pk_spline_nk(cosmo.cosmo)
            na = lib.get_pk_spline_na(cosmo.cosmo)
            a_arr, status = lib.get_pk_spline_a(cosmo.cosmo, na, status)
            check(status)
            lk_arr, status = lib.get_pk_spline_lk(cosmo.cosmo, nk, status)
            check(status)

            # Compute power spectrum on 2D grid
            pkflat = np.zeros([na, nk])
            for ia, a in enumerate(a_arr):
                pkflat[ia, :] = pkfunc(k=np.exp(lk_arr), a=a)
            pkflat = pkflat.flatten()

        self.psp, status = lib.set_pk2d_new_from_arrays(lk_arr, a_arr, pkflat,
                                                        int(extrap_order_lok),
                                                        int(extrap_order_hik),
                                                        int(is_logp), status)
        check(status)

    @property
    def has_psp(self):
        return 'psp' in vars(self)

    @property
    def extrap_order_lok(self):
        return self.psp.extrap_order_lok

    @extrap_order_lok.setter
    def extrap_order_lok(self, value):
        self.psp.extrap_order_lok = value

    @property
    def extrap_order_hik(self):
        return self.psp.extrap_order_hik

    @extrap_order_hik.setter
    def extrap_order_hik(self, value):
        self.psp.extrap_order_hik = value

    @classmethod
    def pk_from_model(Pk2D, cosmo, model):
        """`Pk2D` constructor returning the power spectrum associated with
        a given numerical model.

        Args:
            cosmo (:class:`~pyccl.core.Cosmology`): A Cosmology object.
            model (:obj:`str`): model to use. Three models allowed:
                `'bbks'` (Bardeen et al. ApJ 304 (1986) 15).
                `'eisenstein_hu'` (Eisenstein & Hu astro-ph/9709112).
                `'eisenstein_hu_nowiggles'` (Eisenstein & Hu astro-ph/9709112).
                `'emu'` (arXiv:1508.02654).
        """
        if model in ['bacco', ]:  # other emulators go in here
            from .emulator import PowerSpectrumEmulator as PSE
            return PSE.from_name(model)().get_pk_linear(cosmo)

        pk2d = Pk2D(empty=True)
        status = 0
        if model == 'bbks':
            cosmo.compute_growth()
            ret = lib.compute_linpower_bbks(cosmo.cosmo, status)
        elif model == 'eisenstein_hu':
            cosmo.compute_growth()
            ret = lib.compute_linpower_eh(cosmo.cosmo, 1, status)
        elif model == 'eisenstein_hu_nowiggles':
            cosmo.compute_growth()
            ret = lib.compute_linpower_eh(cosmo.cosmo, 0, status)
        elif model == 'emu':
            ret = lib.compute_power_emu(cosmo.cosmo, status)
        else:
            raise ValueError("Unknown model %s " % model)

        if np.ndim(ret) == 0:
            status = ret
        else:
            with UnlockInstance(pk2d):
                pk2d.psp, status = ret

        check(status, cosmo)
<<<<<<< HEAD
        with UnlockInstance(pk2d):
            pk2d.has_psp = True
=======
>>>>>>> f99195c1
        return pk2d

    @_Pk2D_descriptor
    def apply_halofit(self, cosmo, pk_linear=None):
        """Pk2D constructor that applies the "HALOFIT" transformation of
        Takahashi et al. 2012 (arXiv:1208.2701) on an input linear
        power spectrum in `pk_linear`.

        Args:
            cosmo (:class:`~pyccl.core.Cosmology`):
                A Cosmology object.
            pk_linear (:class:`Pk2D`, optional):
                A :class:`Pk2D` object containing the linear power spectrum
                to transform.
        """
        if pk_linear is None:
            pk_linear = self

        pk2d = Pk2D(empty=True)
        status = 0
        ret = lib.apply_halofit(cosmo.cosmo, pk_linear.psp, status)
        if np.ndim(ret) == 0:
            status = ret
        else:
            with UnlockInstance(pk2d):
                pk2d.psp, status = ret
        check(status, cosmo)
<<<<<<< HEAD
        with UnlockInstance(pk2d):
            pk2d.has_psp = True
=======
>>>>>>> f99195c1
        return pk2d

    @classmethod
    def apply_nonlin_model(Pk2D, cosmo, model, *, pk_linear):
        """Pk2D constructor that applies a non-linear model
        to a linear power spectrum.

        Arguments:
            cosmo (:class:`~pyccl.core.Cosmology`):
                A Cosmology object.
            model (str):
                Model to use.
            pk_linear (:class:`Pk2D`):
                A :class:`Pk2D` object containing the linear
                power spectrum to transform.

        Returns:
            :class:`Pk2D`:
                The transormed power spectrum.
        """
        if model == "halofit":
            pk2d_new = Pk2D.apply_halofit(cosmo, pk_linear)
        elif model in ["bacco", ]:  # other emulator names go in here
            from .emulator import PowerSpectrumEmulator as PSE
            emu = PSE.from_name(model)()
            pk2d_new = emu.apply_nonlin_model(cosmo, pk_linear)
        return pk2d_new

    @classmethod
    def include_baryons(Pk2D, cosmo, model, *, pk_nonlin):
        """Pk2D constructor that applies a correction for baryons to
        a non-linear power spectrum.

        Arguments:
            cosmo (:class:`~pyccl.core.Cosmology`):
                A Cosmology object.
            model (str):
                Model to use.
            pk_nonlin (:class:`Pk2D`):
                A :class:`Pk2D` object containing the non-linear
                power spectrum to transform.

        Returns:
            :class:`Pk2D`:
                The transformed power spectrum.
        """
        return cosmo.baryon_correct(model, pk_nonlin)

    def eval(self, k, a, cosmo=None, *, derivative=False):
        """Evaluate power spectrum or its logarithmic derivative:

        .. math::
           \\frac{d\\log P(k,a)}{d\\log k}

        Args:
            k (float or array_like): wavenumber value(s) in units of Mpc^-1.
            a (float): value of the scale factor
            cosmo (:class:`~pyccl.core.Cosmology`): Cosmology object. The
                cosmology object is needed in order to evaluate the power
                spectrum outside the interpolation range in `a`. E.g. if you
                want to evaluate the power spectrum at a very small a, not
                covered by the arrays you passed when initializing this object,
                the power spectrum will be extrapolated from the earliest
                available value using the linear growth factor (for which a
                cosmology is needed). If no Cosmology is passed, attempting
                to evaluate the power spectrum outside of the scale factor
                boundaries will raise an exception.

        Returns:
            float or array_like: value(s) of the power spectrum.
        """
        # determine if logarithmic derivative is needed
        if not derivative:
            eval_funcs = lib.pk2d_eval_single, lib.pk2d_eval_multi
        else:
            eval_funcs = lib.pk2d_der_eval_single, lib.pk2d_der_eval_multi

        # handle scale factor extrapolation
        if cosmo is None:
            cospass = lib.cosmology()
            self.psp.extrap_linear_growth = 404  # flag no extrapolation
        else:
            cospass = cosmo.cosmo
            cosmo.compute_growth()  # growth factors for extrapolation
            self.psp.extrap_linear_growth = 401  # flag extrapolation

        status = 0

        if isinstance(k, int):
            k = float(k)
        if isinstance(k, float):
            f, status = eval_funcs[0](self.psp, np.log(k), a, cospass, status)
        else:
            k_use = np.atleast_1d(k)
            f, status = eval_funcs[1](self.psp, np.log(k_use), a, cospass,
                                      k_use.size, status)

        try:
            check(status, cospass)
        except CCLError as err:
            if (cosmo is None) and ("CCL_ERROR_SPLINE_EV" in str(err)):
                raise TypeError(
                    "Pk2D evaluation scale factor is outside of the "
                    "interpolation range. To extrapolate, pass a Cosmology.")
            else:
                raise err

        return f

    def eval_dlogpk_dlogk(self, k, a, cosmo):
        """Evaluate logarithmic derivative. See ``Pk2D.eval`` for details."""
        return self.eval(k, a, cosmo=cosmo, derivative=True)

    def __call__(self, k, a, cosmo=None, *, derivative=False):
        """Callable vectorized instance."""
        out = np.array([self.eval(k, aa, cosmo, derivative=derivative)
                        for aa in np.atleast_1d(a).astype(float)])
        return out.squeeze()[()]

    def copy(self):
        """Return a copy of this Pk2D object."""
        if not self:
            return Pk2D(empty=True)

        a_arr, lk_arr, pk_arr = self.get_spline_arrays()

        is_logp = bool(self.psp.is_log)
        if is_logp:
            # log in-place
            np.log(pk_arr, out=pk_arr)

        pk2d = Pk2D(a_arr=a_arr, lk_arr=lk_arr, pk_arr=pk_arr,
                    is_logp=is_logp,
                    extrap_order_lok=self.extrap_order_lok,
                    extrap_order_hik=self.extrap_order_hik)

        return pk2d

    def get_spline_arrays(self):
        """Get the spline data arrays.

        Returns:
            a_arr: array_like
                Array of scale factors.
            lk_arr: array_like
                Array of logarithm of wavenumber k.
            pk_arr: array_like
                Array of the power spectrum P(k, z). The shape
                is (a_arr.size, lk_arr.size).
        """
        if not self:
            raise ValueError("Pk2D object does not have data.")

        a_arr, lk_arr, pk_arr = _get_spline2d_arrays(self.psp.fka)
        if self.psp.is_log:
            pk_arr = np.exp(pk_arr)

        return a_arr, lk_arr, pk_arr

    def __del__(self):
        """Free memory associated with this Pk2D structure."""
        if self:
            lib.f2d_t_free(self.psp)

    def __bool__(self):
        return self.has_psp

    def __contains__(self, other):
        if not (self.psp.lkmin <= other.psp.lkmin
                and self.psp.lkmax >= other.psp.lkmax
                and self.psp.amin <= other.psp.amin
                and self.psp.amax >= other.psp.amax):
            return False
        return True

    def _get_binary_operator_arrays(self, other):
        if not (self and other):
            raise ValueError("Pk2D object does not have data.")
        if self not in other:
            raise ValueError(
                "The 2nd operand has its data defined over a smaller range "
                "than the 1st operand. To avoid extrapolation, this operation "
                "is forbidden. If you want to operate on the smaller support, "
                "try swapping the operands.")

        a_arr_a, lk_arr_a, pk_arr_a = self.get_spline_arrays()
        a_arr_b, lk_arr_b, pk_arr_b = other.get_spline_arrays()
        if not (a_arr_a.size == a_arr_b.size
                and lk_arr_a.size == lk_arr_b.size
                and np.allclose(a_arr_a, a_arr_b)
                and np.allclose(lk_arr_a, lk_arr_b)):
            warnings.warn(
                "Operands defined over different ranges. "
                "The result will be interpolated and clipped to "
                f"{self.psp.lkmin} <= log k <= {self.psp.lkmax} and "
                f"{self.psp.amin} <= a <= {self.psp.amax}.", CCLWarning)
            pk_arr_b = other(np.exp(lk_arr_a), a_arr_a)

        return a_arr_a, lk_arr_a, pk_arr_a, pk_arr_b

    def __add__(self, other):
        """Adds two Pk2D instances.

        The a and k ranges of the 2nd operand need to be the same or smaller
        than the 1st operand.
        The returned Pk2D object uses the same a and k arrays as the first
        operand.
        """
        if isinstance(other, (float, int)):
            a_arr_a, lk_arr_a, pk_arr_a = self.get_spline_arrays()
            pk_arr_new = pk_arr_a + other
        elif isinstance(other, Pk2D):
            a_arr_a, lk_arr_a, pk_arr_a, pk_arr_b = \
                self._get_binary_operator_arrays(other)
            pk_arr_new = pk_arr_a + pk_arr_b
        else:
            raise TypeError("Addition of Pk2D is only defined for "
                            "floats, ints, and Pk2D objects.")

        logp = np.all(pk_arr_new > 0)
        if logp:
            pk_arr_new = np.log(pk_arr_new)

        new = Pk2D(a_arr=a_arr_a, lk_arr=lk_arr_a, pk_arr=pk_arr_new,
                   is_logp=logp,
                   extrap_order_lok=self.extrap_order_lok,
                   extrap_order_hik=self.extrap_order_hik)

        return new

<<<<<<< HEAD
    __radd__ = __add__

    @unlock_instance(mutate=True)
    def __iadd__(self, other):
        self = self.__add__(other)
        return self

    def __sub__(self, other):
        return self + (-1)*other

    __rsub__ = __sub__

    @unlock_instance(mutate=True)
    def __isub__(self, other):
        self = self.__sub__(other)
        return self

=======
>>>>>>> f99195c1
    def __mul__(self, other):
        """Multiply two Pk2D instances.

        The a and k ranges of the 2nd operand need to be the same or smaller
        than the 1st operand.
        The returned Pk2D object uses the same a and k arrays as the first
        operand.
        """
        if isinstance(other, (float, int)):
            a_arr_a, lk_arr_a, pk_arr_a = self.get_spline_arrays()
            pk_arr_new = other * pk_arr_a
        elif isinstance(other, Pk2D):
            a_arr_a, lk_arr_a, pk_arr_a, pk_arr_b = \
                self._get_binary_operator_arrays(other)
            pk_arr_new = pk_arr_a * pk_arr_b
        else:
            raise TypeError("Multiplication of Pk2D is only defined for "
                            "floats, ints, and Pk2D objects.")

        logp = np.all(pk_arr_new > 0)
        if logp:
            pk_arr_new = np.log(pk_arr_new)

        new = Pk2D(a_arr=a_arr_a, lk_arr=lk_arr_a, pk_arr=pk_arr_new,
                   is_logp=logp,
                   extrap_order_lok=self.extrap_order_lok,
                   extrap_order_hik=self.extrap_order_hik)
        return new

<<<<<<< HEAD
    __rmul__ = __mul__

    @unlock_instance(mutate=True)
    def __imul__(self, other):
        self = self.__mul__(other)
        return self

    def __truediv__(self, other):
        return self * other**(-1)

    __rtruediv__ = __truediv__

    @unlock_instance(mutate=True)
    def __itruediv__(self, other):
        self = self.__div__(other)
        return self

=======
>>>>>>> f99195c1
    def __pow__(self, exponent):
        """Take a Pk2D instance to a power.
        """
        if not isinstance(exponent, (float, int)):
            raise TypeError(
                "Exponentiation of Pk2D is only defined for floats and ints.")
        a_arr_a, lk_arr_a, pk_arr_a = self.get_spline_arrays()
        if np.any(pk_arr_a < 0) and exponent % 1 != 0:
            warnings.warn(
                "Taking a non-positive Pk2D object to a non-integer "
                "power may lead to unexpected results", CCLWarning)

        pk_arr_new = pk_arr_a**exponent

        logp = np.all(pk_arr_new > 0)
        if logp:
            pk_arr_new = np.log(pk_arr_new)

        new = Pk2D(a_arr=a_arr_a, lk_arr=lk_arr_a, pk_arr=pk_arr_new,
                   is_logp=logp,
                   extrap_order_lok=self.extrap_order_lok,
                   extrap_order_hik=self.extrap_order_hik)

        return new

    def __sub__(self, other):
        return self + (-1)*other

    def __truediv__(self, other):
        return self * other**(-1)

    __radd__ = __add__

    __rmul__ = __mul__

    def __rsub__(self, other):
        return other + (-1)*self

    def __rtruediv__(self, other):
        return other * self**(-1)

    def __iadd__(self, other):
        self = self + other
        return self

    def __imul__(self, other):
        self = self * other
        return self

    def __isub__(self, other):
        self = self - other
        return self

    def __itruediv__(self, other):
        self = self / other
        return self

    @unlock_instance(mutate=True)
    def __ipow__(self, other):
        self = self**other
        return self


def parse_pk2d(cosmo, p_of_k_a, is_linear=False):
    """ Return the C-level `f2d` spline associated with a
    :class:`Pk2D` object.

    Args:
        cosmo (:class:`~pyccl.core.Cosmology`): A Cosmology object.
        p_of_k_a (:class:`Pk2D`, :obj:`str` or `None`): if a
            :class:`Pk2D` object, its `f2d` spline will be used. If
            a string, the linear or non-linear power spectrum stored
            by `cosmo` under this name will be used. If `None`, the
            matter power spectrum stored by `cosmo` will be used.
        is_linear (:obj:`bool`): if `True`, and if `p_of_k_a` is a
            string or `None`, the linear version of the corresponding
            power spectrum will be used (otherwise it'll be the
            non-linear version).
    """
    if isinstance(p_of_k_a, Pk2D):
        psp = p_of_k_a.psp
    else:
        if (p_of_k_a is None) or isinstance(p_of_k_a, str):
            name = p_of_k_a
        else:
            raise ValueError("p_of_k_a must be a pyccl.Pk2D object, "
                             "a string, or None")

        if is_linear:
            cosmo.compute_linear_power()
            pk = cosmo.get_linear_power(name)
        else:
            cosmo.compute_nonlin_power()
            pk = cosmo.get_nonlin_power(name)
        psp = pk.psp
    return psp<|MERGE_RESOLUTION|>--- conflicted
+++ resolved
@@ -79,10 +79,7 @@
         empty (bool): if True, just create an empty object, to be filled
             out later
     """
-<<<<<<< HEAD
     __repr__ = _build_string_Pk2D
-=======
->>>>>>> f99195c1
 
     def __init__(self, pkfunc=None, a_arr=None, lk_arr=None, pk_arr=None,
                  is_logp=True, extrap_order_lok=1, extrap_order_hik=2,
@@ -197,11 +194,6 @@
                 pk2d.psp, status = ret
 
         check(status, cosmo)
-<<<<<<< HEAD
-        with UnlockInstance(pk2d):
-            pk2d.has_psp = True
-=======
->>>>>>> f99195c1
         return pk2d
 
     @_Pk2D_descriptor
@@ -229,11 +221,6 @@
             with UnlockInstance(pk2d):
                 pk2d.psp, status = ret
         check(status, cosmo)
-<<<<<<< HEAD
-        with UnlockInstance(pk2d):
-            pk2d.has_psp = True
-=======
->>>>>>> f99195c1
         return pk2d
 
     @classmethod
@@ -464,26 +451,6 @@
 
         return new
 
-<<<<<<< HEAD
-    __radd__ = __add__
-
-    @unlock_instance(mutate=True)
-    def __iadd__(self, other):
-        self = self.__add__(other)
-        return self
-
-    def __sub__(self, other):
-        return self + (-1)*other
-
-    __rsub__ = __sub__
-
-    @unlock_instance(mutate=True)
-    def __isub__(self, other):
-        self = self.__sub__(other)
-        return self
-
-=======
->>>>>>> f99195c1
     def __mul__(self, other):
         """Multiply two Pk2D instances.
 
@@ -513,26 +480,6 @@
                    extrap_order_hik=self.extrap_order_hik)
         return new
 
-<<<<<<< HEAD
-    __rmul__ = __mul__
-
-    @unlock_instance(mutate=True)
-    def __imul__(self, other):
-        self = self.__mul__(other)
-        return self
-
-    def __truediv__(self, other):
-        return self * other**(-1)
-
-    __rtruediv__ = __truediv__
-
-    @unlock_instance(mutate=True)
-    def __itruediv__(self, other):
-        self = self.__div__(other)
-        return self
-
-=======
->>>>>>> f99195c1
     def __pow__(self, exponent):
         """Take a Pk2D instance to a power.
         """
@@ -574,18 +521,22 @@
     def __rtruediv__(self, other):
         return other * self**(-1)
 
+    @unlock_instance(mutate=True)
     def __iadd__(self, other):
         self = self + other
         return self
 
+    @unlock_instance(mutate=True)
     def __imul__(self, other):
         self = self * other
         return self
 
+    @unlock_instance(mutate=True)
     def __isub__(self, other):
         self = self - other
         return self
 
+    @unlock_instance(mutate=True)
     def __itruediv__(self, other):
         self = self / other
         return self
