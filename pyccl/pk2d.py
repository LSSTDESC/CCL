--- conflicted
+++ resolved
@@ -8,11 +8,6 @@
 from .errors import CCLWarning, CCLDeprecationWarning
 from .pyutils import (check, get_pk_spline_a, get_pk_spline_lk,
                       _get_spline2d_arrays)
-<<<<<<< HEAD
-from ._repr import _build_string_Pk2D
-=======
-from .base import CCLObject, UnlockInstance, unlock_instance
->>>>>>> 0acebeaa
 
 
 class _Pk2D_descriptor:
