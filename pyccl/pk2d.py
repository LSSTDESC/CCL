import warnings
import functools
import numpy as np

from . import ccllib as lib
from .errors import CCLWarning, CCLError, CCLDeprecationWarning
from .pyutils import (check, get_pk_spline_a, get_pk_spline_lk,
                      _get_spline1d_arrays, _get_spline2d_arrays)
from .base import (CCLObject, UnlockInstance, unlock_instance,
                   warn_api, deprecated)
from .parameters import spline_params


class _Pk2D_descriptor:
    """Descriptor to deprecate usage of `Pk2D` methods as class methods."""
    def __init__(self, func):
        self.func = func

    def __get__(self, instance, base):
        if instance is None:
            warnings.warn("Use of the power spectrum as an argument "
                          f"is deprecated in {self.func.__name__}. "
                          "Use the instance method instead.",
                          CCLDeprecationWarning)
            this = base
        else:
            this = instance

        @functools.wraps(self.func)
        def new_func(*args, **kwargs):
            return self.func(this, *args, **kwargs)

        return new_func


class Pk2D(CCLObject):
    """A power spectrum class holding the information needed to reconstruct an
    arbitrary function of wavenumber and scale factor.

    .. note::

        The ``Pk2D`` class is a wrapper around CCL's bicubic interpolators.
        Addition, subtraction, multiplication, division returning new objects
        or in-place is supported between ``Pk2D`` objects and other ``Pk2D``
        objects, integers, or floats. When the second object is also of type
        ``Pk2D``, the a- and k-range changes to the most restrictive range.
        Exponentiation is also supported for integers and floats.

    .. note::

        The power spectrum can be evaluated by directly calling the instance
        ``pk(k, a)``. This is vectorized in both ``k`` and ``a``.

    Parameters
    ----------
    a_arr : array
        An array holding values of the scale factor
    lk_arr : array
        An array holding values of the natural logarithm of the wavenumber
        (in :math:`\\mathrm{Mpc}^-1`).
    pk_arr : array
        A 2-D array of shape ``(na, nk)``, of the values of the power spectrum
        at ``a_arr`` and ``lk_arr``. Input array could be flattened, provided
        that its size is ``nk*na``. The array can hold the values of the
        natural logarithm of the power spectrum, depending on the value of
        ``is_logp``. If ``pkfunc`` is provided, all of ``a_arr``, ``lk_arr``
        and ``pk_arr`` are ignored. However, either ``pkfunc`` or all of the
        last three arrays must be provided. Note, if you pass your own Pk array
        you are responsible of making sure that it is sufficiently well-sampled
        i.e. the resolution of `a_arr` and `lk_arr` is high enough to sample
        the main features in the power spectrum. CCL uses bicubic interpolation
        to evaluate the power spectrum at any intermediate point in k and a.
    pkfunc : :obj:`callable`
        Function with signature ``f(k, a)`` which takes vectorized input
        in ``k`` (wavenumber in :math:`\\mathrm{Mpc}^{-1}``) and a scale factor
        ``a``, and returns the value of the power spectrum, or its natural log
        depending on ``is_logp``. Power spectrum units must be compatible
        with  CCL (e.g. :math:`\\mathrm{Mpc}^3` for matter power spectrum).
        If a ``pkfunc`` is provided the power spectrum is sampled at the
        values of ``k`` and ``a`` used internally by CCL to store the linear
        and non-linear power spectra. This is deprecated in favour of using
        the `from_function` class method.
    cosmo : :class:`~pyccl.core.Cosmology`, optional cosmological parameters.
        Used to determine sampling rates in scale factor and wavenumber if
        using `pkfunc` (deprecated).
    extrap_order_lok, extrap_order_hik :  {0, 1, 2}
        Extrapolation order to be used on k-values below and above the minimum
        and maximum of the splines, respectively. Note that extrapolation is
        either in log(P(k)) or in P(k), depending on the value of ``is_logp``.
    is_logp : bool
        If True, pkfunc/pkarr return/hold the natural logarithm of the power
        spectrum. Otherwise, the true value of the power spectrum is expected.
        If ``is_logp`` is ``True``, arrays are interpolate in log-space.
    empty : bool
        If ``True``, just create an empty object, to be filled out later
        (deprecated).
    """
    from .base.repr_ import build_string_Pk2D as __repr__

    @warn_api(reorder=["pkfunc", "a_arr", "lk_arr", "pk_arr", "is_logp",
                       "extrap_order_lok", "extrap_order_hik", "cosmo"])
    def __init__(self, *, a_arr=None, lk_arr=None, pk_arr=None,
                 pkfunc=None, cosmo=None, is_logp=True,
                 extrap_order_lok=1, extrap_order_hik=2, empty=False):
        if empty:
            warnings.warn("The creation of empty Pk2D objects is now "
                          "deprecated. If you want an empty object, use "
                          "`Pk2D.__new__(Pk2D)`.",
                          category=CCLDeprecationWarning)
            return

        if pkfunc is None:  # Initialize power spectrum from 2D array
            # Make sure input makes sense
            if (a_arr is None) or (lk_arr is None) or (pk_arr is None):
                raise ValueError("If you do not provide a function, "
                                 "you must provide arrays")

            # Check that `a` is a monotonically increasing array.
            if not np.all((a_arr[1:] - a_arr[:-1]) > 0):
                raise ValueError("Input scale factor array in `a_arr` is not "
                                 "monotonically increasing.")

            pkflat = pk_arr.flatten()
            # Check dimensions make sense
            if (len(a_arr)*len(lk_arr) != len(pkflat)):
                raise ValueError("Size of input arrays is inconsistent")
        else:  # Initialize power spectrum from function
            warnings.warn("The use of a function when initialising a ``Pk2D`` "
                          "object is deprecated. Use `Pk2D.from_function`.",
                          CCLDeprecationWarning)
            # Set k and a sampling from CCL parameters
            a_arr = get_pk_spline_a(cosmo=cosmo)
            lk_arr = get_pk_spline_lk(cosmo=cosmo)

            # Compute power spectrum on 2D grid
            pkflat = np.array([pkfunc(k=np.exp(lk_arr), a=a)
                               for a in a_arr]).flatten()

        status = 0
        self.psp, status = lib.set_pk2d_new_from_arrays(lk_arr, a_arr, pkflat,
                                                        int(extrap_order_lok),
                                                        int(extrap_order_hik),
                                                        int(is_logp), status)
        check(status)

    @classmethod
    def from_function(cls, pkfunc, *, is_logp=True,
                      spline_params=spline_params,
                      extrap_order_lok=1, extrap_order_hik=2):
        """ Generates a `Pk2D` object from a function that calculates a power
        spectrum.

        Args:
            pkfunc : :obj:`callable`
                Function with signature ``f(k, a)`` which takes vectorized
                input in ``k`` (wavenumber in :math:`\\mathrm{Mpc}^{-1}``)
                and a scale factor`a``, and returns the value of the
                corresponding quantity. ``pkfunc`` will be sampled at the
                values of ``k`` and ``a`` used internally by CCL to store the
                linear and non-linear power spectra.
            spline_params : :obj:`~pyccl.parameters.SplineParameters` or \
                    :obj:`~pyccl.ccllib.spline_params`
                optional spline parameters. Used to determine sampling rates
                in scale factor and wavenumber. Custom parameters can be passed
                via the ``Cosmology`` object with
                ``cosmo.cosmo.spline_params`` (C API), or with an instance of
                ``ccl.parameters.SplineParameters`` (Python API). Defaults to
                the global accuracy parameters in CCL at the moment this
                function is called.

        Returns:
            :class:`~pyccl.pk2d.Pk2D`
                Power spectrum object.
        """
        # Set k and a sampling from CCL parameters
        a_arr = get_pk_spline_a(spline_params=spline_params)
        lk_arr = get_pk_spline_lk(spline_params=spline_params)

        # Compute power spectrum on 2D grid
        pk_arr = np.array([pkfunc(k=np.exp(lk_arr), a=a) for a in a_arr])

        return cls(a_arr=a_arr, lk_arr=lk_arr, pk_arr=pk_arr,
                   is_logp=is_logp, extrap_order_lok=extrap_order_lok,
                   extrap_order_hik=extrap_order_hik)

    def __eq__(self, other):
        # Check the object class.
        if type(self) is not type(other):
            return False
        # If the objects contain no data, return early.
        if not (self or other):
            return True
        # Check extrapolation orders.
        if not (self.extrap_order_lok == other.extrap_order_lok
                and self.extrap_order_hik == other.extrap_order_hik):
            return False
        # Check the individual splines.
        a1, lk1, pk1 = self.get_spline_arrays()
        a2, lk2, pk2 = other.get_spline_arrays()
        return ((a1 == a2).all() and (lk1 == lk2).all()
                and np.array_equal(pk1, pk2))

    def __hash__(self):
        return hash(repr(self))

    @property
    def has_psp(self):
        return 'psp' in vars(self)

    @property
    def extrap_order_lok(self):
        return self.psp.extrap_order_lok if self else None

    @property
    def extrap_order_hik(self):
        return self.psp.extrap_order_hik if self else None

    @classmethod
    def from_model(cls, cosmo, model):
        """`Pk2D` constructor returning the power spectrum associated with
        a given numerical model.

        Arguments:
            cosmo (:class:`~pyccl.core.Cosmology`)
                A Cosmology object.
            model (:obj:`str`)
                model to use. These models allowed:
                  - `'bbks'` (Bardeen et al. ApJ 304 (1986) 15)
                  - `'eisenstein_hu'` (Eisenstein & Hu astro-ph/9709112)
                  - `'eisenstein_hu_nowiggles'` (Eisenstein & Hu astro-ph/9709112)
                  - `'emu'` (arXiv:1508.02654).
        Returns:
            :class:`~pyccl.pk2d.Pk2D`
                The power spectrum of the input model.
        """  # noqa E501

        pk2d = Pk2D.__new__(cls)
        status = 0
        if model == 'bbks':
            cosmo.compute_growth()
            ret = lib.compute_linpower_bbks(cosmo.cosmo, status)
        elif model == 'eisenstein_hu':
            cosmo.compute_growth()
            ret = lib.compute_linpower_eh(cosmo.cosmo, 1, status)
        elif model == 'eisenstein_hu_nowiggles':
            cosmo.compute_growth()
            ret = lib.compute_linpower_eh(cosmo.cosmo, 0, status)
        elif model == 'emu':
            ret = lib.compute_power_emu(cosmo.cosmo, status)
        else:
            raise ValueError("Unknown model %s " % model)

        if np.ndim(ret) == 0:
            status = ret
        else:
            with UnlockInstance(pk2d):
                pk2d.psp, status = ret

        check(status, cosmo)
        return pk2d

    @classmethod
    @functools.wraps(from_model)
    @deprecated(new_function=from_model.__func__)
    def pk_from_model(cls, cosmo, model):
        return cls.from_model(cosmo, model)

    @_Pk2D_descriptor
    @warn_api
    def apply_halofit(self, cosmo, *, pk_linear=None):
        """Pk2D constructor that applies the "HALOFIT" transformation of
        Takahashi et al. 2012 (arXiv:1208.2701) on an input linear power
        spectrum in `pk_linear`.
        """
        if pk_linear is None:
            pk_linear = self

        if cosmo["wa"] != 0:
            # HALOFIT translates (w0, wa) to a w0_eff. This requires computing
            # the comoving distance to the CMB, which requires the background
            # splines being sampled to sufficiently high redshifts.
            cosmo.compute_distances()
            _, a = _get_spline1d_arrays(cosmo.cosmo.data.achi)
            if min(a) > 1/(1 + 3000):
                raise CCLError("Comoving distance spline does not cover "
                               "sufficiently high redshifts for HALOFIT. "
                               "HALOFIT translates (w0, wa) to a w0_eff. This "
                               "requires computing the comoving distance to "
                               "the CMB, which requires the background "
                               "splines being sampled to sufficiently high "
                               "redshifts. If using the calculator mode, "
                               "check the support of the background data.")

        pk2d = Pk2D.__new__(Pk2D)
        status = 0
        ret = lib.apply_halofit(cosmo.cosmo, pk_linear.psp, status)
        if np.ndim(ret) == 0:
            status = ret
        else:
            with UnlockInstance(pk2d):
                pk2d.psp, status = ret
        check(status, cosmo)
        return pk2d

    def eval(self, k, a, cosmo=None, *, derivative=False):
        warnings.warn("Pk2D.eval is deprecated. Simply call the object "
                      "itself.", category=CCLDeprecationWarning)
        return self(k, a, cosmo=cosmo, derivative=derivative)

    def eval_dlogpk_dlogk(self, k, a, cosmo):
        """Evaluate logarithmic derivative. See ``Pk2D.eval`` for details."""
        warnings.warn("Pk2D.eval_dlogpk_dlogk is deprecated. Simply call "
                      "the object itself with `derivative=True`.",
                      category=CCLDeprecationWarning)
        return self(k, a, cosmo=cosmo, derivative=True)

    def __call__(self, k, a, cosmo=None, *, derivative=False):
        """Evaluate the power spectrum or its logarithmic derivative at
        a single value of the scale factor.

        Arguments
        ---------
        k : float or array_like
            Wavenumber value(s) in units of Mpc^-1.
        a : float or array_like
            Value of the scale factor
        cosmo : :class:`~pyccl.core.Cosmology`
            Cosmology object. Used to evaluate the power spectrum outside
            of the interpolation range in ``a``, thorugh the linear growth
            factor. If ``cosmo`` is ``None``, attempting to evaluate the power
            spectrum outside of the interpolation range will raise an error.
        derivative : bool
            If ``False``, evaluate the power spectrum. If ``True``, evaluate
            the logarithmic derivative of the power spectrum,
            :math:`\\frac{\\mathrm{d} \\log P(k)}{\\mathrm{d} \\log k}`.

        Returns
        -------
        P(k, a) : float or array_like
            Value(s) of the power spectrum.
        """
        # determine if logarithmic derivative is needed
        if not derivative:
            eval_func = lib.pk2d_eval_multi
        else:
            eval_func = lib.pk2d_der_eval_multi

        # handle scale factor extrapolation
        if cosmo is None:
            cosmo = self.__call__._cosmo
            self.psp.extrap_linear_growth = 404  # flag no extrapolation
        else:
            cosmo.compute_growth()  # growth factors for extrapolation
            self.psp.extrap_linear_growth = 401  # flag extrapolation

<<<<<<< HEAD
        status = 0
        if isinstance(k, int):
            k = float(k)
        if isinstance(k, float):
            f, status = eval_funcs[0](self.psp, np.log(k), a,
                                      cosmo.cosmo, status)
        else:
            k_use = np.atleast_1d(k)
            f, status = eval_funcs[1](self.psp, np.log(k_use), a,
                                      cosmo.cosmo, k_use.size, status)

        # Catch scale factor extrapolation bounds error.
        if status == lib.CCL_ERROR_SPLINE_EV:
            raise ValueError(
                "Pk2D evaluation scale factor is outside of the "
                "interpolation range. To extrapolate, pass a Cosmology.")
        check(status, cosmo)
        return f

    # Save a dummy cosmology as an attribute of the `eval` method so we don't
    # have to initialize one every time no `cosmo` is passed. This is gentle
    # with memory too, as `free` does not work for an empty cosmology.
    eval._cosmo = type("Dummy", (object,), {"cosmo": lib.cosmology()})()
=======
        a_use = np.atleast_1d(a).astype(float)
        k_use = np.atleast_1d(k).astype(float)
        lk_use = np.log(k_use)
>>>>>>> 26fc0350

        status = 0
        out = np.zeros([len(a_use), len(k_use)])
        for ia, aa in enumerate(a_use):
            f, status = eval_func(self.psp, lk_use, aa,
                                  cosmo.cosmo, k_use.size, status)

            # Catch scale factor extrapolation bounds error.
            if status == lib.CCL_ERROR_SPLINE_EV:
                raise TypeError(
                    "Pk2D evaluation scale factor is outside of the "
                    "interpolation range. To extrapolate, pass a Cosmology.")
            check(status, cosmo)
            out[ia] = f

        if np.ndim(k) == 0:
            out = np.squeeze(out, axis=-1)
        if np.ndim(a) == 0:
            out = np.squeeze(out, axis=0)
        return out

    # Save a dummy cosmology as an attribute of the `__call__` method
    # so we don't have to initialize one every time no `cosmo` is passed.
    # This is gentle with memory too, as `free` does not work for an empty
    # cosmology.
    __call__._cosmo = type("Dummy", (object,), {"cosmo": lib.cosmology()})()

    def copy(self):
        """Return a copy of this Pk2D object."""
        if not self:
            return Pk2D.__new__(Pk2D)
        return self + 0

    def get_spline_arrays(self):
        """Get the spline data arrays.

        Returns:
            a_arr: array_like
                Array of scale factors.
            lk_arr: array_like
                Array of logarithm of wavenumber k.
            pk_arr: array_like
                Array of the power spectrum P(k, z). The shape
                is (a_arr.size, lk_arr.size).
        """
        if not self:
            raise ValueError("Pk2D object does not have data.")

        a_arr, lk_arr, pk_arr = _get_spline2d_arrays(self.psp.fka)
        if self.psp.is_log:
            pk_arr = np.exp(pk_arr)

        return a_arr, lk_arr, pk_arr

    def __del__(self):
        """Free memory associated with this Pk2D structure."""
        if self:
            lib.f2d_t_free(self.psp)

    def __bool__(self):
        return self.has_psp

    def __contains__(self, other):
        if not (self.psp.lkmin <= other.psp.lkmin
                and self.psp.lkmax >= other.psp.lkmax
                and self.psp.amin <= other.psp.amin
                and self.psp.amax >= other.psp.amax):
            return False
        return True

    def _get_binary_operator_arrays(self, other):
        if not (self and other):
            raise ValueError("Pk2D object does not have data.")
        if self not in other:
            raise ValueError(
                "The 2nd operand has its data defined over a smaller range "
                "than the 1st operand. To avoid extrapolation, this operation "
                "is forbidden. If you want to operate on the smaller support, "
                "try swapping the operands.")

        a_arr_a, lk_arr_a, pk_arr_a = self.get_spline_arrays()
        a_arr_b, lk_arr_b, pk_arr_b = other.get_spline_arrays()
        if not (a_arr_a.size == a_arr_b.size
                and lk_arr_a.size == lk_arr_b.size
                and np.allclose(a_arr_a, a_arr_b)
                and np.allclose(lk_arr_a, lk_arr_b)):
            warnings.warn(
                "Operands defined over different ranges. "
                "The result will be interpolated and clipped to "
                f"{self.psp.lkmin} <= log k <= {self.psp.lkmax} and "
                f"{self.psp.amin} <= a <= {self.psp.amax}.", CCLWarning)
            pk_arr_b = other(np.exp(lk_arr_a), a_arr_a)

        return a_arr_a, lk_arr_a, pk_arr_a, pk_arr_b

    def __add__(self, other):
        """Adds two Pk2D instances.

        The a and k ranges of the 2nd operand need to be the same or smaller
        than the 1st operand.
        The returned Pk2D object uses the same a and k arrays as the first
        operand.
        """
        if isinstance(other, (float, int)):
            a_arr_a, lk_arr_a, pk_arr_a = self.get_spline_arrays()
            pk_arr_new = pk_arr_a + other
        elif isinstance(other, Pk2D):
            a_arr_a, lk_arr_a, pk_arr_a, pk_arr_b = \
                self._get_binary_operator_arrays(other)
            pk_arr_new = pk_arr_a + pk_arr_b
        else:
            raise TypeError("Addition of Pk2D is only defined for "
                            "floats, ints, and Pk2D objects.")

        logp = np.all(pk_arr_new > 0)
        if logp:
            pk_arr_new = np.log(pk_arr_new)

        new = Pk2D(a_arr=a_arr_a, lk_arr=lk_arr_a, pk_arr=pk_arr_new,
                   is_logp=logp,
                   extrap_order_lok=self.extrap_order_lok,
                   extrap_order_hik=self.extrap_order_hik)

        return new

    def __mul__(self, other):
        """Multiply two Pk2D instances.

        The a and k ranges of the 2nd operand need to be the same or smaller
        than the 1st operand.
        The returned Pk2D object uses the same a and k arrays as the first
        operand.
        """
        if isinstance(other, (float, int)):
            a_arr_a, lk_arr_a, pk_arr_a = self.get_spline_arrays()
            pk_arr_new = other * pk_arr_a
        elif isinstance(other, Pk2D):
            a_arr_a, lk_arr_a, pk_arr_a, pk_arr_b = \
                self._get_binary_operator_arrays(other)
            pk_arr_new = pk_arr_a * pk_arr_b
        else:
            raise TypeError("Multiplication of Pk2D is only defined for "
                            "floats, ints, and Pk2D objects.")

        logp = np.all(pk_arr_new > 0)
        if logp:
            pk_arr_new = np.log(pk_arr_new)

        new = Pk2D(a_arr=a_arr_a, lk_arr=lk_arr_a, pk_arr=pk_arr_new,
                   is_logp=logp,
                   extrap_order_lok=self.extrap_order_lok,
                   extrap_order_hik=self.extrap_order_hik)
        return new

    def __pow__(self, exponent):
        """Take a Pk2D instance to a power.
        """
        if not isinstance(exponent, (float, int)):
            raise TypeError(
                "Exponentiation of Pk2D is only defined for floats and ints.")
        a_arr_a, lk_arr_a, pk_arr_a = self.get_spline_arrays()
        if np.any(pk_arr_a < 0) and exponent % 1 != 0:
            warnings.warn(
                "Taking a non-positive Pk2D object to a non-integer "
                "power may lead to unexpected results", CCLWarning)

        pk_arr_new = pk_arr_a**exponent

        logp = np.all(pk_arr_new > 0)
        if logp:
            pk_arr_new = np.log(pk_arr_new)

        new = Pk2D(a_arr=a_arr_a, lk_arr=lk_arr_a, pk_arr=pk_arr_new,
                   is_logp=logp,
                   extrap_order_lok=self.extrap_order_lok,
                   extrap_order_hik=self.extrap_order_hik)

        return new

    def __sub__(self, other):
        return self + (-1)*other

    def __truediv__(self, other):
        return self * other**(-1)

    __radd__ = __add__

    __rmul__ = __mul__

    def __rsub__(self, other):
        return other + (-1)*self

    def __rtruediv__(self, other):
        return other * self**(-1)

    @unlock_instance
    def __iadd__(self, other):
        self = self + other
        return self

    @unlock_instance
    def __imul__(self, other):
        self = self * other
        return self

    @unlock_instance
    def __isub__(self, other):
        self = self - other
        return self

    @unlock_instance
    def __itruediv__(self, other):
        self = self / other
        return self

    @unlock_instance
    def __ipow__(self, other):
        self = self**other
        return self


@warn_api
def parse_pk2d(cosmo, p_of_k_a, *, is_linear=False):
    """ Return the C-level `f2d` spline associated with a
    :class:`Pk2D` object.

    Args:
        cosmo (:class:`~pyccl.core.Cosmology`): A Cosmology object.
        p_of_k_a (:class:`Pk2D`, :obj:`str` or `None`): if a
            :class:`Pk2D` object, its `f2d` spline will be used. If
            a string, the linear or non-linear power spectrum stored
            by `cosmo` under this name will be used. If `None`, the
            matter power spectrum stored by `cosmo` will be used.
        is_linear (:obj:`bool`): if `True`, and if `p_of_k_a` is a
            string or `None`, the linear version of the corresponding
            power spectrum will be used (otherwise it'll be the
            non-linear version).
    """
    if isinstance(p_of_k_a, Pk2D):
        psp = p_of_k_a.psp
    else:
        if (p_of_k_a is None) or isinstance(p_of_k_a, str):
            name = p_of_k_a
        else:
            raise ValueError("p_of_k_a must be a pyccl.Pk2D object, "
                             "a string, or None")

        if is_linear:
            cosmo.compute_linear_power()
            pk = cosmo.get_linear_power(name)
        else:
            cosmo.compute_nonlin_power()
            pk = cosmo.get_nonlin_power(name)
        psp = pk.psp
    return psp


def parse_pk(cosmo, p_of_k_a=None):
    """Helper to retrieve the power spectrum in the halo model."""
    if isinstance(p_of_k_a, Pk2D):
        return p_of_k_a
    elif p_of_k_a is None or p_of_k_a == "linear":
        cosmo.compute_linear_power()
        return cosmo.get_linear_power()
    elif p_of_k_a == "nonlinear":
        cosmo.compute_nonlin_power()
        return cosmo.get_nonlin_power()
    raise TypeError("p_of_k_a must [None|'linear'|'nonlinear'] or Pk2D.")<|MERGE_RESOLUTION|>--- conflicted
+++ resolved
@@ -353,35 +353,9 @@
             cosmo.compute_growth()  # growth factors for extrapolation
             self.psp.extrap_linear_growth = 401  # flag extrapolation
 
-<<<<<<< HEAD
-        status = 0
-        if isinstance(k, int):
-            k = float(k)
-        if isinstance(k, float):
-            f, status = eval_funcs[0](self.psp, np.log(k), a,
-                                      cosmo.cosmo, status)
-        else:
-            k_use = np.atleast_1d(k)
-            f, status = eval_funcs[1](self.psp, np.log(k_use), a,
-                                      cosmo.cosmo, k_use.size, status)
-
-        # Catch scale factor extrapolation bounds error.
-        if status == lib.CCL_ERROR_SPLINE_EV:
-            raise ValueError(
-                "Pk2D evaluation scale factor is outside of the "
-                "interpolation range. To extrapolate, pass a Cosmology.")
-        check(status, cosmo)
-        return f
-
-    # Save a dummy cosmology as an attribute of the `eval` method so we don't
-    # have to initialize one every time no `cosmo` is passed. This is gentle
-    # with memory too, as `free` does not work for an empty cosmology.
-    eval._cosmo = type("Dummy", (object,), {"cosmo": lib.cosmology()})()
-=======
         a_use = np.atleast_1d(a).astype(float)
         k_use = np.atleast_1d(k).astype(float)
         lk_use = np.log(k_use)
->>>>>>> 26fc0350
 
         status = 0
         out = np.zeros([len(a_use), len(k_use)])
@@ -391,7 +365,7 @@
 
             # Catch scale factor extrapolation bounds error.
             if status == lib.CCL_ERROR_SPLINE_EV:
-                raise TypeError(
+                raise ValueError(
                     "Pk2D evaluation scale factor is outside of the "
                     "interpolation range. To extrapolate, pass a Cosmology.")
             check(status, cosmo)
