--- conflicted
+++ resolved
@@ -191,39 +191,4 @@
     with pytest.raises(ValueError):
         cosmo_input = ccl.Cosmology(Omega_c=0.27, Omega_b=0.05, h=0.7,
                                     n_s=0.965, A_s=2e-9)
-<<<<<<< HEAD
         cosmo_input._set_background_from_arrays()
-=======
-        cosmo_input._set_background_from_arrays()
-
-
-def test_input_lin_power_spectrum():
-    cosmo = ccl.Cosmology(Omega_c=0.27, Omega_b=0.05, h=0.7, n_s=0.965,
-                          A_s=2e-9)
-    a_arr = np.linspace(0.01, 0.99999, 100)
-    k_arr = np.logspace(np.log10(2e-4), np.log10(50), 1000)
-    pk_arr = np.empty(shape=(len(a_arr), len(k_arr)))
-    for i, a in enumerate(a_arr):
-        pk_arr[i] = ccl.power.linear_matter_power(cosmo, k_arr, a)
-
-    chi_from_ccl = ccl.background.comoving_radial_distance(cosmo, a_arr)
-    hoh0_from_ccl = ccl.background.h_over_h0(cosmo, a_arr)
-    growth_from_ccl = ccl.background.growth_factor(cosmo, a_arr)
-    fgrowth_from_ccl = ccl.background.growth_rate(cosmo, a_arr)
-
-    cosmo_input = ccl.Cosmology(Omega_c=0.27, Omega_b=0.05, h=0.7, n_s=0.965,
-                                A_s=2e-9)
-    cosmo_input._set_background_from_arrays(a_array=a_arr,
-                                            chi_array=chi_from_ccl,
-                                            hoh0_array=hoh0_from_ccl,
-                                            growth_array=growth_from_ccl,
-                                            fgrowth_array=fgrowth_from_ccl)
-    cosmo_input._set_linear_power_from_arrays(a_arr, k_arr, pk_arr)
-    cosmo_input.compute_linear_power()
-    pk_CCL_input = ccl.power.linear_matter_power(cosmo_input, k_arr, 0.5)
-    pk_CCL = ccl.power.linear_matter_power(cosmo, k_arr, 0.5)
-
-    # The first k's seem to always be somewhat high (10^-3 relative
-    # difference).
-    assert np.allclose(pk_CCL_input, pk_CCL, atol=0., rtol=1e-2)
->>>>>>> fbe1ac74
