import pytest
import numpy as np
import pyccl as ccl
import functools


def all_subclasses(cls):
    """Get all subclasses of ``cls``. NOTE: Used in ``conftest.py``."""
    return set(cls.__subclasses__()).union([s for c in cls.__subclasses__()
                                            for s in all_subclasses(c)])


def test_fancy_repr():
    # Test fancy-repr controls.
    cosmo1 = ccl.CosmologyVanillaLCDM()
    cosmo2 = ccl.CosmologyVanillaLCDM()

    ccl.FancyRepr.disable()
    assert repr(cosmo1) == object.__repr__(cosmo1)
    assert cosmo1 != cosmo2

    ccl.FancyRepr.enable()
    assert repr(cosmo1) != object.__repr__(cosmo1)
    assert cosmo1 == cosmo2

    with pytest.raises(AttributeError):
        cosmo1._fancy_repr.disable()

    with pytest.raises(AttributeError):
        ccl.Cosmology._fancy_repr.disable()


def test_CCLObject():
    # Test eq --> repr <-- hash for all kinds of CCL objects.

    # 1.1. Using a complicated Cosmology object.
    extras = {"camb": {"halofit_version": "mead2020", "HMCode_logT_AGN": 7.8}}
    kwargs = {"transfer_function": "bbks",
              "matter_power_spectrum": "emu",
              "z_mg": np.ones(10),
              "df_mg": np.ones(10),
              "extra_parameters": extras}
    COSMO1 = ccl.CosmologyVanillaLCDM(**kwargs)
    COSMO2 = ccl.CosmologyVanillaLCDM(**kwargs)
    assert COSMO1 == COSMO2
    kwargs["df_mg"] *= 2
    COSMO2 = ccl.CosmologyVanillaLCDM(**kwargs)
    assert COSMO1 != COSMO2

    # 2. Using a Pk2D object.
    cosmo = ccl.CosmologyVanillaLCDM(transfer_function="bbks")
    cosmo.compute_linear_power()
    PK1 = cosmo.get_linear_power()
    PK2 = ccl.Pk2D.pk_from_model(cosmo, "bbks")
    assert PK1 == PK2
    assert ccl.Pk2D(empty=True) == ccl.Pk2D(empty=True)
    assert 2*PK1 != PK2

    # 3.1. Using a factorizable Tk3D object.
    a_arr, lk_arr, pk_arr = PK1.get_spline_arrays()
    TK1 = ccl.Tk3D(a_arr=a_arr, lk_arr=lk_arr,
                   pk1_arr=pk_arr, pk2_arr=pk_arr, is_logt=False)
    TK2 = ccl.Tk3D(a_arr=a_arr, lk_arr=lk_arr,
                   pk1_arr=pk_arr, pk2_arr=pk_arr, is_logt=False)
    TK3 = ccl.Tk3D(a_arr=a_arr, lk_arr=lk_arr,
                   pk1_arr=2*pk_arr, pk2_arr=2*pk_arr, is_logt=False)
    assert TK1 == TK2
    assert TK1 != TK3

    # 3.2. Using a non-factorizable Tk3D object.
    a_arr_2 = np.arange(0.5, 0.9, 0.1)
    lk_arr_2 = np.linspace(-2, 1, 8)
    TK1 = ccl.Tk3D(
        a_arr=a_arr_2, lk_arr=lk_arr_2,
        tkk_arr=np.ones((a_arr_2.size, lk_arr_2.size, lk_arr_2.size)))
    TK2 = ccl.Tk3D(
        a_arr=a_arr_2, lk_arr=lk_arr_2,
        tkk_arr=np.ones((a_arr_2.size, lk_arr_2.size, lk_arr_2.size)))
    assert TK1 == TK2

    # 4. Using a CosmologyCalculator.
    pk_linear = {"a": a_arr,
                 "k": np.exp(lk_arr),
                 "delta_matter:delta_matter": pk_arr}
    COSMO1 = ccl.CosmologyCalculator(
        Omega_c=0.25, Omega_b=0.05, h=0.67, n_s=0.96, sigma8=0.81,
        pk_linear=pk_linear, pk_nonlin=pk_linear)
    COSMO2 = ccl.CosmologyCalculator(
        Omega_c=0.25, Omega_b=0.05, h=0.67, n_s=0.96, sigma8=0.81,
        pk_linear=pk_linear, pk_nonlin=pk_linear)
    assert COSMO1 == COSMO2

    # 5. Using a Tracer object.
    TR1 = ccl.CMBLensingTracer(cosmo, z_source=1101)
    TR2 = ccl.CMBLensingTracer(cosmo, z_source=1101)
    assert TR1 == TR2


def test_CCLAutoRepr():
    # Test eq --> repr <-- hash for all kinds of CCL halo objects.

    # 1. Build a halo model calculator using the default parametrizations.
<<<<<<< HEAD
    HMC = ccl.halos.HMCalculator(
        mass_function="Tinker08", halo_bias="Tinker10", mass_def="200m")
=======
    cosmo = ccl.CosmologyVanillaLCDM(transfer_function="bbks")
    HMC = ccl.halos.HaloModel(
        cosmo, massfunc="Tinker08", hbias="Tinker10", mass_def="200m")
>>>>>>> 43591ce9

    # 2. Define separate default halo model ingredients.
    MDEF = ccl.halos.MassDef200m()
    HMF = ccl.halos.MassFuncTinker08(mass_def=MDEF)
    HBF = ccl.halos.HaloBiasTinker10(mass_def=MDEF)

    # 3. Test equivalence.
<<<<<<< HEAD
    assert MDEF == HMC.mass_def
    assert HMF == HMC.mass_function
    assert HBF == HMC.halo_bias
    HMC2 = ccl.halos.HMCalculator(
        mass_function=HMF, halo_bias=HBF, mass_def=MDEF)
=======
    assert MDEF == HMC._mdef
    assert HMF == HMC._massfunc
    assert HBF == HMC._hbias
    HMC2 = ccl.halos.HaloModel(
        cosmo, massfunc=HMF, hbias=HBF, mass_def=MDEF)
>>>>>>> 43591ce9
    assert HMC == HMC2

    # 4. Test halo profiles.
    CM1 = ccl.halos.Concentration.from_name("Duffy08")()
    CM2 = ccl.halos.ConcentrationDuffy08()
    assert CM1 == CM2

    # TODO: uncomment once __eq__ methods are implemented.
    # P1 = ccl.halos.HaloProfileHOD(c_M_relation=CM1)
    # P2 = ccl.halos.HaloProfileHOD(c_M_relation=CM2)
    # assert P1 == P2

    # PCOV1 = ccl.halos.Profile2pt(r_corr=1.5)
    # PCOV2 = ccl.halos.Profile2pt(r_corr=1.0)
    # assert PCOV1 != PCOV2
    # PCOV2.update_parameters(r_corr=1.5)
    # assert PCOV1 == PCOV2


def test_CCLObject_immutable():
    # test `CCLObject` lock
    obj = ccl.CCLObject()
    obj._object_lock.unlock()
    assert "locked=False" in repr(obj._object_lock)
    obj._object_lock.lock()
    assert "locked=True" in repr(obj._object_lock)

    # `update_parameters` not implemented.
    cosmo = ccl.CosmologyVanillaLCDM()
    with pytest.raises(AttributeError):
        cosmo.my_attr = "hello_world"
    with pytest.raises(NotImplementedError):
        cosmo.update_parameters(A_SPLINE_NA=120)

    # `update_parameters` implemented.
    prof = ccl.halos.HaloProfilePressureGNFW(mass_bias=0.5)
    with pytest.raises(AttributeError):
        prof.mass_bias = 0.7
    assert prof.mass_bias == 0.5
    prof.update_parameters(mass_bias=0.7)
    assert prof.mass_bias == 0.7

    # TODO: uncomment once __eq__ methods are implemented.
    # Check that the hash repr is deleted as required.
    # prof1 = ccl.halos.HaloProfilePressureGNFW(mass_bias=0.5)
    # prof2 = ccl.halos.HaloProfilePressureGNFW(mass_bias=0.5)
    # assert prof1 == prof2                   # repr is cached
    # prof2.update_parameters(mass_bias=0.7)  # cached repr is deleted
    # assert prof1 != prof2                   # repr is cached again


def test_CCLObject_default_behavior():
    # Test that if `__repr__` is not defined the fall back is safe.
    MyType = type("MyType", (ccl.CCLObject,), {"test": 0})
    instances = [MyType() for _ in range(2)]
    assert instances[0] != instances[1]
    assert hash(instances[0]) != hash(instances[1])

    MyType = type("MyType", (ccl.CCLAutoRepr,), {"test": 0})
    instances = [MyType() for _ in range(2)]
    assert instances[0] != instances[1]


def test_HaloProfile_abstractmethods():
    # Test that `HaloProfile` and its subclasses can't be instantiated if
    # either `_real` or `_fourier` have not been defined.
    with pytest.raises(TypeError):
        ccl.halos.HaloProfile()


def init_decorator(func):
    """Check that all attributes listed in ``__repr_attrs__`` are defined in
    the constructor of all subclasses of ``CCLAutoRepr``.
    NOTE: Used in ``conftest.py``.
    """

    def in_mro(self):
        """Determine if `__repr_attrs__` is defined somewhere in the MRO."""
        # NOTE: This helper function makes sure that an AttributeError is not
        # raised when `super().__init__` is called inside another `__init__`.
        mro = self.__class__.__mro__[1:]  # MRO excluding this class
        for cls in mro:
            if hasattr(cls, "__repr_attrs__"):
                return True
        return False

    @functools.wraps(func)
    def wrapper(self, *args, **kwargs):
        func(self, *args, **kwargs)
        if not hasattr(self, "__repr_attrs__"):
            # If `__repr_attrs__` is not specified, use local repr or inherit.
            return

        flag = [attr for attr in self.__repr_attrs__
                if not (hasattr(self, attr) or in_mro(self))]
        if flag:
            # NOTE: Set the attributes before calling `super`.
            raise AttributeError(f"{self.__class__.__name__}: attribute(s) "
                                 f"{flag} not set in __init__.")

    return wrapper


def test_unlock_instance_errors():
    # Test that unlock_instance gives the correct errors.

    # 1. Developer error
    with pytest.raises(NameError):
        @ccl.unlock_instance(name="hello")
        def func1(item, pk, a0=0, *, a1=None, a2):
            return

    # 2. User error
    @ccl.unlock_instance(name="pk")
    def func2(item, pk, a0=0, *, a1=None, a2):
        return

    with pytest.raises(TypeError):
        func2()

    # 3. Doesn't do anything if instance is not CCLObject.
    with ccl.UnlockInstance(True, mutate=False):
        pass<|MERGE_RESOLUTION|>--- conflicted
+++ resolved
@@ -100,14 +100,8 @@
     # Test eq --> repr <-- hash for all kinds of CCL halo objects.
 
     # 1. Build a halo model calculator using the default parametrizations.
-<<<<<<< HEAD
-    HMC = ccl.halos.HMCalculator(
-        mass_function="Tinker08", halo_bias="Tinker10", mass_def="200m")
-=======
-    cosmo = ccl.CosmologyVanillaLCDM(transfer_function="bbks")
-    HMC = ccl.halos.HaloModel(
-        cosmo, massfunc="Tinker08", hbias="Tinker10", mass_def="200m")
->>>>>>> 43591ce9
+    HMC = ccl.halos.HaloModel(mass_function="Tinker08", halo_bias="Tinker10",
+                              mass_def="200m")
 
     # 2. Define separate default halo model ingredients.
     MDEF = ccl.halos.MassDef200m()
@@ -115,19 +109,10 @@
     HBF = ccl.halos.HaloBiasTinker10(mass_def=MDEF)
 
     # 3. Test equivalence.
-<<<<<<< HEAD
     assert MDEF == HMC.mass_def
     assert HMF == HMC.mass_function
     assert HBF == HMC.halo_bias
-    HMC2 = ccl.halos.HMCalculator(
-        mass_function=HMF, halo_bias=HBF, mass_def=MDEF)
-=======
-    assert MDEF == HMC._mdef
-    assert HMF == HMC._massfunc
-    assert HBF == HMC._hbias
-    HMC2 = ccl.halos.HaloModel(
-        cosmo, massfunc=HMF, hbias=HBF, mass_def=MDEF)
->>>>>>> 43591ce9
+    HMC2 = ccl.halos.HaloModel(mass_function=HMF, halo_bias=HBF, mass_def=MDEF)
     assert HMC == HMC2
 
     # 4. Test halo profiles.
