import numpy as np
from . import pyccl as ccl
import pytest


@pytest.mark.parametrize('func', [
    'nfw_profile_3d', 'nfw_profile_2d',
    'einasto_profile_3d', 'hernquist_profile_3d'])
@pytest.mark.parametrize('r', [
    1,
    1.,
    np.array([1, 2, 3]),
    [1, 2, 3]])
def test_haloprofile_smoke(func, r):
<<<<<<< HEAD
=======
    from . import assert_warns
>>>>>>> 1ab7ad3b
    cosmo = ccl.Cosmology(
        Omega_c=0.27, Omega_b=0.045, h=0.67, sigma8=0.8, n_s=0.96,
        transfer_function='bbks', matter_power_spectrum='linear')
    a = 1
    c = 5
    mass = 1e14
    odelta = 200
    # These are all deprecated
    with pytest.warns(ccl.CCLDeprecationWarning):
        prof = getattr(ccl, func)(cosmo, c, mass, odelta, a, r)
    assert np.all(np.isfinite(prof))
    assert np.shape(prof) == np.shape(r)<|MERGE_RESOLUTION|>--- conflicted
+++ resolved
@@ -12,10 +12,6 @@
     np.array([1, 2, 3]),
     [1, 2, 3]])
 def test_haloprofile_smoke(func, r):
-<<<<<<< HEAD
-=======
-    from . import assert_warns
->>>>>>> 1ab7ad3b
     cosmo = ccl.Cosmology(
         Omega_c=0.27, Omega_b=0.045, h=0.67, sigma8=0.8, n_s=0.96,
         transfer_function='bbks', matter_power_spectrum='linear')
