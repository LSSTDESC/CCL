import numpy as np
import pytest
from . import pyccl as ccl


COSMO = ccl.Cosmology(
    Omega_c=0.27, Omega_b=0.045, h=0.67, sigma8=0.8, n_s=0.96,
    transfer_function='bbks', matter_power_spectrum='linear')
HBFS = [ccl.halos.HaloBiasSheth99,
        ccl.halos.HaloBiasSheth01,
        ccl.halos.HaloBiasTinker10,
        ccl.halos.HaloBiasBhattacharya11]
MS = [1E13, [1E12, 1E15], np.array([1E12, 1E15])]
MFOF = ccl.halos.MassDef('fof', 'matter')
MVIR = ccl.halos.MassDef('vir', 'critical')
MDFS = [MVIR, MVIR, MFOF, MVIR]


@pytest.mark.parametrize('bM_class', HBFS)
def test_bM_subclasses_smoke(bM_class):
    bM = bM_class()
    for m in MS:
        b = bM.get_halo_bias(COSMO, m, 0.9)
        assert np.all(np.isfinite(b))
        assert np.shape(b) == np.shape(m)


@pytest.mark.parametrize('bM_pair', zip(HBFS, MDFS))
def test_bM_mdef_raises(bM_pair):
    bM_class, mdef = bM_pair
    with pytest.raises(ValueError):
        bM_class(mass_def=mdef)


def test_bM_SO_allgood():
    bM = ccl.halos.HaloBiasTinker10(mass_def=MVIR)
    for m in MS:
        b = bM.get_halo_bias(COSMO, m, 0.9)
        assert np.all(np.isfinite(b))
        assert np.shape(b) == np.shape(m)


@pytest.mark.parametrize('name', ['Tinker10', 'Sheth99'])
def test_bM_from_string(name):
    bM_class = ccl.halos.HaloBias.from_name(name)
    bM = bM_class()
    for m in MS:
        b = bM.get_halo_bias(COSMO, m, 0.9)
        assert np.all(np.isfinite(b))
        assert np.shape(b) == np.shape(m)


def test_bM_from_string_raises():
    with pytest.raises(ValueError):
<<<<<<< HEAD
        ccl.halos.HaloBias.from_name('Tinker11')


def test_bM_default():
    bM = ccl.halos.HaloBias()
    with pytest.raises(NotImplementedError):
        bM._get_bsigma(COSMO, 1., 1.)

    M_in = 1E12
    lM_out = bM._get_consistent_mass(COSMO,
                                     M_in, 1., bM.mass_def)
    assert np.fabs(np.log10(M_in) - lM_out) < 1E-10


def test_func_deprecated():
    with pytest.warns(ccl.CCLDeprecationWarning):
        hb1 = ccl.halos.halo_bias_from_name("Tinker10")
    hb2 = ccl.halos.HaloBias.from_name("Tinker10")
    assert hb1 == hb2
=======
        ccl.halos.HaloBias.from_name('Tinker11')
>>>>>>> 0eb77d2c
<|MERGE_RESOLUTION|>--- conflicted
+++ resolved
@@ -52,26 +52,11 @@
 
 def test_bM_from_string_raises():
     with pytest.raises(ValueError):
-<<<<<<< HEAD
         ccl.halos.HaloBias.from_name('Tinker11')
-
-
-def test_bM_default():
-    bM = ccl.halos.HaloBias()
-    with pytest.raises(NotImplementedError):
-        bM._get_bsigma(COSMO, 1., 1.)
-
-    M_in = 1E12
-    lM_out = bM._get_consistent_mass(COSMO,
-                                     M_in, 1., bM.mass_def)
-    assert np.fabs(np.log10(M_in) - lM_out) < 1E-10
 
 
 def test_func_deprecated():
     with pytest.warns(ccl.CCLDeprecationWarning):
         hb1 = ccl.halos.halo_bias_from_name("Tinker10")
     hb2 = ccl.halos.HaloBias.from_name("Tinker10")
-    assert hb1 == hb2
-=======
-        ccl.halos.HaloBias.from_name('Tinker11')
->>>>>>> 0eb77d2c
+    assert hb1 == hb2