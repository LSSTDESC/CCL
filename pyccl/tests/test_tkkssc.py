--- conflicted
+++ resolved
@@ -11,20 +11,12 @@
 HMF = ccl.halos.MassFuncTinker10(mass_def=M200)
 HBF = ccl.halos.HaloBiasTinker10(mass_def=M200)
 HMC = ccl.halos.HMCalculator(
-<<<<<<< HEAD
-    mass_function=HMF, halo_bias=HBF, mass_def=M200, nlog10M=2)
-=======
     mass_function=HMF, halo_bias=HBF, mass_def=M200, nM=2)
->>>>>>> 26c2bd54
 CON = ccl.halos.ConcentrationDuffy08(mass_def=M200)
 
 NFW = ccl.halos.HaloProfileNFW(concentration=CON, fourier_analytic=True)
 HOD = ccl.halos.HaloProfileHOD(concentration=CON)
-<<<<<<< HEAD
-GNFW = ccl.halos.HaloProfilePressureGNFW()
-=======
 GNFW = ccl.halos.HaloProfilePressureGNFW(mass_def=M200)
->>>>>>> 26c2bd54
 
 PKC = ccl.halos.Profile2pt()
 PKCH = ccl.halos.Profile2ptHOD()
@@ -92,15 +84,10 @@
     assert np.allclose(tkkl_12, tkkl_34, atol=0, rtol=1e-12)
 
     # Test with the full T(k1,k2,a) for an NFW profile with bias ~1.
-<<<<<<< HEAD
-    tkk = ccl.halos.halomod_Tk3D_SSC(
-        COSMO, HMC, prof=NFW, lk_arr=np.log(KK), a_arr=AA)
-=======
     with pytest.warns(ccl.CCLDeprecationWarning):  # TODO: remove normprof v3
         tkk = ccl.halos.halomod_Tk3D_SSC(
             COSMO, HMC, prof=NFW, lk_arr=np.log(KK), a_arr=AA,
             normprof1=True)
->>>>>>> 26c2bd54
     *_, (tkk_12, tkk_34) = tkk.get_spline_arrays()
     assert np.allclose(tkkl_12, tkk_12, atol=0, rtol=5e-3)
     assert np.allclose(tkkl_34, tkk_34, atol=0, rtol=5e-3)
@@ -130,11 +117,7 @@
 
 def test_tkkssc_warns():
     """Test that it warns if the profile is negative and use_log is True."""
-<<<<<<< HEAD
-    Pneg = ccl.halos.HaloProfilePressureGNFW(P0=-1)
-=======
     Pneg = ccl.halos.HaloProfilePressureGNFW(P0=-1, mass_def=HMC.mass_def)
->>>>>>> 26c2bd54
     with pytest.warns(ccl.CCLWarning):
         ccl.halos.halomod_Tk3D_SSC(
             COSMO, HMC, prof=GNFW, prof2=Pneg,
