--- conflicted
+++ resolved
@@ -3,7 +3,6 @@
 import pytest
 import pyccl as ccl
 from pyccl import UnlockInstance
-from pyccl.pyutils import assert_warns
 
 
 COSMO = ccl.Cosmology(
@@ -11,26 +10,18 @@
     transfer_function='bbks', matter_power_spectrum='linear')
 COSMO.compute_nonlin_power()
 M200 = ccl.halos.MassDef200m()
-<<<<<<< HEAD
 HMF = ccl.halos.MassFuncTinker10(mass_def=M200)
 HBF = ccl.halos.HaloBiasTinker10(mass_def=M200)
 CON = ccl.halos.ConcentrationDuffy08(mass_def=M200)
-P1 = ccl.halos.HaloProfileNFW(c_m_relation=CON)
+P1 = ccl.halos.HaloProfileNFW(c_m_relation=CON, fourier_analytic=True)
+# P2 will have is_number_counts = True
 P2 = ccl.halos.HaloProfileHOD(c_m_relation=CON)
-=======
-HMF = ccl.halos.MassFuncTinker10(COSMO, mass_def=M200)
-HBF = ccl.halos.HaloBiasTinker10(COSMO, mass_def=M200)
-P1 = ccl.halos.HaloProfileNFW(ccl.halos.ConcentrationDuffy08(M200),
-                              fourier_analytic=True)
-# P2 will have is_number_counts = True
-P2 = ccl.halos.HaloProfileHOD(ccl.halos.ConcentrationDuffy08(M200))
-P2_nogc = ccl.halos.HaloProfileHOD(ccl.halos.ConcentrationDuffy08(M200))
+P2_nogc = ccl.halos.HaloProfileHOD(c_m_relation=CON)
 with UnlockInstance(P2_nogc):
     P2_nogc.is_number_counts = False
->>>>>>> cc0e7a00
 P3 = ccl.halos.HaloProfilePressureGNFW()
 P4 = P1
-Pneg = ccl.halos.HaloProfilePressureGNFW(P0=1j)  # (1j*1j = -1)
+Pneg = ccl.halos.HaloProfilePressureGNFW(P0=1j)
 PKC = ccl.halos.Profile2pt()
 PKCH = ccl.halos.Profile2ptHOD()
 KK = np.geomspace(1E-3, 10, 32)
@@ -53,15 +44,18 @@
 
         i11_1 = hmc.I_1_1(COSMO, k, a, prof1)
         i11_2 = hmc.I_1_1(COSMO, k, a, prof2)
-        i02_12 = hmc.I_0_2(COSMO, k, a, prof1, prof12_2pt, prof2)
+        i02_12 = hmc.I_0_2(COSMO, k, a, prof1, prof2=prof2,
+                           prof_2pt=prof12_2pt)
 
         pk = ccl.linear_matter_power(COSMO, k, a)
         P_12 = norm12 * (pk * i11_1 * i11_2 + i02_12)
 
         if prof1.is_number_counts:
-            b1 = ccl.halos.halomod_bias_1pt(COSMO, hmc, k, a, prof1) * norm1
+            b1 = ccl.halos.halomod_bias_1pt(COSMO, hmc, k, a, prof1,
+                                            normprof=False) * norm1
         if prof2.is_number_counts:
-            b2 = ccl.halos.halomod_bias_1pt(COSMO, hmc, k, a, prof2) * norm2
+            b2 = ccl.halos.halomod_bias_1pt(COSMO, hmc, k, a, prof2,
+                                            normprof=False) * norm2
 
     return (b1 + b2) * P_12
 
@@ -119,24 +113,15 @@
                                      normprof3=pars['norm'],
                                      normprof4=pars['norm'],
                                      p_of_k_a=pars['pk'],
-<<<<<<< HEAD
                                      lk_arr=np.log(k_arr),
                                      a_arr=a_arr)
-=======
-                                     lk_arr=np.log(k_arr), a_arr=a_arr,
-                                     )
->>>>>>> cc0e7a00
     tk = tkk.eval(0.1, 0.5)
     assert np.all(np.isfinite(tk))
 
 
 def test_tkkssc_errors():
-<<<<<<< HEAD
     hmc = ccl.halos.HMCalculator(mass_function=HMF, halo_bias=HBF,
                                  mass_def=M200)
-=======
-    hmc = ccl.halos.HMCalculator(COSMO, HMF, HBF, mass_def=M200)
->>>>>>> cc0e7a00
     k_arr = KK
     a_arr = np.array([0.3, 0.5, 0.7, 1.0])
 
@@ -158,69 +143,71 @@
 
     # No normalization for number counts profile
     with pytest.raises(ValueError):
-        ccl.halos.halomod_Tk3D_SSC(COSMO, hmc, P2, normprof1=False)
+        ccl.halos.halomod_Tk3D_SSC(COSMO, hmc, P2, normprof=False)
     with pytest.raises(ValueError):
-        ccl.halos.halomod_Tk3D_SSC(COSMO, hmc, P1, prof2=P2, normprof2=False)
+        ccl.halos.halomod_Tk3D_SSC(COSMO, hmc, P1, prof2=P2, normprof=False,
+                                   normprof2=False)
     with pytest.raises(ValueError):
-        ccl.halos.halomod_Tk3D_SSC(COSMO, hmc, P1, prof3=P2, normprof3=False)
+        ccl.halos.halomod_Tk3D_SSC(COSMO, hmc, P1, prof3=P2, normprof=False,
+                                   normprof3=False)
     with pytest.raises(ValueError):
-        ccl.halos.halomod_Tk3D_SSC(COSMO, hmc, P1, prof4=P2, normprof4=False)
+        ccl.halos.halomod_Tk3D_SSC(COSMO, hmc, P1, prof4=P2, normprof=False,
+                                   normprof4=False)
 
     # Negative profile in logspace
     with pytest.warns(ccl.CCLWarning):
-        ccl.halos.halomod_Tk3D_SSC(COSMO, hmc, P3, prof2=Pneg,
-                                   prof3=P3, prof4=P3,
-                                   lk_arr=np.log(k_arr), a_arr=a_arr,
-                                   use_log=True)
+        ccl.halos.halomod_Tk3D_SSC(
+            COSMO, hmc, P3, prof2=Pneg, prof3=P3, prof4=P3, normprof=False,
+            lk_arr=np.log(k_arr), a_arr=a_arr, use_log=True)
 
 
 @pytest.mark.parametrize('kwargs', [
                          # All is_number_counts = False
-                         {'prof1': P1, 'prof2': P1,
+                         {'prof': P1, 'prof2': P1,
                           'prof3': P1, 'prof4': P1},
                          #
-                         {'prof1': P2, 'prof2': P1,
+                         {'prof': P2, 'prof2': P1,
                           'prof3': P1, 'prof4': P1},
                          #
-                         {'prof1': P2, 'prof2': P2,
+                         {'prof': P2, 'prof2': P2,
                           'prof3': P1, 'prof4': P1},
                          #
-                         {'prof1': P2, 'prof2': P2,
+                         {'prof': P2, 'prof2': P2,
                           'prof3': P2, 'prof4': P1},
                          #
-                         {'prof1': P1, 'prof2': P1,
+                         {'prof': P1, 'prof2': P1,
                           'prof3': P2, 'prof4': P2},
                          #
-                         {'prof1': P2, 'prof2': P1,
+                         {'prof': P2, 'prof2': P1,
                           'prof3': P2, 'prof4': P2},
                          #
-                         {'prof1': P2, 'prof2': P2,
+                         {'prof': P2, 'prof2': P2,
                           'prof3': P1, 'prof4': P2},
                          #
-                         {'prof1': P2, 'prof2': None,
+                         {'prof': P2, 'prof2': None,
                           'prof3': P1, 'prof4': None},
                          #
-                         {'prof1': P2, 'prof2': None,
+                         {'prof': P2, 'prof2': None,
                           'prof3': None, 'prof4': None},
                          #
-                         {'prof1': P2, 'prof2': P2,
+                         {'prof': P2, 'prof2': P2,
                           'prof3': None, 'prof4': None},
                          # As in benchmarks/test_covariances.py
-                         {'prof1': P1, 'prof2': P1,
+                         {'prof': P1, 'prof2': P1,
                           'prof3': None, 'prof4': None},
                          # Setting prof34_2pt
-                         {'prof1': P1, 'prof2': P1,
+                         {'prof': P1, 'prof2': P1,
                           'prof3': None, 'prof4': None,
                           'prof34_2pt': PKC},
                          # All is_number_counts = True
-                         {'prof1': P2, 'prof2': P2,
+                         {'prof': P2, 'prof2': P2,
                           'prof3': P2, 'prof4': P2},
 
                          ]
                          )
 def test_tkkssc_counterterms_gc(kwargs):
-    hmc = ccl.halos.HMCalculator(COSMO, HMF, HBF, mass_def=M200,
-                                 nlog10M=2)
+    hmc = ccl.halos.HMCalculator(mass_function=HMF, halo_bias=HBF,
+                                 mass_def=M200, nlM=2)
     k_arr = KK
     a_arr = np.array([0.3, 0.5, 0.7, 1.0])
 
@@ -231,10 +218,13 @@
     keys = list(kwargs.keys())
     for k in keys:
         v = kwargs[k]
-        if isinstance(v, ccl.halos.HaloProfileHOD):
-            kwargs_nogc[k] = P2_nogc
-            kwargs_nogc['norm' + k] = True
-            kwargs['norm' + k] = True
+        if isinstance(v, ccl.halos.HaloProfile):
+            is_HOD = isinstance(v, ccl.halos.HaloProfileHOD)
+            if is_HOD:
+                kwargs_nogc[k] = P2_nogc
+            kwargs_nogc['norm' + k] = is_HOD
+            kwargs['norm' + k] = is_HOD
+
     tkk_nogc = ccl.halos.halomod_Tk3D_SSC(COSMO, hmc,
                                           lk_arr=np.log(k_arr), a_arr=a_arr,
                                           **kwargs_nogc)
@@ -250,9 +240,9 @@
 
     # Update the None's to their corresponding values
     if kwargs['prof2'] is None:
-        kwargs['prof2'] = kwargs['prof1']
+        kwargs['prof2'] = kwargs['prof']
     if kwargs['prof3'] is None:
-        kwargs['prof3'] = kwargs['prof1']
+        kwargs['prof3'] = kwargs['prof']
     if kwargs['prof4'] is None:
         kwargs['prof4'] = kwargs['prof2']
 
@@ -260,7 +250,7 @@
     tkc12 = []
     tkc34 = []
     for aa in a_arr:
-        tkc12.append(get_ssc_counterterm_gc(k_arr, aa, hmc, kwargs['prof1'],
+        tkc12.append(get_ssc_counterterm_gc(k_arr, aa, hmc, kwargs['prof'],
                                             kwargs['prof2'], PKC))
         tkc34.append(get_ssc_counterterm_gc(k_arr, aa, hmc, kwargs['prof3'],
                                             kwargs['prof4'], PKC))
@@ -276,14 +266,14 @@
                                     itertools.product([True, False],
                                                       repeat=4)])
 def test_tkkssc_linear_bias(kwargs):
-    hmc = ccl.halos.HMCalculator(COSMO, HMF, HBF, mass_def=M200,
-                                 nlog10M=2)
+    hmc = ccl.halos.HMCalculator(mass_function=HMF, halo_bias=HBF,
+                                 mass_def=M200, nlM=2)
     k_arr = KK
     a_arr = np.array([0.3, 0.5, 0.7, 1.0])
 
     # Tk's exact version
-    prof = ccl.halos.HaloProfileNFW(ccl.halos.ConcentrationDuffy08(M200),
-                                    fourier_analytic=True)
+    c = ccl.halos.ConcentrationDuffy08(mass_def=M200)
+    prof = ccl.halos.HaloProfileNFW(c_m_relation=c, fourier_analytic=True)
     bias1 = 2
     bias2 = 3
     bias3 = 4
@@ -310,9 +300,9 @@
     assert np.abs(tk_lin_12 / tk_lin_34 - 1).max() < 1e-5
 
     # True Tk's (biases for NFW ~ 1)
-    tkk = ccl.halos.halomod_Tk3D_SSC(COSMO, hmc, prof1=prof,
+    tkk = ccl.halos.halomod_Tk3D_SSC(COSMO, hmc, prof=prof,
                                      lk_arr=np.log(k_arr), a_arr=a_arr,
-                                     normprof1=True, normprof2=True,
+                                     normprof=True, normprof2=True,
                                      normprof3=True, normprof4=True)
     _, _, _, tkk_arrs = tkk.get_spline_arrays()
     tk_12, tk_34 = tkk_arrs
@@ -381,14 +371,14 @@
 
 
 def test_tkkssc_linear_bias_smoke_and_errors():
-    hmc = ccl.halos.HMCalculator(COSMO, HMF, HBF, mass_def=M200,
-                                 nlog10M=2)
+    hmc = ccl.halos.HMCalculator(mass_function=HMF, halo_bias=HBF,
+                                 mass_def=M200, nlM=2)
     k_arr = KK
     a_arr = np.array([0.3, 0.5, 0.7, 1.0])
 
     # Tk's exact version
-    prof = ccl.halos.HaloProfileNFW(ccl.halos.ConcentrationDuffy08(M200),
-                                    fourier_analytic=True)
+    c = ccl.halos.ConcentrationDuffy08(mass_def=M200)
+    prof = ccl.halos.HaloProfileNFW(c_m_relation=c, fourier_analytic=True)
 
     ccl.halos.halomod_Tk3D_SSC_linear_bias(COSMO, hmc, prof=prof,
                                            p_of_k_a='linear')
@@ -409,14 +399,7 @@
                                                p_of_k_a=P1)
 
     # Negative profile in logspace
-<<<<<<< HEAD
-    with pytest.warns((ccl.CCLWarning, np.ComplexWarning)):
-        ccl.halos.halomod_Tk3D_1h(COSMO, hmc, P3, prof2=Pneg, normprof=False,
-                                  lk_arr=np.log(k_arr), a_arr=a_arr,
-                                  use_log=True)
-=======
-    assert_warns(ccl.CCLWarning, ccl.halos.halomod_Tk3D_SSC_linear_bias,
-                 COSMO, hmc, prof, bias1=-1,
-                 lk_arr=np.log(k_arr), a_arr=a_arr,
-                 use_log=True)
->>>>>>> cc0e7a00
+    with pytest.warns(ccl.CCLWarning):
+        ccl.halos.halomod_Tk3D_SSC_linear_bias(
+            COSMO, hmc, prof, bias1=-1,
+            lk_arr=np.log(k_arr), a_arr=a_arr, use_log=True)