import numpy as np
import pytest
import itertools
import pyccl as ccl


COSMO = ccl.CosmologyVanillaLCDM(transfer_function='bbks',
                                 matter_power_spectrum='linear')
COSMO.compute_nonlin_power()
<<<<<<< HEAD
M200 = ccl.halos.MassDef200m()
HMF = ccl.halos.MassFuncTinker10(mass_def=M200)
HBF = ccl.halos.HaloBiasTinker10(mass_def=M200)
HMC = ccl.halos.HMCalculator(
    mass_function=HMF, halo_bias=HBF, mass_def=M200, nlog10M=2)
CON = ccl.halos.ConcentrationDuffy08(mass_def=M200)

NFW = ccl.halos.HaloProfileNFW(concentration=CON, fourier_analytic=True)
HOD = ccl.halos.HaloProfileHOD(concentration=CON)
GNFW = ccl.halos.HaloProfilePressureGNFW()
=======
M200 = ccl.halos.MassDef200m
HMF = ccl.halos.MassFuncTinker10(mass_def=M200)
HBF = ccl.halos.HaloBiasTinker10(mass_def=M200)
HMC = ccl.halos.HMCalculator(
    mass_function=HMF, halo_bias=HBF, mass_def=M200, nM=2)
CON = ccl.halos.ConcentrationDuffy08(mass_def=M200)

NFW = ccl.halos.HaloProfileNFW(mass_def=M200, concentration=CON,
                               fourier_analytic=True)
HOD = ccl.halos.HaloProfileHOD(mass_def=M200, concentration=CON)
HOD_nogc = ccl.halos.HaloProfileHOD(mass_def=M200, concentration=CON)
HOD_nogc.is_number_counts = False
GNFW = ccl.halos.HaloProfilePressureGNFW(mass_def=M200)
>>>>>>> 265dd616

PKC = ccl.halos.Profile2pt()
PKCH = ccl.halos.Profile2ptHOD()
KK = np.geomspace(1E-3, 10, 32)
AA = np.linspace(0.3, 1.0, 4)


@pytest.mark.parametrize(
    "p1,p2,cv12,p3,p4,cv34,pk",
    [(NFW, None, None, None, None, None, None),
     (HOD, None, None, None, None, None, None),
     (NFW, HOD, None, None, None, None, None),
     (NFW, None, None, GNFW, None, None, None),
     (NFW, None, None, None, NFW, None, None),
     (NFW, HOD, None, GNFW, NFW, None, None),
     (HOD, HOD, PKCH, HOD, HOD, None, None),
     (NFW, HOD, PKC, GNFW, NFW, PKC, None),
     (NFW, None, None, None, None, None, "linear"),
     (NFW, None, None, None, None, None, "nonlinear"),
     (NFW, None, None, None, None, None, COSMO.get_nonlin_power())])
def test_tkkssc_smoke(p1, p2, cv12, p3, p4, cv34, pk):
    tkk = ccl.halos.halomod_Tk3D_SSC(
        COSMO, HMC,
        prof=p1, prof2=p2, prof12_2pt=cv12,
        prof3=p3, prof4=p4, prof34_2pt=cv34,
        p_of_k_a=pk, lk_arr=np.log(KK), a_arr=AA)

    assert (np.isfinite(tkk(0.1, 0.5))).all()


def test_tkkssc_linear_bias_smoke():
    tkkl = ccl.halos.halomod_Tk3D_SSC_linear_bias(
        COSMO, HMC, prof=NFW, p_of_k_a="linear")
    *_, tkkl_arrs = tkkl.get_spline_arrays()
    assert all([(np.isfinite(tk)).all() for tk in tkkl_arrs])

    tkknl = ccl.halos.halomod_Tk3D_SSC_linear_bias(
        COSMO, HMC, prof=NFW, p_of_k_a="nonlinear")
    *_, tkknl_arrs = tkknl.get_spline_arrays()
    assert all([(np.isfinite(tk)).all() for tk in tkknl_arrs])

    tkk_pk = ccl.halos.halomod_Tk3D_SSC_linear_bias(
        COSMO, HMC, prof=NFW, p_of_k_a=COSMO.get_nonlin_power())
    *_, tkk_pk_arrs = tkk_pk.get_spline_arrays()
    assert all([(np.isfinite(tk)).all() for tk in tkk_pk_arrs])


@pytest.mark.parametrize(
    "isNC1,isNC2,isNC3,isNC4",
    itertools.product([True, False], repeat=4))
def test_tkkssc_linear_bias(isNC1, isNC2, isNC3, isNC4):
    bias1, bias2, bias3, bias4 = 2, 3, 4, 5

    # Test that if we remove the biases 12 will be the same as 34.
    tkkl = ccl.halos.halomod_Tk3D_SSC_linear_bias(
        COSMO, HMC, prof=NFW,
        bias1=bias1, bias2=bias2, bias3=bias3, bias4=bias4,
        is_number_counts1=False, is_number_counts2=False,
        is_number_counts3=False, is_number_counts4=False,
        lk_arr=np.log(KK), a_arr=AA)

    *_, (tkkl_12, tkkl_34) = tkkl.get_spline_arrays()
    tkkl_12 /= (bias1 * bias2)
    tkkl_34 /= (bias3 * bias4)
    assert np.allclose(tkkl_12, tkkl_34, atol=0, rtol=1e-12)

    # Test with the full T(k1,k2,a) for an NFW profile with bias ~1.
    tkk = ccl.halos.halomod_Tk3D_SSC(
        COSMO, HMC, prof=NFW, lk_arr=np.log(KK), a_arr=AA)
    *_, (tkk_12, tkk_34) = tkk.get_spline_arrays()
    assert np.allclose(tkkl_12, tkk_12, atol=0, rtol=5e-3)
    assert np.allclose(tkkl_34, tkk_34, atol=0, rtol=5e-3)

    # Test with clustering profile.
    tkkl_nc = ccl.halos.halomod_Tk3D_SSC_linear_bias(
        COSMO, HMC, prof=NFW,
        bias1=bias1, bias2=bias2, bias3=bias3, bias4=bias4,
        is_number_counts1=isNC1, is_number_counts2=isNC2,
        is_number_counts3=isNC3, is_number_counts4=isNC4,
        lk_arr=np.log(KK), a_arr=AA)
    *_, (tkkl_nc_12, tkkl_nc_34) = tkkl_nc.get_spline_arrays()
    tkkl_nc_12 /= (bias1 * bias2)
    tkkl_nc_34 /= (bias3 * bias4)

    # recover the factors
    factor12 = isNC1*bias1 + isNC2*bias2
    factor34 = isNC3*bias3 + isNC4*bias4

    # calculate what the Tkk's would be with the counterterms.
    tkkl_ct_12 = (tkkl_12 - tkkl_nc_12) / factor12 if factor12 else None
    tkkl_ct_34 = (tkkl_34 - tkkl_nc_34) / factor34 if factor34 else None

    if factor12*factor34:
        assert np.allclose(tkkl_ct_12, tkkl_ct_34, atol=0, rtol=1e-5)


def test_tkkssc_warns():
    """Test that it warns if the profile is negative and use_log is True."""
<<<<<<< HEAD
    Pneg = ccl.halos.HaloProfilePressureGNFW(P0=-1)
=======
    Pneg = ccl.halos.HaloProfilePressureGNFW(P0=-1, mass_def=HMC.mass_def)
>>>>>>> 265dd616
    with pytest.warns(ccl.CCLWarning):
        ccl.halos.halomod_Tk3D_SSC(
            COSMO, HMC, prof=GNFW, prof2=Pneg,
            lk_arr=np.log(KK), a_arr=AA, use_log=True)
<<<<<<< HEAD


def test_tkkssc_linear_bias_raises():
    """Test that it raises if the profile is not NFW."""
    with pytest.raises(TypeError):
        ccl.halos.halomod_Tk3D_SSC_linear_bias(COSMO, HMC, prof=GNFW)
=======


def test_tkkssc_linear_bias_raises():
    """Test that it raises if the profile is not NFW."""
    with pytest.raises(TypeError):
        ccl.halos.halomod_Tk3D_SSC_linear_bias(COSMO, HMC, prof=GNFW)


def get_ssc_counterterm_gc(k, a, hmc, prof1, prof2, prof12_2pt):
    P_12 = b1 = b2 = np.zeros_like(k)
    if prof1.is_number_counts or prof2.is_number_counts:
        norm1 = prof1.get_normalization(COSMO, a, hmc=hmc)
        norm2 = prof2.get_normalization(COSMO, a, hmc=hmc)

        i11_1 = hmc.I_1_1(COSMO, k, a, prof1)/norm1
        i11_2 = hmc.I_1_1(COSMO, k, a, prof2)/norm2
        i02_12 = hmc.I_0_2(COSMO, k, a, prof1,
                           prof_2pt=prof12_2pt,
                           prof2=prof2)/(norm1*norm2)

        pk = ccl.linear_matter_power(COSMO, k, a)
        P_12 = pk * i11_1 * i11_2 + i02_12

        if prof1.is_number_counts:
            b1 = ccl.halos.halomod_bias_1pt(COSMO, hmc, k, a, prof1)
        if prof2.is_number_counts:
            b2 = ccl.halos.halomod_bias_1pt(COSMO, hmc, k, a, prof2)

    return (b1 + b2) * P_12


@pytest.mark.parametrize('kwargs', [
                         # All is_number_counts = False
                         {'prof': NFW, 'prof2': NFW,
                          'prof3': NFW, 'prof4': NFW},
                         {'prof': HOD, 'prof2': NFW,
                          'prof3': NFW, 'prof4': NFW},
                         {'prof': HOD, 'prof2': HOD,
                          'prof3': NFW, 'prof4': NFW},
                         {'prof': HOD, 'prof2': HOD,
                          'prof3': HOD, 'prof4': NFW},
                         {'prof': NFW, 'prof2': NFW,
                          'prof3': HOD, 'prof4': HOD},
                         {'prof': HOD, 'prof2': NFW,
                          'prof3': HOD, 'prof4': HOD},
                         {'prof': HOD, 'prof2': HOD,
                          'prof3': NFW, 'prof4': HOD},
                         {'prof': HOD, 'prof2': None,
                          'prof3': NFW, 'prof4': None},
                         {'prof': HOD, 'prof2': None,
                          'prof3': None, 'prof4': None},
                         {'prof': HOD, 'prof2': HOD,
                          'prof3': None, 'prof4': None},
                         # As in benchmarks/test_covariances.py
                         {'prof': NFW, 'prof2': NFW,
                          'prof3': None, 'prof4': None},
                         # Setting prof34_2pt
                         {'prof': NFW, 'prof2': NFW,
                          'prof3': None, 'prof4': None,
                          'prof34_2pt': PKC},
                         # All is_number_counts = True
                         {'prof': HOD, 'prof2': HOD,
                          'prof3': HOD, 'prof4': HOD},
                         ]
                         )
def test_tkkssc_counterterms_gc(kwargs):
    k_arr = KK
    a_arr = np.array([0.3, 0.5, 0.7, 1.0])

    # Tk's without clustering terms. Set is_number_counts=False for HOD
    # profiles
    kwargs_nogc = kwargs.copy()
    keys = list(kwargs.keys())
    for k in keys:
        v = kwargs[k]
        if isinstance(v, ccl.halos.HaloProfileHOD):
            kwargs_nogc[k] = HOD_nogc
    tkk_nogc = ccl.halos.halomod_Tk3D_SSC(COSMO, HMC,
                                          lk_arr=np.log(k_arr), a_arr=a_arr,
                                          **kwargs_nogc)
    _, _, _, tkk_nogc_arrs = tkk_nogc.get_spline_arrays()
    tk_nogc_12, tk_nogc_34 = tkk_nogc_arrs

    # Tk's with clustering terms
    tkk_gc = ccl.halos.halomod_Tk3D_SSC(COSMO, HMC,
                                        lk_arr=np.log(k_arr), a_arr=a_arr,
                                        **kwargs)
    _, _, _, tkk_gc_arrs = tkk_gc.get_spline_arrays()
    tk_gc_12, tk_gc_34 = tkk_gc_arrs

    # Update the None's to their corresponding values
    if kwargs['prof2'] is None:
        kwargs['prof2'] = kwargs['prof']
    if kwargs['prof3'] is None:
        kwargs['prof3'] = kwargs['prof']
    if kwargs['prof4'] is None:
        kwargs['prof4'] = kwargs['prof2']

    # Tk's of the clustering terms
    tkc12 = []
    tkc34 = []
    for aa in a_arr:
        tkc12.append(get_ssc_counterterm_gc(k_arr, aa, HMC, kwargs['prof'],
                                            kwargs['prof2'], PKC))
        tkc34.append(get_ssc_counterterm_gc(k_arr, aa, HMC, kwargs['prof3'],
                                            kwargs['prof4'], PKC))
    tkc12 = np.array(tkc12)
    tkc34 = np.array(tkc34)

    assert np.abs((tk_nogc_12 - tkc12) / tk_gc_12 - 1).max() < 1e-5
    assert np.abs((tk_nogc_34 - tkc34) / tk_gc_34 - 1).max() < 1e-5
>>>>>>> 265dd616
<|MERGE_RESOLUTION|>--- conflicted
+++ resolved
@@ -7,18 +7,6 @@
 COSMO = ccl.CosmologyVanillaLCDM(transfer_function='bbks',
                                  matter_power_spectrum='linear')
 COSMO.compute_nonlin_power()
-<<<<<<< HEAD
-M200 = ccl.halos.MassDef200m()
-HMF = ccl.halos.MassFuncTinker10(mass_def=M200)
-HBF = ccl.halos.HaloBiasTinker10(mass_def=M200)
-HMC = ccl.halos.HMCalculator(
-    mass_function=HMF, halo_bias=HBF, mass_def=M200, nlog10M=2)
-CON = ccl.halos.ConcentrationDuffy08(mass_def=M200)
-
-NFW = ccl.halos.HaloProfileNFW(concentration=CON, fourier_analytic=True)
-HOD = ccl.halos.HaloProfileHOD(concentration=CON)
-GNFW = ccl.halos.HaloProfilePressureGNFW()
-=======
 M200 = ccl.halos.MassDef200m
 HMF = ccl.halos.MassFuncTinker10(mass_def=M200)
 HBF = ccl.halos.HaloBiasTinker10(mass_def=M200)
@@ -32,7 +20,6 @@
 HOD_nogc = ccl.halos.HaloProfileHOD(mass_def=M200, concentration=CON)
 HOD_nogc.is_number_counts = False
 GNFW = ccl.halos.HaloProfilePressureGNFW(mass_def=M200)
->>>>>>> 265dd616
 
 PKC = ccl.halos.Profile2pt()
 PKCH = ccl.halos.Profile2ptHOD()
@@ -131,23 +118,11 @@
 
 def test_tkkssc_warns():
     """Test that it warns if the profile is negative and use_log is True."""
-<<<<<<< HEAD
-    Pneg = ccl.halos.HaloProfilePressureGNFW(P0=-1)
-=======
     Pneg = ccl.halos.HaloProfilePressureGNFW(P0=-1, mass_def=HMC.mass_def)
->>>>>>> 265dd616
     with pytest.warns(ccl.CCLWarning):
         ccl.halos.halomod_Tk3D_SSC(
             COSMO, HMC, prof=GNFW, prof2=Pneg,
             lk_arr=np.log(KK), a_arr=AA, use_log=True)
-<<<<<<< HEAD
-
-
-def test_tkkssc_linear_bias_raises():
-    """Test that it raises if the profile is not NFW."""
-    with pytest.raises(TypeError):
-        ccl.halos.halomod_Tk3D_SSC_linear_bias(COSMO, HMC, prof=GNFW)
-=======
 
 
 def test_tkkssc_linear_bias_raises():
@@ -258,5 +233,4 @@
     tkc34 = np.array(tkc34)
 
     assert np.abs((tk_nogc_12 - tkc12) / tk_gc_12 - 1).max() < 1e-5
-    assert np.abs((tk_nogc_34 - tkc34) / tk_gc_34 - 1).max() < 1e-5
->>>>>>> 265dd616
+    assert np.abs((tk_nogc_34 - tkc34) / tk_gc_34 - 1).max() < 1e-5