--- conflicted
+++ resolved
@@ -149,16 +149,10 @@
         ccl.halos.halomod_Tk3D_SSC(COSMO, hmc, P1, prof4=P2, normprof4=False)
 
     # Negative profile in logspace
-<<<<<<< HEAD
     with pytest.warns((ccl.CCLWarning, np.ComplexWarning)):
         ccl.halos.halomod_Tk3D_SSC(COSMO, hmc, P3, prof2=Pneg,
                                    lk_arr=np.log(k_arr), a_arr=a_arr,
                                    use_log=True)
-=======
-    assert_warns(ccl.CCLWarning, ccl.halos.halomod_Tk3D_1h,
-                 COSMO, hmc, P3, prof2=Pneg,
-                 lk_arr=np.log(k_arr), a_arr=a_arr,
-                 use_log=True)
 
 
 @pytest.mark.parametrize('kwargs', [
@@ -399,5 +393,4 @@
     assert_warns(ccl.CCLWarning, ccl.halos.halomod_Tk3D_SSC_linear_bias,
                  COSMO, hmc, prof, bias1=-1,
                  lk_arr=np.log(k_arr), a_arr=a_arr,
-                 use_log=True)
->>>>>>> 8d2449cf
+                 use_log=True)