import numpy as np
import pytest
import pyccl as ccl
from pyccl import UnlockInstance


COSMO = ccl.Cosmology(
    Omega_c=0.27, Omega_b=0.045, h=0.67, sigma8=0.8, n_s=0.96,
    transfer_function='bbks', matter_power_spectrum='linear')
M200 = ccl.halos.MassDef200c()
M500c = ccl.halos.MassDef(500, 'critical')


def one_f(cosmo, M, a=1, mdef=M200):
    if np.ndim(M) == 0:
        return 1
    else:
        return np.ones(M.size)


def smoke_assert_prof_real(profile, method='_real'):
    sizes = [(0, 0),
             (2, 0),
             (0, 2),
             (2, 3),
             (1, 3),
             (3, 1)]
    shapes = [(),
              (2,),
              (2,),
              (2, 3),
              (1, 3),
              (3, 1)]
    for (sm, sr), sh in zip(sizes, shapes):
        if sr == 0:
            r = 0.5
        else:
            # Don't include 0 to avoid 1/0 at origin.
            r = np.linspace(0.001, 1., sr)
        if sm == 0:
            m = 1E12
        else:
            m = np.geomspace(1E10, 1E14, sm)
        p = getattr(profile, method)(COSMO, r, m, 1., M200)
        assert np.shape(p) == sh


<<<<<<< HEAD
def test_profiles_equal():
    M200m = ccl.halos.MassDef200m()
    cm = ccl.halos.ConcentrationDuffy08(mass_def=M200m)
    p1 = ccl.halos.HaloProfileHOD(c_m_relation=cm, lMmin_0=12.)

    # different profile types
    p2 = ccl.halos.HaloProfilePressureGNFW()
    assert p1 != p2

    # equal profiles
    p2 = p1
    assert p1 == p2

    # equivalent profiles
    cm2 = ccl.halos.ConcentrationDuffy08(mass_def=M200m)
    p2 = ccl.halos.HaloProfileHOD(c_m_relation=cm2, lMmin_0=12.)
    assert p1 == p2

    # different parameters
    p2 = ccl.halos.HaloProfileHOD(c_m_relation=cm, lMmin_0=11.)
    assert p1 != p2

    # different mass-concentration
    cm2 = ccl.halos.ConcentrationConstant()
    p2 = ccl.halos.HaloProfileHOD(c_m_relation=cm2, lMmin_0=12.)
    assert p1 != p2

    # different mass-concentration mass definition
    M200c = ccl.halos.MassDef200c()
    cm2 = ccl.halos.ConcentrationDuffy08(mass_def=M200c)
    p2 = ccl.halos.HaloProfileHOD(c_m_relation=cm2, lMmin_0=12.)
    assert p1 != p2

    # different FFTLog
    p2 = ccl.halos.HaloProfileHOD(c_m_relation=cm, lMmin_0=12.)
    p2.update_precision_fftlog(**{"plaw_fourier": -2.0})
    assert p1 != p2
=======
# def test_profiles_equal():
#     M200m = ccl.halos.MassDef200m()
#     cm = ccl.halos.ConcentrationDuffy08(mdef=M200m)
#     p1 = ccl.halos.HaloProfileHOD(c_M_relation=cm, lMmin_0=12.)

#     # different profile types
#     p2 = ccl.halos.HaloProfilePressureGNFW()
#     assert p1 != p2

#     # equal profiles
#     p2 = p1
#     assert p1 == p2

#     # equivalent profiles
#     cm2 = ccl.halos.ConcentrationDuffy08(mdef=M200m)
#     p2 = ccl.halos.HaloProfileHOD(c_M_relation=cm2, lMmin_0=12.)
#     assert p1 == p2

#     # different parameters
#     p2 = ccl.halos.HaloProfileHOD(c_M_relation=cm, lMmin_0=11.)
#     assert p1 != p2

#     # different mass-concentration
#     cm2 = ccl.halos.ConcentrationConstant()
#     p2 = ccl.halos.HaloProfileHOD(c_M_relation=cm2, lMmin_0=12.)
#     assert p1 != p2

#     # different mass-concentration mass definition
#     M200c = ccl.halos.MassDef200c()
#     cm2 = ccl.halos.ConcentrationDuffy08(mdef=M200c)
#     p2 = ccl.halos.HaloProfileHOD(c_M_relation=cm2, lMmin_0=12.)
#     assert p1 != p2

#     # different FFTLog
#     p2 = ccl.halos.HaloProfileHOD(c_M_relation=cm, lMmin_0=12.)
#     p2.update_precision_fftlog(**{"plaw_fourier": -2.0})
#     assert p1 != p2
>>>>>>> cc0e7a00


@pytest.mark.parametrize('prof_class',
                         [ccl.halos.HaloProfileNFW,
                          ccl.halos.HaloProfileHernquist,
                          ccl.halos.HaloProfileEinasto])
def test_empirical_smoke(prof_class):
    c = ccl.halos.ConcentrationDuffy08(mass_def=M200)
    with pytest.raises(TypeError):
        p = prof_class(c_m_relation=None)

    if prof_class in [ccl.halos.HaloProfileNFW,
                      ccl.halos.HaloProfileHernquist]:
        with pytest.raises(ValueError):
            p = prof_class(c_m_relation=c,
                           projected_analytic=True,
                           truncated=True)
        with pytest.raises(ValueError):
            p = prof_class(c,
                           cumul2d_analytic=True,
                           truncated=True)
        p = prof_class(c)
        smoke_assert_prof_real(p, method='_fourier_analytic')
        smoke_assert_prof_real(p, method='_projected_analytic')
        smoke_assert_prof_real(p, method='_cumul2d_analytic')

<<<<<<< HEAD
    p = prof_class(c_m_relation=c)
    smoke_assert_prof_real(p)
=======
    p = prof_class(c)
    smoke_assert_prof_real(p, method='real')
    smoke_assert_prof_real(p, method='projected')
    smoke_assert_prof_real(p, method='fourier')


def test_empirical_smoke_CIB():
    with pytest.raises(TypeError):
        ccl.halos.HaloProfileCIBShang12(None, nu_GHz=417)
>>>>>>> cc0e7a00


def test_empirical_smoke_CIB():
    with pytest.raises(TypeError):
        ccl.halos.HaloProfileCIBShang12(c_m_relation=None, nu_GHz=417)


def test_cib_smoke():
    c = ccl.halos.ConcentrationDuffy08(mass_def=M200)
    p = ccl.halos.HaloProfileCIBShang12(c_m_relation=c, nu_GHz=217)
    beta_old = p.beta
    smoke_assert_prof_real(p, method='_real')
    smoke_assert_prof_real(p, method='_fourier')
    smoke_assert_prof_real(p, method='_fourier_variance')
    p.update_parameters(alpha=1.24, T0=20.0)
    assert p.alpha == 1.24
    assert p.T0 == 20.0
    assert p.beta == beta_old
    for n in ['alpha', 'T0', 'beta', 'gamma',
              's_z', 'Mmin', 'L0', 'sigLM']:
        p.update_parameters(**{n: 1234.})
        assert getattr(p, n) == 1234.


def test_cib_raises():
    with pytest.raises(TypeError):
        ccl.halos.HaloProfileCIBShang12(c_m_relation="my_conc", nu_GHz=217)


def test_cib_2pt_raises():
    c = ccl.halos.ConcentrationDuffy08(mass_def=M200)
    p_cib = ccl.halos.HaloProfileCIBShang12(c_m_relation=c, nu_GHz=217)
    p_tSZ = ccl.halos.HaloProfilePressureGNFW()
    p2pt = ccl.halos.Profile2ptCIB()
    with pytest.raises(TypeError):
        p2pt.fourier_2pt(COSMO, 0.1, 1E13, 1., p_tSZ,
                         mass_def=M200)
    with pytest.raises(TypeError):
        p2pt.fourier_2pt(COSMO, 0.1, 1E13, 1., p_cib,
                         prof2=p_tSZ, mass_def=M200)


def test_einasto_smoke():
    c = ccl.halos.ConcentrationDuffy08(M200)
    p = ccl.halos.HaloProfileEinasto(c)
    for M in [1E14, [1E14, 1E15]]:
        alpha_from_cosmo = p._get_alpha(COSMO, M, 1., M200)

        p.update_parameters(alpha=1.)
        alpha = p._get_alpha(COSMO, M, 1., M200)
        assert np.ndim(M) == np.ndim(alpha)
        assert np.all(p._get_alpha(COSMO, M, 1., M200) == np.full_like(M, 1.))

        p.update_parameters(alpha='cosmo')
        assert np.ndim(M) == np.ndim(alpha_from_cosmo)
        assert np.all(p._get_alpha(COSMO, M, 1., M200) == alpha_from_cosmo)


def test_gnfw_smoke():
    p = ccl.halos.HaloProfilePressureGNFW()
    beta_old = p.beta
    smoke_assert_prof_real(p)
    p.update_parameters(mass_bias=0.7,
                        alpha=1.24)
    assert p.alpha == 1.24
    assert p.mass_bias == 0.7
    assert p.beta == beta_old
    for n in ['P0', 'P0_hexp', 'alpha',
              'beta', 'gamma', 'alpha_P',
              'c500', 'mass_bias', 'x_out']:
        p.update_parameters(**{n: 1.314159})
        assert getattr(p, n) == 1.314159


def test_gnfw_refourier():
    p = ccl.halos.HaloProfilePressureGNFW()
    # Create Fourier template
    p._integ_interp()
    p_f1 = p.fourier(COSMO, 1., 1E13, 1., mass_def=M500c)
    # Check the Fourier profile gets recalculated
<<<<<<< HEAD
    p.update_parameters(alpha=1.32)
    p_f2 = p.fourier(COSMO, 1., 1E13, 1., mass_def=M500c)
=======
    p.update_parameters(alpha=1.32, c500=p.c500+0.1)
    p_f2 = p.fourier(COSMO, 1., 1E13, 1., M500c)
>>>>>>> cc0e7a00
    assert p_f1 != p_f2


def test_hod_smoke():
    prof_class = ccl.halos.HaloProfileHOD
    c = ccl.halos.ConcentrationDuffy08(mass_def=M200)

    with pytest.raises(TypeError):
        p = prof_class(c_m_relation=None)

    p = prof_class(c_m_relation=c)
    smoke_assert_prof_real(p)
    smoke_assert_prof_real(p, method='_usat_real')
    smoke_assert_prof_real(p, method='_usat_fourier')
    smoke_assert_prof_real(p, method='_fourier')
    smoke_assert_prof_real(p, method='_fourier_variance')
    for n in ['lMmin_0', 'lMmin_p', 'lM0_0', 'lM0_p',
              'lM1_0', 'lM1_p', 'siglM_0', 'siglM_p',
              'fc_0', 'fc_p', 'alpha_0', 'alpha_p',
              'bg_0', 'bg_p', 'bmax_0', 'bmax_p',
              'a_pivot']:
        p.update_parameters(**{n: 1234.})
        assert getattr(p, n) == 1234.


@pytest.mark.parametrize('real_prof', [True, False])
def test_hod_ns_independent(real_prof):
    def func(prof):
        return prof._real if real_prof else prof._fourier

    c = ccl.halos.ConcentrationDuffy08(mass_def=M200)
    hmd = c.mass_def
    p1 = ccl.halos.HaloProfileHOD(c_m_relation=c,
                                  lMmin_0=12.,
                                  ns_independent=False)
    p2 = ccl.halos.HaloProfileHOD(c_m_relation=c,
                                  lMmin_0=12.,
                                  ns_independent=True)
    # M < Mmin
    f1 = func(p1)(COSMO, 0.01, 1e10, 1., mass_def=hmd)
    assert np.all(f1 == 0)
    f2 = func(p2)(COSMO, 0.01, 1e10, 1., mass_def=hmd)
    assert np.all(f2 > 0)
    # M > Mmin
    f1 = func(p1)(COSMO, 0.01, 1e14, 1., mass_def=hmd)
    f2 = func(p2)(COSMO, 0.01, 1e14, 1., mass_def=hmd)
    assert np.allclose(f1, f2, rtol=0)
    # M == Mmin
    f1 = func(p1)(COSMO, 0.01, 1e12, 1., mass_def=hmd)
    f2 = func(p2)(COSMO, 0.01, 1e12, 1., mass_def=hmd)
    assert np.allclose(2*f1, f2+0.5, rtol=0)

    if not real_prof:
        f1 = p1._fourier_variance(COSMO, 0.01, 1e10, 1., mass_def=hmd)
        f2 = p2._fourier_variance(COSMO, 0.01, 1e10, 1., mass_def=hmd)
        assert f2 > f1 == 0

    p1.update_parameters(ns_independent=True)
    assert p1.ns_independent is True


def test_hod_2pt():
    pbad = ccl.halos.HaloProfilePressureGNFW()
<<<<<<< HEAD
    c = ccl.halos.ConcentrationDuffy08(mass_def=M200)
    pgood = ccl.halos.HaloProfileHOD(c_m_relation=c)
    pgood_b = ccl.halos.HaloProfileHOD(c_m_relation=c)
    p2 = ccl.halos.Profile2ptHOD()
    F0 = p2.fourier_2pt(COSMO, 1., 1e13, 1., pgood,
                        prof2=pgood,
                        mass_def=M200)
    assert np.allclose(p2.fourier_2pt(COSMO, 1., 1e13, 1., pgood,
=======
    c = ccl.halos.ConcentrationDuffy08(M200)
    pgood = ccl.halos.HaloProfileHOD(c_M_relation=c, lM0_0=11.)
    pgood_b = ccl.halos.HaloProfileHOD(c_M_relation=c, lM0_0=11.)
    p2 = ccl.halos.Profile2ptHOD()
    F0 = p2.fourier_2pt(pgood, COSMO, 1., 1e13, 1.,
                        prof2=pgood,
                        mass_def=M200)
    assert np.allclose(p2.fourier_2pt(pgood, COSMO, 1., 1e13, 1.,
>>>>>>> cc0e7a00
                                      prof2=None, mass_def=M200),
                       F0, rtol=0)

    with pytest.raises(TypeError):
        p2.fourier_2pt(COSMO, 1., 1E13, 1., pbad,
                       mass_def=M200)

<<<<<<< HEAD
    # doesn't raise because profiles are equivalent
    p2.fourier_2pt(COSMO, 1., 1E13, 1., pgood,
                   prof2=pgood, mass_def=M200)

    with pytest.raises(ValueError):
        pgood_b.update_parameters(lM0_0=10.)
        p2.fourier_2pt(COSMO, 1., 1E13, 1., pgood,
                       prof2=pgood_b, mass_def=M200)

=======
    with pytest.raises(TypeError):
        p2.fourier_2pt(pgood, COSMO, 1., 1e13, 1.,
                       prof2=pbad,
                       mass_def=M200)

    # doesn't raise because profiles are equivalent
    p2.fourier_2pt(pgood, COSMO, 1., 1E13, 1.,
                   prof2=pgood, mass_def=M200)

    # TODO: bring back when proper __eq__s are implemented
    # p2.fourier_2pt(pgood, COSMO, 1., 1E13, 1.,
    #                prof2=pgood_b, mass_def=M200)

    with pytest.raises(ValueError):
        pgood_b.update_parameters(lM0_0=10.)
        p2.fourier_2pt(pgood, COSMO, 1., 1E13, 1.,
                       prof2=pgood_b, mass_def=M200)

>>>>>>> cc0e7a00

def test_2pt_rcorr_smoke():
    c = ccl.halos.ConcentrationDuffy08(mass_def=M200)
    p = ccl.halos.HaloProfileNFW(c_m_relation=c)
    F0 = ccl.halos.Profile2pt().fourier_2pt(COSMO, 1., 1e13, 1., p,
                                            mass_def=M200)
    p2pt = ccl.halos.Profile2pt(r_corr=0)
    F1 = p2pt.fourier_2pt(COSMO, 1., 1e13, 1., p, mass_def=M200)
    assert F0 == F1
    F2 = p2pt.fourier_2pt(COSMO, 1., 1e13, 1., p, prof2=p, mass_def=M200)
    assert F1 == F2

    p2pt.update_parameters(r_corr=-1.)
    assert p2pt.r_corr == -1.
    F3 = p2pt.fourier_2pt(COSMO, 1., 1e13, 1., p, mass_def=M200)
    assert F3 == 0

    # Errors
    with pytest.raises(TypeError):
        p2pt.fourier_2pt(COSMO, 1., 1e13, 1., None, mass_def=M200)
    with pytest.raises(TypeError):
        p2pt.fourier_2pt(COSMO, 1., 1e13, 1., p, prof2=0, mass_def=M200)


@pytest.mark.parametrize('prof_class',
                         [ccl.halos.HaloProfileGaussian,
                          ccl.halos.HaloProfilePowerLaw])
def test_simple_smoke(prof_class):
    def r_s(cosmo, M, a, mdef):
        return mdef.get_radius(cosmo, M, a)

    if prof_class == ccl.halos.HaloProfileGaussian:
        p = prof_class(r_scale=r_s, rho0=one_f)
    else:
        p = prof_class(r_scale=r_s, tilt=one_f)
    smoke_assert_prof_real(p)


def test_gaussian_accuracy():
    def fk(k):
        return np.pi**1.5 * np.exp(-k**2 / 4)

    p = ccl.halos.HaloProfileGaussian(r_scale=one_f, rho0=one_f)

    k_arr = np.logspace(-3, 2, 1024)
    fk_arr = p.fourier(COSMO, k_arr, 1., 1., M200)
    fk_arr_pred = fk(k_arr)
    res = np.fabs(fk_arr - fk_arr_pred)
    assert np.all(res < 5E-3)


@pytest.mark.parametrize('alpha', [-1.2, -2., -2.8])
def test_projected_plaw_accuracy(alpha):
    from scipy.special import gamma

    prefac = (np.pi**0.5 * gamma(-(alpha + 1) / 2) /
              gamma(-alpha / 2))

    def s_r_t(rt):
        return prefac * rt**(1 + alpha)

    def alpha_f(cosmo, a):
        return alpha

    p = ccl.halos.HaloProfilePowerLaw(r_scale=one_f, tilt=alpha_f)
    p.update_precision_fftlog(plaw_fourier=alpha)

    rt_arr = np.logspace(-3, 2, 1024)
    srt_arr = p.projected(COSMO, rt_arr, 1., 1., M200)
    srt_arr_pred = s_r_t(rt_arr)
    res = np.fabs(srt_arr / srt_arr_pred - 1)
    assert np.all(res < 5E-3)


@pytest.mark.parametrize('alpha', [-1.2, -2., -2.8])
def test_plaw_accuracy(alpha):
    from scipy.special import gamma

    prefac = (2.**(3+alpha) * np.pi**1.5 *
              gamma((3 + alpha) / 2) /
              gamma(-alpha / 2))

    def fk(k):
        return prefac / k**(3 + alpha)

    def alpha_f(cosmo, a):
        return alpha

    p = ccl.halos.HaloProfilePowerLaw(r_scale=one_f, tilt=alpha_f)
    p.update_precision_fftlog(plaw_fourier=alpha)

    k_arr = np.logspace(-3, 2, 1024)
    fk_arr = p.fourier(COSMO, k_arr, 1., 1., M200)
    fk_arr_pred = fk(k_arr)
    res = np.fabs(fk_arr / fk_arr_pred - 1)
    assert np.all(res < 5E-3)


def get_nfw(real=False, fourier=False):
    # Return a subclass of the NFW profile with or without fourier analytic.
    NFW = type("NFW", (ccl.halos.HaloProfileNFW,), {})
    if real:
        NFW._real = ccl.halos.HaloProfileNFW._real
    if fourier:
        NFW._fourier = ccl.halos.HaloProfileNFW._fourier_analytic
    return NFW


@pytest.mark.parametrize("use_analytic", [True, False])
def test_nfw_accuracy(use_analytic):
    from scipy.special import sici

    tol = 1E-10 if use_analytic else 5E-3
    cM = ccl.halos.ConcentrationDuffy08(mass_def=M200)
    p = get_nfw(real=True, fourier=use_analytic)(c_m_relation=cM)
    M = 1E14
    a = 0.5
    c = cM.get_concentration(COSMO, M, a)
    r_Delta = M200.get_radius(COSMO, M, a) / a
    r_s = r_Delta / c

    def fk(k):
        x = k * r_s
        Si1, Ci1 = sici((1 + c) * x)
        Si2, Ci2 = sici(x)
        P1 = 1 / (np.log(1+c) - c / (1 + c))
        P2 = np.sin(x) * (Si1 - Si2) + np.cos(x) * (Ci1 - Ci2)
        P3 = np.sin(c * x)/((1 + c) * x)
        return M * P1 * (P2 - P3)

    k_arr = np.logspace(-2, 2, 256) / r_Delta
    fk_arr = p.fourier(COSMO, k_arr, M, a, mass_def=M200)
    fk_arr_pred = fk(k_arr)
    # Normalize to  1 at low k
    res = np.fabs((fk_arr - fk_arr_pred) / M)
    assert np.all(res < tol)


<<<<<<< HEAD
def test_f2r():
    cM = ccl.halos.ConcentrationDuffy08(mass_def=M200)
    p1 = ccl.halos.HaloProfileNFW(c_m_relation=cM)
=======
def test_nfw_f2r():
    cM = ccl.halos.ConcentrationDuffy08(M200)
    p1 = ccl.halos.HaloProfileNFW(cM)
>>>>>>> cc0e7a00
    # We force p2 to compute the real-space profile
    # by FFT-ing the Fourier-space one.
    p2 = get_nfw(fourier=True)(c_m_relation=cM)
    p2.update_precision_fftlog(padding_hi_fftlog=1E3)

    M = 1E14
    a = 0.5
    r_Delta = M200.get_radius(COSMO, M, a) / a

    r_arr = np.logspace(-2, 1, ) * r_Delta
    pr_1 = p1.real(COSMO, r_arr, M, a, mass_def=M200)
    pr_2 = p2.real(COSMO, r_arr, M, a, mass_def=M200)

    id_good = r_arr < r_Delta  # Profile is 0 otherwise
    res = np.fabs(pr_2[id_good] / pr_1[id_good] - 1)
    assert np.all(res < 0.01)


@pytest.mark.parametrize('fourier_analytic', [True, False])
def test_nfw_projected_accuracy(fourier_analytic):
    cM = ccl.halos.ConcentrationDuffy08(mass_def=M200)
    # Analytic projected profile
    p1 = ccl.halos.HaloProfileNFW(c_m_relation=cM, truncated=False,
                                  projected_analytic=True)
    # FFTLog
    p2 = get_nfw(fourier=fourier_analytic)(c_m_relation=cM, truncated=False)

    M = 1E14
    a = 0.5
    rt = np.logspace(-3, 2, 1024)
    srt1 = p1.projected(COSMO, rt, M, a, mass_def=M200)
    srt2 = p2.projected(COSMO, rt, M, a, mass_def=M200)

    res2 = np.fabs(srt2/srt1-1)
    assert np.all(res2 < 5E-3)


@pytest.mark.parametrize('fourier_analytic', [True, False])
def test_nfw_cumul2d_accuracy(fourier_analytic):
    cM = ccl.halos.ConcentrationDuffy08(mass_def=M200)
    # Analytic cumul2d profile
    p1 = ccl.halos.HaloProfileNFW(c_m_relation=cM, truncated=False,
                                  cumul2d_analytic=True)
    # FFTLog
    p2 = get_nfw(fourier=fourier_analytic)(c_m_relation=cM, truncated=False)

    M = 1E14
    a = 1.0
    rt = np.logspace(-3, 2, 1024)
    srt1 = p1.cumul2d(COSMO, rt, M, a, mass_def=M200)
    srt2 = p2.cumul2d(COSMO, rt, M, a, mass_def=M200)

    res2 = np.fabs(srt2/srt1-1)
    assert np.all(res2 < 5E-3)


<<<<<<< HEAD
def test_upd_fftlog_raises():
    prof = ccl.halos.HaloProfilePressureGNFW()
    new_params = {"hello_there": 0.}
    with pytest.raises(KeyError):
        prof.update_precision_fftlog(**new_params)


def test_nfw_deprecated():
    cM = ccl.halos.ConcentrationDuffy08(mass_def=M200)
    with pytest.warns(ccl.CCLDeprecationWarning):
        ccl.halos.HaloProfileNFW(c_m_relation=cM, fourier_analytic=True)
=======
@pytest.mark.parametrize("use_analytic", [True, False])
def test_hernquist_accuracy(use_analytic):
    from scipy.special import sici

    tol = 1E-10 if use_analytic else 5E-3
    cM = ccl.halos.ConcentrationDuffy08(M200)
    p = ccl.halos.HaloProfileHernquist(cM, fourier_analytic=use_analytic)
    M = 1E14
    a = 0.5
    c = cM.get_concentration(COSMO, M, a)
    r_Delta = M200.get_radius(COSMO, M, a) / a
    r_s = r_Delta / c

    def fk(k):
        x = k * r_s
        cp1 = c + 1
        Si1, Ci1 = sici(cp1 * x)
        Si2, Ci2 = sici(x)
        P1 = 1 / ((c / cp1)**2 / 2)
        P2 = x * np.sin(x) * (Ci1 - Ci2) - x * np.cos(x) * (Si1 - Si2)
        P3 = (-1 + np.sin(c * x) / (cp1**2 * x)
              + cp1 * np.cos(c * x) / (cp1**2))
        return M * P1 * (P2 - P3) / 2

    k_arr = np.logspace(-2, 2, 256) / r_Delta
    fk_arr = p.fourier(COSMO, k_arr, M, a, M200)
    fk_arr_pred = fk(k_arr)
    # Normalize to  1 at low k
    res = np.fabs((fk_arr - fk_arr_pred) / M)
    assert np.all(res < tol)


def test_hernquist_f2r():
    cM = ccl.halos.ConcentrationDuffy08(M200)
    p1 = ccl.halos.HaloProfileHernquist(cM)
    # We force p2 to compute the real-space profile
    # by FFT-ing the Fourier-space one.
    p2 = ccl.halos.HaloProfileHernquist(cM, fourier_analytic=True)
    with UnlockInstance(p2):
        p2._real = None
    p2.update_precision_fftlog(padding_hi_fftlog=1E3)

    M = 1E14
    a = 0.5
    r_Delta = M200.get_radius(COSMO, M, a) / a

    r_arr = np.logspace(-2, 1, ) * r_Delta
    pr_1 = p1.real(COSMO, r_arr, M, a, M200)
    pr_2 = p2.real(COSMO, r_arr, M, a, M200)

    id_good = r_arr < r_Delta  # Profile is 0 otherwise
    res = np.fabs(pr_2[id_good] / pr_1[id_good] - 1)
    assert np.all(res < 0.01)


@pytest.mark.parametrize('fourier_analytic', [True, False])
def test_hernquist_projected_accuracy(fourier_analytic):
    cM = ccl.halos.ConcentrationDuffy08(M200)
    # Analytic projected profile
    p1 = ccl.halos.HaloProfileHernquist(cM, truncated=False,
                                        projected_analytic=True)
    # FFTLog
    p2 = ccl.halos.HaloProfileHernquist(cM, truncated=False,
                                        fourier_analytic=fourier_analytic)

    M = 1E14
    a = 0.5
    rt = np.logspace(-3, 2, 1024)
    srt1 = p1.projected(COSMO, rt, M, a, M200)
    srt2 = p2.projected(COSMO, rt, M, a, M200)

    res2 = np.fabs(srt2/srt1-1)
    assert np.all(res2 < 5E-3)


@pytest.mark.parametrize('fourier_analytic', [True, False])
def test_hernquist_cumul2d_accuracy(fourier_analytic):
    cM = ccl.halos.ConcentrationDuffy08(M200)
    # Analytic cumul2d profile
    p1 = ccl.halos.HaloProfileHernquist(cM, truncated=False,
                                        cumul2d_analytic=True)
    # FFTLog
    p2 = ccl.halos.HaloProfileHernquist(cM, truncated=False,
                                        fourier_analytic=fourier_analytic)
    M = 1E14
    a = 1.0
    rt = np.logspace(-3, 2, 1024)
    srt1 = p1.cumul2d(COSMO, rt, M, a, M200)
    srt2 = p2.cumul2d(COSMO, rt, M, a, M200)

    res2 = np.fabs(srt2/srt1-1)
    assert np.all(res2 < 5E-3)
>>>>>>> cc0e7a00
<|MERGE_RESOLUTION|>--- conflicted
+++ resolved
@@ -11,7 +11,7 @@
 M500c = ccl.halos.MassDef(500, 'critical')
 
 
-def one_f(cosmo, M, a=1, mdef=M200):
+def one_f(cosmo, M, a=1, mass_def=M200):
     if np.ndim(M) == 0:
         return 1
     else:
@@ -41,53 +41,15 @@
             m = 1E12
         else:
             m = np.geomspace(1E10, 1E14, sm)
-        p = getattr(profile, method)(COSMO, r, m, 1., M200)
+        p = getattr(profile, method)(COSMO, r, m, 1., mass_def=M200)
         assert np.shape(p) == sh
 
 
-<<<<<<< HEAD
-def test_profiles_equal():
-    M200m = ccl.halos.MassDef200m()
-    cm = ccl.halos.ConcentrationDuffy08(mass_def=M200m)
-    p1 = ccl.halos.HaloProfileHOD(c_m_relation=cm, lMmin_0=12.)
-
-    # different profile types
-    p2 = ccl.halos.HaloProfilePressureGNFW()
-    assert p1 != p2
-
-    # equal profiles
-    p2 = p1
-    assert p1 == p2
-
-    # equivalent profiles
-    cm2 = ccl.halos.ConcentrationDuffy08(mass_def=M200m)
-    p2 = ccl.halos.HaloProfileHOD(c_m_relation=cm2, lMmin_0=12.)
-    assert p1 == p2
-
-    # different parameters
-    p2 = ccl.halos.HaloProfileHOD(c_m_relation=cm, lMmin_0=11.)
-    assert p1 != p2
-
-    # different mass-concentration
-    cm2 = ccl.halos.ConcentrationConstant()
-    p2 = ccl.halos.HaloProfileHOD(c_m_relation=cm2, lMmin_0=12.)
-    assert p1 != p2
-
-    # different mass-concentration mass definition
-    M200c = ccl.halos.MassDef200c()
-    cm2 = ccl.halos.ConcentrationDuffy08(mass_def=M200c)
-    p2 = ccl.halos.HaloProfileHOD(c_m_relation=cm2, lMmin_0=12.)
-    assert p1 != p2
-
-    # different FFTLog
-    p2 = ccl.halos.HaloProfileHOD(c_m_relation=cm, lMmin_0=12.)
-    p2.update_precision_fftlog(**{"plaw_fourier": -2.0})
-    assert p1 != p2
-=======
+# TODO: Uncomment once the profiles can be compared.
 # def test_profiles_equal():
 #     M200m = ccl.halos.MassDef200m()
-#     cm = ccl.halos.ConcentrationDuffy08(mdef=M200m)
-#     p1 = ccl.halos.HaloProfileHOD(c_M_relation=cm, lMmin_0=12.)
+#     cm = ccl.halos.ConcentrationDuffy08(mass_def=M200m)
+#     p1 = ccl.halos.HaloProfileHOD(c_m_relation=cm, lMmin_0=12.)
 
 #     # different profile types
 #     p2 = ccl.halos.HaloProfilePressureGNFW()
@@ -98,30 +60,29 @@
 #     assert p1 == p2
 
 #     # equivalent profiles
-#     cm2 = ccl.halos.ConcentrationDuffy08(mdef=M200m)
-#     p2 = ccl.halos.HaloProfileHOD(c_M_relation=cm2, lMmin_0=12.)
+#     cm2 = ccl.halos.ConcentrationDuffy08(mass_def=M200m)
+#     p2 = ccl.halos.HaloProfileHOD(c_m_relation=cm2, lMmin_0=12.)
 #     assert p1 == p2
 
 #     # different parameters
-#     p2 = ccl.halos.HaloProfileHOD(c_M_relation=cm, lMmin_0=11.)
+#     p2 = ccl.halos.HaloProfileHOD(c_m_relation=cm, lMmin_0=11.)
 #     assert p1 != p2
 
 #     # different mass-concentration
 #     cm2 = ccl.halos.ConcentrationConstant()
-#     p2 = ccl.halos.HaloProfileHOD(c_M_relation=cm2, lMmin_0=12.)
+#     p2 = ccl.halos.HaloProfileHOD(c_m_relation=cm2, lMmin_0=12.)
 #     assert p1 != p2
 
 #     # different mass-concentration mass definition
 #     M200c = ccl.halos.MassDef200c()
-#     cm2 = ccl.halos.ConcentrationDuffy08(mdef=M200c)
-#     p2 = ccl.halos.HaloProfileHOD(c_M_relation=cm2, lMmin_0=12.)
+#     cm2 = ccl.halos.ConcentrationDuffy08(mass_def=M200c)
+#     p2 = ccl.halos.HaloProfileHOD(c_m_relation=cm2, lMmin_0=12.)
 #     assert p1 != p2
 
 #     # different FFTLog
-#     p2 = ccl.halos.HaloProfileHOD(c_M_relation=cm, lMmin_0=12.)
+#     p2 = ccl.halos.HaloProfileHOD(c_m_relation=cm, lMmin_0=12.)
 #     p2.update_precision_fftlog(**{"plaw_fourier": -2.0})
 #     assert p1 != p2
->>>>>>> cc0e7a00
 
 
 @pytest.mark.parametrize('prof_class',
@@ -140,28 +101,18 @@
                            projected_analytic=True,
                            truncated=True)
         with pytest.raises(ValueError):
-            p = prof_class(c,
+            p = prof_class(c_m_relation=c,
                            cumul2d_analytic=True,
                            truncated=True)
-        p = prof_class(c)
+        p = prof_class(c_m_relation=c)
         smoke_assert_prof_real(p, method='_fourier_analytic')
         smoke_assert_prof_real(p, method='_projected_analytic')
         smoke_assert_prof_real(p, method='_cumul2d_analytic')
 
-<<<<<<< HEAD
     p = prof_class(c_m_relation=c)
-    smoke_assert_prof_real(p)
-=======
-    p = prof_class(c)
     smoke_assert_prof_real(p, method='real')
     smoke_assert_prof_real(p, method='projected')
     smoke_assert_prof_real(p, method='fourier')
-
-
-def test_empirical_smoke_CIB():
-    with pytest.raises(TypeError):
-        ccl.halos.HaloProfileCIBShang12(None, nu_GHz=417)
->>>>>>> cc0e7a00
 
 
 def test_empirical_smoke_CIB():
@@ -205,8 +156,8 @@
 
 
 def test_einasto_smoke():
-    c = ccl.halos.ConcentrationDuffy08(M200)
-    p = ccl.halos.HaloProfileEinasto(c)
+    c = ccl.halos.ConcentrationDuffy08(mass_def=M200)
+    p = ccl.halos.HaloProfileEinasto(c_m_relation=c)
     for M in [1E14, [1E14, 1E15]]:
         alpha_from_cosmo = p._get_alpha(COSMO, M, 1., M200)
 
@@ -242,13 +193,8 @@
     p._integ_interp()
     p_f1 = p.fourier(COSMO, 1., 1E13, 1., mass_def=M500c)
     # Check the Fourier profile gets recalculated
-<<<<<<< HEAD
-    p.update_parameters(alpha=1.32)
+    p.update_parameters(alpha=1.32, c500=p.c500+0.1)
     p_f2 = p.fourier(COSMO, 1., 1E13, 1., mass_def=M500c)
-=======
-    p.update_parameters(alpha=1.32, c500=p.c500+0.1)
-    p_f2 = p.fourier(COSMO, 1., 1E13, 1., M500c)
->>>>>>> cc0e7a00
     assert p_f1 != p_f2
 
 
@@ -312,7 +258,6 @@
 
 def test_hod_2pt():
     pbad = ccl.halos.HaloProfilePressureGNFW()
-<<<<<<< HEAD
     c = ccl.halos.ConcentrationDuffy08(mass_def=M200)
     pgood = ccl.halos.HaloProfileHOD(c_m_relation=c)
     pgood_b = ccl.halos.HaloProfileHOD(c_m_relation=c)
@@ -321,16 +266,6 @@
                         prof2=pgood,
                         mass_def=M200)
     assert np.allclose(p2.fourier_2pt(COSMO, 1., 1e13, 1., pgood,
-=======
-    c = ccl.halos.ConcentrationDuffy08(M200)
-    pgood = ccl.halos.HaloProfileHOD(c_M_relation=c, lM0_0=11.)
-    pgood_b = ccl.halos.HaloProfileHOD(c_M_relation=c, lM0_0=11.)
-    p2 = ccl.halos.Profile2ptHOD()
-    F0 = p2.fourier_2pt(pgood, COSMO, 1., 1e13, 1.,
-                        prof2=pgood,
-                        mass_def=M200)
-    assert np.allclose(p2.fourier_2pt(pgood, COSMO, 1., 1e13, 1.,
->>>>>>> cc0e7a00
                                       prof2=None, mass_def=M200),
                        F0, rtol=0)
 
@@ -338,36 +273,16 @@
         p2.fourier_2pt(COSMO, 1., 1E13, 1., pbad,
                        mass_def=M200)
 
-<<<<<<< HEAD
+    # TODO: bring back when proper __eq__s are implemented
     # doesn't raise because profiles are equivalent
-    p2.fourier_2pt(COSMO, 1., 1E13, 1., pgood,
-                   prof2=pgood, mass_def=M200)
+    # p2.fourier_2pt(COSMO, 1., 1E13, 1., pgood,
+    #                prof2=pgood, mass_def=M200)
 
     with pytest.raises(ValueError):
         pgood_b.update_parameters(lM0_0=10.)
         p2.fourier_2pt(COSMO, 1., 1E13, 1., pgood,
                        prof2=pgood_b, mass_def=M200)
 
-=======
-    with pytest.raises(TypeError):
-        p2.fourier_2pt(pgood, COSMO, 1., 1e13, 1.,
-                       prof2=pbad,
-                       mass_def=M200)
-
-    # doesn't raise because profiles are equivalent
-    p2.fourier_2pt(pgood, COSMO, 1., 1E13, 1.,
-                   prof2=pgood, mass_def=M200)
-
-    # TODO: bring back when proper __eq__s are implemented
-    # p2.fourier_2pt(pgood, COSMO, 1., 1E13, 1.,
-    #                prof2=pgood_b, mass_def=M200)
-
-    with pytest.raises(ValueError):
-        pgood_b.update_parameters(lM0_0=10.)
-        p2.fourier_2pt(pgood, COSMO, 1., 1E13, 1.,
-                       prof2=pgood_b, mass_def=M200)
-
->>>>>>> cc0e7a00
 
 def test_2pt_rcorr_smoke():
     c = ccl.halos.ConcentrationDuffy08(mass_def=M200)
@@ -396,8 +311,8 @@
                          [ccl.halos.HaloProfileGaussian,
                           ccl.halos.HaloProfilePowerLaw])
 def test_simple_smoke(prof_class):
-    def r_s(cosmo, M, a, mdef):
-        return mdef.get_radius(cosmo, M, a)
+    def r_s(cosmo, M, a, mass_def):
+        return mass_def.get_radius(cosmo, M, a)
 
     if prof_class == ccl.halos.HaloProfileGaussian:
         p = prof_class(r_scale=r_s, rho0=one_f)
@@ -413,7 +328,7 @@
     p = ccl.halos.HaloProfileGaussian(r_scale=one_f, rho0=one_f)
 
     k_arr = np.logspace(-3, 2, 1024)
-    fk_arr = p.fourier(COSMO, k_arr, 1., 1., M200)
+    fk_arr = p.fourier(COSMO, k_arr, 1., 1., mass_def=M200)
     fk_arr_pred = fk(k_arr)
     res = np.fabs(fk_arr - fk_arr_pred)
     assert np.all(res < 5E-3)
@@ -436,7 +351,7 @@
     p.update_precision_fftlog(plaw_fourier=alpha)
 
     rt_arr = np.logspace(-3, 2, 1024)
-    srt_arr = p.projected(COSMO, rt_arr, 1., 1., M200)
+    srt_arr = p.projected(COSMO, rt_arr, 1., 1., mass_def=M200)
     srt_arr_pred = s_r_t(rt_arr)
     res = np.fabs(srt_arr / srt_arr_pred - 1)
     assert np.all(res < 5E-3)
@@ -460,7 +375,7 @@
     p.update_precision_fftlog(plaw_fourier=alpha)
 
     k_arr = np.logspace(-3, 2, 1024)
-    fk_arr = p.fourier(COSMO, k_arr, 1., 1., M200)
+    fk_arr = p.fourier(COSMO, k_arr, 1., 1., mass_def=M200)
     fk_arr_pred = fk(k_arr)
     res = np.fabs(fk_arr / fk_arr_pred - 1)
     assert np.all(res < 5E-3)
@@ -506,15 +421,9 @@
     assert np.all(res < tol)
 
 
-<<<<<<< HEAD
-def test_f2r():
+def test_nfw_f2r():
     cM = ccl.halos.ConcentrationDuffy08(mass_def=M200)
     p1 = ccl.halos.HaloProfileNFW(c_m_relation=cM)
-=======
-def test_nfw_f2r():
-    cM = ccl.halos.ConcentrationDuffy08(M200)
-    p1 = ccl.halos.HaloProfileNFW(cM)
->>>>>>> cc0e7a00
     # We force p2 to compute the real-space profile
     # by FFT-ing the Fourier-space one.
     p2 = get_nfw(fourier=True)(c_m_relation=cM)
@@ -571,7 +480,6 @@
     assert np.all(res2 < 5E-3)
 
 
-<<<<<<< HEAD
 def test_upd_fftlog_raises():
     prof = ccl.halos.HaloProfilePressureGNFW()
     new_params = {"hello_there": 0.}
@@ -579,18 +487,14 @@
         prof.update_precision_fftlog(**new_params)
 
 
-def test_nfw_deprecated():
-    cM = ccl.halos.ConcentrationDuffy08(mass_def=M200)
-    with pytest.warns(ccl.CCLDeprecationWarning):
-        ccl.halos.HaloProfileNFW(c_m_relation=cM, fourier_analytic=True)
-=======
 @pytest.mark.parametrize("use_analytic", [True, False])
 def test_hernquist_accuracy(use_analytic):
     from scipy.special import sici
 
     tol = 1E-10 if use_analytic else 5E-3
-    cM = ccl.halos.ConcentrationDuffy08(M200)
-    p = ccl.halos.HaloProfileHernquist(cM, fourier_analytic=use_analytic)
+    cM = ccl.halos.ConcentrationDuffy08(mass_def=M200)
+    p = ccl.halos.HaloProfileHernquist(c_m_relation=cM,
+                                       fourier_analytic=use_analytic)
     M = 1E14
     a = 0.5
     c = cM.get_concentration(COSMO, M, a)
@@ -609,7 +513,7 @@
         return M * P1 * (P2 - P3) / 2
 
     k_arr = np.logspace(-2, 2, 256) / r_Delta
-    fk_arr = p.fourier(COSMO, k_arr, M, a, M200)
+    fk_arr = p.fourier(COSMO, k_arr, M, a, mass_def=M200)
     fk_arr_pred = fk(k_arr)
     # Normalize to  1 at low k
     res = np.fabs((fk_arr - fk_arr_pred) / M)
@@ -617,11 +521,11 @@
 
 
 def test_hernquist_f2r():
-    cM = ccl.halos.ConcentrationDuffy08(M200)
-    p1 = ccl.halos.HaloProfileHernquist(cM)
+    cM = ccl.halos.ConcentrationDuffy08(mass_def=M200)
+    p1 = ccl.halos.HaloProfileHernquist(c_m_relation=cM)
     # We force p2 to compute the real-space profile
     # by FFT-ing the Fourier-space one.
-    p2 = ccl.halos.HaloProfileHernquist(cM, fourier_analytic=True)
+    p2 = ccl.halos.HaloProfileHernquist(c_m_relation=cM, fourier_analytic=True)
     with UnlockInstance(p2):
         p2._real = None
     p2.update_precision_fftlog(padding_hi_fftlog=1E3)
@@ -631,8 +535,8 @@
     r_Delta = M200.get_radius(COSMO, M, a) / a
 
     r_arr = np.logspace(-2, 1, ) * r_Delta
-    pr_1 = p1.real(COSMO, r_arr, M, a, M200)
-    pr_2 = p2.real(COSMO, r_arr, M, a, M200)
+    pr_1 = p1.real(COSMO, r_arr, M, a, mass_def=M200)
+    pr_2 = p2.real(COSMO, r_arr, M, a, mass_def=M200)
 
     id_good = r_arr < r_Delta  # Profile is 0 otherwise
     res = np.fabs(pr_2[id_good] / pr_1[id_good] - 1)
@@ -641,19 +545,19 @@
 
 @pytest.mark.parametrize('fourier_analytic', [True, False])
 def test_hernquist_projected_accuracy(fourier_analytic):
-    cM = ccl.halos.ConcentrationDuffy08(M200)
+    cM = ccl.halos.ConcentrationDuffy08(mass_def=M200)
     # Analytic projected profile
-    p1 = ccl.halos.HaloProfileHernquist(cM, truncated=False,
+    p1 = ccl.halos.HaloProfileHernquist(c_m_relation=cM, truncated=False,
                                         projected_analytic=True)
     # FFTLog
-    p2 = ccl.halos.HaloProfileHernquist(cM, truncated=False,
+    p2 = ccl.halos.HaloProfileHernquist(c_m_relation=cM, truncated=False,
                                         fourier_analytic=fourier_analytic)
 
     M = 1E14
     a = 0.5
     rt = np.logspace(-3, 2, 1024)
-    srt1 = p1.projected(COSMO, rt, M, a, M200)
-    srt2 = p2.projected(COSMO, rt, M, a, M200)
+    srt1 = p1.projected(COSMO, rt, M, a, mass_def=M200)
+    srt2 = p2.projected(COSMO, rt, M, a, mass_def=M200)
 
     res2 = np.fabs(srt2/srt1-1)
     assert np.all(res2 < 5E-3)
@@ -661,19 +565,18 @@
 
 @pytest.mark.parametrize('fourier_analytic', [True, False])
 def test_hernquist_cumul2d_accuracy(fourier_analytic):
-    cM = ccl.halos.ConcentrationDuffy08(M200)
+    cM = ccl.halos.ConcentrationDuffy08(mass_def=M200)
     # Analytic cumul2d profile
-    p1 = ccl.halos.HaloProfileHernquist(cM, truncated=False,
+    p1 = ccl.halos.HaloProfileHernquist(c_m_relation=cM, truncated=False,
                                         cumul2d_analytic=True)
     # FFTLog
-    p2 = ccl.halos.HaloProfileHernquist(cM, truncated=False,
+    p2 = ccl.halos.HaloProfileHernquist(c_m_relation=cM, truncated=False,
                                         fourier_analytic=fourier_analytic)
     M = 1E14
     a = 1.0
     rt = np.logspace(-3, 2, 1024)
-    srt1 = p1.cumul2d(COSMO, rt, M, a, M200)
-    srt2 = p2.cumul2d(COSMO, rt, M, a, M200)
+    srt1 = p1.cumul2d(COSMO, rt, M, a, mass_def=M200)
+    srt2 = p2.cumul2d(COSMO, rt, M, a, mass_def=M200)
 
     res2 = np.fabs(srt2/srt1-1)
-    assert np.all(res2 < 5E-3)
->>>>>>> cc0e7a00
+    assert np.all(res2 < 5E-3)