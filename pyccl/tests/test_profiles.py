--- conflicted
+++ resolved
@@ -313,14 +313,8 @@
     from scipy.special import sici
 
     tol = 1E-10 if use_analytic else 5E-3
-<<<<<<< HEAD
     cM = ccl.halos.ConcentrationDuffy08(mass_def=M200)
-    p = ccl.halos.HaloProfileNFW(c_m_relation=cM,
-                                 fourier_analytic=use_analytic)
-=======
-    cM = ccl.halos.ConcentrationDuffy08(M200)
-    p = get_nfw(real=True, fourier=use_analytic)(cM)
->>>>>>> 0eb77d2c
+    p = get_nfw(real=True, fourier=use_analytic)(c_m_relation=cM)
     M = 1E14
     a = 0.5
     c = cM.get_concentration(COSMO, M, a)
@@ -349,13 +343,7 @@
     p1 = ccl.halos.HaloProfileNFW(c_m_relation=cM)
     # We force p2 to compute the real-space profile
     # by FFT-ing the Fourier-space one.
-<<<<<<< HEAD
-    p2 = ccl.halos.HaloProfileNFW(c_m_relation=cM, fourier_analytic=True)
-    with ccl.UnlockInstance(p2):
-        p2._real = None
-=======
-    p2 = get_nfw(fourier=True)(cM)
->>>>>>> 0eb77d2c
+    p2 = get_nfw(fourier=True)(c_m_relation=cM)
     p2.update_precision_fftlog(padding_hi_fftlog=1E3)
 
     M = 1E14
@@ -378,12 +366,7 @@
     p1 = ccl.halos.HaloProfileNFW(c_m_relation=cM, truncated=False,
                                   projected_analytic=True)
     # FFTLog
-<<<<<<< HEAD
-    p2 = ccl.halos.HaloProfileNFW(c_m_relation=cM, truncated=False,
-                                  fourier_analytic=fourier_analytic)
-=======
-    p2 = get_nfw(fourier=fourier_analytic)(cM, truncated=False)
->>>>>>> 0eb77d2c
+    p2 = get_nfw(fourier=fourier_analytic)(c_m_relation=cM, truncated=False)
 
     M = 1E14
     a = 0.5
@@ -402,12 +385,7 @@
     p1 = ccl.halos.HaloProfileNFW(c_m_relation=cM, truncated=False,
                                   cumul2d_analytic=True)
     # FFTLog
-<<<<<<< HEAD
-    p2 = ccl.halos.HaloProfileNFW(c_m_relation=cM, truncated=False,
-                                  fourier_analytic=fourier_analytic)
-=======
-    p2 = get_nfw(fourier=fourier_analytic)(cM, truncated=False)
->>>>>>> 0eb77d2c
+    p2 = get_nfw(fourier=fourier_analytic)(c_m_relation=cM, truncated=False)
 
     M = 1E14
     a = 1.0
