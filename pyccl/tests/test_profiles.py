--- conflicted
+++ resolved
@@ -342,14 +342,9 @@
     p1 = ccl.halos.HaloProfileNFW(c_m_relation=cM)
     # We force p2 to compute the real-space profile
     # by FFT-ing the Fourier-space one.
-<<<<<<< HEAD
     p2 = ccl.halos.HaloProfileNFW(c_m_relation=cM, fourier_analytic=True)
-    p2._real = None
-=======
-    p2 = ccl.halos.HaloProfileNFW(cM, fourier_analytic=True)
     with ccl.UnlockInstance(p2):
         p2._real = None
->>>>>>> 1ab7ad3b
     p2.update_precision_fftlog(padding_hi_fftlog=1E3)
 
     M = 1E14
