--- conflicted
+++ resolved
@@ -44,15 +44,6 @@
         assert np.shape(p) == sh
 
 
-<<<<<<< HEAD
-def test_defaults():
-    p = ccl.halos.HaloProfile()
-    with pytest.raises(NotImplementedError):
-        p.real(None, None, None, None)
-    with pytest.raises(NotImplementedError):
-        p.fourier(None, None, None, None)
-
-
 def test_profiles_equal():
     M200m = ccl.halos.MassDef200m()
     cm = ccl.halos.ConcentrationDuffy08(mdef=M200m)
@@ -92,8 +83,6 @@
     assert p1 != p2
 
 
-=======
->>>>>>> e21e7450
 @pytest.mark.parametrize('prof_class',
                          [ccl.halos.HaloProfileNFW,
                           ccl.halos.HaloProfileHernquist,
