--- conflicted
+++ resolved
@@ -12,9 +12,6 @@
 M500c = ccl.halos.MassDef(500, 'critical')
 
 
-<<<<<<< HEAD
-def one_f(cosmo, M, a=1, mass_def=M200):
-=======
 def test_HaloProfile_eq_repr_hash():
     # Test eq, repr, hash for HaloProfile and Profile2pt.
     # 1. HaloProfile
@@ -38,12 +35,8 @@
     assert check_eq_repr_hash(PCOV1, PCOV2, equal=False)
 
 
-def one_f(cosmo, M, a=1, mdef=M200):
->>>>>>> 26fc0350
-    if np.ndim(M) == 0:
-        return 1
-    else:
-        return np.ones(M.size)
+def one_f(cosmo, M, a=1, mass_def=M200):
+    return 1 if np.isscalar(M) else np.ones(M.size)
 
 
 def smoke_assert_prof_real(profile, method='_real'):
