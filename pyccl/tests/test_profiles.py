import numpy as np
import pytest
import pyccl as ccl
from pyccl import UnlockInstance
from .test_cclobject import check_eq_repr_hash


COSMO = ccl.Cosmology(
    Omega_c=0.27, Omega_b=0.045, h=0.67, sigma8=0.8, n_s=0.96,
    transfer_function='bbks', matter_power_spectrum='linear')


def test_HaloProfile_eq_repr_hash():
    # Test eq, repr, hash for HaloProfile and Profile2pt.
    # 1. HaloProfile
    CM1 = ccl.halos.Concentration.from_name("Duffy08")()
    CM2 = ccl.halos.Concentration.from_name("Duffy08")()

    P1 = ccl.halos.HaloProfileHOD(mass_def=CM1.mass_def,
                                  concentration=CM1)
    P2 = ccl.halos.HaloProfileHOD(mass_def=CM2.mass_def,
                                  concentration=CM2)
    assert check_eq_repr_hash(CM1, CM2)
    assert check_eq_repr_hash(P1, P2)

    P1.update_parameters(log10Mmin_0=P1.log10Mmin_0/2)
    assert check_eq_repr_hash(P1, P2, equal=False)

    # 2. Profile2pt
    PCOV1 = ccl.halos.Profile2pt(r_corr=1.0)
    PCOV2 = ccl.halos.Profile2pt(r_corr=1.0)
    assert check_eq_repr_hash(PCOV1, PCOV2)

    PCOV2.update_parameters(r_corr=1.5)
    assert check_eq_repr_hash(PCOV1, PCOV2, equal=False)


def one_f(cosmo, M, a=1):
    return 1 if np.isscalar(M) else np.ones(M.size)


def smoke_assert_prof_real(profile, method='_real'):
    sizes = [(0, 0),
             (2, 0),
             (0, 2),
             (2, 3),
             (1, 3),
             (3, 1)]
    shapes = [(),
              (2,),
              (2,),
              (2, 3),
              (1, 3),
              (3, 1)]
    for (sm, sr), sh in zip(sizes, shapes):
        if sr == 0:
            r = 0.5
        else:
            # Don't include 0 to avoid 1/0 at origin.
            r = np.linspace(0.001, 1., sr)
        if sm == 0:
            m = 1E12
        else:
            m = np.geomspace(1E10, 1E14, sm)
        p = getattr(profile, method)(COSMO, r, m, 1)
        assert np.shape(p) == sh


def test_profiles_equal():
    cm = ccl.halos.ConcentrationDuffy08(mass_def='200m')
    p1 = ccl.halos.HaloProfileHOD(mass_def='200m',
                                  concentration=cm, log10Mmin_0=12.)

    # different profile types
    p2 = ccl.halos.HaloProfilePressureGNFW(mass_def='200m')
    assert p1 != p2

    # equal profiles
    p2 = p1
    assert p1 == p2

    # equivalent profiles
    cm2 = ccl.halos.ConcentrationDuffy08(mass_def='200m')
    p2 = ccl.halos.HaloProfileHOD(mass_def='200m',
                                  concentration=cm2, log10Mmin_0=12.)
    assert p1 == p2

    # different parameters
    p2 = ccl.halos.HaloProfileHOD(mass_def='200m', concentration=cm,
                                  log10Mmin_0=11.)
    assert p1 != p2

    # different mass-concentration
    cm2 = ccl.halos.ConcentrationConstant()
    p2 = ccl.halos.HaloProfileHOD(mass_def=cm2.mass_def, concentration=cm2,
                                  log10Mmin_0=12.)
    assert p1 != p2

    # different mass-concentration mass definition
    cm2 = ccl.halos.ConcentrationDuffy08(mass_def='200c')
    p2 = ccl.halos.HaloProfileHOD(mass_def='200c', concentration=cm2,
                                  log10Mmin_0=12.)
    assert p1 != p2

    # different FFTLog
    p2 = ccl.halos.HaloProfileHOD(mass_def='200m', concentration=cm,
                                  log10Mmin_0=12.)
    p2.update_precision_fftlog(**{"plaw_fourier": -2.0})
    assert p1 != p2

    # different FFTLog type
    assert p1.precision_fftlog != 1


@pytest.mark.parametrize('prof_class',
                         [ccl.halos.HaloProfileNFW,
                          ccl.halos.HaloProfileHernquist,
                          ccl.halos.HaloProfileEinasto])
def test_empirical_smoke(prof_class):
    c = ccl.halos.ConcentrationDuffy08(mass_def='200c')

    if prof_class in [ccl.halos.HaloProfileNFW,
                      ccl.halos.HaloProfileHernquist]:
        with pytest.raises(ValueError):
            p = prof_class(mass_def=c.mass_def, concentration=c,
                           projected_analytic=True,
                           truncated=True)
        with pytest.raises(ValueError):
            p = prof_class(mass_def=c.mass_def, concentration=c,
                           cumul2d_analytic=True,
                           truncated=True)
        p = prof_class(mass_def=c.mass_def, concentration=c)
        smoke_assert_prof_real(p, method='_fourier_analytic')
        smoke_assert_prof_real(p, method='_projected_analytic')
        smoke_assert_prof_real(p, method='_cumul2d_analytic')
    else:
        with pytest.raises(ValueError):
            p = prof_class(mass_def=c.mass_def, concentration=c,
                           projected_quad=True,
                           truncated=True)
        p = prof_class(mass_def=c.mass_def, concentration=c)
        smoke_assert_prof_real(p, method='_projected_quad')

    p = prof_class(mass_def=c.mass_def, concentration=c)
    smoke_assert_prof_real(p, method='real')
    smoke_assert_prof_real(p, method='projected')
    smoke_assert_prof_real(p, method='fourier')


def test_cib_smoke():
    c = ccl.halos.ConcentrationDuffy08(mass_def='200c')
    p = ccl.halos.HaloProfileCIBShang12(concentration=c, nu_GHz=217,
                                        mass_def='200c')
    beta_old = p.beta
    smoke_assert_prof_real(p, method='_real')
    smoke_assert_prof_real(p, method='_fourier')
    smoke_assert_prof_real(p, method='_fourier_variance')
    p.update_parameters(alpha=1.24, T0=20.0)
    assert p.alpha == 1.24
    assert p.T0 == 20.0
    assert p.beta == beta_old
    for n in ['alpha', 'T0', 'beta', 'gamma',
              's_z', 'Mmin', 'L0', 'siglog10M']:
        p.update_parameters(**{n: 1234.})
        assert getattr(p, n) == 1234.


def test_cib_2pt_raises():
    c = ccl.halos.ConcentrationDuffy08(mass_def='200c')
    p_cib = ccl.halos.HaloProfileCIBShang12(concentration=c, nu_GHz=217,
                                            mass_def='200c')
    p_tSZ = ccl.halos.HaloProfilePressureGNFW(mass_def='200c')
    p2pt = ccl.halos.Profile2ptCIB()
    with pytest.raises(TypeError):
        p2pt.fourier_2pt(COSMO, 0.1, 1E13, 1., p_tSZ)
    with pytest.raises(TypeError):
        p2pt.fourier_2pt(COSMO, 0.1, 1E13, 1., p_cib, prof2=p_tSZ)


def test_einasto_smoke():
    c = ccl.halos.ConcentrationDuffy08(mass_def='200c')
    p = ccl.halos.HaloProfileEinasto(mass_def='200c', concentration=c)
    for M in [1E14, [1E14, 1E15]]:
        alpha_from_cosmo = p._get_alpha(COSMO, M, 1)

        p.update_parameters(alpha=1.)
        alpha = p._get_alpha(COSMO, M, 1)
        assert np.ndim(M) == np.ndim(alpha)
        assert np.all(p._get_alpha(COSMO, M, 1) == np.full_like(M, 1.))

        p.update_parameters(alpha='cosmo')
        assert np.ndim(M) == np.ndim(alpha_from_cosmo)
        assert np.all(p._get_alpha(COSMO, M, 1) == alpha_from_cosmo)


def test_gnfw_smoke():
    p = ccl.halos.HaloProfilePressureGNFW(mass_def='200c')
    beta_old = p.beta
    smoke_assert_prof_real(p)
    p.update_parameters(mass_bias=0.7,
                        alpha=1.24)
    assert p.alpha == 1.24
    assert p.mass_bias == 0.7
    assert p.beta == beta_old
    for n in ['P0', 'P0_hexp', 'alpha',
              'beta', 'gamma', 'alpha_P',
              'c500', 'mass_bias', 'x_out']:
        p.update_parameters(**{n: 1.314159})
        assert getattr(p, n) == 1.314159


def test_gnfw_refourier():
    p = ccl.halos.HaloProfilePressureGNFW(mass_def='200c')
    # Create Fourier template
    p._integ_interp()
    p_f1 = p.fourier(COSMO, 1., 1E13, 1)
    # Check the Fourier profile gets recalculated
    p.update_parameters(alpha=1.32, c500=p.c500+0.1)
    p_f2 = p.fourier(COSMO, 1., 1E13, 1)
    assert p_f1 != p_f2


def test_hod_smoke():
    prof_class = ccl.halos.HaloProfileHOD
    c = ccl.halos.ConcentrationDuffy08(mass_def='200c')

    p = prof_class(mass_def=c.mass_def, concentration=c)
    smoke_assert_prof_real(p)
    smoke_assert_prof_real(p, method='_usat_real')
    smoke_assert_prof_real(p, method='_usat_fourier')
    smoke_assert_prof_real(p, method='_fourier')
    smoke_assert_prof_real(p, method='_fourier_variance')
    for n in ['log10Mmin_0', 'log10Mmin_p', 'log10M0_0', 'log10M0_p',
              'log10M1_0', 'log10M1_p', 'siglnM_0', 'siglnM_p',
              'fc_0', 'fc_p', 'alpha_0', 'alpha_p',
              'bg_0', 'bg_p', 'bmax_0', 'bmax_p',
              'a_pivot']:
        p.update_parameters(**{n: 1234.})
        assert getattr(p, n) == 1234.


@pytest.mark.parametrize('real_prof', [True, False])
def test_hod_ns_independent(real_prof):
    def func(prof):
        return prof._real if real_prof else prof._fourier

    c = ccl.halos.ConcentrationDuffy08(mass_def='200c')
    p1 = ccl.halos.HaloProfileHOD(mass_def='200c', concentration=c,
                                  log10Mmin_0=12.,
                                  ns_independent=False)
    p2 = ccl.halos.HaloProfileHOD(mass_def='200c', concentration=c,
                                  log10Mmin_0=12.,
                                  ns_independent=True)
    # M < Mmin
    f1 = func(p1)(COSMO, 0.01, 1e10, 1.)
    assert np.all(f1 == 0)
    f2 = func(p2)(COSMO, 0.01, 1e10, 1.)
    assert np.all(f2 > 0)
    # M > Mmin
    f1 = func(p1)(COSMO, 0.01, 1e14, 1.)
    f2 = func(p2)(COSMO, 0.01, 1e14, 1.)
    assert np.allclose(f1, f2, rtol=0)
    # M == Mmin
    f1 = func(p1)(COSMO, 0.01, 1e12, 1.)
    f2 = func(p2)(COSMO, 0.01, 1e12, 1.)
    assert np.allclose(2*f1, f2+0.5, rtol=0)

    if not real_prof:
        f1 = p1._fourier_variance(COSMO, 0.01, 1e10, 1)
        f2 = p2._fourier_variance(COSMO, 0.01, 1e10, 1)
        assert f2 > f1 == 0

    p1.update_parameters(ns_independent=True)
    assert p1.ns_independent is True


@pytest.mark.parametrize("ns_indep", [True, False])
def test_hod_normalization(ns_indep):
    # Test that the HOD normalization works as expected.
    cosmo = ccl.CosmologyVanillaLCDM(transfer_function="bbks")
    a_arr = np.linspace(0.5, 1.0, 8)
    hmc = ccl.halos.HMCalculator(
        mass_function="Tinker10", halo_bias="Tinker10", mass_def="200c")
    cm = ccl.halos.Concentration.create_instance(
        "Duffy08", mass_def=hmc.mass_def)
    prof = ccl.halos.HaloProfileHOD(mass_def='200c',
                                    concentration=cm, ns_independent=ns_indep)

    norm = np.array([prof.get_normalization(cosmo, a, hmc=hmc) for a in a_arr])

    def profile_norm(a):
        hmc._get_ingredients(cosmo, a, get_bf=False)
        uk0 = prof.fourier(cosmo, k=1e-5, M=hmc._mass, a=a).T
        return hmc._integrate_over_mf(uk0)

    norm_fourier = np.array([profile_norm(a) for a in a_arr])
    assert np.allclose(norm, norm_fourier, atol=0, rtol=1e-5)


def test_hod_2pt():
    pbad = ccl.halos.HaloProfilePressureGNFW(mass_def='200c')
    c = ccl.halos.ConcentrationDuffy08(mass_def='200c')
    pgood = ccl.halos.HaloProfileHOD(mass_def='200c', concentration=c)
    pgood_b = ccl.halos.HaloProfileHOD(mass_def='200c', concentration=c)
    p2 = ccl.halos.Profile2ptHOD()
    F0 = p2.fourier_2pt(COSMO, 1., 1e13, 1., pgood, prof2=pgood)
    assert np.allclose(p2.fourier_2pt(COSMO, 1., 1e13, 1., pgood, prof2=None),
                       F0, rtol=0)

    with pytest.raises(TypeError):
        p2.fourier_2pt(COSMO, 1., 1E13, 1., pbad)

    # doesn't raise because profiles are equivalent
    p2.fourier_2pt(COSMO, 1., 1E13, 1., pgood, prof2=pgood)

    p2.fourier_2pt(COSMO, 1., 1E13, 1., pgood, prof2=pgood_b)

    with pytest.raises(ValueError):
        pgood_b.update_parameters(log10M0_0=10.)
        p2.fourier_2pt(COSMO, 1., 1E13, 1., pgood, prof2=pgood_b)

    with pytest.raises(ValueError):
        p2.fourier_2pt(COSMO, 1., 1e13, 1., pgood, prof2=pbad)

    # Test diag = False
    # I comment this out because the HOD_2pt returns np.array(number) which is
    # not a float. Is this intended? This is not the case for
    # Profile2pt.fourier_2pt
    # F = p2.fourier_2pt(pgood, COSMO, 1., 1E13, 1., prof2=pgood,
    #                    mass_def=M200, diag=False)
    # assert isinstance(F, float)
    F = p2.fourier_2pt(pgood, COSMO, [1., 2], 1E13, 1., prof2=pgood,
                       mass_def=M200, diag=False)
    assert F.shape == (2, 2)
    F = p2.fourier_2pt(pgood, COSMO, [1., 2], [1e12, 5e12, 1e13], 1.,
                       prof2=pgood, mass_def=M200, diag=False)
    assert F.shape == (3, 2, 2)
    F2 = ccl.halos.Profile2pt().fourier_2pt(pgood, COSMO, [1., 2],
                                            [1e12, 5e12, 1e13], 1.,
                                            mass_def=M200, diag=False)
    assert np.all(F == F2)


def test_2pt_rcorr_smoke():
    c = ccl.halos.ConcentrationDuffy08(mass_def='200c')
    p = ccl.halos.HaloProfileNFW(mass_def='200c', concentration=c)
    F0 = ccl.halos.Profile2pt().fourier_2pt(COSMO, 1., 1e13, 1., p)
    p2pt = ccl.halos.Profile2pt(r_corr=0)
    F1 = p2pt.fourier_2pt(COSMO, 1., 1e13, 1., p)
    assert F0 == F1
    F2 = p2pt.fourier_2pt(COSMO, 1., 1e13, 1., p, prof2=p)
    assert F1 == F2

    p2pt.update_parameters(r_corr=-1.)
    assert p2pt.r_corr == -1.
    F3 = p2pt.fourier_2pt(COSMO, 1., 1e13, 1., p)
    assert F3 == 0

<<<<<<< HEAD
    # Test diag = False
    F = p2pt.fourier_2pt(p, COSMO, 1., 1e13, 1., mass_def=M200, diag=False)
    assert isinstance(F, float)
    F = p2pt.fourier_2pt(p, COSMO, [1., 2.], 1e13, 1., mass_def=M200,
                         diag=False)
    assert F.shape == (2, 2)
    F = p2pt.fourier_2pt(p, COSMO, [1., 2.], [1e12, 5e12, 1e13], 1.,
                         mass_def=M200, diag=False)
    assert F.shape == (3, 2, 2)

    # Errors
    with pytest.raises(TypeError):
        p2pt.fourier_2pt(None, COSMO, 1., 1e13, 1., mass_def=M200)
    with pytest.raises(TypeError):
        p2pt.fourier_2pt(p, COSMO, 1., 1e13, 1., prof2=0, mass_def=M200)
=======
>>>>>>> 29d46978

def get_nfw(real=False, fourier=False):
    # Return a subclass of the NFW profile with or without fourier analytic.
    NFW = type("NFW", (ccl.halos.HaloProfileNFW,), {})
    if real:
        NFW._real = ccl.halos.HaloProfileNFW._real
    if fourier:
        NFW._fourier = ccl.halos.HaloProfileNFW._fourier_analytic
    return NFW


@pytest.mark.parametrize("use_analytic", [True, False])
def test_nfw_accuracy(use_analytic):
    from scipy.special import sici

    tol = 1E-10 if use_analytic else 5E-3
    cM = ccl.halos.ConcentrationDuffy08(mass_def='200c')
    p = get_nfw(real=True, fourier=use_analytic)(mass_def='200c',
                                                 concentration=cM)
    M = 1E14
    a = 0.5
    c = cM(COSMO, M, a)
    r_Delta = cM.mass_def.get_radius(COSMO, M, a) / a
    r_s = r_Delta / c

    def fk(k):
        x = k * r_s
        Si1, Ci1 = sici((1 + c) * x)
        Si2, Ci2 = sici(x)
        P1 = 1 / (np.log(1+c) - c / (1 + c))
        P2 = np.sin(x) * (Si1 - Si2) + np.cos(x) * (Ci1 - Ci2)
        P3 = np.sin(c * x)/((1 + c) * x)
        return M * P1 * (P2 - P3)

    k_arr = np.logspace(-2, 2, 256) / r_Delta
    fk_arr = p.fourier(COSMO, k_arr, M, a)
    fk_arr_pred = fk(k_arr)
    # Normalize to  1 at low k
    res = np.fabs((fk_arr - fk_arr_pred) / M)
    assert np.all(res < tol)


def test_nfw_f2r():
    cM = ccl.halos.ConcentrationDuffy08(mass_def='200c')
    p1 = ccl.halos.HaloProfileNFW(mass_def='200c', concentration=cM)
    # We force p2 to compute the real-space profile
    # by FFT-ing the Fourier-space one.
    p2 = get_nfw(fourier=True)(mass_def='200c',
                               concentration=cM)
    p2.update_precision_fftlog(padding_hi_fftlog=1E3)

    M = 1E14
    a = 0.5
    r_Delta = cM.mass_def.get_radius(COSMO, M, a) / a

    r_arr = np.logspace(-2, 1, ) * r_Delta
    pr_1 = p1.real(COSMO, r_arr, M, a)
    pr_2 = p2.real(COSMO, r_arr, M, a)

    id_good = r_arr < r_Delta  # Profile is 0 otherwise
    res = np.fabs(pr_2[id_good] / pr_1[id_good] - 1)
    assert np.all(res < 0.01)


@pytest.mark.parametrize('fourier_analytic', [True, False])
def test_nfw_projected_accuracy(fourier_analytic):
    cM = ccl.halos.ConcentrationDuffy08(mass_def='200c')
    # Analytic projected profile
    p1 = ccl.halos.HaloProfileNFW(mass_def='200c', concentration=cM,
                                  truncated=False, projected_analytic=True)
    # FFTLog
    p2 = get_nfw(fourier=fourier_analytic)(mass_def='200c',
                                           concentration=cM, truncated=False)

    M = 1E14
    a = 0.5
    rt = np.logspace(-3, 2, 1024)
    srt1 = p1.projected(COSMO, rt, M, a)
    srt2 = p2.projected(COSMO, rt, M, a)

    res2 = np.fabs(srt2/srt1-1)
    assert np.all(res2 < 5E-3)


@pytest.mark.parametrize('fourier_analytic', [True, False])
def test_nfw_cumul2d_accuracy(fourier_analytic):
    cM = ccl.halos.ConcentrationDuffy08(mass_def='200c')
    # Analytic cumul2d profile
    p1 = ccl.halos.HaloProfileNFW(mass_def='200c', concentration=cM,
                                  truncated=False, cumul2d_analytic=True)
    # FFTLog
    p2 = get_nfw(fourier=fourier_analytic)(mass_def='200c',
                                           concentration=cM, truncated=False)

    M = 1E14
    a = 1.0
    rt = np.logspace(-3, 2, 1024)
    srt1 = p1.cumul2d(COSMO, rt, M, a)
    srt2 = p2.cumul2d(COSMO, rt, M, a)

    res2 = np.fabs(srt2/srt1-1)
    assert np.all(res2 < 5E-3)


def test_upd_fftlog_raises():
    # Verify that FFTLogParams is immutable unless changed in a control manner.
    prof = ccl.halos.HaloProfilePressureGNFW(mass_def='200c')
    new_params = {"hello_there": 0.}
    with pytest.raises(AttributeError):
        prof.update_precision_fftlog(**new_params)

    with pytest.raises(AttributeError):
        prof.precision_fftlog.plaw_projected = 1


@pytest.mark.parametrize("use_analytic", [True, False])
def test_hernquist_accuracy(use_analytic):
    from scipy.special import sici

    tol = 1E-10 if use_analytic else 5E-3
    cM = ccl.halos.ConcentrationDuffy08(mass_def='200c')
    p = ccl.halos.HaloProfileHernquist(mass_def='200c', concentration=cM,
                                       fourier_analytic=use_analytic)
    M = 1E14
    a = 0.5
    c = cM(COSMO, M, a)
    r_Delta = cM.mass_def.get_radius(COSMO, M, a) / a
    r_s = r_Delta / c

    def fk(k):
        x = k * r_s
        cp1 = c + 1
        Si1, Ci1 = sici(cp1 * x)
        Si2, Ci2 = sici(x)
        P1 = 1 / ((c / cp1)**2 / 2)
        P2 = x * np.sin(x) * (Ci1 - Ci2) - x * np.cos(x) * (Si1 - Si2)
        P3 = (-1 + np.sin(c * x) / (cp1**2 * x)
              + cp1 * np.cos(c * x) / (cp1**2))
        return M * P1 * (P2 - P3) / 2

    k_arr = np.logspace(-2, 2, 256) / r_Delta
    fk_arr = p.fourier(COSMO, k_arr, M, a)
    fk_arr_pred = fk(k_arr)
    # Normalize to  1 at low k
    res = np.fabs((fk_arr - fk_arr_pred) / M)
    assert np.all(res < tol)


def test_hernquist_f2r():
    cM = ccl.halos.ConcentrationDuffy08(mass_def='200c')
    p1 = ccl.halos.HaloProfileHernquist(mass_def='200c',
                                        concentration=cM)
    # We force p2 to compute the real-space profile
    # by FFT-ing the Fourier-space one.
    p2 = ccl.halos.HaloProfileHernquist(mass_def='200c',
                                        concentration=cM,
                                        fourier_analytic=True)
    with UnlockInstance(p2):
        p2._real = None
    p2.update_precision_fftlog(padding_hi_fftlog=1E3)

    M = 1E14
    a = 0.5
    r_Delta = cM.mass_def.get_radius(COSMO, M, a) / a

    r_arr = np.logspace(-2, 1, ) * r_Delta
    pr_1 = p1.real(COSMO, r_arr, M, a)
    pr_2 = p2.real(COSMO, r_arr, M, a)

    id_good = r_arr < r_Delta  # Profile is 0 otherwise
    res = np.fabs(pr_2[id_good] / pr_1[id_good] - 1)
    assert np.all(res < 0.01)


@pytest.mark.parametrize('fourier_analytic', [True, False])
def test_hernquist_projected_accuracy(fourier_analytic):
    cM = ccl.halos.ConcentrationDuffy08(mass_def='200c')
    # Analytic projected profile
    p1 = ccl.halos.HaloProfileHernquist(mass_def='200c',
                                        concentration=cM, truncated=False,
                                        projected_analytic=True)
    # FFTLog
    p2 = ccl.halos.HaloProfileHernquist(mass_def='200c',
                                        concentration=cM, truncated=False,
                                        fourier_analytic=fourier_analytic)

    M = 1E14
    a = 0.5
    rt = np.logspace(-3, 2, 1024)
    srt1 = p1.projected(COSMO, rt, M, a)
    srt2 = p2.projected(COSMO, rt, M, a)

    res2 = np.fabs(srt2/srt1-1)
    assert np.all(res2 < 5E-3)


@pytest.mark.parametrize('fourier_analytic', [True, False])
def test_hernquist_cumul2d_accuracy(fourier_analytic):
    cM = ccl.halos.ConcentrationDuffy08(mass_def='200c')
    # Analytic cumul2d profile
    p1 = ccl.halos.HaloProfileHernquist(mass_def='200c',
                                        concentration=cM, truncated=False,
                                        cumul2d_analytic=True)
    # FFTLog
    p2 = ccl.halos.HaloProfileHernquist(mass_def='200c',
                                        concentration=cM, truncated=False,
                                        fourier_analytic=fourier_analytic)
    M = 1E14
    a = 1.0
    rt = np.logspace(-3, 2, 1024)
    srt1 = p1.cumul2d(COSMO, rt, M, a)
    srt2 = p2.cumul2d(COSMO, rt, M, a)

    res2 = np.fabs(srt2/srt1-1)
    assert np.all(res2 < 5E-3)


def test_einasto_projected_accuracy():
    cM = ccl.halos.ConcentrationDuffy08(mass_def='200c')
    # projected profile from quad
    p1 = ccl.halos.HaloProfileEinasto(mass_def='200c',
                                      concentration=cM, truncated=False,
                                      projected_quad=True)
    # projected profile from FFTLog
    p2 = ccl.halos.HaloProfileEinasto(mass_def='200c',
                                      concentration=cM, truncated=False,
                                      projected_quad=False)
    # truncated projected profile from FFTLog
    p3 = ccl.halos.HaloProfileEinasto(mass_def='200c',
                                      concentration=cM, truncated=True,
                                      projected_quad=False)

    M = 1E14
    a = 0.5
    rt = np.logspace(-3, 2, 1024)
    srt1 = p1.projected(COSMO, rt, M, a)[:500]
    srt2 = p2.projected(COSMO, rt, M, a)[:500]
    srt3 = p3.projected(COSMO, rt, M, a)[:500]

    res1 = np.fabs(srt2/srt1-1)
    res2 = np.fabs(srt3/srt1-1)
    assert np.all(res1 < 6e-5)
    assert np.all(res2 < 6e-2)


def test_HaloProfile_abstractmethods():
    # Test that `HaloProfile` and its subclasses can't be instantiated if
    # either `_real` or `_fourier` have not been defined.
    with pytest.raises(TypeError):
        ccl.halos.HaloProfile()


def test_IA_update():
    cM = ccl.halos.ConcentrationDuffy08(mass_def="200m")
    p = ccl.halos.SatelliteShearHOD(concentration=cM, mass_def="200m")
    for attr in ['a1h', 'b', 'log10Mmin_0', 'log10Mmin_p',
                 'log10M0_0', 'log10M0_p', 'log10M1_0', 'log10M1_p',
                 'siglnM_0', 'siglnM_p', 'alpha_0', 'alpha_p',
                 'bg_0', 'bg_p', 'bmax_0', 'bmax_p', 'a_pivot',
                 'rmin', 'N_r', 'N_jn']:
        p.update_parameters(**{attr: -123})
        assert getattr(p, attr) == -123
    # Special cases
    p.update_parameters(lmax=5)
    assert p.lmax == 5
    p.update_parameters(ns_independent=True)
    assert p.ns_independent


def test_IA_profile():
    cosmo = ccl.Cosmology(Omega_c=0.27, Omega_b=0.045, h=0.67,
                          sigma8=0.83, n_s=0.96)
    k_arr = np.geomspace(1E-3, 1e3, 256)  # For evaluating
    cM = ccl.halos.ConcentrationDuffy08(mass_def="200m")

    # lmax too low
    with pytest.warns(ccl.CCLWarning):
        ccl.halos.SatelliteShearHOD(concentration=cM, lmax=1,
                                    mass_def="200m")

    # lmax too high
    with pytest.warns(ccl.CCLWarning):
        ccl.halos.SatelliteShearHOD(concentration=cM, lmax=14,
                                    mass_def="200m")

    # lmax odd
    assert (ccl.halos.SatelliteShearHOD(concentration=cM, mass_def="200m",
                                        lmax=7).lmax) % 2 == 0

    # Run with b!={0,2}
    assert (ccl.halos.SatelliteShearHOD(
        concentration=cM, b=-1.9, mass_def="200m",
        lmax=12)._angular_fl).shape == (6, 1)

    # Testing FFTLog accuracy vs simps and spline method.
    s_g_HOD1 = ccl.halos.SatelliteShearHOD(concentration=cM,
                                           mass_def="200m")
    s_g_HOD2 = ccl.halos.SatelliteShearHOD(concentration=cM,
                                           mass_def="200m",
                                           integration_method='simpson')
    s_g_HOD3 = ccl.halos.SatelliteShearHOD(concentration=cM,
                                           mass_def="200m",
                                           integration_method='spline')
    s_g1 = s_g_HOD1._usat_fourier(cosmo, k_arr, 1e13, 1.)
    s_g2 = s_g_HOD2._usat_fourier(cosmo, k_arr, 1e13, 1.)
    s_g3 = s_g_HOD3._usat_fourier(cosmo, k_arr, 1e13, 1.)
    assert np.all(np.abs((s_g1 - s_g2) / s_g2)) > 0.05
    assert np.all(np.abs((s_g3 - s_g2) / s_g3)) > 0.05

    # Wrong integration method
    with pytest.raises(ValueError):
        ccl.halos.SatelliteShearHOD(concentration=cM,
                                    mass_def="200m",
                                    integration_method="something_else")


def test_prefactor():
    cosmo = ccl.Cosmology(Omega_c=0.27, Omega_b=0.045, h=0.67,
                          sigma8=0.83, n_s=0.96)
    cM = ccl.halos.ConcentrationDuffy08(mass_def="200m")
    nM = ccl.halos.MassFuncTinker08(mass_def="200m")
    bM = ccl.halos.HaloBiasTinker10(mass_def="200m")
    hmc = ccl.halos.HMCalculator(mass_function=nM,
                                 halo_bias=bM, mass_def="200m")

    p = ccl.halos.HaloProfilePressureGNFW(mass_def="200m")  # a simple profile
    assert np.all(np.abs(p.get_normalization(cosmo, 1., hmc=hmc)-1.0 < 1e-10))

    p = ccl.halos.SatelliteShearHOD(concentration=cM, mass_def="200m")
    assert p.get_normalization(cosmo, 1., hmc=hmc) > 0<|MERGE_RESOLUTION|>--- conflicted
+++ resolved
@@ -323,21 +323,21 @@
         p2.fourier_2pt(COSMO, 1., 1e13, 1., pgood, prof2=pbad)
 
     # Test diag = False
-    # I comment this out because the HOD_2pt returns np.array(number) which is
-    # not a float. Is this intended? This is not the case for
+    # TODO: I comment this out because the HOD_2pt returns np.array(number)
+    # which is not a float. Is this intended? This is not the case for
     # Profile2pt.fourier_2pt
-    # F = p2.fourier_2pt(pgood, COSMO, 1., 1E13, 1., prof2=pgood,
-    #                    mass_def=M200, diag=False)
+    # F = p2.fourier_2pt(COSMO, 1., 1E13, 1., pgood, prof2=pgood,
+    #                    diag=False)
     # assert isinstance(F, float)
-    F = p2.fourier_2pt(pgood, COSMO, [1., 2], 1E13, 1., prof2=pgood,
-                       mass_def=M200, diag=False)
+    F = p2.fourier_2pt(COSMO, [1., 2], 1E13, 1., pgood, prof2=pgood,
+                       diag=False)
     assert F.shape == (2, 2)
-    F = p2.fourier_2pt(pgood, COSMO, [1., 2], [1e12, 5e12, 1e13], 1.,
-                       prof2=pgood, mass_def=M200, diag=False)
+    F = p2.fourier_2pt(COSMO, [1., 2], [1e12, 5e12, 1e13], 1., pgood,
+                       prof2=pgood, diag=False)
     assert F.shape == (3, 2, 2)
-    F2 = ccl.halos.Profile2pt().fourier_2pt(pgood, COSMO, [1., 2],
-                                            [1e12, 5e12, 1e13], 1.,
-                                            mass_def=M200, diag=False)
+    F2 = ccl.halos.Profile2pt().fourier_2pt(COSMO, [1., 2],
+                                            [1e12, 5e12, 1e13], 1., pgood,
+                                            diag=False)
     assert np.all(F == F2)
 
 
@@ -356,24 +356,20 @@
     F3 = p2pt.fourier_2pt(COSMO, 1., 1e13, 1., p)
     assert F3 == 0
 
-<<<<<<< HEAD
     # Test diag = False
-    F = p2pt.fourier_2pt(p, COSMO, 1., 1e13, 1., mass_def=M200, diag=False)
+    F = p2pt.fourier_2pt(COSMO, 1., 1e13, 1., p, diag=False)
     assert isinstance(F, float)
-    F = p2pt.fourier_2pt(p, COSMO, [1., 2.], 1e13, 1., mass_def=M200,
+    F = p2pt.fourier_2pt(COSMO, [1., 2.], 1e13, 1., p, diag=False)
+    assert F.shape == (2, 2)
+    F = p2pt.fourier_2pt(COSMO, [1., 2.], [1e12, 5e12, 1e13], 1., p,
                          diag=False)
-    assert F.shape == (2, 2)
-    F = p2pt.fourier_2pt(p, COSMO, [1., 2.], [1e12, 5e12, 1e13], 1.,
-                         mass_def=M200, diag=False)
     assert F.shape == (3, 2, 2)
 
     # Errors
     with pytest.raises(TypeError):
-        p2pt.fourier_2pt(None, COSMO, 1., 1e13, 1., mass_def=M200)
+        p2pt.fourier_2pt(COSMO, 1., 1e13, 1., None)
     with pytest.raises(TypeError):
-        p2pt.fourier_2pt(p, COSMO, 1., 1e13, 1., prof2=0, mass_def=M200)
-=======
->>>>>>> 29d46978
+        p2pt.fourier_2pt(COSMO, 1., 1e13, 1., p, prof2=0)
 
 def get_nfw(real=False, fourier=False):
     # Return a subclass of the NFW profile with or without fourier analytic.
