import numpy as np
import pytest
from . import pyccl as ccl


COSMO = ccl.Cosmology(
    Omega_c=0.27, Omega_b=0.045, h=0.67, sigma8=0.8, n_s=0.96,
    transfer_function='bbks', matter_power_spectrum='linear')
CONCS = [ccl.halos.ConcentrationDiemer15,
         ccl.halos.ConcentrationBhattacharya13,
         ccl.halos.ConcentrationPrada12,
         ccl.halos.ConcentrationKlypin11,
         ccl.halos.ConcentrationDuffy08,
         ccl.halos.ConcentrationIshiyama21,
         ccl.halos.ConcentrationConstant]
MS = [1E13, [1E12, 1E15], np.array([1E12, 1E15])]
# None of our concentration-mass relations
# are defined for FoF halos, or 400 critical.
MDEF = ccl.halos.MassDef('fof', 'matter')
M400 = ccl.halos.MassDef(400, 'critical')


def test_cM_default_mass_def():
    cM = ccl.halos.Concentration()
    assert cM.mass_def.__eq__(MDEF)
    assert not cM._check_mass_def(MDEF)
    assert MDEF.__eq__(cM.mass_def)


@pytest.mark.parametrize('cM_class', CONCS)
def test_cM_subclasses_smoke(cM_class):
    cM = cM_class()
    for m in MS:
        c = cM.get_concentration(COSMO, m, 0.9)
        assert np.all(np.isfinite(c))
        assert np.shape(c) == np.shape(m)


def test_cM_duffy_smoke():
    md = ccl.halos.MassDef('vir', 'critical')
    cM = ccl.halos.ConcentrationDuffy08(mass_def=md)
    for m in MS:
        c = cM.get_concentration(COSMO, m, 0.9)
        assert np.all(np.isfinite(c))
        assert np.shape(c) == np.shape(m)


@pytest.mark.parametrize('cM_class', CONCS[:-1])
def test_cM_mdef_raises(cM_class):
    # testing strings
    with pytest.raises(ValueError):
        cM_class(mass_def=MDEF)
    # testing numbers
    with pytest.raises(ValueError):
        cM_class(mass_def=M400)

    if cM_class.name == "Ishiyama21":
        with pytest.raises(ValueError):
            M500 = ccl.halos.MassDef500c()
            cM_class(mass_def=M500, Vmax=True)

        with pytest.raises(ValueError):
            M200 = ccl.halos.MassDef200m()
            cM_class(mass_def=M200)


@pytest.mark.parametrize('name', ['Duffy08', 'Diemer15'])
def test_cM_from_string(name):
    cM_class = ccl.halos.Concentration.from_name(name)
<<<<<<< HEAD
=======
    assert cM_class == ccl.halos.concentration_from_name(name)
>>>>>>> 86196793
    cM = cM_class()
    for m in MS:
        c = cM.get_concentration(COSMO, m, 0.9)
        assert np.all(np.isfinite(c))
        assert np.shape(c) == np.shape(m)


def test_cM_from_string_raises():
    with pytest.raises(ValueError):
<<<<<<< HEAD
        ccl.halos.Concentration.from_name('Duffy09')


def test_func_deprecated():
    with pytest.warns(ccl.CCLDeprecationWarning):
        c1 = ccl.halos.concentration_from_name("Duffy08")
    c2 = ccl.halos.Concentration.from_name("Duffy08")
    assert c1 == c2
=======
        ccl.halos.Concentration.from_name('Duffy09')
>>>>>>> 86196793
<|MERGE_RESOLUTION|>--- conflicted
+++ resolved
@@ -67,10 +67,7 @@
 @pytest.mark.parametrize('name', ['Duffy08', 'Diemer15'])
 def test_cM_from_string(name):
     cM_class = ccl.halos.Concentration.from_name(name)
-<<<<<<< HEAD
-=======
     assert cM_class == ccl.halos.concentration_from_name(name)
->>>>>>> 86196793
     cM = cM_class()
     for m in MS:
         c = cM.get_concentration(COSMO, m, 0.9)
@@ -80,7 +77,6 @@
 
 def test_cM_from_string_raises():
     with pytest.raises(ValueError):
-<<<<<<< HEAD
         ccl.halos.Concentration.from_name('Duffy09')
 
 
@@ -88,7 +84,4 @@
     with pytest.warns(ccl.CCLDeprecationWarning):
         c1 = ccl.halos.concentration_from_name("Duffy08")
     c2 = ccl.halos.Concentration.from_name("Duffy08")
-    assert c1 == c2
-=======
-        ccl.halos.Concentration.from_name('Duffy09')
->>>>>>> 86196793
+    assert c1 == c2