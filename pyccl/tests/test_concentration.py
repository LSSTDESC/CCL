import numpy as np
import pytest
import pyccl as ccl


COSMO = ccl.Cosmology(
    Omega_c=0.27, Omega_b=0.045, h=0.67, sigma8=0.8, n_s=0.96,
    transfer_function='bbks', matter_power_spectrum='linear')
CONCS = [ccl.halos.ConcentrationDiemer15,
         ccl.halos.ConcentrationBhattacharya13,
         ccl.halos.ConcentrationPrada12,
         ccl.halos.ConcentrationKlypin11,
         ccl.halos.ConcentrationDuffy08,
         ccl.halos.ConcentrationIshiyama21,
         ccl.halos.ConcentrationConstant]
MS = [1E13, [1E12, 1E15], np.array([1E12, 1E15])]
# None of our concentration-mass relations
# are defined for FoF halos, or 400 critical.
MDEF = ccl.halos.MassDef('fof', 'matter')
M400 = ccl.halos.MassDef(400, 'critical')


def test_cM_default_mass_def():
    cM = ccl.halos.Concentration()
    assert cM.mdef.__eq__(MDEF)
    assert not cM._check_mdef(MDEF)


def test_cM_default_mass_def():
    c = ccl.halos.Concentration()
    assert MDEF.__eq__(c.mass_def)


@pytest.mark.parametrize('cM_class', CONCS)
def test_cM_subclasses_smoke(cM_class):
    cM = cM_class()
    for m in MS:
        c = cM.get_concentration(COSMO, m, 0.9)
        assert np.all(np.isfinite(c))
        assert np.shape(c) == np.shape(m)


def test_cM_duffy_smoke():
    md = ccl.halos.MassDef('vir', 'critical')
    cM = ccl.halos.ConcentrationDuffy08(mass_def=md)
    for m in MS:
        c = cM.get_concentration(COSMO, m, 0.9)
        assert np.all(np.isfinite(c))
        assert np.shape(c) == np.shape(m)


@pytest.mark.parametrize('cM_class', CONCS[:-1])
def test_cM_mdef_raises(cM_class):
<<<<<<< HEAD
    # check str (fof, matter)
    with pytest.raises(ValueError):
        cM_class(mass_def=MDEF)
    # test mass_def with numbers
    M500m = ccl.halos.MassDef(500, "matter")
    with pytest.raises(ValueError):
        cM_class(mass_def=M500m)
=======
    # testing strings
    with pytest.raises(ValueError):
        cM_class(MDEF)
    # testing numbers
    with pytest.raises(ValueError):
        cM_class(M400)

    if cM_class.name == "Ishiyama21":
        with pytest.raises(ValueError):
            M500 = ccl.halos.MassDef500c()
            cM_class(M500, Vmax=True)

        with pytest.raises(ValueError):
            M200 = ccl.halos.MassDef200m()
            cM_class(M200)
>>>>>>> a37cad61


@pytest.mark.parametrize('name', ['Duffy08', 'Diemer15'])
def test_cM_from_string(name):
    cM_class = ccl.halos.concentration_from_name(name)
    cM = cM_class()
    for m in MS:
        c = cM.get_concentration(COSMO, m, 0.9)
        assert np.all(np.isfinite(c))
        assert np.shape(c) == np.shape(m)


def test_cM_from_string_raises():
    with pytest.raises(ValueError):
        ccl.halos.concentration_from_name('Duffy09')<|MERGE_RESOLUTION|>--- conflicted
+++ resolved
@@ -22,13 +22,8 @@
 
 def test_cM_default_mass_def():
     cM = ccl.halos.Concentration()
-    assert cM.mdef.__eq__(MDEF)
-    assert not cM._check_mdef(MDEF)
-
-
-def test_cM_default_mass_def():
-    c = ccl.halos.Concentration()
-    assert MDEF.__eq__(c.mass_def)
+    assert cM.mass_def.__eq__(MDEF)
+    assert not cM._check_mass_def(MDEF)
 
 
 @pytest.mark.parametrize('cM_class', CONCS)
@@ -51,31 +46,21 @@
 
 @pytest.mark.parametrize('cM_class', CONCS[:-1])
 def test_cM_mdef_raises(cM_class):
-<<<<<<< HEAD
-    # check str (fof, matter)
+    # testing strings
     with pytest.raises(ValueError):
         cM_class(mass_def=MDEF)
-    # test mass_def with numbers
-    M500m = ccl.halos.MassDef(500, "matter")
-    with pytest.raises(ValueError):
-        cM_class(mass_def=M500m)
-=======
-    # testing strings
-    with pytest.raises(ValueError):
-        cM_class(MDEF)
     # testing numbers
     with pytest.raises(ValueError):
-        cM_class(M400)
+        cM_class(mass_def=M400)
 
     if cM_class.name == "Ishiyama21":
         with pytest.raises(ValueError):
             M500 = ccl.halos.MassDef500c()
-            cM_class(M500, Vmax=True)
+            cM_class(mass_def=M500, Vmax=True)
 
         with pytest.raises(ValueError):
             M200 = ccl.halos.MassDef200m()
-            cM_class(M200)
->>>>>>> a37cad61
+            cM_class(mass_def=M200)
 
 
 @pytest.mark.parametrize('name', ['Duffy08', 'Diemer15'])
