import numpy as np
import pytest
from . import pyccl as ccl


COSMO = ccl.Cosmology(
    Omega_c=0.27, Omega_b=0.045, h=0.67, sigma8=0.8, n_s=0.96,
    transfer_function='bbks', matter_power_spectrum='linear')
CONCS = [ccl.halos.ConcentrationDiemer15,
         ccl.halos.ConcentrationBhattacharya13,
         ccl.halos.ConcentrationPrada12,
         ccl.halos.ConcentrationKlypin11,
         ccl.halos.ConcentrationDuffy08,
         ccl.halos.ConcentrationIshiyama21,
         ccl.halos.ConcentrationConstant]
MS = [1E13, [1E12, 1E15], np.array([1E12, 1E15])]
# None of our concentration-mass relations
# are defined for FoF halos, or 400 critical.
MDEF = ccl.halos.MassDef('fof', 'matter')
M400 = ccl.halos.MassDef(400, 'critical')


<<<<<<< HEAD
def test_cM_default_mass_def():
    cM = ccl.halos.Concentration()
    assert cM.mass_def.__eq__(MDEF)
    assert not cM._check_mass_def(MDEF)
    assert MDEF.__eq__(cM.mass_def)


=======
>>>>>>> 0eb77d2c
@pytest.mark.parametrize('cM_class', CONCS)
def test_cM_subclasses_smoke(cM_class):
    cM = cM_class()
    for m in MS:
        c = cM.get_concentration(COSMO, m, 0.9)
        assert np.all(np.isfinite(c))
        assert np.shape(c) == np.shape(m)


def test_cM_duffy_smoke():
    md = ccl.halos.MassDef('vir', 'critical')
    cM = ccl.halos.ConcentrationDuffy08(mass_def=md)
    for m in MS:
        c = cM.get_concentration(COSMO, m, 0.9)
        assert np.all(np.isfinite(c))
        assert np.shape(c) == np.shape(m)


@pytest.mark.parametrize('cM_class', CONCS[:-1])
def test_cM_mdef_raises(cM_class):
    # testing strings
    with pytest.raises(ValueError):
        cM_class(mass_def=MDEF)
    # testing numbers
    with pytest.raises(ValueError):
        cM_class(mass_def=M400)

    if cM_class.name == "Ishiyama21":
        with pytest.raises(ValueError):
            M500 = ccl.halos.MassDef500c()
            cM_class(mass_def=M500, Vmax=True)

        with pytest.raises(ValueError):
            M200 = ccl.halos.MassDef200m()
            cM_class(mass_def=M200)


@pytest.mark.parametrize('name', ['Duffy08', 'Diemer15'])
def test_cM_from_string(name):
    cM_class = ccl.halos.Concentration.from_name(name)
    cM = cM_class()
    for m in MS:
        c = cM.get_concentration(COSMO, m, 0.9)
        assert np.all(np.isfinite(c))
        assert np.shape(c) == np.shape(m)


def test_cM_from_string_raises():
    with pytest.raises(ValueError):
        ccl.halos.Concentration.from_name('Duffy09')


def test_func_deprecated():
    with pytest.warns(ccl.CCLDeprecationWarning):
        c1 = ccl.halos.concentration_from_name("Duffy08")
    c2 = ccl.halos.Concentration.from_name("Duffy08")
    assert c1 == c2<|MERGE_RESOLUTION|>--- conflicted
+++ resolved
@@ -20,16 +20,6 @@
 M400 = ccl.halos.MassDef(400, 'critical')
 
 
-<<<<<<< HEAD
-def test_cM_default_mass_def():
-    cM = ccl.halos.Concentration()
-    assert cM.mass_def.__eq__(MDEF)
-    assert not cM._check_mass_def(MDEF)
-    assert MDEF.__eq__(cM.mass_def)
-
-
-=======
->>>>>>> 0eb77d2c
 @pytest.mark.parametrize('cM_class', CONCS)
 def test_cM_subclasses_smoke(cM_class):
     cM = cM_class()
