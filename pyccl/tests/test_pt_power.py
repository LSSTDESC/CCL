--- conflicted
+++ resolved
@@ -1,10 +1,6 @@
 import numpy as np
 from . import pyccl as ccl
 import pytest
-<<<<<<< HEAD
-from . import ccllib as lib
-=======
->>>>>>> fddcdf39
 
 NZ = 128
 ZZ = np.linspace(0., 1., NZ)
