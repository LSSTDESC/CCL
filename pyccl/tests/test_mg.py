--- conflicted
+++ resolved
@@ -21,10 +21,6 @@
 
 @pytest.mark.parametrize('mp', ['emu', 'halofit'])
 def test_mu_sigma_matter_power_err(mp):
-<<<<<<< HEAD
-=======
-    from . import assert_warns
->>>>>>> 1ab7ad3b
     with pytest.raises(ccl.CCLError):
         cosmo = ccl.Cosmology(
             Omega_c=0.25,
