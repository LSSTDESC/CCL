--- conflicted
+++ resolved
@@ -63,24 +63,12 @@
     elif c == 'duffy2008':
         cc = ccl.halos.ConcentrationDuffy08(mass_def=mdef)
     elif c == 'bhattacharya2011':
-<<<<<<< HEAD
         cc = ccl.halos.ConcentrationBhattacharya13(mass_def=mdef)
     prf = ccl.halos.HaloProfileNFW(concentration=cc)
-    hmc = ccl.halos.HMCalculator(mass_function=hmf, halo_bias=hbf,
-                                 mass_def=mdef)
+    hmc = ccl.halos.HaloModel(mass_function=hmf, halo_bias=hbf, mass_def=mdef)
     return ccl.halos.halomod_power_spectrum(cosmo, hmc, k, a, prf,
                                             get_1h=get_1h,
                                             get_2h=get_2h)
-=======
-        cc = ccl.halos.ConcentrationBhattacharya13(mdef)
-    prf = ccl.halos.HaloProfileNFW(cc)
-    hmc = ccl.halos.HaloModel(cosmo, hmf, hbf, mdef)
-    p = ccl.halos.halomod_power_spectrum(cosmo, hmc, k, a,
-                                         prf, normprof1=True,
-                                         get_1h=get_1h,
-                                         get_2h=get_2h)
-    return p
->>>>>>> 43591ce9
 
 
 @pytest.mark.parametrize('mf_c', [['shethtormen', 'bhattacharya2011'],
