--- conflicted
+++ resolved
@@ -95,11 +95,7 @@
     hmd = ccl.halos.MassDef(200, 'matter')
     hmdb = ccl.halos.MassDef(200, 'critical')
     with pytest.raises(AttributeError):
-<<<<<<< HEAD
         hmd.translate_mass(COSMO, 1E12, 1., mass_def_other=hmdb)
-=======
-        hmd.translate_mass(COSMO, 1E12, 1., hmdb)
->>>>>>> e93b3174
 
 
 @pytest.mark.parametrize('scls', [ccl.halos.MassDef200m,
