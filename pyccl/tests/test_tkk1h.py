import numpy as np
import pytest
from . import pyccl as ccl


COSMO = ccl.Cosmology(
    Omega_c=0.27, Omega_b=0.045, h=0.67, sigma8=0.8, n_s=0.96,
    transfer_function='bbks', matter_power_spectrum='linear')
M200 = ccl.halos.MassDef200m()
HMF = ccl.halos.MassFuncTinker10(COSMO, mass_def=M200)
HBF = ccl.halos.HaloBiasTinker10(COSMO, mass_def=M200)
P1 = ccl.halos.HaloProfileNFW(ccl.halos.ConcentrationDuffy08(M200),
                              fourier_analytic=True)
P2 = ccl.halos.HaloProfileHOD(ccl.halos.ConcentrationDuffy08(M200))
P3 = ccl.halos.HaloProfilePressureGNFW()
P4 = P1
Pneg = ccl.halos.HaloProfilePressureGNFW(P0=1j)  # (1j*1j = -1)
PKC = ccl.halos.Profile2pt()
PKCH = ccl.halos.Profile2ptHOD()
KK = np.geomspace(1E-3, 10, 32)
MM = np.geomspace(1E11, 1E15, 16)
AA = 1.0


def smoke_assert_tkk1h_real(func):
    sizes = [(0, 0),
             (2, 0),
             (0, 2),
             (2, 3),
             (1, 3),
             (3, 1)]
    shapes = [(),
              (2,),
              (2, 2,),
              (2, 3, 3),
              (1, 3, 3),
              (3, 1, 1)]
    for (sa, sk), sh in zip(sizes, shapes):
        if sk == 0:
            k = 0.1
        else:
            k = np.logspace(-2., 0., sk)
        if sa == 0:
            a = 1.
        else:
            a = np.linspace(0.5, 1., sa)
        p = func(k, a)
        assert np.shape(p) == sh
        assert np.all(np.isfinite(p))


@pytest.mark.parametrize('pars',
                         [{'p1': P1, 'p2': None, 'cv12': None,
                           'p3': None, 'p4': None, 'cv34': None,
                           'norm': False},
                          {'p1': P1, 'p2': None, 'cv12': None,
                           'p3': None, 'p4': None, 'cv34': None,
                           'norm': True},
                          {'p1': P1, 'p2': P2, 'cv12': None,
                           'p3': None, 'p4': None, 'cv34': None,
                           'norm': False},
                          {'p1': P1, 'p2': None, 'cv12': None,
                           'p3': P3, 'p4': None, 'cv34': None,
                           'norm': False},
                          {'p1': P1, 'p2': None, 'cv12': None,
                           'p3': None, 'p4': P4, 'cv34': None,
                           'norm': False},
                          {'p1': P1, 'p2': P2, 'cv12': None,
                           'p3': P3, 'p4': P4, 'cv34': None,
                           'norm': False},
                          {'p1': P2, 'p2': P2, 'cv12': PKCH,
                           'p3': P2, 'p4': P2, 'cv34': None,
                           'norm': False},
                          {'p1': P1, 'p2': P2, 'cv12': PKC,
                           'p3': P3, 'p4': P4, 'cv34': PKC,
                           'norm': True}],)
def test_tkk1h_smoke(pars):
    hmc = ccl.halos.HMCalculator(COSMO, HMF, HBF, mass_def=M200,
                                 nlog10M=2)

    def f(k, a):
        return ccl.halos.halomod_trispectrum_1h(COSMO, hmc, k, a,
                                                prof1=pars['p1'],
                                                prof2=pars['p2'],
                                                prof12_2pt=pars['cv12'],
                                                prof3=pars['p3'],
                                                prof4=pars['p4'],
                                                prof34_2pt=pars['cv34'],
                                                normprof1=pars['norm'],
                                                normprof2=pars['norm'],
                                                normprof3=pars['norm'],
                                                normprof4=pars['norm'])
    smoke_assert_tkk1h_real(f)


def test_tkk1h_tk3d():
    hmc = ccl.halos.HMCalculator(COSMO, HMF, HBF, mass_def=M200)
    k_arr = KK
    a_arr = np.array([0.1, 0.4, 0.7, 1.0])
    tkk_arr = ccl.halos.halomod_trispectrum_1h(COSMO, hmc, k_arr, a_arr,
                                               P1, prof2=P2,
                                               prof12_2pt=PKC,
                                               prof3=P3, prof4=P4,
                                               prof34_2pt=PKC,
                                               normprof1=True,
                                               normprof2=True,
                                               normprof3=True,
                                               normprof4=True)

    # Input sampling
    tk3d = ccl.halos.halomod_Tk3D_1h(COSMO, hmc,
                                     P1, prof2=P2,
                                     prof12_2pt=PKC,
                                     prof3=P3, prof4=P4,
                                     prof34_2pt=PKC,
                                     normprof1=True,
                                     normprof2=True,
                                     normprof3=True,
                                     normprof4=True,
                                     lk_arr=np.log(k_arr),
                                     a_arr=a_arr,
                                     use_log=True)
    tkk_arr_2 = np.array([tk3d.eval(k_arr, a) for a in a_arr])
    assert np.all(np.fabs((tkk_arr / tkk_arr_2 - 1)).flatten()
                  < 1E-4)

    # Standard sampling
    tk3d = ccl.halos.halomod_Tk3D_1h(COSMO, hmc,
                                     P1, prof2=P2,
                                     prof12_2pt=PKC,
                                     prof3=P3, prof4=P4,
                                     prof34_2pt=PKC,
                                     normprof1=True,
                                     normprof2=True,
                                     normprof3=True,
                                     normprof4=True,
                                     lk_arr=np.log(k_arr),
                                     use_log=True)
    tkk_arr_2 = np.array([tk3d.eval(k_arr, a) for a in a_arr])
    assert np.all(np.fabs((tkk_arr / tkk_arr_2 - 1)).flatten()
                  < 1E-4)


def test_tkk1h_errors():
<<<<<<< HEAD
=======
    from . import assert_warns

>>>>>>> 4d62f074
    hmc = ccl.halos.HMCalculator(COSMO, HMF, HBF, mass_def=M200)
    k_arr = KK
    a_arr = np.array([0.1, 0.4, 0.7, 1.0])

    # Wrong first profile
    with pytest.raises(TypeError):
        ccl.halos.halomod_trispectrum_1h(COSMO, hmc, k_arr, a_arr, None)
    # Wrong other profiles
    with pytest.raises(TypeError):
        ccl.halos.halomod_trispectrum_1h(COSMO, hmc, k_arr, a_arr,
                                         P1, prof2=PKC)
    with pytest.raises(TypeError):
        ccl.halos.halomod_trispectrum_1h(COSMO, hmc, k_arr, a_arr,
                                         P1, prof3=PKC)
    with pytest.raises(TypeError):
        ccl.halos.halomod_trispectrum_1h(COSMO, hmc, k_arr, a_arr,
                                         P1, prof4=PKC)
    # Wrong 2pts
    with pytest.raises(TypeError):
        ccl.halos.halomod_trispectrum_1h(COSMO, hmc, k_arr, a_arr,
                                         P1, prof12_2pt=P2)
    with pytest.raises(TypeError):
        ccl.halos.halomod_trispectrum_1h(COSMO, hmc, k_arr, a_arr,
                                         P1, prof34_2pt=P2)

    # Negative profile in logspace
    with pytest.warns((ccl.CCLWarning, np.ComplexWarning)):
        ccl.halos.halomod_Tk3D_1h(COSMO, hmc, P3, prof2=Pneg,
                                  lk_arr=np.log(k_arr), a_arr=a_arr,
                                  use_log=True)<|MERGE_RESOLUTION|>--- conflicted
+++ resolved
@@ -142,11 +142,6 @@
 
 
 def test_tkk1h_errors():
-<<<<<<< HEAD
-=======
-    from . import assert_warns
-
->>>>>>> 4d62f074
     hmc = ccl.halos.HMCalculator(COSMO, HMF, HBF, mass_def=M200)
     k_arr = KK
     a_arr = np.array([0.1, 0.4, 0.7, 1.0])
