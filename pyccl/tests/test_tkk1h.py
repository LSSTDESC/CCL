import numpy as np
import pytest
import pyccl as ccl


COSMO = ccl.Cosmology(
    Omega_c=0.27, Omega_b=0.045, h=0.67, sigma8=0.8, n_s=0.96,
    transfer_function='bbks', matter_power_spectrum='linear')
M200 = ccl.halos.MassDef200m()
<<<<<<< HEAD
HMF = ccl.halos.MassFuncTinker10(mass_def=M200)
HBF = ccl.halos.HaloBiasTinker10(mass_def=M200)
CONC = ccl.halos.ConcentrationDuffy08(mass_def=M200)
P1 = ccl.halos.HaloProfileNFW(c_m_relation=CONC)
P2 = ccl.halos.HaloProfileHOD(c_m_relation=CONC)
=======
HMF = ccl.halos.MassFuncTinker10(COSMO, mass_def=M200)
HBF = ccl.halos.HaloBiasTinker10(COSMO, mass_def=M200)
P1 = ccl.halos.HaloProfileNFW(ccl.halos.ConcentrationDuffy08(M200),
                              fourier_analytic=True)
P2 = ccl.halos.HaloProfileHOD(ccl.halos.ConcentrationDuffy08(M200))
>>>>>>> cc0e7a00
P3 = ccl.halos.HaloProfilePressureGNFW()
P4 = P1
Pneg = ccl.halos.HaloProfilePressureGNFW(P0=1j)  # (1j*1j = -1)
PKC = ccl.halos.Profile2pt()
PKCH = ccl.halos.Profile2ptHOD()
KK = np.geomspace(1E-3, 10, 32)
MM = np.geomspace(1E11, 1E15, 16)
AA = 1.0


def smoke_assert_tkk1h_real(func):
    sizes = [(0, 0),
             (2, 0),
             (0, 2),
             (2, 3),
             (1, 3),
             (3, 1)]
    shapes = [(),
              (2,),
              (2, 2,),
              (2, 3, 3),
              (1, 3, 3),
              (3, 1, 1)]
    for (sa, sk), sh in zip(sizes, shapes):
        if sk == 0:
            k = 0.1
        else:
            k = np.logspace(-2., 0., sk)
        if sa == 0:
            a = 1.
        else:
            a = np.linspace(0.5, 1., sa)
        p = func(k, a)
        assert np.shape(p) == sh
        assert np.all(np.isfinite(p))


@pytest.mark.parametrize('pars',
                         [{'p1': P1, 'p2': None, 'cv12': None,
                           'p3': None, 'p4': None, 'cv34': None,
                           'norm': False},
                          {'p1': P1, 'p2': None, 'cv12': None,
                           'p3': None, 'p4': None, 'cv34': None,
                           'norm': True},
                          {'p1': P1, 'p2': P2, 'cv12': None,
                           'p3': None, 'p4': None, 'cv34': None,
                           'norm': False},
                          {'p1': P1, 'p2': None, 'cv12': None,
                           'p3': P3, 'p4': None, 'cv34': None,
                           'norm': False},
                          {'p1': P1, 'p2': None, 'cv12': None,
                           'p3': None, 'p4': P4, 'cv34': None,
                           'norm': False},
                          {'p1': P1, 'p2': P2, 'cv12': None,
                           'p3': P3, 'p4': P4, 'cv34': None,
                           'norm': False},
                          {'p1': P2, 'p2': P2, 'cv12': PKCH,
                           'p3': P2, 'p4': P2, 'cv34': None,
                           'norm': False},
                          {'p1': P1, 'p2': P2, 'cv12': PKC,
                           'p3': P3, 'p4': P4, 'cv34': PKC,
                           'norm': True}],)
def test_tkk1h_smoke(pars):
    hmc = ccl.halos.HMCalculator(mass_function=HMF, halo_bias=HBF,
                                 mass_def=M200, nlM=2)

    def f(k, a):
        return ccl.halos.halomod_trispectrum_1h(COSMO, hmc, k, a,
                                                prof=pars['p1'],
                                                prof2=pars['p2'],
                                                prof12_2pt=pars['cv12'],
                                                prof3=pars['p3'],
                                                prof4=pars['p4'],
                                                prof34_2pt=pars['cv34'],
                                                normprof=pars['norm'],
                                                normprof2=pars['norm'],
                                                normprof3=pars['norm'],
                                                normprof4=pars['norm'])
    smoke_assert_tkk1h_real(f)


def test_tkk1h_tk3d():
    hmc = ccl.halos.HMCalculator(mass_function=HMF, halo_bias=HBF,
                                 mass_def=M200)
    k_arr = KK
    a_arr = np.array([0.1, 0.4, 0.7, 1.0])
    tkk_arr = ccl.halos.halomod_trispectrum_1h(COSMO, hmc, k_arr, a_arr,
                                               P1, prof2=P2,
                                               prof12_2pt=PKC,
                                               prof3=P3, prof4=P4,
                                               prof34_2pt=PKC,
                                               normprof=True,
                                               normprof2=True,
                                               normprof3=True,
                                               normprof4=True)

    # Input sampling
    tk3d = ccl.halos.halomod_Tk3D_1h(COSMO, hmc,
                                     P1, prof2=P2,
                                     prof12_2pt=PKC,
                                     prof3=P3, prof4=P4,
                                     prof34_2pt=PKC,
                                     normprof=True,
                                     normprof2=True,
                                     normprof3=True,
                                     normprof4=True,
                                     lk_arr=np.log(k_arr),
                                     a_arr=a_arr,
                                     use_log=True)
    tkk_arr_2 = np.array([tk3d.eval(k_arr, a) for a in a_arr])
    assert np.allclose(tkk_arr, tkk_arr_2, rtol=1E-4)

    # Standard sampling
    tk3d = ccl.halos.halomod_Tk3D_1h(COSMO, hmc,
                                     P1, prof2=P2,
                                     prof12_2pt=PKC,
                                     prof3=P3, prof4=P4,
                                     prof34_2pt=PKC,
                                     normprof=True,
                                     normprof2=True,
                                     normprof3=True,
                                     normprof4=True,
                                     lk_arr=np.log(k_arr),
                                     use_log=True)
    tkk_arr_2 = np.array([tk3d.eval(k_arr, a) for a in a_arr])
    assert np.allclose(tkk_arr, tkk_arr_2, rtol=1E-4)


def test_tkk1h_errors():
<<<<<<< HEAD
    hmc = ccl.halos.HMCalculator(mass_function=HMF, halo_bias=HBF,
                                 mass_def=M200)
=======
    hmc = ccl.halos.HMCalculator(COSMO, HMF, HBF, mass_def=M200)
>>>>>>> cc0e7a00
    k_arr = KK
    a_arr = np.array([0.1, 0.4, 0.7, 1.0])

    # Wrong first profile
    with pytest.raises(TypeError):
        ccl.halos.halomod_trispectrum_1h(COSMO, hmc, k_arr, a_arr, None,
                                         normprof=False)
    # Wrong other profiles
    with pytest.raises(TypeError):
        ccl.halos.halomod_trispectrum_1h(COSMO, hmc, k_arr, a_arr,
                                         P1, prof2=PKC, normprof=False)
    with pytest.raises(TypeError):
        ccl.halos.halomod_trispectrum_1h(COSMO, hmc, k_arr, a_arr,
                                         P1, prof3=PKC, normprof=False)
    with pytest.raises(TypeError):
        ccl.halos.halomod_trispectrum_1h(COSMO, hmc, k_arr, a_arr,
                                         P1, prof4=PKC, normprof=False)
    # Wrong 2pts
    with pytest.raises(TypeError):
        ccl.halos.halomod_trispectrum_1h(COSMO, hmc, k_arr, a_arr,
                                         P1, prof12_2pt=P2, normprof=False)
    with pytest.raises(TypeError):
        ccl.halos.halomod_trispectrum_1h(COSMO, hmc, k_arr, a_arr,
                                         P1, prof34_2pt=P2, normprof=False)

    # Negative profile in logspace
<<<<<<< HEAD
    with pytest.warns((ccl.CCLWarning, np.ComplexWarning)):
        ccl.halos.halomod_Tk3D_1h(COSMO, hmc, P3, prof2=Pneg, normprof=False,
=======
    with pytest.warns(ccl.CCLWarning):
        ccl.halos.halomod_Tk3D_1h(COSMO, hmc, P3, prof2=Pneg,
                                  prof3=P3, prof4=P3,
>>>>>>> cc0e7a00
                                  lk_arr=np.log(k_arr), a_arr=a_arr,
                                  use_log=True)<|MERGE_RESOLUTION|>--- conflicted
+++ resolved
@@ -7,22 +7,14 @@
     Omega_c=0.27, Omega_b=0.045, h=0.67, sigma8=0.8, n_s=0.96,
     transfer_function='bbks', matter_power_spectrum='linear')
 M200 = ccl.halos.MassDef200m()
-<<<<<<< HEAD
 HMF = ccl.halos.MassFuncTinker10(mass_def=M200)
 HBF = ccl.halos.HaloBiasTinker10(mass_def=M200)
 CONC = ccl.halos.ConcentrationDuffy08(mass_def=M200)
-P1 = ccl.halos.HaloProfileNFW(c_m_relation=CONC)
+P1 = ccl.halos.HaloProfileNFW(c_m_relation=CONC, fourier_analytic=True)
 P2 = ccl.halos.HaloProfileHOD(c_m_relation=CONC)
-=======
-HMF = ccl.halos.MassFuncTinker10(COSMO, mass_def=M200)
-HBF = ccl.halos.HaloBiasTinker10(COSMO, mass_def=M200)
-P1 = ccl.halos.HaloProfileNFW(ccl.halos.ConcentrationDuffy08(M200),
-                              fourier_analytic=True)
-P2 = ccl.halos.HaloProfileHOD(ccl.halos.ConcentrationDuffy08(M200))
->>>>>>> cc0e7a00
 P3 = ccl.halos.HaloProfilePressureGNFW()
 P4 = P1
-Pneg = ccl.halos.HaloProfilePressureGNFW(P0=1j)  # (1j*1j = -1)
+Pneg = ccl.halos.HaloProfilePressureGNFW(P0=-1)
 PKC = ccl.halos.Profile2pt()
 PKCH = ccl.halos.Profile2ptHOD()
 KK = np.geomspace(1E-3, 10, 32)
@@ -149,12 +141,8 @@
 
 
 def test_tkk1h_errors():
-<<<<<<< HEAD
     hmc = ccl.halos.HMCalculator(mass_function=HMF, halo_bias=HBF,
                                  mass_def=M200)
-=======
-    hmc = ccl.halos.HMCalculator(COSMO, HMF, HBF, mass_def=M200)
->>>>>>> cc0e7a00
     k_arr = KK
     a_arr = np.array([0.1, 0.4, 0.7, 1.0])
 
@@ -181,13 +169,7 @@
                                          P1, prof34_2pt=P2, normprof=False)
 
     # Negative profile in logspace
-<<<<<<< HEAD
-    with pytest.warns((ccl.CCLWarning, np.ComplexWarning)):
-        ccl.halos.halomod_Tk3D_1h(COSMO, hmc, P3, prof2=Pneg, normprof=False,
-=======
     with pytest.warns(ccl.CCLWarning):
-        ccl.halos.halomod_Tk3D_1h(COSMO, hmc, P3, prof2=Pneg,
-                                  prof3=P3, prof4=P3,
->>>>>>> cc0e7a00
-                                  lk_arr=np.log(k_arr), a_arr=a_arr,
-                                  use_log=True)+        ccl.halos.halomod_Tk3D_1h(
+            COSMO, hmc, P3, prof2=Pneg, prof3=P3, prof4=P3, normprof=False,
+            lk_arr=np.log(k_arr), a_arr=a_arr, use_log=True)