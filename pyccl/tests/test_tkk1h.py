--- conflicted
+++ resolved
@@ -5,18 +5,11 @@
 
 COSMO = ccl.CosmologyVanillaLCDM(transfer_function='bbks',
                                  matter_power_spectrum='linear')
-<<<<<<< HEAD
-M200 = ccl.halos.MassDef200m()
-HMF = ccl.halos.MassFuncTinker10(COSMO, mass_def=M200)
-HBF = ccl.halos.HaloBiasTinker10(COSMO, mass_def=M200)
-P1 = ccl.halos.HaloProfileNFW(ccl.halos.ConcentrationDuffy08(M200),
-=======
 M200 = ccl.halos.MassDef200m
 HMF = ccl.halos.MassFuncTinker10(mass_def=M200)
 HBF = ccl.halos.HaloBiasTinker10(mass_def=M200)
 CON = ccl.halos.ConcentrationDuffy08(mass_def=M200)
 P1 = ccl.halos.HaloProfileNFW(mass_def=M200, concentration=CON,
->>>>>>> 265dd616
                               fourier_analytic=True)
 P2 = ccl.halos.HaloProfileHOD(mass_def=M200, concentration=CON)
 P3 = ccl.halos.HaloProfilePressureGNFW(mass_def=M200)
@@ -65,11 +58,7 @@
      (P1, P2, PKC, P3, P4, PKC)])
 def test_tkk1h_smoke(p1, p2, cv12, p3, p4, cv34):
     hmc = ccl.halos.HMCalculator(mass_function=HMF, halo_bias=HBF,
-<<<<<<< HEAD
-                                 mass_def=M200, nlog10M=2)
-=======
                                  mass_def=M200, nM=2)
->>>>>>> 265dd616
 
     def f(k, a):
         return ccl.halos.halomod_trispectrum_1h(
@@ -116,11 +105,7 @@
     a_arr = np.array([0.1, 0.4, 0.7, 1.0])
 
     # Negative profile in logspace
-<<<<<<< HEAD
-    Pneg = ccl.halos.HaloProfilePressureGNFW(P0=-1)
-=======
     Pneg = ccl.halos.HaloProfilePressureGNFW(mass_def=M200, P0=-1)
->>>>>>> 265dd616
     with pytest.warns(ccl.CCLWarning):
         ccl.halos.halomod_Tk3D_1h(
             COSMO, hmc, P3, prof2=Pneg, prof3=P3, prof4=P3,
