--- conflicted
+++ resolved
@@ -215,7 +215,6 @@
     cosmo_input = ccl.Cosmology(Omega_c=0.27, Omega_b=0.05, h=0.7, n_s=0.965,
                                 A_s=2e-9)
     with pytest.raises(ValueError):
-<<<<<<< HEAD
         cosmo_input._compute_linear_power_from_arrays()
 
 
@@ -260,7 +259,4 @@
     cosmo_input = ccl.Cosmology(Omega_c=0.27, Omega_b=0.05, h=0.7, n_s=0.965,
                                 A_s=2e-9)
     with pytest.raises(ValueError):
-        cosmo_input._compute_nonlin_power_from_arrays()
-=======
-        cosmo_input._compute_linear_power_from_arrays()
->>>>>>> 565cea1a
+        cosmo_input._compute_nonlin_power_from_arrays()