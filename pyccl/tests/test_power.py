--- conflicted
+++ resolved
@@ -28,16 +28,9 @@
     pk2d = ccl.halos.halomod_Pk2D(COSMO_HM, hmc, prf)
     psp_new = pk2d.psp
     # This just triggers the internal calculation
-<<<<<<< HEAD
     with pytest.warns(ccl.CCLWarning):
         pk_old = ccl.nonlin_matter_power(COSMO_HM, 1., 0.8)
-    pk_new = pk2d.eval(1., 0.8, COSMO_HM)
-=======
-    pk_old = assert_warns(
-        ccl.CCLWarning,
-        ccl.nonlin_matter_power, COSMO_HM, 1., 0.8)
     pk_new = pk2d(1., 0.8, COSMO_HM)
->>>>>>> e93b3174
     psp_old = COSMO_HM.get_nonlin_power().psp
     assert psp_new.lkmin == psp_old.lkmin
     assert psp_new.lkmax == psp_old.lkmax
