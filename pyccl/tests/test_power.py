--- conflicted
+++ resolved
@@ -1,13 +1,8 @@
 import numpy as np
 import pytest
 
-<<<<<<< HEAD
-import pyccl as ccl
-from pyccl import CCLError, CCLWarning, CCLDeprecationWarning
-=======
 from . import pyccl as ccl
-from . import CCLError, CCLWarning
->>>>>>> 1ab7ad3b
+from . import CCLError, CCLWarning, CCLDeprecationWarning
 
 
 COSMO = ccl.Cosmology(
@@ -21,14 +16,8 @@
 
 
 def test_halomod_f2d_copy():
-<<<<<<< HEAD
     mdef = ccl.halos.MassDef(200, 'matter')
     hmf = ccl.halos.MassFuncSheth99(mass_def=mdef,
-=======
-    from . import assert_warns
-    mdef = ccl.halos.MassDef('vir', 'matter')
-    hmf = ccl.halos.MassFuncSheth99(COSMO_HM, mdef,
->>>>>>> 1ab7ad3b
                                     mass_def_strict=False,
                                     use_delta_c_fit=True)
     hbf = ccl.halos.HaloBiasSheth99(mass_def=mdef, mass_def_strict=False)
