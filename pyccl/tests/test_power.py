import numpy as np
import pytest

import pyccl as ccl
from pyccl import CCLError, CCLWarning


COSMO = ccl.Cosmology(
    Omega_c=0.27, Omega_b=0.045, h=0.67, sigma8=0.8, n_s=0.96,
    transfer_function='bbks', matter_power_spectrum='halofit')
COSMO_HM = ccl.Cosmology(
    Omega_c=0.27, Omega_b=0.045, h=0.67, sigma8=0.8, n_s=0.96,
    transfer_function='bbks', matter_power_spectrum='halo_model',
    mass_function='shethtormen')


def test_halomod_f2d_copy():
    mdef = ccl.halos.MassDef('vir', 'matter')
    hmf = ccl.halos.MassFuncSheth99(mass_def=mdef,
                                    mass_def_strict=False,
                                    use_delta_c_fit=True)
    hbf = ccl.halos.HaloBiasSheth99(mass_def=mdef,
                                    mass_def_strict=False)
<<<<<<< HEAD
    cc = ccl.halos.ConcentrationDuffy08(mass_def=mdef)
    prf = ccl.halos.HaloProfileNFW(concentration=cc)
    hmc = ccl.halos.HMCalculator(mass_function=hmf, halo_bias=hbf,
                                 mass_def=mdef)
    pk2d = ccl.halos.halomod_Pk2D(COSMO_HM, hmc, prf)
=======
    cc = ccl.halos.ConcentrationDuffy08(mdef)
    prf = ccl.halos.HaloProfileNFW(cc)
    hmc = ccl.halos.HaloModel(COSMO_HM, hmf, hbf, mdef)
    pk2d = ccl.halos.halomod_Pk2D(COSMO_HM, hmc, prf, normprof1=True)
>>>>>>> 43591ce9
    psp_new = pk2d.psp
    # This just triggers the internal calculation
    with pytest.warns(ccl.CCLWarning):
        pk_old = ccl.nonlin_matter_power(COSMO_HM, 1., 0.8)
    pk_new = pk2d.eval(1., 0.8, COSMO_HM)
    psp_old = COSMO_HM.get_nonlin_power().psp
    assert psp_new.lkmin == psp_old.lkmin
    assert psp_new.lkmax == psp_old.lkmax
    assert psp_new.amin == psp_old.amin
    assert psp_new.amax == psp_old.amax
    assert psp_new.is_factorizable == psp_old.is_factorizable
    assert psp_new.is_k_constant == psp_old.is_k_constant
    assert psp_new.is_a_constant == psp_old.is_a_constant
    assert psp_new.is_log == psp_old.is_log
    assert psp_new.growth_factor_0 == psp_old.growth_factor_0
    assert psp_new.growth_exponent == psp_old.growth_exponent
    assert psp_new.extrap_order_lok == psp_old.extrap_order_lok
    assert psp_new.extrap_order_hik == psp_old.extrap_order_hik
    assert pk_old == pk_new


@pytest.mark.parametrize('k', [
    1,
    1.0,
    [0.3, 0.5, 10],
    np.array([0.3, 0.5, 10])
])
def test_nonlin_matter_power_halomod(k):
    a = 0.8
    pk = ccl.nonlin_matter_power(COSMO_HM, k, a)

    # New implementation
    mdef = ccl.halos.MassDef('vir', 'matter')
    hmf = ccl.halos.MassFuncSheth99(mass_def=mdef,
                                    mass_def_strict=False,
                                    use_delta_c_fit=True)
    hbf = ccl.halos.HaloBiasSheth99(mass_def=mdef,
                                    mass_def_strict=False)
<<<<<<< HEAD
    cc = ccl.halos.ConcentrationDuffy08(mass_def=mdef)
    prf = ccl.halos.HaloProfileNFW(concentration=cc)
    hmc = ccl.halos.HMCalculator(mass_function=hmf, halo_bias=hbf,
                                 mass_def=mdef)
    pkb = ccl.halos.halomod_power_spectrum(COSMO_HM, hmc, k, a, prf)
=======
    cc = ccl.halos.ConcentrationDuffy08(mdef)
    prf = ccl.halos.HaloProfileNFW(cc)
    hmc = ccl.halos.HaloModel(COSMO_HM, hmf, hbf, mdef)
    pkb = ccl.halos.halomod_power_spectrum(COSMO_HM, hmc, k, a,
                                           prf, normprof1=True)
>>>>>>> 43591ce9

    assert np.allclose(pk, pkb)
    assert np.all(np.isfinite(pk))
    assert np.shape(pk) == np.shape(k)


@pytest.mark.parametrize('k', [
    1,
    1.0,
    [0.3, 0.5, 10],
    np.array([0.3, 0.5, 10])])
def test_linear_matter_power_smoke(k):
    a = 0.8
    pk = ccl.linear_matter_power(COSMO, k, a)
    assert np.all(np.isfinite(pk))
    assert np.shape(pk) == np.shape(k)


def test_linear_matter_power_raises():
    cosmo = ccl.CosmologyVanillaLCDM(transfer_function=None)
    with pytest.raises(ccl.CCLError):
        ccl.linear_matter_power(cosmo, 1., 1.)


def test_nonlin_matter_power_raises():
    cosmo = ccl.CosmologyVanillaLCDM(matter_power_spectrum=None)
    with pytest.raises(ccl.CCLError):
        ccl.nonlin_matter_power(cosmo, 1., 1.)


def test_linear_power_raises():
    cosmo = ccl.CosmologyVanillaLCDM(transfer_function='bbks')
    with pytest.raises(KeyError):
        ccl.linear_power(cosmo, 1., 1., p_of_k_a='a:b')


def test_nonlin_power_raises():
    cosmo = ccl.CosmologyVanillaLCDM(transfer_function='bbks')
    with pytest.raises(KeyError):
        ccl.nonlin_power(cosmo, 1., 1., p_of_k_a='a:b')


@pytest.mark.parametrize('k', [
    1,
    1.0,
    [0.3, 0.5, 10],
    np.array([0.3, 0.5, 10])])
def test_nonlin_matter_power_smoke(k):
    a = 0.8
    pk = ccl.nonlin_matter_power(COSMO, k, a)
    assert np.all(np.isfinite(pk))
    assert np.shape(pk) == np.shape(k)


@pytest.mark.parametrize('r', [
    1,
    1.0,
    [0.3, 0.5, 10],
    np.array([0.3, 0.5, 10])])
def test_sigmaR_smoke(r):
    a = 0.8
    sig = ccl.sigmaR(COSMO, r, a)
    assert np.all(np.isfinite(sig))
    assert np.shape(sig) == np.shape(r)


@pytest.mark.parametrize('r', [
    1,
    1.0,
    [0.3, 0.5, 10],
    np.array([0.3, 0.5, 10])])
def test_sigmaV_smoke(r):
    a = 0.8
    sig = ccl.sigmaV(COSMO, r, a)
    assert np.all(np.isfinite(sig))
    assert np.shape(sig) == np.shape(r)


def test_sigma8_consistent():
    assert np.allclose(ccl.sigma8(COSMO), COSMO['sigma8'])
    assert np.allclose(ccl.sigmaR(COSMO, 8 / COSMO['h'], 1), COSMO['sigma8'])


@pytest.mark.parametrize('A', [
    1,
    1.0,
    [0.3, 0.5, 1],
    np.array([0.3, 0.5, 1])])
def test_kNL(A):
    knl = ccl.kNL(COSMO, A)
    assert np.all(np.isfinite(knl))
    assert np.shape(knl) == np.shape(A)


@pytest.mark.parametrize('tf,pk,m_nu', [
    # ('boltzmann_class', 'emu', 0.06), - this case is slow and not needed
    (None, 'emu', 0.06),
    ('bbks', 'emu', 0.06),
    ('eisenstein_hu', 'emu', 0.06),
])
def test_transfer_matter_power_nu_raises(tf, pk, m_nu):
    cosmo = ccl.Cosmology(
        Omega_c=0.27, Omega_b=0.045, h=0.67, sigma8=0.8, n_s=0.96,
        transfer_function=tf, matter_power_spectrum=pk, m_nu=m_nu)

    if tf is not None:
        with pytest.warns(CCLWarning):
            ccl.linear_matter_power(cosmo, 1, 1)

    with pytest.raises(CCLError):
        ccl.nonlin_matter_power(cosmo, 1, 1)


@pytest.mark.parametrize('tf', [
    'boltzmann_class', 'boltzmann_camb', 'boltzmann_isitgr'])
def test_power_sigma8norm_norms_consistent(tf):
    # make a cosmo with A_s
    cosmo = ccl.Cosmology(
        Omega_c=0.27, Omega_b=0.045, h=0.67, A_s=2e-9, n_s=0.96,
        transfer_function=tf)
    sigma8 = ccl.sigma8(cosmo)

    # remake same but now give sigma8
    cosmo_s8 = ccl.Cosmology(
        Omega_c=0.27, Omega_b=0.045, h=0.67, sigma8=sigma8, n_s=0.96,
        transfer_function=tf)

    # make sure they come out the same-ish
    assert np.allclose(ccl.sigma8(cosmo), ccl.sigma8(cosmo_s8))

    # and that the power spectra look right
    a = 0.8
    gfac = (
        ccl.growth_factor(cosmo, a) / ccl.growth_factor(cosmo_s8, a))**2
    pk_rat = (
        ccl.linear_matter_power(cosmo, 1e-4, a) /
        ccl.linear_matter_power(cosmo_s8, 1e-4, a))
    assert np.allclose(pk_rat, gfac)


def test_input_lin_power_spectrum():
    # Setup
    cosmo = ccl.Cosmology(Omega_c=0.27, Omega_b=0.05, h=0.7, n_s=0.965,
                          A_s=2e-9)
    a_arr = np.linspace(0.1, 1.0, 50)
    chi_from_ccl = ccl.background.comoving_radial_distance(cosmo, a_arr)
    hoh0_from_ccl = ccl.background.h_over_h0(cosmo, a_arr)
    growth_from_ccl = ccl.background.growth_factor_unnorm(cosmo, a_arr)
    fgrowth_from_ccl = ccl.background.growth_rate(cosmo, a_arr)
    k_arr = np.logspace(np.log10(2e-4), np.log10(1), 1000)
    pk_arr = np.empty(shape=(len(a_arr), len(k_arr)))
    for i, a in enumerate(a_arr):
        pk_arr[i] = ccl.power.linear_matter_power(cosmo, k_arr, a)

    cosmo_input = ccl.CosmologyCalculator(
        Omega_c=0.27, Omega_b=0.05, h=0.7,
        n_s=0.965, A_s=2e-9,
        background={'a': a_arr,
                    'chi': chi_from_ccl,
                    'h_over_h0': hoh0_from_ccl},
        growth={'a': a_arr,
                'growth_factor': growth_from_ccl,
                'growth_rate': fgrowth_from_ccl},
        pk_linear={'a': a_arr, 'k': k_arr,
                   'delta_matter:delta_matter': pk_arr})

    pk_CCL_input = ccl.power.linear_matter_power(cosmo_input, k_arr, 0.5)
    pk_CCL = ccl.power.linear_matter_power(cosmo, k_arr, 0.5)

    assert np.allclose(pk_CCL_input, pk_CCL, atol=0., rtol=1e-5)

    # Test again with negative power spectrum (so it's not logscaled)
    cosmo_input = ccl.CosmologyCalculator(
        Omega_c=0.27, Omega_b=0.05, h=0.7,
        n_s=0.965, A_s=2e-9,
        background={'a': a_arr,
                    'chi': chi_from_ccl,
                    'h_over_h0': hoh0_from_ccl},
        growth={'a': a_arr,
                'growth_factor': growth_from_ccl,
                'growth_rate': fgrowth_from_ccl},
        pk_linear={'a': a_arr, 'k': k_arr,
                   'delta_matter:delta_matter': -pk_arr})

    pk_CCL_input = -ccl.power.linear_matter_power(cosmo_input, k_arr, 0.5)

    assert np.allclose(pk_CCL_input, pk_CCL, atol=0., rtol=1e-5)

    # Via `linear_power`
    cosmo_input = ccl.CosmologyCalculator(
        Omega_c=0.27, Omega_b=0.05, h=0.7,
        n_s=0.965, A_s=2e-9,
        background={'a': a_arr,
                    'chi': chi_from_ccl,
                    'h_over_h0': hoh0_from_ccl},
        growth={'a': a_arr,
                'growth_factor': growth_from_ccl,
                'growth_rate': fgrowth_from_ccl},
        pk_linear={'a': a_arr, 'k': k_arr,
                   'delta_matter:delta_matter': pk_arr,
                   'a:b': pk_arr})
    pk_CCL_input = ccl.power.linear_power(cosmo_input, k_arr, 0.5,
                                          p_of_k_a='a:b')
    assert np.allclose(pk_CCL_input, pk_CCL, atol=0., rtol=1e-5)


def test_input_linpower_raises():
    cosmo = ccl.Cosmology(Omega_c=0.27, Omega_b=0.05, h=0.7,
                          n_s=0.965, sigma8=0.8,
                          transfer_function='bbks')
    a_arr = np.linspace(0.1, 1.0, 50)
    k_arr = np.logspace(np.log10(2e-4), np.log10(1), 1000)
    pk_arr = np.array([ccl.power.linear_matter_power(cosmo, k_arr, a)
                       for a in a_arr])

    # Not a dictionary
    with pytest.raises(TypeError):
        ccl.CosmologyCalculator(
            Omega_c=0.27, Omega_b=0.05, h=0.7,
            n_s=0.965, sigma8=0.8,
            pk_linear=np.pi)

    # a not increasing
    with pytest.raises(ValueError):
        ccl.CosmologyCalculator(
            Omega_c=0.27, Omega_b=0.05, h=0.7,
            n_s=0.965, sigma8=0.8,
            pk_linear={'a': a_arr[::-1], 'k': k_arr,
                       'delta_matter:delta_matter': pk_arr})

    # Dm x Dm not present
    with pytest.raises(ValueError):
        ccl.CosmologyCalculator(
            Omega_c=0.27, Omega_b=0.05, h=0.7,
            n_s=0.965, sigma8=0.8,
            pk_linear={'a': a_arr, 'k': k_arr,
                       'delta_matter;delta_matter': pk_arr})

    # Non-parsable power spectrum
    with pytest.raises(ValueError):
        ccl.CosmologyCalculator(
            Omega_c=0.27, Omega_b=0.05, h=0.7,
            n_s=0.965, sigma8=0.8,
            pk_linear={'a': a_arr, 'k': k_arr,
                       'delta_matter:delta_matter': pk_arr,
                       'a;b': pk_arr})

    # Wrong shape
    with pytest.raises(ValueError):
        ccl.CosmologyCalculator(
            Omega_c=0.27, Omega_b=0.05, h=0.7,
            n_s=0.965, sigma8=0.8,
            pk_linear={'a': a_arr, 'k': k_arr,
                       'delta_matter:delta_matter': pk_arr,
                       'a:b': pk_arr[0]})

    # Check new power spectrum is stored
    cosmo_input = ccl.CosmologyCalculator(
        Omega_c=0.27, Omega_b=0.05, h=0.7,
        n_s=0.965, sigma8=0.8,
        pk_linear={'a': a_arr, 'k': k_arr,
                   'delta_matter:delta_matter': pk_arr,
                   'a:b': pk_arr})
    assert 'a:b' in cosmo_input._pk_lin
    assert cosmo_input.has_linear_power


def test_input_nonlinear_model():
    cosmo = ccl.Cosmology(Omega_c=0.27, Omega_b=0.05, h=0.7, n_s=0.965,
                          A_s=2e-9, transfer_function='boltzmann_class')
    a_arr = np.linspace(0.1, 1.0, 50)
    k_arr = np.logspace(np.log10(2e-4), np.log10(1), 1000)
    pk_arr = np.empty(shape=(len(a_arr), len(k_arr)))
    for i, a in enumerate(a_arr):
        pk_arr[i] = ccl.power.nonlin_matter_power(cosmo, k_arr, a)

    pk_CCL = ccl.power.nonlin_matter_power(cosmo, k_arr, 0.5)

    # Test again passing only linear Pk, but letting HALOFIT do its thing
    kl_arr = np.logspace(-4, 1, 1000)
    pkl_arr = np.array([ccl.power.linear_matter_power(cosmo, kl_arr, a)
                        for a in a_arr])
    cosmo_input = ccl.CosmologyCalculator(
        Omega_c=0.27, Omega_b=0.05, h=0.7,
        n_s=0.965, A_s=2e-9,
        pk_linear={'a': a_arr, 'k': kl_arr,
                   'delta_matter:delta_matter': pkl_arr},
        nonlinear_model='halofit')

    pk_CCL_input = ccl.power.nonlin_matter_power(cosmo_input, k_arr, 0.5)

    assert np.allclose(pk_CCL_input, pk_CCL, atol=0., rtol=1e-5)

    # Test extra power spectrum
    kl_arr = np.logspace(-4, 1, 1000)
    pkl_arr = np.array([ccl.power.linear_matter_power(cosmo, kl_arr, a)
                        for a in a_arr])
    cosmo_input = ccl.CosmologyCalculator(
        Omega_c=0.27, Omega_b=0.05, h=0.7,
        n_s=0.965, A_s=2e-9,
        pk_linear={'a': a_arr, 'k': kl_arr,
                   'delta_matter:delta_matter': pkl_arr,
                   'a:b': pkl_arr},
        pk_nonlin={'a': a_arr, 'k': k_arr,
                   'delta_matter:delta_matter': -pk_arr},
        nonlinear_model='halofit')

    pk_CCL_input = cosmo_input.get_nonlin_power('a:b').eval(k_arr,
                                                            0.5,
                                                            cosmo_input)
    assert np.allclose(pk_CCL_input, pk_CCL, atol=0., rtol=1e-5)

    # Via `nonlin_power`
    pk_CCL_input = ccl.power.nonlin_power(cosmo_input, k_arr, 0.5,
                                          p_of_k_a='a:b')
    assert np.allclose(pk_CCL_input, pk_CCL, atol=0., rtol=1e-5)

    # Use dictionary
    cosmo_input = ccl.CosmologyCalculator(
        Omega_c=0.27, Omega_b=0.05, h=0.7,
        n_s=0.965, A_s=2e-9,
        pk_linear={'a': a_arr, 'k': kl_arr,
                   'delta_matter:delta_matter': pkl_arr,
                   'a:b': pkl_arr, 'c:d': pkl_arr},
        pk_nonlin={'a': a_arr, 'k': k_arr,
                   'delta_matter:delta_matter': -pk_arr},
        nonlinear_model={'a:b': 'halofit',
                         'c:d': None})
    pk_CCL_input = ccl.power.nonlin_power(cosmo_input, k_arr, 0.5,
                                          p_of_k_a='a:b')
    assert np.allclose(pk_CCL_input, pk_CCL, atol=0., rtol=1e-5)
    assert 'c:d' not in cosmo_input._pk_nl


def test_input_nonlin_power_spectrum():
    cosmo = ccl.Cosmology(Omega_c=0.27, Omega_b=0.05, h=0.7, n_s=0.965,
                          A_s=2e-9, transfer_function='boltzmann_class')
    a_arr = np.linspace(0.1, 1.0, 50)
    chi_from_ccl = ccl.background.comoving_radial_distance(cosmo, a_arr)
    hoh0_from_ccl = ccl.background.h_over_h0(cosmo, a_arr)
    growth_from_ccl = ccl.background.growth_factor_unnorm(cosmo, a_arr)
    fgrowth_from_ccl = ccl.background.growth_rate(cosmo, a_arr)
    k_arr = np.logspace(np.log10(2e-4), np.log10(1), 1000)
    pk_arr = np.empty(shape=(len(a_arr), len(k_arr)))
    for i, a in enumerate(a_arr):
        pk_arr[i] = ccl.power.nonlin_matter_power(cosmo, k_arr, a)

    cosmo_input = ccl.CosmologyCalculator(
        Omega_c=0.27, Omega_b=0.05, h=0.7,
        n_s=0.965, A_s=2e-9,
        background={'a': a_arr,
                    'chi': chi_from_ccl,
                    'h_over_h0': hoh0_from_ccl},
        growth={'a': a_arr,
                'growth_factor': growth_from_ccl,
                'growth_rate': fgrowth_from_ccl},
        pk_nonlin={'a': a_arr, 'k': k_arr,
                   'delta_matter:delta_matter': pk_arr})

    pk_CCL_input = ccl.power.nonlin_matter_power(cosmo_input, k_arr, 0.5)
    pk_CCL = ccl.power.nonlin_matter_power(cosmo, k_arr, 0.5)

    assert np.allclose(pk_CCL_input, pk_CCL, atol=0., rtol=1e-5)

    # Test again with negative power spectrum (so it's not logscaled)
    cosmo_input = ccl.CosmologyCalculator(
        Omega_c=0.27, Omega_b=0.05, h=0.7,
        n_s=0.965, A_s=2e-9,
        background={'a': a_arr,
                    'chi': chi_from_ccl,
                    'h_over_h0': hoh0_from_ccl},
        growth={'a': a_arr,
                'growth_factor': growth_from_ccl,
                'growth_rate': fgrowth_from_ccl},
        pk_nonlin={'a': a_arr, 'k': k_arr,
                   'delta_matter:delta_matter': -pk_arr})

    pk_CCL_input = -ccl.power.nonlin_matter_power(cosmo_input, k_arr, 0.5)

    assert np.allclose(pk_CCL_input, pk_CCL, atol=0., rtol=1e-5)


def test_input_nonlinear_model_raises():
    cosmo = ccl.Cosmology(Omega_c=0.27, Omega_b=0.05, h=0.7,
                          n_s=0.965, sigma8=0.8,
                          transfer_function='bbks')
    a_arr = np.linspace(0.1, 1.0, 50)
    k_arr = np.logspace(np.log10(2e-4), np.log10(1), 1000)
    pkl_arr = np.array([ccl.power.linear_matter_power(cosmo, k_arr, a)
                        for a in a_arr])

    # If no non-linear model provided, delta_matter:delta_matter
    # should be there.
    with pytest.raises(ValueError):
        ccl.CosmologyCalculator(
            Omega_c=0.27, Omega_b=0.05, h=0.7,
            n_s=0.965, sigma8=0.8,
            pk_nonlin={'a': a_arr, 'k': k_arr,
                       'a:b': pkl_arr})

    with pytest.raises(TypeError):
        ccl.CosmologyCalculator(
            Omega_c=0.27, Omega_b=0.05, h=0.7,
            n_s=0.965, sigma8=0.8,
            pk_linear={'a': a_arr, 'k': k_arr,
                       'delta_matter:delta_matter': pkl_arr},
            nonlinear_model=np.pi)

    with pytest.raises(ValueError):
        ccl.CosmologyCalculator(
            Omega_c=0.27, Omega_b=0.05, h=0.7,
            n_s=0.965, sigma8=0.8,
            nonlinear_model='halofit')

    with pytest.raises(KeyError):
        ccl.CosmologyCalculator(
            Omega_c=0.27, Omega_b=0.05, h=0.7,
            n_s=0.965, sigma8=0.8,
            pk_linear={'a': a_arr, 'k': k_arr,
                       'delta_matter:delta_matter': pkl_arr},
            nonlinear_model={'y:z': 'halofit'})

    with pytest.raises(ValueError):
        ccl.CosmologyCalculator(
            Omega_c=0.27, Omega_b=0.05, h=0.7,
            n_s=0.965, sigma8=0.8,
            pk_linear={'a': a_arr, 'k': k_arr,
                       'delta_matter:delta_matter': pkl_arr},
            nonlinear_model={'delta_matter:delta_matter': None})

    with pytest.raises(KeyError):
        ccl.CosmologyCalculator(
            Omega_c=0.27, Omega_b=0.05, h=0.7,
            n_s=0.965, sigma8=0.8,
            pk_linear={'a': a_arr, 'k': k_arr,
                       'delta_matter:delta_matter': pkl_arr},
            nonlinear_model={'delta_matter:delta_matter': 'hmcode'})


def test_input_nonlin_raises():
    cosmo = ccl.Cosmology(Omega_c=0.27, Omega_b=0.05, h=0.7,
                          n_s=0.965, sigma8=0.8,
                          transfer_function='bbks')
    a_arr = np.linspace(0.1, 1.0, 50)
    k_arr = np.logspace(np.log10(2e-4), np.log10(1), 1000)
    pkl_arr = np.array([ccl.power.linear_matter_power(cosmo, k_arr, a)
                        for a in a_arr])
    pk_arr = np.array([ccl.power.nonlin_matter_power(cosmo, k_arr, a)
                       for a in a_arr])

    # Not a dictionary
    with pytest.raises(TypeError):
        ccl.CosmologyCalculator(
            Omega_c=0.27, Omega_b=0.05, h=0.7,
            n_s=0.965, sigma8=0.8,
            pk_nonlin=np.pi)

    # k not present
    with pytest.raises(ValueError):
        ccl.CosmologyCalculator(
            Omega_c=0.27, Omega_b=0.05, h=0.7,
            n_s=0.965, sigma8=0.8,
            pk_nonlin={'a': a_arr, 'kk': k_arr,
                       'delta_matter;delta_matter': pk_arr})

    # a not increasing
    with pytest.raises(ValueError):
        ccl.CosmologyCalculator(
            Omega_c=0.27, Omega_b=0.05, h=0.7,
            n_s=0.965, sigma8=0.8,
            pk_nonlin={'a': a_arr[::-1], 'k': k_arr,
                       'delta_matter:delta_matter': pk_arr})

    # delta_matter:delta_matter not present
    with pytest.raises(ValueError):
        ccl.CosmologyCalculator(
            Omega_c=0.27, Omega_b=0.05, h=0.7,
            n_s=0.965, sigma8=0.8,
            pk_nonlin={'a': a_arr, 'k': k_arr,
                       'delta_matter;delta_matter': pk_arr})

    # Non-parsable power spectrum
    with pytest.raises(ValueError):
        ccl.CosmologyCalculator(
            Omega_c=0.27, Omega_b=0.05, h=0.7,
            n_s=0.965, sigma8=0.8,
            pk_nonlin={'a': a_arr, 'k': k_arr,
                       'delta_matter:delta_matter': pk_arr,
                       'a;b': pk_arr})

    # Wrong shape
    with pytest.raises(ValueError):
        ccl.CosmologyCalculator(
            Omega_c=0.27, Omega_b=0.05, h=0.7,
            n_s=0.965, sigma8=0.8,
            pk_nonlin={'a': a_arr, 'k': k_arr,
                       'delta_matter:delta_matter': pk_arr,
                       'a:b': pk_arr[0]})

    # Linear Pk not set for halofit
    with pytest.raises(ValueError):
        ccl.CosmologyCalculator(
            Omega_c=0.27, Omega_b=0.05, h=0.7,
            n_s=0.965, sigma8=0.8,
            nonlinear_model='halofit')

    # Check new power spectrum is stored
    cosmo_input = ccl.CosmologyCalculator(
        Omega_c=0.27, Omega_b=0.05, h=0.7,
        n_s=0.965, sigma8=0.8,
        pk_linear={'a': a_arr, 'k': k_arr,
                   'delta_matter:delta_matter': pkl_arr,
                   'a:b': pkl_arr},
        pk_nonlin={'a': a_arr, 'k': k_arr,
                   'delta_matter:delta_matter': pk_arr},
        nonlinear_model='halofit')
    assert 'a:b' in cosmo_input._pk_nl
    assert cosmo_input.has_nonlin_power


def test_camb_de_model():
    """Check that the dark energy model for CAMB has been properly defined."""
    with pytest.raises(ValueError):
        cosmo = ccl.CosmologyVanillaLCDM(
            transfer_function='boltzmann_camb',
            extra_parameters={"camb": {"dark_energy_model": "pf"}})
        ccl.linear_matter_power(cosmo, 1, 1)

    """Check that w is not less than -1, if the chosen dark energy model for
    CAMB is fluid."""
    with pytest.raises(ValueError):
        cosmo = ccl.CosmologyVanillaLCDM(
            transfer_function='boltzmann_camb', w0=-1, wa=-1)
        ccl.linear_matter_power(cosmo, 1, 1)

    """Check that ppf is running smoothly."""
    cosmo = ccl.CosmologyVanillaLCDM(
        transfer_function='boltzmann_camb', w0=-1, wa=-1,
        extra_parameters={"camb": {"dark_energy_model": "ppf"}})
    assert np.isfinite(ccl.linear_matter_power(cosmo, 1, 1))<|MERGE_RESOLUTION|>--- conflicted
+++ resolved
@@ -21,18 +21,10 @@
                                     use_delta_c_fit=True)
     hbf = ccl.halos.HaloBiasSheth99(mass_def=mdef,
                                     mass_def_strict=False)
-<<<<<<< HEAD
     cc = ccl.halos.ConcentrationDuffy08(mass_def=mdef)
     prf = ccl.halos.HaloProfileNFW(concentration=cc)
-    hmc = ccl.halos.HMCalculator(mass_function=hmf, halo_bias=hbf,
-                                 mass_def=mdef)
+    hmc = ccl.halos.HaloModel(mass_function=hmf, halo_bias=hbf, mass_def=mdef)
     pk2d = ccl.halos.halomod_Pk2D(COSMO_HM, hmc, prf)
-=======
-    cc = ccl.halos.ConcentrationDuffy08(mdef)
-    prf = ccl.halos.HaloProfileNFW(cc)
-    hmc = ccl.halos.HaloModel(COSMO_HM, hmf, hbf, mdef)
-    pk2d = ccl.halos.halomod_Pk2D(COSMO_HM, hmc, prf, normprof1=True)
->>>>>>> 43591ce9
     psp_new = pk2d.psp
     # This just triggers the internal calculation
     with pytest.warns(ccl.CCLWarning):
@@ -71,19 +63,10 @@
                                     use_delta_c_fit=True)
     hbf = ccl.halos.HaloBiasSheth99(mass_def=mdef,
                                     mass_def_strict=False)
-<<<<<<< HEAD
     cc = ccl.halos.ConcentrationDuffy08(mass_def=mdef)
     prf = ccl.halos.HaloProfileNFW(concentration=cc)
-    hmc = ccl.halos.HMCalculator(mass_function=hmf, halo_bias=hbf,
-                                 mass_def=mdef)
+    hmc = ccl.halos.HaloModel(mass_function=hmf, halo_bias=hbf, mass_def=mdef)
     pkb = ccl.halos.halomod_power_spectrum(COSMO_HM, hmc, k, a, prf)
-=======
-    cc = ccl.halos.ConcentrationDuffy08(mdef)
-    prf = ccl.halos.HaloProfileNFW(cc)
-    hmc = ccl.halos.HaloModel(COSMO_HM, hmf, hbf, mdef)
-    pkb = ccl.halos.halomod_power_spectrum(COSMO_HM, hmc, k, a,
-                                           prf, normprof1=True)
->>>>>>> 43591ce9
 
     assert np.allclose(pk, pkb)
     assert np.all(np.isfinite(pk))
