import numpy as np
import pytest

<<<<<<< HEAD
from . import pyccl as ccl
from . import CCLError, CCLWarning, CCLDeprecationWarning
=======
import pyccl as ccl
from pyccl import CCLError, CCLWarning
>>>>>>> cc0e7a00


COSMO = ccl.Cosmology(
    Omega_c=0.27, Omega_b=0.045, h=0.67, sigma8=0.8, n_s=0.96,
    transfer_function='bbks', matter_power_spectrum='halofit')
with pytest.warns(CCLDeprecationWarning):
    COSMO_HM = ccl.Cosmology(
        Omega_c=0.27, Omega_b=0.045, h=0.67, sigma8=0.8, n_s=0.96,
        transfer_function='bbks', matter_power_spectrum='halo_model',
        mass_function='shethtormen')


def test_halomod_f2d_copy():
    mdef = ccl.halos.MassDef(200, 'matter')
    hmf = ccl.halos.MassFuncSheth99(mass_def=mdef,
                                    mass_def_strict=False,
                                    use_delta_c_fit=True)
    hbf = ccl.halos.HaloBiasSheth99(mass_def=mdef, mass_def_strict=False)
    cc = ccl.halos.ConcentrationDuffy08(mass_def=mdef)
    prf = ccl.halos.HaloProfileNFW(c_m_relation=cc)
    hmc = ccl.halos.HMCalculator(mass_function=hmf, halo_bias=hbf,
                                 mass_def=mdef)
    pk2d = ccl.halos.halomod_Pk2D(COSMO_HM, hmc, prf, normprof=True)
    psp_new = pk2d.psp
    # This just triggers the internal calculation
    with pytest.warns(CCLWarning):
        pk_old = ccl.nonlin_matter_power(COSMO_HM, 1., 0.8)
    pk_new = pk2d.eval(1., 0.8, COSMO_HM)
    psp_old = COSMO_HM.get_nonlin_power().psp
    assert psp_new.lkmin == psp_old.lkmin
    assert psp_new.lkmax == psp_old.lkmax
    assert psp_new.amin == psp_old.amin
    assert psp_new.amax == psp_old.amax
    assert psp_new.is_factorizable == psp_old.is_factorizable
    assert psp_new.is_k_constant == psp_old.is_k_constant
    assert psp_new.is_a_constant == psp_old.is_a_constant
    assert psp_new.is_log == psp_old.is_log
    assert psp_new.growth_factor_0 == psp_old.growth_factor_0
    assert psp_new.growth_exponent == psp_old.growth_exponent
    assert psp_new.extrap_order_lok == psp_old.extrap_order_lok
    assert psp_new.extrap_order_hik == psp_old.extrap_order_hik
    assert pk_old == pk_new


@pytest.mark.parametrize('k', [
    1,
    1.0,
    [0.3, 0.5, 10],
    np.array([0.3, 0.5, 10])
])
def test_nonlin_matter_power_halomod(k):
    a = 0.8
    pk = ccl.nonlin_matter_power(COSMO_HM, k, a)

    # New implementation
    mdef = ccl.halos.MassDef(200, 'matter')
    hmf = ccl.halos.MassFuncSheth99(mass_def=mdef,
                                    mass_def_strict=False,
                                    use_delta_c_fit=True)
    hbf = ccl.halos.HaloBiasSheth99(mass_def=mdef, mass_def_strict=False)
    cc = ccl.halos.ConcentrationDuffy08(mass_def=mdef)
    prf = ccl.halos.HaloProfileNFW(c_m_relation=cc)
    hmc = ccl.halos.HMCalculator(mass_function=hmf, halo_bias=hbf,
                                 mass_def=mdef)
    pkb = ccl.halos.halomod_power_spectrum(COSMO_HM, hmc, k, a,
                                           prf, normprof=True)

    assert np.allclose(pk, pkb)
    assert np.all(np.isfinite(pk))
    assert np.shape(pk) == np.shape(k)


@pytest.mark.parametrize('k', [
    1,
    1.0,
    [0.3, 0.5, 10],
    np.array([0.3, 0.5, 10])])
def test_linear_matter_power_smoke(k):
    a = 0.8
    pk = ccl.linear_matter_power(COSMO, k, a)
    assert np.all(np.isfinite(pk))
    assert np.shape(pk) == np.shape(k)


def test_linear_matter_power_raises():
    cosmo = ccl.CosmologyVanillaLCDM(transfer_function=None)
    with pytest.raises(ccl.CCLError):
        ccl.linear_matter_power(cosmo, 1., 1.)


def test_nonlin_matter_power_raises():
    cosmo = ccl.CosmologyVanillaLCDM(matter_power_spectrum=None)
    with pytest.raises(ccl.CCLError):
        ccl.nonlin_matter_power(cosmo, 1., 1.)


def test_linear_power_raises():
    cosmo = ccl.CosmologyVanillaLCDM(transfer_function='bbks')
    with pytest.raises(KeyError):
        ccl.linear_power(cosmo, 1., 1., p_of_k_a='a:b')


def test_nonlin_power_raises():
    cosmo = ccl.CosmologyVanillaLCDM(transfer_function='bbks')
    with pytest.raises(KeyError):
        ccl.nonlin_power(cosmo, 1., 1., p_of_k_a='a:b')


@pytest.mark.parametrize('k', [
    1,
    1.0,
    [0.3, 0.5, 10],
    np.array([0.3, 0.5, 10])])
def test_nonlin_matter_power_smoke(k):
    a = 0.8
    pk = ccl.nonlin_matter_power(COSMO, k, a)
    assert np.all(np.isfinite(pk))
    assert np.shape(pk) == np.shape(k)


@pytest.mark.parametrize('r', [
    1,
    1.0,
    [0.3, 0.5, 10],
    np.array([0.3, 0.5, 10])])
def test_sigmaR_smoke(r):
    a = 0.8
    sig = ccl.sigmaR(COSMO, r, a)
    assert np.all(np.isfinite(sig))
    assert np.shape(sig) == np.shape(r)


@pytest.mark.parametrize('r', [
    1,
    1.0,
    [0.3, 0.5, 10],
    np.array([0.3, 0.5, 10])])
def test_sigmaV_smoke(r):
    a = 0.8
    sig = ccl.sigmaV(COSMO, r, a)
    assert np.all(np.isfinite(sig))
    assert np.shape(sig) == np.shape(r)


def test_sigma8_consistent():
    assert np.allclose(ccl.sigma8(COSMO), COSMO['sigma8'])
    assert np.allclose(ccl.sigmaR(COSMO, 8 / COSMO['h'], 1), COSMO['sigma8'])


@pytest.mark.parametrize('A', [
    1,
    1.0,
    [0.3, 0.5, 1],
    np.array([0.3, 0.5, 1])])
def test_kNL(A):
    knl = ccl.kNL(COSMO, A)
    assert np.all(np.isfinite(knl))
    assert np.shape(knl) == np.shape(A)


@pytest.mark.parametrize('tf,pk,m_nu', [
    # ('boltzmann_class', 'emu', 0.06), - this case is slow and not needed
    (None, 'emu', 0.06),
    ('bbks', 'emu', 0.06),
    ('eisenstein_hu', 'emu', 0.06),
])
def test_transfer_matter_power_nu_raises(tf, pk, m_nu):
    cosmo = ccl.Cosmology(
        Omega_c=0.27, Omega_b=0.045, h=0.67, sigma8=0.8, n_s=0.96,
        transfer_function=tf, matter_power_spectrum=pk, m_nu=m_nu)

    if tf is not None:
        with pytest.warns(CCLWarning):
            ccl.linear_matter_power(cosmo, 1, 1)

    with pytest.raises(CCLError):
        ccl.nonlin_matter_power(cosmo, 1, 1)


@pytest.mark.parametrize('tf', [
    'boltzmann_class', 'boltzmann_camb', 'boltzmann_isitgr'])
def test_power_sigma8norm_norms_consistent(tf):
    # make a cosmo with A_s
    cosmo = ccl.Cosmology(
        Omega_c=0.27, Omega_b=0.045, h=0.67, A_s=2e-9, n_s=0.96,
        transfer_function=tf)
    sigma8 = ccl.sigma8(cosmo)

    # remake same but now give sigma8
    cosmo_s8 = ccl.Cosmology(
        Omega_c=0.27, Omega_b=0.045, h=0.67, sigma8=sigma8, n_s=0.96,
        transfer_function=tf)

    # make sure they come out the same-ish
    assert np.allclose(ccl.sigma8(cosmo), ccl.sigma8(cosmo_s8))

    # and that the power spectra look right
    a = 0.8
    gfac = (
        ccl.growth_factor(cosmo, a) / ccl.growth_factor(cosmo_s8, a))**2
    pk_rat = (
        ccl.linear_matter_power(cosmo, 1e-4, a) /
        ccl.linear_matter_power(cosmo_s8, 1e-4, a))
    assert np.allclose(pk_rat, gfac)


def test_input_lin_power_spectrum():
    # Setup
    cosmo = ccl.Cosmology(Omega_c=0.27, Omega_b=0.05, h=0.7, n_s=0.965,
                          A_s=2e-9)
    a_arr = np.linspace(0.1, 1.0, 50)
    chi_from_ccl = ccl.background.comoving_radial_distance(cosmo, a_arr)
    hoh0_from_ccl = ccl.background.h_over_h0(cosmo, a_arr)
    growth_from_ccl = ccl.background.growth_factor_unnorm(cosmo, a_arr)
    fgrowth_from_ccl = ccl.background.growth_rate(cosmo, a_arr)
    k_arr = np.logspace(np.log10(2e-4), np.log10(1), 1000)
    pk_arr = np.empty(shape=(len(a_arr), len(k_arr)))
    for i, a in enumerate(a_arr):
        pk_arr[i] = ccl.power.linear_matter_power(cosmo, k_arr, a)

    cosmo_input = ccl.CosmologyCalculator(
        Omega_c=0.27, Omega_b=0.05, h=0.7,
        n_s=0.965, A_s=2e-9,
        background={'a': a_arr,
                    'chi': chi_from_ccl,
                    'h_over_h0': hoh0_from_ccl},
        growth={'a': a_arr,
                'growth_factor': growth_from_ccl,
                'growth_rate': fgrowth_from_ccl},
        pk_linear={'a': a_arr, 'k': k_arr,
                   'delta_matter:delta_matter': pk_arr})

    pk_CCL_input = ccl.power.linear_matter_power(cosmo_input, k_arr, 0.5)
    pk_CCL = ccl.power.linear_matter_power(cosmo, k_arr, 0.5)

    assert np.allclose(pk_CCL_input, pk_CCL, atol=0., rtol=1e-5)

    # Test again with negative power spectrum (so it's not logscaled)
    cosmo_input = ccl.CosmologyCalculator(
        Omega_c=0.27, Omega_b=0.05, h=0.7,
        n_s=0.965, A_s=2e-9,
        background={'a': a_arr,
                    'chi': chi_from_ccl,
                    'h_over_h0': hoh0_from_ccl},
        growth={'a': a_arr,
                'growth_factor': growth_from_ccl,
                'growth_rate': fgrowth_from_ccl},
        pk_linear={'a': a_arr, 'k': k_arr,
                   'delta_matter:delta_matter': -pk_arr})

    pk_CCL_input = -ccl.power.linear_matter_power(cosmo_input, k_arr, 0.5)

    assert np.allclose(pk_CCL_input, pk_CCL, atol=0., rtol=1e-5)

    # Via `linear_power`
    cosmo_input = ccl.CosmologyCalculator(
        Omega_c=0.27, Omega_b=0.05, h=0.7,
        n_s=0.965, A_s=2e-9,
        background={'a': a_arr,
                    'chi': chi_from_ccl,
                    'h_over_h0': hoh0_from_ccl},
        growth={'a': a_arr,
                'growth_factor': growth_from_ccl,
                'growth_rate': fgrowth_from_ccl},
        pk_linear={'a': a_arr, 'k': k_arr,
                   'delta_matter:delta_matter': pk_arr,
                   'a:b': pk_arr})
    pk_CCL_input = ccl.power.linear_power(cosmo_input, k_arr, 0.5,
                                          p_of_k_a='a:b')
    assert np.allclose(pk_CCL_input, pk_CCL, atol=0., rtol=1e-5)


def test_input_linpower_raises():
    cosmo = ccl.Cosmology(Omega_c=0.27, Omega_b=0.05, h=0.7,
                          n_s=0.965, sigma8=0.8,
                          transfer_function='bbks')
    a_arr = np.linspace(0.1, 1.0, 50)
    k_arr = np.logspace(np.log10(2e-4), np.log10(1), 1000)
    pk_arr = np.array([ccl.power.linear_matter_power(cosmo, k_arr, a)
                       for a in a_arr])

    # Not a dictionary
    with pytest.raises(TypeError):
        ccl.CosmologyCalculator(
            Omega_c=0.27, Omega_b=0.05, h=0.7,
            n_s=0.965, sigma8=0.8,
            pk_linear=np.pi)

    # a not increasing
    with pytest.raises(ValueError):
        ccl.CosmologyCalculator(
            Omega_c=0.27, Omega_b=0.05, h=0.7,
            n_s=0.965, sigma8=0.8,
            pk_linear={'a': a_arr[::-1], 'k': k_arr,
                       'delta_matter:delta_matter': pk_arr})

    # Dm x Dm not present
    with pytest.raises(ValueError):
        ccl.CosmologyCalculator(
            Omega_c=0.27, Omega_b=0.05, h=0.7,
            n_s=0.965, sigma8=0.8,
            pk_linear={'a': a_arr, 'k': k_arr,
                       'delta_matter;delta_matter': pk_arr})

    # Non-parsable power spectrum
    with pytest.raises(ValueError):
        ccl.CosmologyCalculator(
            Omega_c=0.27, Omega_b=0.05, h=0.7,
            n_s=0.965, sigma8=0.8,
            pk_linear={'a': a_arr, 'k': k_arr,
                       'delta_matter:delta_matter': pk_arr,
                       'a;b': pk_arr})

    # Wrong shape
    with pytest.raises(ValueError):
        ccl.CosmologyCalculator(
            Omega_c=0.27, Omega_b=0.05, h=0.7,
            n_s=0.965, sigma8=0.8,
            pk_linear={'a': a_arr, 'k': k_arr,
                       'delta_matter:delta_matter': pk_arr,
                       'a:b': pk_arr[0]})

    # Check new power spectrum is stored
    cosmo_input = ccl.CosmologyCalculator(
        Omega_c=0.27, Omega_b=0.05, h=0.7,
        n_s=0.965, sigma8=0.8,
        pk_linear={'a': a_arr, 'k': k_arr,
                   'delta_matter:delta_matter': pk_arr,
                   'a:b': pk_arr})
    assert 'a:b' in cosmo_input._pk_lin
    assert cosmo_input.has_linear_power


def test_input_nonlinear_model():
    cosmo = ccl.Cosmology(Omega_c=0.27, Omega_b=0.05, h=0.7, n_s=0.965,
                          A_s=2e-9, transfer_function='boltzmann_class')
    a_arr = np.linspace(0.1, 1.0, 50)
    k_arr = np.logspace(np.log10(2e-4), np.log10(1), 1000)
    pk_arr = np.empty(shape=(len(a_arr), len(k_arr)))
    for i, a in enumerate(a_arr):
        pk_arr[i] = ccl.power.nonlin_matter_power(cosmo, k_arr, a)

    pk_CCL = ccl.power.nonlin_matter_power(cosmo, k_arr, 0.5)

    # Test again passing only linear Pk, but letting HALOFIT do its thing
    kl_arr = np.logspace(-4, 1, 1000)
    pkl_arr = np.array([ccl.power.linear_matter_power(cosmo, kl_arr, a)
                        for a in a_arr])
    cosmo_input = ccl.CosmologyCalculator(
        Omega_c=0.27, Omega_b=0.05, h=0.7,
        n_s=0.965, A_s=2e-9,
        pk_linear={'a': a_arr, 'k': kl_arr,
                   'delta_matter:delta_matter': pkl_arr},
        nonlinear_model='halofit')

    pk_CCL_input = ccl.power.nonlin_matter_power(cosmo_input, k_arr, 0.5)

    assert np.allclose(pk_CCL_input, pk_CCL, atol=0., rtol=1e-5)

    # Test extra power spectrum
    kl_arr = np.logspace(-4, 1, 1000)
    pkl_arr = np.array([ccl.power.linear_matter_power(cosmo, kl_arr, a)
                        for a in a_arr])
    cosmo_input = ccl.CosmologyCalculator(
        Omega_c=0.27, Omega_b=0.05, h=0.7,
        n_s=0.965, A_s=2e-9,
        pk_linear={'a': a_arr, 'k': kl_arr,
                   'delta_matter:delta_matter': pkl_arr,
                   'a:b': pkl_arr},
        pk_nonlin={'a': a_arr, 'k': k_arr,
                   'delta_matter:delta_matter': -pk_arr},
        nonlinear_model='halofit')

    pk_CCL_input = cosmo_input.get_nonlin_power('a:b').eval(k_arr,
                                                            0.5,
                                                            cosmo_input)
    assert np.allclose(pk_CCL_input, pk_CCL, atol=0., rtol=1e-5)

    # Via `nonlin_power`
    pk_CCL_input = ccl.power.nonlin_power(cosmo_input, k_arr, 0.5,
                                          p_of_k_a='a:b')
    assert np.allclose(pk_CCL_input, pk_CCL, atol=0., rtol=1e-5)

    # Use dictionary
    cosmo_input = ccl.CosmologyCalculator(
        Omega_c=0.27, Omega_b=0.05, h=0.7,
        n_s=0.965, A_s=2e-9,
        pk_linear={'a': a_arr, 'k': kl_arr,
                   'delta_matter:delta_matter': pkl_arr,
                   'a:b': pkl_arr, 'c:d': pkl_arr},
        pk_nonlin={'a': a_arr, 'k': k_arr,
                   'delta_matter:delta_matter': -pk_arr},
        nonlinear_model={'a:b': 'halofit',
                         'c:d': None})
    pk_CCL_input = ccl.power.nonlin_power(cosmo_input, k_arr, 0.5,
                                          p_of_k_a='a:b')
    assert np.allclose(pk_CCL_input, pk_CCL, atol=0., rtol=1e-5)
    assert 'c:d' not in cosmo_input._pk_nl


def test_input_nonlin_power_spectrum():
    cosmo = ccl.Cosmology(Omega_c=0.27, Omega_b=0.05, h=0.7, n_s=0.965,
                          A_s=2e-9, transfer_function='boltzmann_class')
    a_arr = np.linspace(0.1, 1.0, 50)
    chi_from_ccl = ccl.background.comoving_radial_distance(cosmo, a_arr)
    hoh0_from_ccl = ccl.background.h_over_h0(cosmo, a_arr)
    growth_from_ccl = ccl.background.growth_factor_unnorm(cosmo, a_arr)
    fgrowth_from_ccl = ccl.background.growth_rate(cosmo, a_arr)
    k_arr = np.logspace(np.log10(2e-4), np.log10(1), 1000)
    pk_arr = np.empty(shape=(len(a_arr), len(k_arr)))
    for i, a in enumerate(a_arr):
        pk_arr[i] = ccl.power.nonlin_matter_power(cosmo, k_arr, a)

    cosmo_input = ccl.CosmologyCalculator(
        Omega_c=0.27, Omega_b=0.05, h=0.7,
        n_s=0.965, A_s=2e-9,
        background={'a': a_arr,
                    'chi': chi_from_ccl,
                    'h_over_h0': hoh0_from_ccl},
        growth={'a': a_arr,
                'growth_factor': growth_from_ccl,
                'growth_rate': fgrowth_from_ccl},
        pk_nonlin={'a': a_arr, 'k': k_arr,
                   'delta_matter:delta_matter': pk_arr})

    pk_CCL_input = ccl.power.nonlin_matter_power(cosmo_input, k_arr, 0.5)
    pk_CCL = ccl.power.nonlin_matter_power(cosmo, k_arr, 0.5)

    assert np.allclose(pk_CCL_input, pk_CCL, atol=0., rtol=1e-5)

    # Test again with negative power spectrum (so it's not logscaled)
    cosmo_input = ccl.CosmologyCalculator(
        Omega_c=0.27, Omega_b=0.05, h=0.7,
        n_s=0.965, A_s=2e-9,
        background={'a': a_arr,
                    'chi': chi_from_ccl,
                    'h_over_h0': hoh0_from_ccl},
        growth={'a': a_arr,
                'growth_factor': growth_from_ccl,
                'growth_rate': fgrowth_from_ccl},
        pk_nonlin={'a': a_arr, 'k': k_arr,
                   'delta_matter:delta_matter': -pk_arr})

    pk_CCL_input = -ccl.power.nonlin_matter_power(cosmo_input, k_arr, 0.5)

    assert np.allclose(pk_CCL_input, pk_CCL, atol=0., rtol=1e-5)


def test_input_nonlinear_model_raises():
    cosmo = ccl.Cosmology(Omega_c=0.27, Omega_b=0.05, h=0.7,
                          n_s=0.965, sigma8=0.8,
                          transfer_function='bbks')
    a_arr = np.linspace(0.1, 1.0, 50)
    k_arr = np.logspace(np.log10(2e-4), np.log10(1), 1000)
    pkl_arr = np.array([ccl.power.linear_matter_power(cosmo, k_arr, a)
                        for a in a_arr])

    # If no non-linear model provided, delta_matter:delta_matter
    # should be there.
    with pytest.raises(ValueError):
        ccl.CosmologyCalculator(
            Omega_c=0.27, Omega_b=0.05, h=0.7,
            n_s=0.965, sigma8=0.8,
            pk_nonlin={'a': a_arr, 'k': k_arr,
                       'a:b': pkl_arr})

    with pytest.raises(TypeError):
        ccl.CosmologyCalculator(
            Omega_c=0.27, Omega_b=0.05, h=0.7,
            n_s=0.965, sigma8=0.8,
            pk_linear={'a': a_arr, 'k': k_arr,
                       'delta_matter:delta_matter': pkl_arr},
            nonlinear_model=np.pi)

    with pytest.raises(ValueError):
        ccl.CosmologyCalculator(
            Omega_c=0.27, Omega_b=0.05, h=0.7,
            n_s=0.965, sigma8=0.8,
            nonlinear_model='halofit')

    with pytest.raises(KeyError):
        ccl.CosmologyCalculator(
            Omega_c=0.27, Omega_b=0.05, h=0.7,
            n_s=0.965, sigma8=0.8,
            pk_linear={'a': a_arr, 'k': k_arr,
                       'delta_matter:delta_matter': pkl_arr},
            nonlinear_model={'y:z': 'halofit'})

    with pytest.raises(ValueError):
        ccl.CosmologyCalculator(
            Omega_c=0.27, Omega_b=0.05, h=0.7,
            n_s=0.965, sigma8=0.8,
            pk_linear={'a': a_arr, 'k': k_arr,
                       'delta_matter:delta_matter': pkl_arr},
            nonlinear_model={'delta_matter:delta_matter': None})

    with pytest.raises(KeyError):
        ccl.CosmologyCalculator(
            Omega_c=0.27, Omega_b=0.05, h=0.7,
            n_s=0.965, sigma8=0.8,
            pk_linear={'a': a_arr, 'k': k_arr,
                       'delta_matter:delta_matter': pkl_arr},
            nonlinear_model={'delta_matter:delta_matter': 'hmcode'})


def test_input_nonlin_raises():
    cosmo = ccl.Cosmology(Omega_c=0.27, Omega_b=0.05, h=0.7,
                          n_s=0.965, sigma8=0.8,
                          transfer_function='bbks')
    a_arr = np.linspace(0.1, 1.0, 50)
    k_arr = np.logspace(np.log10(2e-4), np.log10(1), 1000)
    pkl_arr = np.array([ccl.power.linear_matter_power(cosmo, k_arr, a)
                        for a in a_arr])
    pk_arr = np.array([ccl.power.nonlin_matter_power(cosmo, k_arr, a)
                       for a in a_arr])

    # Not a dictionary
    with pytest.raises(TypeError):
        ccl.CosmologyCalculator(
            Omega_c=0.27, Omega_b=0.05, h=0.7,
            n_s=0.965, sigma8=0.8,
            pk_nonlin=np.pi)

    # k not present
    with pytest.raises(ValueError):
        ccl.CosmologyCalculator(
            Omega_c=0.27, Omega_b=0.05, h=0.7,
            n_s=0.965, sigma8=0.8,
            pk_nonlin={'a': a_arr, 'kk': k_arr,
                       'delta_matter;delta_matter': pk_arr})

    # a not increasing
    with pytest.raises(ValueError):
        ccl.CosmologyCalculator(
            Omega_c=0.27, Omega_b=0.05, h=0.7,
            n_s=0.965, sigma8=0.8,
            pk_nonlin={'a': a_arr[::-1], 'k': k_arr,
                       'delta_matter:delta_matter': pk_arr})

    # delta_matter:delta_matter not present
    with pytest.raises(ValueError):
        ccl.CosmologyCalculator(
            Omega_c=0.27, Omega_b=0.05, h=0.7,
            n_s=0.965, sigma8=0.8,
            pk_nonlin={'a': a_arr, 'k': k_arr,
                       'delta_matter;delta_matter': pk_arr})

    # Non-parsable power spectrum
    with pytest.raises(ValueError):
        ccl.CosmologyCalculator(
            Omega_c=0.27, Omega_b=0.05, h=0.7,
            n_s=0.965, sigma8=0.8,
            pk_nonlin={'a': a_arr, 'k': k_arr,
                       'delta_matter:delta_matter': pk_arr,
                       'a;b': pk_arr})

    # Wrong shape
    with pytest.raises(ValueError):
        ccl.CosmologyCalculator(
            Omega_c=0.27, Omega_b=0.05, h=0.7,
            n_s=0.965, sigma8=0.8,
            pk_nonlin={'a': a_arr, 'k': k_arr,
                       'delta_matter:delta_matter': pk_arr,
                       'a:b': pk_arr[0]})

    # Linear Pk not set for halofit
    with pytest.raises(ValueError):
        ccl.CosmologyCalculator(
            Omega_c=0.27, Omega_b=0.05, h=0.7,
            n_s=0.965, sigma8=0.8,
            nonlinear_model='halofit')

    # Check new power spectrum is stored
    cosmo_input = ccl.CosmologyCalculator(
        Omega_c=0.27, Omega_b=0.05, h=0.7,
        n_s=0.965, sigma8=0.8,
        pk_linear={'a': a_arr, 'k': k_arr,
                   'delta_matter:delta_matter': pkl_arr,
                   'a:b': pkl_arr},
        pk_nonlin={'a': a_arr, 'k': k_arr,
                   'delta_matter:delta_matter': pk_arr},
        nonlinear_model='halofit')
    assert 'a:b' in cosmo_input._pk_nl
    assert cosmo_input.has_nonlin_power


def test_camb_de_model():
    """Check that the dark energy model for CAMB has been properly defined."""
    with pytest.raises(ValueError):
        cosmo = ccl.CosmologyVanillaLCDM(
            transfer_function='boltzmann_camb',
            extra_parameters={"camb": {"dark_energy_model": "pf"}})
        ccl.linear_matter_power(cosmo, 1, 1)

    """Check that w is not less than -1, if the chosen dark energy model for
    CAMB is fluid."""
    with pytest.raises(ValueError):
        cosmo = ccl.CosmologyVanillaLCDM(
            transfer_function='boltzmann_camb', w0=-1, wa=-1)
        ccl.linear_matter_power(cosmo, 1, 1)

    """Check that ppf is running smoothly."""
    cosmo = ccl.CosmologyVanillaLCDM(
        transfer_function='boltzmann_camb', w0=-1, wa=-1,
        extra_parameters={"camb": {"dark_energy_model": "ppf"}})
    assert np.isfinite(ccl.linear_matter_power(cosmo, 1, 1))<|MERGE_RESOLUTION|>--- conflicted
+++ resolved
@@ -1,13 +1,7 @@
 import numpy as np
 import pytest
-
-<<<<<<< HEAD
-from . import pyccl as ccl
-from . import CCLError, CCLWarning, CCLDeprecationWarning
-=======
 import pyccl as ccl
-from pyccl import CCLError, CCLWarning
->>>>>>> cc0e7a00
+from pyccl import CCLError, CCLWarning, CCLDeprecationWarning
 
 
 COSMO = ccl.Cosmology(
