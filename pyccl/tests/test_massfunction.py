--- conflicted
+++ resolved
@@ -17,10 +17,7 @@
 
 @pytest.mark.parametrize('mf_type', MF_TYPES)
 def test_massfunc_models_smoke(mf_type):
-<<<<<<< HEAD
-=======
     from pyccl.pyutils import assert_warns
->>>>>>> 31dc0c91
     cosmo = ccl.Cosmology(
         Omega_c=0.27, Omega_b=0.045, h=0.67, sigma8=0.8, n_s=0.96,
         transfer_function='bbks', matter_power_spectrum='linear',
@@ -28,12 +25,8 @@
     hmf_cls = ccl.halos.mass_function_from_name(MF_EQUIV[mf_type])
     hmf = hmf_cls(cosmo)
     for m in MS:
-<<<<<<< HEAD
-        nm_old = ccl.massfunc(cosmo, m, 1.)
-=======
         # Deprecated
         nm_old = assert_warns(ccl.CCLWarning, ccl.massfunc, cosmo, m, 1.)
->>>>>>> 31dc0c91
         nm_new = hmf.get_mass_function(cosmo, m, 1.)
         assert np.all(np.isfinite(nm_old))
         assert np.shape(nm_old) == np.shape(m)
@@ -43,10 +36,7 @@
 
 @pytest.mark.parametrize('mf_type', ['tinker10', 'shethtormen'])
 def test_halo_bias_models_smoke(mf_type):
-<<<<<<< HEAD
-=======
     from pyccl.pyutils import assert_warns
->>>>>>> 31dc0c91
     cosmo = ccl.Cosmology(
         Omega_c=0.27, Omega_b=0.045, h=0.67, sigma8=0.8, n_s=0.96,
         transfer_function='bbks', matter_power_spectrum='linear',
@@ -54,12 +44,8 @@
     hbf_cls = ccl.halos.halo_bias_from_name(MF_EQUIV[mf_type])
     hbf = hbf_cls(cosmo)
     for m in MS:
-<<<<<<< HEAD
-        bm_old = ccl.halo_bias(cosmo, m, 1.)
-=======
         # Deprecated
         bm_old = assert_warns(ccl.CCLWarning, ccl.halo_bias, cosmo, m, 1.)
->>>>>>> 31dc0c91
         bm_new = hbf.get_halo_bias(cosmo, m, 1.)
         assert np.all(np.isfinite(bm_old))
         assert np.shape(bm_old) == np.shape(m)
