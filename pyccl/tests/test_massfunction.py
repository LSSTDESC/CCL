import numpy as np
import pytest
import pyccl as ccl


COSMO = ccl.Cosmology(
    Omega_c=0.27, Omega_b=0.045, h=0.67, sigma8=0.8, n_s=0.96,
    transfer_function='bbks', matter_power_spectrum='halofit')
MS = [1E13, [1E12, 1E15], np.array([1E12, 1E15])]
MF_EQUIV = {'tinker10': 'Tinker10',
            'tinker': 'Tinker08',
            'watson': 'Watson13',
            'shethtormen': 'Sheth99',
            'angulo': 'Angulo12'}
MF_TYPES = sorted(list(MF_EQUIV.keys()))


@pytest.mark.parametrize('mf_type', MF_TYPES)
def test_massfunc_models_smoke(mf_type):
    cosmo = ccl.Cosmology(
        Omega_c=0.27, Omega_b=0.045, h=0.67, sigma8=0.8, n_s=0.96,
        transfer_function='bbks', matter_power_spectrum='linear',
        mass_function=mf_type)
    hmf_cls = ccl.halos.MassFunc.from_name(MF_EQUIV[mf_type])
    hmf = hmf_cls()
    for m in MS:
        # Deprecated
<<<<<<< HEAD
        with pytest.warns(ccl.CCLDeprecationWarning):
            nm_old = ccl.massfunc(cosmo, m, 1)
        nm_new = hmf.get_mass_function(cosmo, m, 1.)
=======
        nm_old = assert_warns(ccl.CCLDeprecationWarning,
                              ccl.massfunc, cosmo, m, 1.)
        nm_new = hmf(cosmo, m, 1.)
>>>>>>> 43591ce9
        assert np.all(np.isfinite(nm_old))
        assert np.shape(nm_old) == np.shape(m)
        assert np.all(np.array(nm_old) ==
                      np.array(nm_new))


@pytest.mark.parametrize('mf_type', ['tinker10', 'shethtormen'])
def test_halo_bias_models_smoke(mf_type):
    cosmo = ccl.Cosmology(
        Omega_c=0.27, Omega_b=0.045, h=0.67, sigma8=0.8, n_s=0.96,
        transfer_function='bbks', matter_power_spectrum='linear',
        mass_function=mf_type)
    hbf_cls = ccl.halos.HaloBias.from_name(MF_EQUIV[mf_type])
    hbf = hbf_cls()
    for m in MS:
        # Deprecated
<<<<<<< HEAD
        with pytest.warns(ccl.CCLDeprecationWarning):
            bm_old = ccl.halo_bias(cosmo, m, 1)
        bm_new = hbf.get_halo_bias(cosmo, m, 1.)
=======
        bm_old = assert_warns(ccl.CCLDeprecationWarning,
                              ccl.halo_bias, cosmo, m, 1.)
        bm_new = hbf(cosmo, m, 1.)
>>>>>>> 43591ce9
        assert np.all(np.isfinite(bm_old))
        assert np.shape(bm_old) == np.shape(m)
        assert np.all(np.array(bm_old) ==
                      np.array(bm_new))


@pytest.mark.parametrize('m', [
    1e14,
    int(1e14),
    [1e14, 1e15],
    np.array([1e14, 1e15])])
def test_massfunc_smoke(m):
    a = 0.8
<<<<<<< HEAD
    mf = ccl.halos.MassFuncTinker10().get_mass_function(COSMO, m, a)
=======
    mf = ccl.halos.MassFuncTinker10(COSMO)(COSMO, m, a)
>>>>>>> 43591ce9
    assert np.all(np.isfinite(mf))
    assert np.shape(mf) == np.shape(m)


@pytest.mark.parametrize('m', [
    1e14,
    int(1e14),
    [1e14, 1e15],
    np.array([1e14, 1e15])])
def test_massfunc_m2r_smoke(m):
    # Deprecated
    # TODO: switch to mass2radius_lagrangian
    with pytest.warns(ccl.CCLDeprecationWarning):
        r = ccl.massfunc_m2r(COSMO, m)
    assert np.all(np.isfinite(r))
    assert np.shape(r) == np.shape(m)


@pytest.mark.parametrize('m', [
    1e14,
    int(1e14),
    [1e14, 1e15],
    np.array([1e14, 1e15])])
def test_sigmaM_smoke(m):
    a = 0.8
    s = ccl.sigmaM(COSMO, m, a)
    assert np.all(np.isfinite(s))
    assert np.shape(s) == np.shape(m)


@pytest.mark.parametrize('m', [
    1e14,
    int(1e14),
    [1e14, 1e15],
    np.array([1e14, 1e15])])
def test_halo_bias_smoke(m):
    a = 0.8
    # Deprecated
    # TODO: switch to HaloBias
    with pytest.warns(ccl.CCLDeprecationWarning):
        b = ccl.halo_bias(COSMO, m, a)
    assert np.all(np.isfinite(b))
    assert np.shape(b) == np.shape(m)<|MERGE_RESOLUTION|>--- conflicted
+++ resolved
@@ -25,15 +25,9 @@
     hmf = hmf_cls()
     for m in MS:
         # Deprecated
-<<<<<<< HEAD
         with pytest.warns(ccl.CCLDeprecationWarning):
             nm_old = ccl.massfunc(cosmo, m, 1)
-        nm_new = hmf.get_mass_function(cosmo, m, 1.)
-=======
-        nm_old = assert_warns(ccl.CCLDeprecationWarning,
-                              ccl.massfunc, cosmo, m, 1.)
         nm_new = hmf(cosmo, m, 1.)
->>>>>>> 43591ce9
         assert np.all(np.isfinite(nm_old))
         assert np.shape(nm_old) == np.shape(m)
         assert np.all(np.array(nm_old) ==
@@ -50,19 +44,12 @@
     hbf = hbf_cls()
     for m in MS:
         # Deprecated
-<<<<<<< HEAD
         with pytest.warns(ccl.CCLDeprecationWarning):
             bm_old = ccl.halo_bias(cosmo, m, 1)
-        bm_new = hbf.get_halo_bias(cosmo, m, 1.)
-=======
-        bm_old = assert_warns(ccl.CCLDeprecationWarning,
-                              ccl.halo_bias, cosmo, m, 1.)
         bm_new = hbf(cosmo, m, 1.)
->>>>>>> 43591ce9
         assert np.all(np.isfinite(bm_old))
         assert np.shape(bm_old) == np.shape(m)
-        assert np.all(np.array(bm_old) ==
-                      np.array(bm_new))
+        assert np.all(np.array(bm_old) == np.array(bm_new))
 
 
 @pytest.mark.parametrize('m', [
@@ -72,11 +59,7 @@
     np.array([1e14, 1e15])])
 def test_massfunc_smoke(m):
     a = 0.8
-<<<<<<< HEAD
-    mf = ccl.halos.MassFuncTinker10().get_mass_function(COSMO, m, a)
-=======
-    mf = ccl.halos.MassFuncTinker10(COSMO)(COSMO, m, a)
->>>>>>> 43591ce9
+    mf = ccl.halos.MassFuncTinker10()(COSMO, m, a)
     assert np.all(np.isfinite(mf))
     assert np.shape(mf) == np.shape(m)
 
