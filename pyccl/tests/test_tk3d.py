--- conflicted
+++ resolved
@@ -1,13 +1,6 @@
 import numpy as np
 import pytest
-<<<<<<< HEAD
-import pyccl as ccl
-=======
-from numpy.testing import (
-    assert_,
-    assert_raises, assert_almost_equal, assert_allclose)
 from . import pyccl as ccl
->>>>>>> 1ab7ad3b
 
 
 def kf(k):
@@ -148,19 +141,17 @@
     ktest = np.logspace(-3, 1, 10)
     ptrue = tkkaf(ktest[None, :], ktest[:, None], atest)
     phere = tsp.eval(ktest, atest)
-<<<<<<< HEAD
     assert np.allclose(phere.flatten(), ptrue.flatten(), rtol=1E-6)
-=======
-    assert_allclose(phere.flatten(), ptrue.flatten(), rtol=1E-6)
 
 
 @pytest.mark.parametrize('is_product', [True, False])
 def test_tk3d_spline_arrays(is_product):
     (a_arr, lk_arr, fka1_arr, fka2_arr, tkka_arr) = get_arrays()
     if is_product:
-        tsp = ccl.Tk3D(a_arr, lk_arr, pk1_arr=fka1_arr, pk2_arr=fka2_arr)
+        tsp = ccl.Tk3D(a_arr=a_arr, lk_arr=lk_arr,
+                       pk1_arr=fka1_arr, pk2_arr=fka2_arr)
     else:
-        tsp = ccl.Tk3D(a_arr, lk_arr, tkk_arr=tkka_arr)
+        tsp = ccl.Tk3D(a_arr=a_arr, lk_arr=lk_arr, tkk_arr=tkka_arr)
 
     a_get, lk_get1, lk_get2, out = tsp.get_spline_arrays()
     assert np.all(a_get == a_arr)
@@ -171,5 +162,4 @@
         assert np.all(np.log(out[0]) == fka1_arr)
         assert np.all(np.log(out[1]) == fka2_arr)
     else:
-        assert np.all(np.log(out[0]) == tkka_arr)
->>>>>>> 1ab7ad3b
+        assert np.all(np.log(out[0]) == tkka_arr)