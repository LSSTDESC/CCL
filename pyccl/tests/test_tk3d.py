--- conflicted
+++ resolved
@@ -1,13 +1,6 @@
 import numpy as np
 import pytest
-<<<<<<< HEAD
-from . import pyccl as ccl
-=======
-from numpy.testing import (
-    assert_,
-    assert_raises, assert_almost_equal, assert_allclose)
 import pyccl as ccl
->>>>>>> cc0e7a00
 
 
 def kf(k):
