import numpy as np
import pytest
<<<<<<< HEAD
=======
from numpy.testing import (
    assert_, assert_almost_equal, assert_allclose)
>>>>>>> e93b3174
import pyccl as ccl
from .test_cclobject import check_eq_repr_hash


def test_Tk3D_eq_repr_hash():
    # Test eq, repr, hash for Tk3D.
    cosmo = ccl.CosmologyVanillaLCDM(transfer_function="bbks")
    cosmo.compute_linear_power()
    PK1 = cosmo.get_linear_power()

    # 1. Using a factorizable Tk3D object.
    a_arr, lk_arr, pk_arr = PK1.get_spline_arrays()
    TK1 = ccl.Tk3D(a_arr=a_arr, lk_arr=lk_arr,
                   pk1_arr=pk_arr, pk2_arr=pk_arr, is_logt=False)
    TK2 = ccl.Tk3D(a_arr=a_arr, lk_arr=lk_arr,
                   pk1_arr=pk_arr, pk2_arr=pk_arr, is_logt=False)
    assert check_eq_repr_hash(TK1, TK2)

    TK3 = ccl.Tk3D(a_arr=a_arr, lk_arr=lk_arr,
                   pk1_arr=2*pk_arr, pk2_arr=2*pk_arr, is_logt=False)
    assert check_eq_repr_hash(TK1, TK3, equal=False)

    # 2. Using a non-factorizable Tk3D object.
    a_arr_2 = np.arange(0.5, 0.9, 0.1)
    lk_arr_2 = np.linspace(-2, 1, 8)
    TK4 = ccl.Tk3D(
        a_arr=a_arr_2, lk_arr=lk_arr_2,
        tkk_arr=np.ones((a_arr_2.size, lk_arr_2.size, lk_arr_2.size)))
    TK5 = ccl.Tk3D(
        a_arr=a_arr_2, lk_arr=lk_arr_2,
        tkk_arr=np.ones((a_arr_2.size, lk_arr_2.size, lk_arr_2.size)))
    assert check_eq_repr_hash(TK4, TK5)

    TK6 = ccl.Tk3D(
        a_arr=a_arr_2, lk_arr=lk_arr_2,
        tkk_arr=2*np.ones((a_arr_2.size, lk_arr_2.size, lk_arr_2.size)))
    assert check_eq_repr_hash(TK4, TK6, equal=False)

    # edge-case: comparing different types
    assert check_eq_repr_hash(TK1, 1, equal=False)

    # edge-case: empty objects
    tka1, tka2 = [ccl.Tk3D.__new__(ccl.Tk3D) for _ in range(2)]
    assert check_eq_repr_hash(tka1, tka2)

    # edge-case: only one Tk is factorizable (exits early)
    assert check_eq_repr_hash(TK1, TK4, equal=False)

    # edge-case: different extrapolation orders
    a_arr, lk_arr, pk_arr = PK1.get_spline_arrays()
    t1 = ccl.Tk3D(a_arr=a_arr, lk_arr=lk_arr, pk1_arr=pk_arr, pk2_arr=pk_arr,
                  is_logt=False, extrap_order_lok=0)
    t2 = ccl.Tk3D(a_arr=a_arr, lk_arr=lk_arr, pk1_arr=pk_arr, pk2_arr=pk_arr,
                  is_logt=False, extrap_order_lok=1)
    assert check_eq_repr_hash(t1, t2, equal=False)


def kf(k):
    return (k/0.1)**(-1)


def af(a):
    return np.exp(a-1)


def fka1f(k, a):
    return kf(k)*af(a)**2


def fka2f(k, a):
    return (kf(k))**2.1*af(a)**2


def tkkaf(k1, k2, a):
    return fka1f(k1, a)*fka2f(k2, a)


def get_arrays(islog=True):
    a_arr = np.linspace(0.05, 1., 10)
    k_arr = np.geomspace(1E-4, 1E2, 10)
    lk_arr = np.log(k_arr)
    fka1_arr = np.array([fka1f(k_arr, a) for a in a_arr])
    fka2_arr = np.array([fka2f(k_arr, a) for a in a_arr])
    tkka_arr = np.array([tkkaf(k_arr[None, :],
                               k_arr[:, None], a)
                         for a in a_arr])
    if islog:
        fka1_arr = np.log(fka1_arr)
        fka2_arr = np.log(fka2_arr)
        tkka_arr = np.log(tkka_arr)
    return (a_arr, lk_arr, fka1_arr,
            fka2_arr, tkka_arr)


def test_tk3d_errors():
    """
    Test initialization of Pk2D objects
    """

    (a_arr, lk_arr, fka1_arr, fka2_arr, tkka_arr) = get_arrays()

    # Decreasing a
    with pytest.raises(ValueError):
<<<<<<< HEAD
        ccl.Tk3D(a_arr[::-1], lk_arr, tkk_arr=tkka_arr)
    # Decreasing lk
    with pytest.raises(ValueError):
        ccl.Tk3D(a_arr, lk_arr[::-1], tkk_arr=tkka_arr)
=======
        ccl.Tk3D(a_arr=a_arr[::-1], lk_arr=lk_arr,
                 tkk_arr=tkka_arr)
    # Decreasing lk
    with pytest.raises(ValueError):
        ccl.Tk3D(a_arr=a_arr, lk_arr=lk_arr[::-1],
                 tkk_arr=tkka_arr)
>>>>>>> e93b3174
    # Non monotonic
    a2 = a_arr.copy()
    a2[1] = a2[0]
    with pytest.raises(ValueError):
<<<<<<< HEAD
        ccl.Tk3D(a2, lk_arr, tkk_arr=tkka_arr)
=======
        ccl.Tk3D(a_arr=a2, lk_arr=lk_arr, tkk_arr=tkka_arr)
>>>>>>> e93b3174

    # If no input
    with pytest.raises(TypeError):
        ccl.Tk3D()

    # No input tkk or fkas
    with pytest.raises(ValueError):
<<<<<<< HEAD
        ccl.Tk3D(a_arr, lk_arr)

    # Missing one fka factor
    with pytest.raises(ValueError):
        ccl.Tk3D(a_arr, lk_arr, pk2_arr=fka2_arr)

    # fka has wrong shape
    with pytest.raises(ValueError):
        ccl.Tk3D(a_arr, lk_arr, pk1_arr=tkka_arr)

    # tkka has wrong shape
    with pytest.raises(ValueError):
        ccl.Tk3D(a_arr, lk_arr, tkk_arr=fka1_arr)

    # Wrong extrapolation orders
    with pytest.raises(ValueError):
        ccl.Tk3D(a_arr, lk_arr, tkk_arr=tkka_arr, extrap_order_hik=-1)
    with pytest.raises(ValueError):
        ccl.Tk3D(a_arr, lk_arr, tkk_arr=tkka_arr, extrap_order_lok=2)
=======
        ccl.Tk3D(a_arr=a_arr, lk_arr=lk_arr)

    # Missing one fka factor
    with pytest.raises(ValueError):
        ccl.Tk3D(a_arr=a_arr, lk_arr=lk_arr, pk2_arr=fka2_arr)

    # fka has wrong shape
    with pytest.raises(ValueError):
        ccl.Tk3D(a_arr=a_arr, lk_arr=lk_arr, pk1_arr=tkka_arr)

    # tkka has wrong shape
    with pytest.raises(ValueError):
        ccl.Tk3D(a_arr=a_arr, lk_arr=lk_arr, tkk_arr=fka1_arr)

    # Wrong extrapolation orders
    with pytest.raises(ValueError):
        ccl.Tk3D(a_arr=a_arr, lk_arr=lk_arr,
                 tkk_arr=tkka_arr, extrap_order_hik=-1)
    with pytest.raises(ValueError):
        ccl.Tk3D(a_arr=a_arr, lk_arr=lk_arr,
                 tkk_arr=tkka_arr, extrap_order_lok=2)
>>>>>>> e93b3174


def test_tk3d_smoke():
    """Make sure it works once."""
    (a_arr, lk_arr, fka1_arr, fka2_arr, tkka_arr) = get_arrays()
    tsp1 = ccl.Tk3D(a_arr=a_arr, lk_arr=lk_arr, pk1_arr=fka1_arr,
                    pk2_arr=fka2_arr)
<<<<<<< HEAD
    tsp2 = ccl.Tk3D(a_arr, lk_arr, tkk_arr=tkka_arr)
    assert not np.isnan(tsp1.eval(1E-2, 0.5))
    assert not np.isnan(tsp2.eval(1E-2, 0.5))


def test_tk3d_eval_errors():
    (a_arr, lk_arr, fka1_arr, fka2_arr, tkka_arr) = get_arrays()
    tsp = ccl.Tk3D(a_arr, lk_arr, pk1_arr=fka1_arr,
                   pk2_arr=fka2_arr)
    with pytest.raises(TypeError):
        tsp.eval(1E-2, np.array([0.1]))
=======
    tsp2 = ccl.Tk3D(a_arr=a_arr, lk_arr=lk_arr, tkk_arr=tkka_arr)
    assert_(not np.isnan(tsp1(1E-2, 0.5)))
    assert_(not np.isnan(tsp2(1E-2, 0.5)))
>>>>>>> e93b3174


def test_tk3d_delete():
    """Check that ccl.Tk3D.__del__ works."""
    (a_arr, lk_arr, fka1_arr, fka2_arr, tkka_arr) = get_arrays()
    tsp = ccl.Tk3D(a_arr=a_arr, lk_arr=lk_arr, pk1_arr=fka1_arr,
                   pk2_arr=fka2_arr)
    # This should not cause an ignored exception
    del tsp


@pytest.mark.parametrize('is_product', [True, False])
def test_tk3d_eval(is_product):
    (a_arr, lk_arr, fka1_arr, fka2_arr, tkka_arr) = get_arrays()
    if is_product:
        tsp = ccl.Tk3D(a_arr=a_arr, lk_arr=lk_arr, pk1_arr=fka1_arr,
                       pk2_arr=fka2_arr)
    else:
        tsp = ccl.Tk3D(a_arr=a_arr, lk_arr=lk_arr, tkk_arr=tkka_arr)

    # Test at single point
    ktest = 0.7
    atest = 0.5
    ptrue = tkkaf(ktest, ktest, atest)
<<<<<<< HEAD
    phere = tsp.eval(ktest, atest)
    assert np.allclose(phere, ptrue, atol=0, rtol=1e-6)
=======
    phere = tsp(ktest, atest)
    assert_almost_equal(phere/ptrue, 1., 6)
>>>>>>> e93b3174

    ktest = 5E-5
    atest = 0.5
    ptrue = tkkaf(ktest, ktest, atest)
<<<<<<< HEAD
    phere = tsp.eval(ktest, atest)
    assert np.allclose(phere, ptrue, atol=0, rtol=1e-6)
=======
    phere = tsp(ktest, atest)
    assert_almost_equal(phere/ptrue, 1., 6)
>>>>>>> e93b3174

    # Test at array of points
    ktest = np.logspace(-3, 1, 10)
    ptrue = tkkaf(ktest[None, :], ktest[:, None], atest)
<<<<<<< HEAD
    phere = tsp.eval(ktest, atest)
    assert np.allclose(phere, ptrue, atol=0, rtol=1e-6)
=======
    phere = tsp(ktest, atest)
    assert_allclose(phere.flatten(), ptrue.flatten(), rtol=1E-6)
>>>>>>> e93b3174


def test_tk3d_call():
    # Test `__call__` and `__bool__`
    (a_arr, lk_arr, fka1_arr, fka2_arr, tkka_arr) = get_arrays()
    tsp = ccl.Tk3D(a_arr=a_arr, lk_arr=lk_arr, tkk_arr=tkka_arr)
    assert bool(tsp) is tsp.has_tsp
    assert np.allclose(np.array([tsp(np.exp(lk_arr), a) for a in a_arr]),
                       tsp(np.exp(lk_arr), a_arr), rtol=1e-15)


@pytest.mark.parametrize('is_product', [True, False])
def test_tk3d_spline_arrays(is_product):
    (a_arr, lk_arr, fka1_arr, fka2_arr, tkka_arr) = get_arrays()
    if is_product:
        tsp = ccl.Tk3D(a_arr=a_arr, lk_arr=lk_arr,
                       pk1_arr=fka1_arr, pk2_arr=fka2_arr)
    else:
        tsp = ccl.Tk3D(a_arr=a_arr, lk_arr=lk_arr, tkk_arr=tkka_arr)

    a_get, lk_get1, lk_get2, out = tsp.get_spline_arrays()
    assert np.allclose(a_get, a_arr, rtol=1e-15)
    assert np.allclose(lk_get1, lk_arr, rtol=1e-15)
    assert np.allclose(lk_get2, lk_arr, rtol=1e-15)

    if is_product:
        assert np.allclose(np.log(out[0]), fka1_arr, rtol=1e-15)
        assert np.allclose(np.log(out[1]), fka2_arr, rtol=1e-15)
    else:
        assert np.allclose(np.log(out[0]), tkka_arr, rtol=1e-15)


def test_tk3d_spline_arrays_raises():
    (a_arr, lk_arr, fka1_arr, fka2_arr, tkka_arr) = get_arrays()
    tsp = ccl.Tk3D(a_arr=a_arr, lk_arr=lk_arr, tkk_arr=tkka_arr)

    ccl.lib.f3d_t_free(tsp.tsp)
    delattr(tsp, "tsp")

    with pytest.raises(ValueError):
        tsp.get_spline_arrays()<|MERGE_RESOLUTION|>--- conflicted
+++ resolved
@@ -1,10 +1,5 @@
 import numpy as np
 import pytest
-<<<<<<< HEAD
-=======
-from numpy.testing import (
-    assert_, assert_almost_equal, assert_allclose)
->>>>>>> e93b3174
 import pyccl as ccl
 from .test_cclobject import check_eq_repr_hash
 
@@ -108,28 +103,17 @@
 
     # Decreasing a
     with pytest.raises(ValueError):
-<<<<<<< HEAD
-        ccl.Tk3D(a_arr[::-1], lk_arr, tkk_arr=tkka_arr)
-    # Decreasing lk
-    with pytest.raises(ValueError):
-        ccl.Tk3D(a_arr, lk_arr[::-1], tkk_arr=tkka_arr)
-=======
         ccl.Tk3D(a_arr=a_arr[::-1], lk_arr=lk_arr,
                  tkk_arr=tkka_arr)
     # Decreasing lk
     with pytest.raises(ValueError):
         ccl.Tk3D(a_arr=a_arr, lk_arr=lk_arr[::-1],
                  tkk_arr=tkka_arr)
->>>>>>> e93b3174
     # Non monotonic
     a2 = a_arr.copy()
     a2[1] = a2[0]
     with pytest.raises(ValueError):
-<<<<<<< HEAD
-        ccl.Tk3D(a2, lk_arr, tkk_arr=tkka_arr)
-=======
         ccl.Tk3D(a_arr=a2, lk_arr=lk_arr, tkk_arr=tkka_arr)
->>>>>>> e93b3174
 
     # If no input
     with pytest.raises(TypeError):
@@ -137,27 +121,6 @@
 
     # No input tkk or fkas
     with pytest.raises(ValueError):
-<<<<<<< HEAD
-        ccl.Tk3D(a_arr, lk_arr)
-
-    # Missing one fka factor
-    with pytest.raises(ValueError):
-        ccl.Tk3D(a_arr, lk_arr, pk2_arr=fka2_arr)
-
-    # fka has wrong shape
-    with pytest.raises(ValueError):
-        ccl.Tk3D(a_arr, lk_arr, pk1_arr=tkka_arr)
-
-    # tkka has wrong shape
-    with pytest.raises(ValueError):
-        ccl.Tk3D(a_arr, lk_arr, tkk_arr=fka1_arr)
-
-    # Wrong extrapolation orders
-    with pytest.raises(ValueError):
-        ccl.Tk3D(a_arr, lk_arr, tkk_arr=tkka_arr, extrap_order_hik=-1)
-    with pytest.raises(ValueError):
-        ccl.Tk3D(a_arr, lk_arr, tkk_arr=tkka_arr, extrap_order_lok=2)
-=======
         ccl.Tk3D(a_arr=a_arr, lk_arr=lk_arr)
 
     # Missing one fka factor
@@ -179,7 +142,6 @@
     with pytest.raises(ValueError):
         ccl.Tk3D(a_arr=a_arr, lk_arr=lk_arr,
                  tkk_arr=tkka_arr, extrap_order_lok=2)
->>>>>>> e93b3174
 
 
 def test_tk3d_smoke():
@@ -187,23 +149,9 @@
     (a_arr, lk_arr, fka1_arr, fka2_arr, tkka_arr) = get_arrays()
     tsp1 = ccl.Tk3D(a_arr=a_arr, lk_arr=lk_arr, pk1_arr=fka1_arr,
                     pk2_arr=fka2_arr)
-<<<<<<< HEAD
-    tsp2 = ccl.Tk3D(a_arr, lk_arr, tkk_arr=tkka_arr)
-    assert not np.isnan(tsp1.eval(1E-2, 0.5))
-    assert not np.isnan(tsp2.eval(1E-2, 0.5))
-
-
-def test_tk3d_eval_errors():
-    (a_arr, lk_arr, fka1_arr, fka2_arr, tkka_arr) = get_arrays()
-    tsp = ccl.Tk3D(a_arr, lk_arr, pk1_arr=fka1_arr,
-                   pk2_arr=fka2_arr)
-    with pytest.raises(TypeError):
-        tsp.eval(1E-2, np.array([0.1]))
-=======
     tsp2 = ccl.Tk3D(a_arr=a_arr, lk_arr=lk_arr, tkk_arr=tkka_arr)
-    assert_(not np.isnan(tsp1(1E-2, 0.5)))
-    assert_(not np.isnan(tsp2(1E-2, 0.5)))
->>>>>>> e93b3174
+    assert not np.isnan(tsp1(1E-2, 0.5))
+    assert not np.isnan(tsp2(1E-2, 0.5))
 
 
 def test_tk3d_delete():
@@ -228,35 +176,20 @@
     ktest = 0.7
     atest = 0.5
     ptrue = tkkaf(ktest, ktest, atest)
-<<<<<<< HEAD
-    phere = tsp.eval(ktest, atest)
+    phere = tsp(ktest, atest)
     assert np.allclose(phere, ptrue, atol=0, rtol=1e-6)
-=======
-    phere = tsp(ktest, atest)
-    assert_almost_equal(phere/ptrue, 1., 6)
->>>>>>> e93b3174
 
     ktest = 5E-5
     atest = 0.5
     ptrue = tkkaf(ktest, ktest, atest)
-<<<<<<< HEAD
-    phere = tsp.eval(ktest, atest)
+    phere = tsp(ktest, atest)
     assert np.allclose(phere, ptrue, atol=0, rtol=1e-6)
-=======
-    phere = tsp(ktest, atest)
-    assert_almost_equal(phere/ptrue, 1., 6)
->>>>>>> e93b3174
 
     # Test at array of points
     ktest = np.logspace(-3, 1, 10)
     ptrue = tkkaf(ktest[None, :], ktest[:, None], atest)
-<<<<<<< HEAD
-    phere = tsp.eval(ktest, atest)
+    phere = tsp(ktest, atest)
     assert np.allclose(phere, ptrue, atol=0, rtol=1e-6)
-=======
-    phere = tsp(ktest, atest)
-    assert_allclose(phere.flatten(), ptrue.flatten(), rtol=1E-6)
->>>>>>> e93b3174
 
 
 def test_tk3d_call():
