import numpy as np
import pytest
<<<<<<< HEAD
from . import pyccl as ccl
=======
from numpy.testing import assert_raises
import pyccl as ccl
>>>>>>> cc0e7a00


NCHI = 100
CHIMIN = 100.
CHIMAX = 1000.
COSMO = ccl.CosmologyVanillaLCDM(transfer_function='bbks')


def tkkaf(k1, k2, a, alpha=1., beta=1.):
    return 1./(k1**alpha*k2**beta)


def get_tk3d(alpha=1, beta=1):
    a_arr = np.linspace(0.1, 1., 10)
    k_arr = np.geomspace(1E-4, 1E3, 10)
    tkka_arr = np.array([tkkaf(k_arr[None, :],
                               k_arr[:, None], a,
                               alpha, beta)
                         for a in a_arr])
    return ccl.Tk3D(a_arr=a_arr, lk_arr=np.log(k_arr),
                    tkk_arr=np.log(tkka_arr),
                    is_logt=True)


def pred_covar(l1, l2, alpha=1., beta=1.,
               prefac=1./(4*np.pi), chi_power=6):
    lfac = 1/((l1+0.5)**alpha*(l2+0.5)**beta)
    xpn = alpha+beta-chi_power+1
    chifac = (CHIMAX**xpn-CHIMIN**xpn)/xpn
    return lfac*chifac*prefac


def get_tracer():
    chis = np.linspace(CHIMIN, CHIMAX, NCHI)
    ws = np.ones(NCHI)
    t = ccl.Tracer()
    t.add_tracer(COSMO, kernel=(chis, ws))
    return t


@pytest.mark.parametrize("alpha,beta,typ", [(3., 3., 'SSC'),
                                            (3., 2., 'SSC'),
                                            (2., 3., 'SSC'),
                                            (2., 2., 'SSC'),
                                            (3., 3., 'cNG'),
                                            (2., 2., 'cNG'),
                                            (1., 2., 'cNG'),
                                            (2., 1., 'cNG')])
def test_cov_NG_sanity(alpha, beta, typ):
    # Compares covariance against analytical prediction
    tsp = get_tk3d(alpha, beta)
    tr = get_tracer()
    ls = np.array([2., 20., 200.])

    if typ == 'cNG':
        cov_p = pred_covar(ls[None, :], ls[:, None], alpha, beta)

        def cov_f(ll, **kwargs):
            return ccl.angular_cl_cov_cNG(COSMO, tr, tr, ell=ll,
                                          t_of_kk_a=tsp, **kwargs)
    elif typ == 'SSC':
        a_s = np.linspace(0.1, 1., 1024)
        s2b = np.ones_like(a_s)
        cov_p = pred_covar(ls[None, :], ls[:, None], alpha, beta,
                           prefac=1., chi_power=4)

        def cov_f(ll, **kwargs):
            return ccl.angular_cl_cov_SSC(COSMO, tr, tr, ell=ll,
                                          t_of_kk_a=tsp,
                                          sigma2_B=(a_s, s2b),
                                          **kwargs)

    cov = cov_f(ls)
    assert np.all(np.fabs(cov/cov_p-1).flatten() < 1E-5)

    # Spline integration (fast but inaccurate)
    cov = cov_f(ls, integration_method='spline')
    assert np.all(np.fabs(cov/cov_p-1).flatten() < 4E-2)

    # Different tracers
    cov = cov_f(ls, tracer3=tr, tracer4=tr)
    assert np.all(np.fabs(cov/cov_p-1).flatten() < 1E-5)

    # Different ells
    cov = np.array([cov_f(ls, ell2=l)
                    for l in ls])
    assert np.all(np.fabs(cov/cov_p-1).flatten() < 1E-5)

    # Different ells (transpose)
    cov = np.array([cov_f(l, ell2=ls)
                    for l in ls]).T
    assert np.all(np.fabs(cov/cov_p-1).flatten() < 1E-5)

    # All scalars
    cov = np.array([[cov_f(l1, ell2=l2)
                     for l1 in ls]
                    for l2 in ls])
    assert np.all(np.fabs(cov/cov_p-1).flatten() < 1E-5)


@pytest.mark.parametrize("typ", ['cNG', 'SSC'])
def test_cov_NG_errors(typ):
    if typ == 'cNG':
        cov_f = ccl.angular_cl_cov_cNG
    elif typ == 'SSC':
        cov_f = ccl.angular_cl_cov_SSC

    tsp = get_tk3d(1, 1)
    tr = get_tracer()
    ls = np.array([2., 20., 200.])

    with pytest.raises(ValueError):
        cov_f(COSMO, tr, tr, ell=ls, t_of_kk_a=tsp,
              integration_method='cag_cuad')

    with pytest.raises(TypeError):
        cov_f(COSMO, tr, tr, ell=ls, tracer3=tr)

    with pytest.raises(TypeError):
        cov_f(COSMO, tr, tr, ell=ls, t_of_kk_a=None)


def test_Sigma2B():
    # Check projected variance calculation against
    # explicit integration
    from scipy.special import jv
    from scipy.integrate import simps

    fsky = 0.1
    # Default sampling
    a_arr, s2b_a = ccl.sigma2_B_disc(COSMO, fsky=fsky)
    idx = (a_arr > 0.5) & (a_arr < 1)

    a_use = a_arr[idx]
    # Input sampling
    s2b_b = ccl.sigma2_B_disc(COSMO, a_arr=a_use, fsky=fsky)
    # Scalar input sampling
    s2b_c = np.array([ccl.sigma2_B_disc(COSMO, a_arr=a, fsky=fsky)
                      for a in a_use])

    # Alternative calculation
    chis = ccl.comoving_radial_distance(COSMO, a_use)
    Rs = np.arccos(1-2*fsky)*chis

    def integrand(lk, a, R):
        k = np.exp(lk)
        x = k*R
        w = 2*jv(1, x)/x
        pk = ccl.linear_matter_power(COSMO, k, a)
        return w*w*k*k*pk/(2*np.pi)

    lk_arr = np.log(np.geomspace(1E-4, 1E1, 1024))
    s2b_d = np.array([simps(integrand(lk_arr, a, R), x=lk_arr)
                      for a, R in zip(a_use, Rs)])

    assert np.all(np.fabs(s2b_b/s2b_a[idx]-1) < 1E-10)
    assert np.all(np.fabs(s2b_c/s2b_a[idx]-1) < 1E-10)
    assert np.all(np.fabs(s2b_d/s2b_a[idx]-1) < 1E-3)

    # Check calculation based on mask Cls against the disc calculation
    ell = np.arange(1000)
    theta = np.arccos(1-2*fsky)
    kR = (ell+0.5)*theta
    mask_wl = (ell+0.5)/(2*np.pi) * (2*jv(1, kR)/(kR))**2

    a_use = np.array([0.2, 0.5, 1.0])
    s2b_e = ccl.sigma2_B_from_mask(COSMO, a_arr=a_use, mask_wl=mask_wl)
    s2b_f = ccl.sigma2_B_disc(COSMO, a_arr=a_use, fsky=fsky)
    assert np.all(np.fabs(s2b_e/s2b_f-1) < 1E-3)<|MERGE_RESOLUTION|>--- conflicted
+++ resolved
@@ -1,11 +1,6 @@
 import numpy as np
 import pytest
-<<<<<<< HEAD
-from . import pyccl as ccl
-=======
-from numpy.testing import assert_raises
 import pyccl as ccl
->>>>>>> cc0e7a00
 
 
 NCHI = 100
