import numpy as np
import pytest
<<<<<<< HEAD
=======
from numpy.testing import (
    assert_,
    assert_raises, assert_almost_equal, assert_allclose)
>>>>>>> 9ab684ca
import warnings
from . import pyccl as ccl
from . import CCLWarning, CCLDeprecationWarning


def pk1d(k):
    return (k/0.1)**(-1)


def grw(a):
    return a


def pk2d(k, a):
    return pk1d(k)*grw(a)


def lpk2d(k, a):
    return np.log(pk2d(k, a))


def all_finite(vals):
    """
    Returns True if all elements are finite (i.e. not NaN or inf).
    """
    return np.all(np.isfinite(vals))


def test_pk2d_init():
    """
    Test initialization of Pk2D objects
    """

    cosmo = ccl.Cosmology(
        Omega_c=0.27, Omega_b=0.045, h=0.67, A_s=1e-10, n_s=0.96)

    # If no input
    with pytest.raises(ValueError):
        ccl.Pk2D()

    # Input function has incorrect signature
    with pytest.raises(ValueError):
        ccl.Pk2D(pkfunc=pk1d)
    ccl.Pk2D(pkfunc=lpk2d, cosmo=cosmo)

    # Input arrays have incorrect sizes
    lkarr = -4.+6*np.arange(100)/99.
    aarr = 0.05+0.95*np.arange(100)/99.
    pkarr = np.zeros([len(aarr), len(lkarr)])
    with pytest.raises(ValueError):
        ccl.Pk2D(a_arr=aarr, lk_arr=lkarr, pk_arr=pkarr[1:])

    # Scale factor is not monotonically increasing
    with pytest.raises(ValueError):
        ccl.Pk2D(a_arr=aarr[::-1], lk_arr=lkarr, pk_arr=pkarr)


def test_pk2d_smoke():
    """Make sure it works once."""
    cosmo = ccl.Cosmology(
        Omega_c=0.27, Omega_b=0.045, h=0.67, A_s=1e-10, n_s=0.96)
    lkarr = -4.+6*np.arange(100)/99.
    aarr = 0.05+0.95*np.arange(100)/99.
    pkarr = np.zeros([len(aarr), len(lkarr)])
    psp = ccl.Pk2D(a_arr=aarr, lk_arr=lkarr, pk_arr=pkarr)
    assert not np.isnan(psp.eval(1E-2, 0.5, cosmo))


@pytest.mark.parametrize('model', ['bbks', 'eisenstein_hu',
                                   'eisenstein_hu_nowiggles',
                                   'bacco'])
def test_pk2d_from_model(model):
    cosmo_fixed = ccl.Cosmology(
        Omega_c=0.27, Omega_b=0.045, h=0.67, sigma8=0.8, n_s=0.96)
    cosmo = ccl.Cosmology(
        Omega_c=0.27, Omega_b=0.045, h=0.67, sigma8=0.8, n_s=0.96,
        transfer_function=model)
    pk = ccl.Pk2D.from_model(cosmo_fixed, model=model)
    ks = np.geomspace(1E-3, 1E1, 128)
    for z in [0., 0.5, 2.]:
        a = 1./(1+z)
        pk1 = pk.eval(ks, a, cosmo)
        pk2 = ccl.linear_matter_power(cosmo, ks, a)
        maxdiff = np.amax(np.fabs(pk1/pk2-1))
        assert maxdiff < 1E-10


@pytest.mark.parametrize('model', ['halofit', 'bacco', ])
def test_pk2d_apply_nonlin_model_smoke(model):
    cosmo = ccl.CosmologyVanillaLCDM()
    cosmo.compute_linear_power()
    pkl = cosmo.get_linear_power()

    k_arr = np.logspace(-1, 1, 16)
    for z in [0., 0.5, 2.]:
        a = 1./(1+z)
        with warnings.catch_warnings():
            # filter all warnings related to the emulator packages
            warnings.simplefilter("ignore")
            pknl = ccl.Pk2D.apply_nonlin_model(
                cosmo, model=model, pk_linear=pkl)

        pk0 = pkl.eval(k_arr, a, cosmo)
        pk1 = pknl.eval(k_arr, a, cosmo)
        assert not np.array_equal(pk1, pk0)


def test_pk2d_from_model_emu():
    pars = [0.3643, 0.071075, 0.55, 0.8333, 0.9167, -0.7667, 0.1944]
    cosmo_fixed = ccl.Cosmology(Omega_c=pars[0],
                                Omega_b=pars[1],
                                h=pars[2],
                                sigma8=pars[3],
                                n_s=pars[4],
                                w0=pars[5],
                                wa=pars[6],
                                Neff=3.04,
                                Omega_g=0,
                                Omega_k=0,
                                transfer_function='bbks')
    cosmo = ccl.Cosmology(Omega_c=pars[0],
                          Omega_b=pars[1],
                          h=pars[2],
                          sigma8=pars[3],
                          n_s=pars[4],
                          w0=pars[5],
                          wa=pars[6],
                          Neff=3.04,
                          Omega_g=0,
                          Omega_k=0,
                          transfer_function='bbks',
                          matter_power_spectrum='emu')
    pk = ccl.Pk2D.from_model(cosmo_fixed, model='emu')
    ks = np.geomspace(1E-3, 1E1, 128)
    for z in [0., 0.5, 2.]:
        a = 1./(1+z)
        pk1 = pk.eval(ks, a, cosmo)
        pk2 = ccl.nonlin_matter_power(cosmo, ks, a)
        maxdiff = np.amax(np.fabs(pk1/pk2-1))
        assert maxdiff < 1E-10


@pytest.mark.parametrize('model', ['bbks', 'eisenstein_hu'])
def test_pk2d_from_model_fails(model):
    cosmo = ccl.Cosmology(
        Omega_c=0.27, Omega_b=0.045, h=0.67, A_s=1E-10, n_s=0.96,
        transfer_function='boltzmann_class')
<<<<<<< HEAD
    with pytest.raises(ccl.CCLError):
        ccl.Pk2D.from_model(cosmo, model=model)
=======
    assert_raises(ccl.CCLError, ccl.Pk2D.from_model,
                  cosmo, model=model)
>>>>>>> 9ab684ca


def test_pk2d_from_model_raises():
    cosmo = ccl.CosmologyVanillaLCDM()
<<<<<<< HEAD
    with pytest.raises(ValueError):
        ccl.Pk2D.from_model(cosmo, model='bbkss')


def test_nonlin_models_smoke():
    cosmo = ccl.CosmologyVanillaLCDM(transfer_function="bbks")
    pkl = cosmo.get_camb_pk_lin()
    pk1 = pkl.apply_halofit(cosmo)
    pk2 = pkl.apply_nonlin_model(cosmo, "halofit")
    assert pk1 == pk2
=======
    assert_raises(ValueError, ccl.Pk2D.from_model,
                  cosmo, model='bbkss')
>>>>>>> 9ab684ca


def test_pk2d_function():
    """
    Test evaluation of Pk2D objects
    """

    cosmo = ccl.Cosmology(
        Omega_c=0.27, Omega_b=0.045, h=0.67, A_s=1e-10, n_s=0.96)

    psp = ccl.Pk2D(pkfunc=lpk2d, cosmo=cosmo)

    # Test at single point
    ktest = 1E-2
    atest = 0.5
    ptrue = pk2d(ktest, atest)
    phere = psp.eval(ktest, atest, cosmo)
    assert np.allclose(phere, ptrue, rtol=1e-6)
    dphere = psp.eval_dlPk_dlk(ktest, atest, cosmo)
    assert np.allclose(dphere, -1, rtol=1e-6)

    ktest = 1
    atest = 0.5
    ptrue = pk2d(ktest, atest)
    phere = psp.eval(ktest, atest, cosmo)
    assert np.allclose(phere, ptrue, rtol=1e-6)
    dphere = psp.eval_dlPk_dlk(ktest, atest, cosmo)
    assert np.allclose(dphere, -1., rtol=1e-6)

    # Test at array of points
    ktest = np.logspace(-3, 1, 10)
    ptrue = pk2d(ktest, atest)
    phere = psp.eval(ktest, atest, cosmo)
    assert np.allclose(phere, ptrue, rtol=1E-6)
    dphere = psp.eval_dlPk_dlk(ktest, atest, cosmo)
    assert np.allclose(dphere, -1., rtol=1e-6)

    # Test input is not logarithmic
    psp = ccl.Pk2D(pkfunc=pk2d, is_logp=False, cosmo=cosmo)
    phere = psp.eval(ktest, atest, cosmo)
    assert np.allclose(phere, ptrue, rtol=1E-6)
    dphere = psp.eval_dlPk_dlk(ktest, atest, cosmo)
    assert np.allclose(dphere, -1., rtol=1e-6)

    # Test input is arrays
    karr = np.logspace(-4, 2, 1000)
    aarr = np.linspace(0.01, 1., 100)
    parr = np.array([pk2d(karr, a) for a in aarr])
    psp = ccl.Pk2D(
        a_arr=aarr, lk_arr=np.log(karr), pk_arr=parr, is_logp=False)
    phere = psp.eval(ktest, atest, cosmo)
    assert np.allclose(phere, ptrue, rtol=1E-6)
    dphere = psp.eval_dlPk_dlk(ktest, atest, cosmo)
    assert np.allclose(dphere, -1., rtol=1e-6)


def test_pk2d_cls():
    """
    Test interplay between Pk2D and the Limber integrator
    """

    cosmo = ccl.Cosmology(
        Omega_c=0.27, Omega_b=0.045, h=0.67, A_s=1e-10, n_s=0.96)
    z = np.linspace(0., 1., 200)
    n = np.exp(-((z-0.5)/0.1)**2)
    lens1 = ccl.WeakLensingTracer(cosmo, dndz=(z, n))
    ells = np.arange(2, 10)

    # Check that passing no power spectrum is fine
    cells = ccl.angular_cl(cosmo, lens1, lens1, ell=ells)
    assert all_finite(cells)

    # Check that passing a bogus power spectrum fails as expected
    with pytest.raises(ValueError):
        ccl.angular_cl(cosmo, lens1, lens1, ell=ells, p_of_k_a=1)

    # Check that passing a correct power spectrum runs as expected
    psp = ccl.Pk2D(pkfunc=lpk2d, cosmo=cosmo)
    cells = ccl.angular_cl(cosmo, lens1, lens1, ell=ells, p_of_k_a=psp)
    assert all_finite(cells)


def test_pk2d_parsing():
    a_arr = np.linspace(0.1, 1, 100)
    k_arr = np.geomspace(1E-4, 1E3, 1000)
    pk_arr = a_arr[:, None] * ((k_arr/0.01)/(1+(k_arr/0.01)**3))[None, :]

    psp = ccl.Pk2D(a_arr=a_arr, lk_arr=np.log(k_arr),
                   pk_arr=np.log(pk_arr))

    cosmo = ccl.CosmologyCalculator(
        Omega_c=0.27, Omega_b=0.045, h=0.67, sigma8=0.8, n_s=0.96,
        pk_nonlin={'a': a_arr, 'k': k_arr,
                   'delta_matter:delta_matter': pk_arr,
                   'a:b': pk_arr})
    z = np.linspace(0., 1., 200)
    n = np.exp(-((z-0.5)/0.1)**2)
    lens1 = ccl.WeakLensingTracer(cosmo, dndz=(z, n))
    ells = np.linspace(2, 100, 10)

    cls1 = ccl.angular_cl(cosmo, lens1, lens1, ell=ells,
                          p_of_k_a=None)
    cls2 = ccl.angular_cl(cosmo, lens1, lens1, ell=ells,
                          p_of_k_a='delta_matter:delta_matter')
    cls3 = ccl.angular_cl(cosmo, lens1, lens1, ell=ells,
                          p_of_k_a='a:b')
    cls4 = ccl.angular_cl(cosmo, lens1, lens1, ell=ells,
                          p_of_k_a=psp)
    assert all_finite(cls1)
    assert all_finite(cls2)
    assert all_finite(cls3)
    assert all_finite(cls4)
    assert np.all(np.fabs(cls2/cls1-1) < 1E-10)
    assert np.all(np.fabs(cls3/cls1-1) < 1E-10)
    assert np.all(np.fabs(cls4/cls1-1) < 1E-10)

    # Wrong name
    with pytest.raises(KeyError):
        ccl.angular_cl(cosmo, lens1, lens1, ell=ells,
                       p_of_k_a='a:c')

    # Wrong type
    with pytest.raises(ValueError):
        ccl.angular_cl(cosmo, lens1, lens1, ell=ells,
                       p_of_k_a=3)


def test_pk2d_get_spline_arrays():
    empty_pk2d = ccl.Pk2D(empty=True)

    # Pk2D needs splines defined to get splines out
    with pytest.raises(ValueError):
        empty_pk2d.get_spline_arrays()


def test_pk2d_add():
    x = np.linspace(0.1, 1, 10)
    log_y = np.linspace(-3, 1, 20)
    zarr_a = np.outer(x, np.exp(log_y))
    zarr_b = np.outer(-1*x, 4*np.exp(log_y))

    empty_pk2d = ccl.Pk2D(empty=True)
    pk2d_a = ccl.Pk2D(a_arr=x, lk_arr=log_y, pk_arr=np.log(zarr_a),
                      is_logp=True)
    pk2d_b = ccl.Pk2D(a_arr=2*x, lk_arr=log_y, pk_arr=zarr_b,
                      is_logp=False)
    pk2d_b2 = ccl.Pk2D(a_arr=x, lk_arr=log_y+0.5, pk_arr=zarr_b,
                       is_logp=False)

    # This raises an error because the a ranges don't match
    with pytest.raises(ValueError):
        pk2d_a + pk2d_b
    # This raises an error because the k ranges don't match
    with pytest.raises(ValueError):
        pk2d_a + pk2d_b2
    # This raises an error because addition with an empty Pk2D should not work
    with pytest.raises(ValueError):
        pk2d_a + empty_pk2d
    # This raises an error because addition of this type is undefined.
    with pytest.raises(TypeError):
        pk2d_a + np.ones((16, 128))

    pk2d_c = ccl.Pk2D(a_arr=x, lk_arr=log_y, pk_arr=zarr_b,
                      is_logp=False)

    pk2d_d = pk2d_a + pk2d_c
    pk2d_d2 = pk2d_a + 1.0
    xarr_d, yarr_d, zarr_d = pk2d_d.get_spline_arrays()
    _, _, zarr_d2 = pk2d_d2.get_spline_arrays()

    assert np.allclose(x, xarr_d)
    assert np.allclose(log_y, yarr_d)
    assert np.allclose(zarr_a + zarr_b, zarr_d)
    assert np.allclose(zarr_a + 1.0, zarr_d2)

    pk2d_e = ccl.Pk2D(a_arr=x[1:-1], lk_arr=log_y[1:-1],
                      pk_arr=zarr_b[1:-1, 1:-1],
                      is_logp=False)

    # This raises a warning because the power spectra are not defined on the
    # same support
    with pytest.warns(CCLWarning):
        pk2d_f = pk2d_e + pk2d_a

    xarr_f, yarr_f, zarr_f = pk2d_f.get_spline_arrays()

    assert np.allclose((zarr_a + zarr_b)[1:-1, 1:-1], zarr_f)


def test_pk2d_mul_pow():
    x = np.linspace(0.1, 1, 10)
    log_y = np.linspace(-3, 1, 20)
    zarr_a = np.outer(x, np.exp(log_y))
    zarr_b = np.outer(-1*x, 4*np.exp(log_y))

    pk2d_a = ccl.Pk2D(a_arr=x, lk_arr=log_y, pk_arr=np.log(zarr_a),
                      is_logp=True)
    pk2d_b = ccl.Pk2D(a_arr=x, lk_arr=log_y, pk_arr=zarr_b,
                      is_logp=False)

    # This raises an error because multiplication is only defined for
    # float, int, and Pk2D
    with pytest.raises(TypeError):
        pk2d_a*np.array([0.1, 0.2])

    # This raises an error because exponention is only defined for
    # float and int
    with pytest.raises(TypeError):
        pk2d_a**pk2d_b

    # This raises a warning because the power spectrum is non-negative and the
    # power is non-integer
    with pytest.warns(CCLWarning):
        pk2d_b**0.5

    pk2d_g = pk2d_a * pk2d_b
    pk2d_h = 2*pk2d_a
    pk2d_i = pk2d_a**1.8

    _, _, zarr_g = pk2d_g.get_spline_arrays()
    _, _, zarr_h = pk2d_h.get_spline_arrays()
    _, _, zarr_i = pk2d_i.get_spline_arrays()

    assert np.allclose(zarr_a * zarr_b, zarr_g)
    assert np.allclose(2 * zarr_a, zarr_h)
    assert np.allclose(zarr_a**1.8, zarr_i)

    pk2d_j = (pk2d_a + 0.5*pk2d_i)**1.5
    _, _, zarr_j = pk2d_j.get_spline_arrays()
    assert np.allclose((zarr_a + 0.5*zarr_i)**1.5, zarr_j)


def test_pk2d_extrap_orders():
    # Check that setting extrap orders propagates down to the `psp`.
    x = np.linspace(0.1, 1, 10)
    log_y = np.linspace(-3, 1, 20)
    zarr_a = np.outer(x, np.exp(log_y))
    pk = ccl.Pk2D(a_arr=x, lk_arr=log_y, pk_arr=np.log(zarr_a), is_logp=True)

    pk.update_parameters(extrap_order_hik=10)
    assert pk.extrap_order_hik == pk.psp.extrap_order_hik

    pk.update_parameters(extrap_order_lok=10)
    assert pk.extrap_order_lok == pk.psp.extrap_order_lok


def test_pk2d_descriptor():
    # Check that `apply_halofit` can be called as a class method or
    # as an instance method.
    cosmo = ccl.CosmologyVanillaLCDM(transfer_function="bbks")
    cosmo.compute_linear_power()
    pkl = cosmo.get_linear_power()
<<<<<<< HEAD
    with pytest.warns(CCLDeprecationWarning):
        pk1 = ccl.Pk2D.apply_halofit(cosmo, pk_linear=pkl)
=======
    pk1 = ccl.Pk2D.apply_halofit(cosmo, pk_linear=pkl)
>>>>>>> 9ab684ca
    pk2 = pkl.apply_halofit(cosmo)
    assert np.all(pk1.get_spline_arrays()[-1] == pk2.get_spline_arrays()[-1])


def test_pk2d_eval_cosmo():
    # Check that `eval` can be called without `cosmo` and that an error
    # is raised when scale factor is out of interpolation range.
    cosmo = ccl.CosmologyVanillaLCDM(transfer_function="bbks")
    cosmo.compute_linear_power()
    pk = cosmo.get_linear_power()
<<<<<<< HEAD
    assert pk.eval(1., 1., cosmo) == pk.eval(1., 1., cosmo)
=======
    assert pk.eval(1., 1.) == pk.eval(1., 1., cosmo)
>>>>>>> 9ab684ca

    amin = pk.psp.amin
    pk.eval(1., amin*0.99, cosmo)  # doesn't fail because cosmo is provided
    with pytest.raises(TypeError):
        pk.eval(1., amin*0.99)


def test_pk2d_copy():
    # Check that copying works as intended (also check `bool`).
    x = np.linspace(0.1, 1, 10)
    log_y = np.linspace(-3, 1, 20)
    zarr_a = np.outer(x, np.exp(log_y))
    pk = ccl.Pk2D(a_arr=x, lk_arr=log_y, pk_arr=np.log(zarr_a), is_logp=True)

    pkc = pk.copy()
    assert np.allclose(pk.get_spline_arrays()[-1],
                       pkc.get_spline_arrays()[-1],
                       rtol=1e-15)
    assert bool(pk) is bool(pkc) is True  # they both have `psp`

    pk = ccl.Pk2D(empty=True)
    pkc = pk.copy()
    assert bool(pk) is bool(pkc) is False


def test_pk2d_operations():
    # Everything is based on the already tested `add`, `mul`, and `pow`,
    # so we don't need to test every accepted type separately.
    x = np.linspace(0.1, 1, 10)
    log_y = np.linspace(-3, 1, 20)
    zarr_a = np.outer(x, np.exp(log_y))
    pk0 = ccl.Pk2D(a_arr=x, lk_arr=log_y, pk_arr=np.log(zarr_a), is_logp=True)
    pk1, pk2 = pk0.copy(), pk0.copy()

    # sub, truediv
    assert np.allclose((pk1 - pk2).get_spline_arrays()[-1], 0, rtol=1e-15)
    assert np.allclose((pk1 / pk2).get_spline_arrays()[-1], 1, rtol=1e-15)

    # rsub, rtruediv
    assert np.allclose((1 - pk1).get_spline_arrays()[-1],
                       1 - pk1.get_spline_arrays()[-1])
    assert np.allclose((1 / pk1).get_spline_arrays()[-1],
                       1 / pk1.get_spline_arrays()[-1])

    # iadd, isub, imul, itruediv, ipow
    pk1 += pk1
    assert np.allclose((pk1 / pk2).get_spline_arrays()[-1], 2, rtol=1e-15)
    pk1 -= pk2
    assert np.allclose((pk1 / pk2).get_spline_arrays()[-1], 1, rtol=1e-15)
    pk1 *= pk1
    assert np.allclose(pk1.get_spline_arrays()[-1],
                       pk2.get_spline_arrays()[-1]**2,
                       rtol=1e-15)
    pk1 /= pk2
    assert np.allclose((pk1 / pk2).get_spline_arrays()[-1], 1, rtol=1e-15)
    pk1 **= 2
    assert np.allclose(pk1.get_spline_arrays()[-1],
                       pk2.get_spline_arrays()[-1]**2,
                       rtol=1e-15)

<<<<<<< HEAD
=======

>>>>>>> 9ab684ca
def test_pk2d_pkfunc_init_without_cosmo():
    cosmo = ccl.CosmologyVanillaLCDM(transfer_function="bbks")
    arr1 = ccl.Pk2D(pkfunc=lpk2d, cosmo=cosmo).get_spline_arrays()[-1]
    arr2 = ccl.Pk2D(pkfunc=lpk2d).get_spline_arrays()[-1]
    assert np.allclose(arr1, arr2, rtol=0)


def test_pk2d_from_model_smoke():
    # Verify that both `from_model` methods are equivalent.
    cosmo = ccl.CosmologyVanillaLCDM(transfer_function="bbks")
    pk1 = ccl.Pk2D.from_model(cosmo, "bbks")
    pk2 = ccl.Pk2D.pk_from_model(cosmo, "bbks")
    assert np.all(pk1.get_spline_arrays()[-1] == pk2.get_spline_arrays()[-1])<|MERGE_RESOLUTION|>--- conflicted
+++ resolved
@@ -1,11 +1,5 @@
 import numpy as np
 import pytest
-<<<<<<< HEAD
-=======
-from numpy.testing import (
-    assert_,
-    assert_raises, assert_almost_equal, assert_allclose)
->>>>>>> 9ab684ca
 import warnings
 from . import pyccl as ccl
 from . import CCLWarning, CCLDeprecationWarning
@@ -153,18 +147,12 @@
     cosmo = ccl.Cosmology(
         Omega_c=0.27, Omega_b=0.045, h=0.67, A_s=1E-10, n_s=0.96,
         transfer_function='boltzmann_class')
-<<<<<<< HEAD
     with pytest.raises(ccl.CCLError):
         ccl.Pk2D.from_model(cosmo, model=model)
-=======
-    assert_raises(ccl.CCLError, ccl.Pk2D.from_model,
-                  cosmo, model=model)
->>>>>>> 9ab684ca
 
 
 def test_pk2d_from_model_raises():
     cosmo = ccl.CosmologyVanillaLCDM()
-<<<<<<< HEAD
     with pytest.raises(ValueError):
         ccl.Pk2D.from_model(cosmo, model='bbkss')
 
@@ -175,10 +163,6 @@
     pk1 = pkl.apply_halofit(cosmo)
     pk2 = pkl.apply_nonlin_model(cosmo, "halofit")
     assert pk1 == pk2
-=======
-    assert_raises(ValueError, ccl.Pk2D.from_model,
-                  cosmo, model='bbkss')
->>>>>>> 9ab684ca
 
 
 def test_pk2d_function():
@@ -431,12 +415,8 @@
     cosmo = ccl.CosmologyVanillaLCDM(transfer_function="bbks")
     cosmo.compute_linear_power()
     pkl = cosmo.get_linear_power()
-<<<<<<< HEAD
     with pytest.warns(CCLDeprecationWarning):
         pk1 = ccl.Pk2D.apply_halofit(cosmo, pk_linear=pkl)
-=======
-    pk1 = ccl.Pk2D.apply_halofit(cosmo, pk_linear=pkl)
->>>>>>> 9ab684ca
     pk2 = pkl.apply_halofit(cosmo)
     assert np.all(pk1.get_spline_arrays()[-1] == pk2.get_spline_arrays()[-1])
 
@@ -447,11 +427,7 @@
     cosmo = ccl.CosmologyVanillaLCDM(transfer_function="bbks")
     cosmo.compute_linear_power()
     pk = cosmo.get_linear_power()
-<<<<<<< HEAD
-    assert pk.eval(1., 1., cosmo) == pk.eval(1., 1., cosmo)
-=======
     assert pk.eval(1., 1.) == pk.eval(1., 1., cosmo)
->>>>>>> 9ab684ca
 
     amin = pk.psp.amin
     pk.eval(1., amin*0.99, cosmo)  # doesn't fail because cosmo is provided
@@ -512,10 +488,7 @@
                        pk2.get_spline_arrays()[-1]**2,
                        rtol=1e-15)
 
-<<<<<<< HEAD
-=======
-
->>>>>>> 9ab684ca
+
 def test_pk2d_pkfunc_init_without_cosmo():
     cosmo = ccl.CosmologyVanillaLCDM(transfer_function="bbks")
     arr1 = ccl.Pk2D(pkfunc=lpk2d, cosmo=cosmo).get_spline_arrays()[-1]
