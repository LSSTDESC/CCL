import numpy as np
import pytest
from numpy.testing import (
    assert_,
    assert_raises, assert_almost_equal, assert_allclose)
import warnings
from . import pyccl as ccl
from . import CCLWarning


def pk1d(k):
    return (k/0.1)**(-1)


def grw(a):
    return a


def pk2d(k, a):
    return pk1d(k)*grw(a)


def lpk2d(k, a):
    return np.log(pk2d(k, a))


def all_finite(vals):
    """
    Returns True if all elements are finite (i.e. not NaN or inf).
    """
    return np.all(np.isfinite(vals))


def test_pk2d_init():
    """
    Test initialization of Pk2D objects
    """

    cosmo = ccl.Cosmology(
        Omega_c=0.27, Omega_b=0.045, h=0.67, A_s=1e-10, n_s=0.96)

    # If no input
    assert_raises(ValueError, ccl.Pk2D)

    # Input function has incorrect signature
    assert_raises(ValueError, ccl.Pk2D, pkfunc=pk1d)
    ccl.Pk2D(pkfunc=lpk2d, cosmo=cosmo)

    # Input arrays have incorrect sizes
    lkarr = -4.+6*np.arange(100)/99.
    aarr = 0.05+0.95*np.arange(100)/99.
    pkarr = np.zeros([len(aarr), len(lkarr)])
    assert_raises(
        ValueError, ccl.Pk2D, a_arr=aarr, lk_arr=lkarr, pk_arr=pkarr[1:])

    # Scale factor is not monotonically increasing
    assert_raises(
        ValueError, ccl.Pk2D, a_arr=aarr[::-1], lk_arr=lkarr, pk_arr=pkarr)


def test_pk2d_smoke():
    """Make sure it works once."""
    cosmo = ccl.Cosmology(
        Omega_c=0.27, Omega_b=0.045, h=0.67, A_s=1e-10, n_s=0.96)
    lkarr = -4.+6*np.arange(100)/99.
    aarr = 0.05+0.95*np.arange(100)/99.
    pkarr = np.zeros([len(aarr), len(lkarr)])
    psp = ccl.Pk2D(a_arr=aarr, lk_arr=lkarr, pk_arr=pkarr)
    assert_(not np.isnan(psp.eval(1E-2, 0.5, cosmo)))


@pytest.mark.parametrize('model', ['bbks', 'eisenstein_hu',
                                   'eisenstein_hu_nowiggles',
                                   'bacco'])
def test_pk2d_from_model(model):
    cosmo_fixed = ccl.Cosmology(
        Omega_c=0.27, Omega_b=0.045, h=0.67, sigma8=0.8, n_s=0.96)
    cosmo = ccl.Cosmology(
        Omega_c=0.27, Omega_b=0.045, h=0.67, sigma8=0.8, n_s=0.96,
        transfer_function=model)
    pk = ccl.Pk2D.pk_from_model(cosmo_fixed, model=model)
    ks = np.geomspace(1E-3, 1E1, 128)
    for z in [0., 0.5, 2.]:
        a = 1./(1+z)
        pk1 = pk.eval(ks, a, cosmo)
        pk2 = ccl.linear_matter_power(cosmo, ks, a)
        maxdiff = np.amax(np.fabs(pk1/pk2-1))
        assert maxdiff < 1E-10


@pytest.mark.parametrize('model', ['halofit', 'bacco', ])
def test_pk2d_apply_nonlin_model_smoke(model):
    cosmo = ccl.CosmologyVanillaLCDM()
    cosmo.compute_linear_power()
    pkl = cosmo.get_linear_power()

    k_arr = np.logspace(-1, 1, 16)
    for z in [0., 0.5, 2.]:
        a = 1./(1+z)
        with warnings.catch_warnings():
            # filter all warnings related to the emulator packages
            warnings.simplefilter("ignore")
            pknl = ccl.Pk2D.apply_nonlin_model(
                cosmo, model=model, pk_linear=pkl)

        pk0 = pkl.eval(k_arr, a, cosmo)
        pk1 = pknl.eval(k_arr, a, cosmo)
        assert not np.array_equal(pk1, pk0)


def test_pk2d_from_model_emu():
    pars = [0.3643, 0.071075, 0.55, 0.8333, 0.9167, -0.7667, 0.1944]
    cosmo_fixed = ccl.Cosmology(Omega_c=pars[0],
                                Omega_b=pars[1],
                                h=pars[2],
                                sigma8=pars[3],
                                n_s=pars[4],
                                w0=pars[5],
                                wa=pars[6],
                                Neff=3.04,
                                Omega_g=0,
                                Omega_k=0,
                                transfer_function='bbks')
    cosmo = ccl.Cosmology(Omega_c=pars[0],
                          Omega_b=pars[1],
                          h=pars[2],
                          sigma8=pars[3],
                          n_s=pars[4],
                          w0=pars[5],
                          wa=pars[6],
                          Neff=3.04,
                          Omega_g=0,
                          Omega_k=0,
                          transfer_function='bbks',
                          matter_power_spectrum='emu')
    pk = ccl.Pk2D.pk_from_model(cosmo_fixed, model='emu')
    ks = np.geomspace(1E-3, 1E1, 128)
    for z in [0., 0.5, 2.]:
        a = 1./(1+z)
        pk1 = pk.eval(ks, a, cosmo)
        pk2 = ccl.nonlin_matter_power(cosmo, ks, a)
        maxdiff = np.amax(np.fabs(pk1/pk2-1))
        assert maxdiff < 1E-10


@pytest.mark.parametrize('model', ['bbks', 'eisenstein_hu'])
def test_pk2d_from_model_fails(model):
    cosmo = ccl.Cosmology(
        Omega_c=0.27, Omega_b=0.045, h=0.67, A_s=1E-10, n_s=0.96,
        transfer_function='boltzmann_class')
    assert_raises(ccl.CCLError, ccl.Pk2D.pk_from_model,
                  cosmo, model=model)


def test_pk2d_from_model_raises():
    cosmo = ccl.CosmologyVanillaLCDM()
    assert_raises(ValueError, ccl.Pk2D.pk_from_model,
                  cosmo, model='bbkss')


def test_pk2d_function():
    """
    Test evaluation of Pk2D objects
    """

    cosmo = ccl.Cosmology(
        Omega_c=0.27, Omega_b=0.045, h=0.67, A_s=1e-10, n_s=0.96)

    psp = ccl.Pk2D(pkfunc=lpk2d, cosmo=cosmo)

    # Test at single point
    ktest = 1E-2
    atest = 0.5
    ptrue = pk2d(ktest, atest)
    phere = psp.eval(ktest, atest, cosmo)
    assert_almost_equal(np.fabs(phere/ptrue), 1., 6)
    dphere = psp.eval_dlogpk_dlogk(ktest, atest, cosmo)
    assert_almost_equal(dphere, -1., 6)

    ktest = 1
    atest = 0.5
    ptrue = pk2d(ktest, atest)
    phere = psp.eval(ktest, atest, cosmo)
    assert_almost_equal(np.fabs(phere/ptrue), 1., 6)
    dphere = psp.eval_dlogpk_dlogk(ktest, atest, cosmo)
    assert_almost_equal(dphere, -1., 6)

    # Test at array of points
    ktest = np.logspace(-3, 1, 10)
    ptrue = pk2d(ktest, atest)
    phere = psp.eval(ktest, atest, cosmo)
    assert_allclose(phere, ptrue, rtol=1E-6)
    dphere = psp.eval_dlogpk_dlogk(ktest, atest, cosmo)
    assert_allclose(dphere, -1.*np.ones_like(dphere), 6)

    # Test input is not logarithmic
    psp = ccl.Pk2D(pkfunc=pk2d, is_logp=False, cosmo=cosmo)
    phere = psp.eval(ktest, atest, cosmo)
    assert_allclose(phere, ptrue, rtol=1E-6)
    dphere = psp.eval_dlogpk_dlogk(ktest, atest, cosmo)
    assert_allclose(dphere, -1.*np.ones_like(dphere), 6)

    # Test input is arrays
    karr = np.logspace(-4, 2, 1000)
    aarr = np.linspace(0.01, 1., 100)
    parr = np.array([pk2d(karr, a) for a in aarr])
    psp = ccl.Pk2D(
        a_arr=aarr, lk_arr=np.log(karr), pk_arr=parr, is_logp=False)
    phere = psp.eval(ktest, atest, cosmo)
    assert_allclose(phere, ptrue, rtol=1E-6)
    dphere = psp.eval_dlogpk_dlogk(ktest, atest, cosmo)
    assert_allclose(dphere, -1.*np.ones_like(dphere), 6)


def test_pk2d_cls():
    """
    Test interplay between Pk2D and the Limber integrator
    """

    cosmo = ccl.Cosmology(
        Omega_c=0.27, Omega_b=0.045, h=0.67, A_s=1e-10, n_s=0.96)
    z = np.linspace(0., 1., 200)
    n = np.exp(-((z-0.5)/0.1)**2)
    lens1 = ccl.WeakLensingTracer(cosmo, (z, n))
    ells = np.arange(2, 10)

    # Check that passing no power spectrum is fine
    cells = ccl.angular_cl(cosmo, lens1, lens1, ells)
    assert all_finite(cells)

    # Check that passing a bogus power spectrum fails as expected
    assert_raises(
        ValueError, ccl.angular_cl, cosmo, lens1, lens1, ells, p_of_k_a=1)

    # Check that passing a correct power spectrum runs as expected
    psp = ccl.Pk2D(pkfunc=lpk2d, cosmo=cosmo)
    cells = ccl.angular_cl(cosmo, lens1, lens1, ells, p_of_k_a=psp)
    assert all_finite(cells)


def test_pk2d_parsing():
    a_arr = np.linspace(0.1, 1, 100)
    k_arr = np.geomspace(1E-4, 1E3, 1000)
    pk_arr = a_arr[:, None] * ((k_arr/0.01)/(1+(k_arr/0.01)**3))[None, :]

    psp = ccl.Pk2D(a_arr=a_arr, lk_arr=np.log(k_arr),
                   pk_arr=np.log(pk_arr))

    cosmo = ccl.CosmologyCalculator(
        Omega_c=0.27, Omega_b=0.045, h=0.67, sigma8=0.8, n_s=0.96,
        pk_nonlin={'a': a_arr, 'k': k_arr,
                   'delta_matter:delta_matter': pk_arr,
                   'a:b': pk_arr})
    z = np.linspace(0., 1., 200)
    n = np.exp(-((z-0.5)/0.1)**2)
    lens1 = ccl.WeakLensingTracer(cosmo, (z, n))
    ells = np.linspace(2, 100, 10)

    cls1 = ccl.angular_cl(cosmo, lens1, lens1, ells,
                          p_of_k_a=None)
    cls2 = ccl.angular_cl(cosmo, lens1, lens1, ells,
                          p_of_k_a='delta_matter:delta_matter')
    cls3 = ccl.angular_cl(cosmo, lens1, lens1, ells,
                          p_of_k_a='a:b')
    cls4 = ccl.angular_cl(cosmo, lens1, lens1, ells,
                          p_of_k_a=psp)
    assert all_finite(cls1)
    assert all_finite(cls2)
    assert all_finite(cls3)
    assert all_finite(cls4)
    assert np.all(np.fabs(cls2/cls1-1) < 1E-10)
    assert np.all(np.fabs(cls3/cls1-1) < 1E-10)
    assert np.all(np.fabs(cls4/cls1-1) < 1E-10)

    # Wrong name
    with pytest.raises(KeyError):
        ccl.angular_cl(cosmo, lens1, lens1, ells,
                       p_of_k_a='a:c')

    # Wrong type
    with pytest.raises(ValueError):
        ccl.angular_cl(cosmo, lens1, lens1, ells,
                       p_of_k_a=3)


def test_pk2d_get_spline_arrays():
    empty_pk2d = ccl.Pk2D(empty=True)

    # Pk2D needs splines defined to get splines out
    with pytest.raises(ValueError):
        empty_pk2d.get_spline_arrays()


def test_pk2d_add():
    x = np.linspace(0.1, 1, 10)
    log_y = np.linspace(-3, 1, 20)
    zarr_a = np.outer(x, np.exp(log_y))
    zarr_b = np.outer(-1*x, 4*np.exp(log_y))

    empty_pk2d = ccl.Pk2D(empty=True)
    pk2d_a = ccl.Pk2D(a_arr=x, lk_arr=log_y, pk_arr=np.log(zarr_a),
                      is_logp=True)
    pk2d_b = ccl.Pk2D(a_arr=2*x, lk_arr=log_y, pk_arr=zarr_b,
                      is_logp=False)
    pk2d_b2 = ccl.Pk2D(a_arr=x, lk_arr=log_y+0.5, pk_arr=zarr_b,
                       is_logp=False)

    # This raises an error because the a ranges don't match
    with pytest.raises(ValueError):
        pk2d_a + pk2d_b
    # This raises an error because the k ranges don't match
    with pytest.raises(ValueError):
        pk2d_a + pk2d_b2
    # This raises an error because addition with an empty Pk2D should not work
    with pytest.raises(ValueError):
        pk2d_a + empty_pk2d
    # This raises an error because addition of this type is undefined.
    with pytest.raises(TypeError):
        pk2d_a + np.ones((16, 128))

    pk2d_c = ccl.Pk2D(a_arr=x, lk_arr=log_y, pk_arr=zarr_b,
                      is_logp=False)

    pk2d_d = pk2d_a + pk2d_c
    pk2d_d2 = pk2d_a + 1.0
    xarr_d, yarr_d, zarr_d = pk2d_d.get_spline_arrays()
    _, _, zarr_d2 = pk2d_d2.get_spline_arrays()

    assert np.allclose(x, xarr_d)
    assert np.allclose(log_y, yarr_d)
    assert np.allclose(zarr_a + zarr_b, zarr_d)
    assert np.allclose(zarr_a + 1.0, zarr_d2)

    pk2d_e = ccl.Pk2D(a_arr=x[1:-1], lk_arr=log_y[1:-1],
                      pk_arr=zarr_b[1:-1, 1:-1],
                      is_logp=False)

    # This raises a warning because the power spectra are not defined on the
    # same support
    with pytest.warns(CCLWarning):
        pk2d_f = pk2d_e + pk2d_a

    xarr_f, yarr_f, zarr_f = pk2d_f.get_spline_arrays()

    assert np.allclose((zarr_a + zarr_b)[1:-1, 1:-1], zarr_f)


def test_pk2d_mul_pow():
    x = np.linspace(0.1, 1, 10)
    log_y = np.linspace(-3, 1, 20)
    zarr_a = np.outer(x, np.exp(log_y))
    zarr_b = np.outer(-1*x, 4*np.exp(log_y))

    pk2d_a = ccl.Pk2D(a_arr=x, lk_arr=log_y, pk_arr=np.log(zarr_a),
                      is_logp=True)
    pk2d_b = ccl.Pk2D(a_arr=x, lk_arr=log_y, pk_arr=zarr_b,
                      is_logp=False)

    # This raises an error because multiplication is only defined for
    # float, int, and Pk2D
    with pytest.raises(TypeError):
        pk2d_a*np.array([0.1, 0.2])

    # This raises an error because exponention is only defined for
    # float and int
    with pytest.raises(TypeError):
        pk2d_a**pk2d_b

    # This raises a warning because the power spectrum is non-negative and the
    # power is non-integer
    with pytest.warns(CCLWarning):
        pk2d_b**0.5

    pk2d_g = pk2d_a * pk2d_b
    pk2d_h = 2*pk2d_a
    pk2d_i = pk2d_a**1.8

    _, _, zarr_g = pk2d_g.get_spline_arrays()
    _, _, zarr_h = pk2d_h.get_spline_arrays()
    _, _, zarr_i = pk2d_i.get_spline_arrays()

    assert np.allclose(zarr_a * zarr_b, zarr_g)
    assert np.allclose(2 * zarr_a, zarr_h)
    assert np.allclose(zarr_a**1.8, zarr_i)

    pk2d_j = (pk2d_a + 0.5*pk2d_i)**1.5
    _, _, zarr_j = pk2d_j.get_spline_arrays()
    assert np.allclose((zarr_a + 0.5*zarr_i)**1.5, zarr_j)


<<<<<<< HEAD
def test_pk2d_extrap_orders():
    # Check that setting extrap orders propagates down to the `psp`.
    x = np.linspace(0.1, 1, 10)
    log_y = np.linspace(-3, 1, 20)
    zarr_a = np.outer(x, np.exp(log_y))
    pk = ccl.Pk2D(a_arr=x, lk_arr=log_y, pk_arr=np.log(zarr_a), is_logp=True)

    pk.update_parameters(extrap_order_hik=10)
    assert pk.extrap_order_hik == pk.psp.extrap_order_hik

    pk.update_parameters(extrap_order_lok=10)
    assert pk.extrap_order_lok == pk.psp.extrap_order_lok


def test_pk2d_descriptor():
    # Check that `apply_halofit` can be called as a class method or
    # as an instance method.
    cosmo = ccl.CosmologyVanillaLCDM(transfer_function="bbks")
    cosmo.compute_linear_power()
    pkl = cosmo.get_linear_power()
    pk1 = ccl.Pk2D.apply_halofit(cosmo, pk_linear=pkl)
    pk2 = pkl.apply_halofit(cosmo)
    assert np.all(pk1.get_spline_arrays()[-1] == pk2.get_spline_arrays()[-1])


def test_pk2d_eval_cosmo():
    # Check that `eval` can be called without `cosmo` and that an error
    # is raised when scale factor is out of interpolation range.
    cosmo = ccl.CosmologyVanillaLCDM(transfer_function="bbks")
    cosmo.compute_linear_power()
    pk = cosmo.get_linear_power()
    assert pk.eval(1., 1., cosmo) == pk.eval(1., 1., cosmo)

    amin = pk.psp.amin
    pk.eval(1., amin*0.99, cosmo)  # doesn't fail because cosmo is provided
    with pytest.raises(TypeError):
        pk.eval(1., amin*0.99)


def test_pk2d_copy():
    # Check that copying works as intended (also check `bool`).
    x = np.linspace(0.1, 1, 10)
    log_y = np.linspace(-3, 1, 20)
    zarr_a = np.outer(x, np.exp(log_y))
    pk = ccl.Pk2D(a_arr=x, lk_arr=log_y, pk_arr=np.log(zarr_a), is_logp=True)

    pkc = pk.copy()
    assert np.allclose(pk.get_spline_arrays()[-1],
                       pkc.get_spline_arrays()[-1],
                       rtol=1e-15)
    assert bool(pk) is bool(pkc) is True  # they both have `psp`

    pk = ccl.Pk2D(empty=True)
    pkc = pk.copy()
    assert bool(pk) is bool(pkc) is False


def test_pk2d_operations():
    # Everything is based on the already tested `add`, `mul`, and `pow`,
    # so we don't need to test every accepted type separately.
    x = np.linspace(0.1, 1, 10)
    log_y = np.linspace(-3, 1, 20)
    zarr_a = np.outer(x, np.exp(log_y))
    pk0 = ccl.Pk2D(a_arr=x, lk_arr=log_y, pk_arr=np.log(zarr_a), is_logp=True)
    pk1, pk2 = pk0.copy(), pk0.copy()

    # sub, truediv
    assert np.allclose((pk1 - pk2).get_spline_arrays()[-1], 0, rtol=1e-15)
    assert np.allclose((pk1 / pk2).get_spline_arrays()[-1], 1, rtol=1e-15)

    # rsub, rtruediv
    assert np.allclose((1 - pk1).get_spline_arrays()[-1],
                       1 - pk1.get_spline_arrays()[-1])
    assert np.allclose((1 / pk1).get_spline_arrays()[-1],
                       1 / pk1.get_spline_arrays()[-1])

    # iadd, isub, imul, itruediv, ipow
    pk1 += pk1
    assert np.allclose((pk1 / pk2).get_spline_arrays()[-1], 2, rtol=1e-15)
    pk1 -= pk2
    assert np.allclose((pk1 / pk2).get_spline_arrays()[-1], 1, rtol=1e-15)
    pk1 *= pk1
    assert np.allclose(pk1.get_spline_arrays()[-1],
                       pk2.get_spline_arrays()[-1]**2,
                       rtol=1e-15)
    pk1 /= pk2
    assert np.allclose((pk1 / pk2).get_spline_arrays()[-1], 1, rtol=1e-15)
    pk1 **= 2
    assert np.allclose(pk1.get_spline_arrays()[-1],
                       pk2.get_spline_arrays()[-1]**2,
                       rtol=1e-15)
=======
def test_pk2d_pkfunc_init_without_cosmo():
    cosmo = ccl.CosmologyVanillaLCDM(transfer_function="bbks")
    arr1 = ccl.Pk2D(pkfunc=lpk2d, cosmo=cosmo).get_spline_arrays()[-1]
    arr2 = ccl.Pk2D(pkfunc=lpk2d).get_spline_arrays()[-1]
    assert np.allclose(arr1, arr2, rtol=0)
>>>>>>> 3e8615dc
<|MERGE_RESOLUTION|>--- conflicted
+++ resolved
@@ -388,7 +388,6 @@
     assert np.allclose((zarr_a + 0.5*zarr_i)**1.5, zarr_j)
 
 
-<<<<<<< HEAD
 def test_pk2d_extrap_orders():
     # Check that setting extrap orders propagates down to the `psp`.
     x = np.linspace(0.1, 1, 10)
@@ -480,10 +479,9 @@
     assert np.allclose(pk1.get_spline_arrays()[-1],
                        pk2.get_spline_arrays()[-1]**2,
                        rtol=1e-15)
-=======
+
 def test_pk2d_pkfunc_init_without_cosmo():
     cosmo = ccl.CosmologyVanillaLCDM(transfer_function="bbks")
     arr1 = ccl.Pk2D(pkfunc=lpk2d, cosmo=cosmo).get_spline_arrays()[-1]
     arr2 = ccl.Pk2D(pkfunc=lpk2d).get_spline_arrays()[-1]
-    assert np.allclose(arr1, arr2, rtol=0)
->>>>>>> 3e8615dc
+    assert np.allclose(arr1, arr2, rtol=0)