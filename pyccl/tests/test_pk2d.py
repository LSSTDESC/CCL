import numpy as np
import pytest
import pyccl as ccl
from pyccl import CCLWarning
<<<<<<< HEAD
=======
from pyccl.pyutils import get_pk_spline_a, get_pk_spline_lk
>>>>>>> 4c7eda51
from .test_cclobject import check_eq_repr_hash


def test_Pk2D_eq_repr_hash():
    # Test eq, repr, hash for Pk2D.
    cosmo = ccl.CosmologyVanillaLCDM(transfer_function="bbks")
    cosmo.compute_linear_power()
    PK1 = cosmo.get_linear_power()
<<<<<<< HEAD
    PK2 = ccl.Pk2D.pk_from_model(cosmo, "bbks")
    assert check_eq_repr_hash(PK1, PK2)
    assert check_eq_repr_hash(ccl.Pk2D(empty=True), ccl.Pk2D(empty=True))
=======
    PK2 = ccl.Pk2D.from_model(cosmo, "bbks")
    assert check_eq_repr_hash(PK1, PK2)
>>>>>>> 4c7eda51
    assert check_eq_repr_hash(2*PK1, PK2, equal=False)

    # edge-case: comparing different types
    assert check_eq_repr_hash(PK1, 1, equal=False)

    # edge-case: different extrapolation orders
    a_arr, lk_arr, pk_arr = PK1.get_spline_arrays()
    pk1 = ccl.Pk2D(a_arr=a_arr, lk_arr=lk_arr, pk_arr=pk_arr,
                   is_logp=False, extrap_order_lok=0)
    pk2 = ccl.Pk2D(a_arr=a_arr, lk_arr=lk_arr, pk_arr=pk_arr,
                   is_logp=False, extrap_order_lok=1)
    assert check_eq_repr_hash(pk1, pk2, equal=False)


def pk1d(k):
    return (k/0.1)**(-1)


def grw(a):
    return a


def pk2d(k, a):
    return pk1d(k)*grw(a)


def lpk2d(k, a):
    return np.log(pk2d(k, a))


def all_finite(vals):
    """
    Returns True if all elements are finite (i.e. not NaN or inf).
    """
    return np.all(np.isfinite(vals))


def test_pk2d_init():
    """
    Test initialization of Pk2D objects
    """

    cosmo = ccl.Cosmology(
        Omega_c=0.27, Omega_b=0.045, h=0.67, A_s=1e-10, n_s=0.96)

    # If no input
    with pytest.raises(ValueError):
        ccl.Pk2D()

    # Input function has incorrect signature
    with pytest.raises(TypeError):
        with pytest.warns(ccl.CCLDeprecationWarning):
            ccl.Pk2D(pkfunc=pk1d)

    with pytest.warns(ccl.CCLDeprecationWarning):
        ccl.Pk2D(pkfunc=lpk2d, cosmo=cosmo)

    # Input arrays have incorrect sizes
    lkarr = -4.+6*np.arange(100)/99.
    aarr = 0.05+0.95*np.arange(100)/99.
    pkarr = np.zeros([len(aarr), len(lkarr)])
    with pytest.raises(ValueError):
        ccl.Pk2D(a_arr=aarr, lk_arr=lkarr, pk_arr=pkarr[1:])

    # Scale factor is not monotonically increasing
    with pytest.raises(ValueError):
        ccl.Pk2D(a_arr=aarr[::-1], lk_arr=lkarr, pk_arr=pkarr)


def test_pk2d_smoke():
    """Make sure it works once."""
    cosmo = ccl.Cosmology(
        Omega_c=0.27, Omega_b=0.045, h=0.67, A_s=1e-10, n_s=0.96)
    lkarr = -4.+6*np.arange(100)/99.
    aarr = 0.05+0.95*np.arange(100)/99.
    pkarr = np.zeros([len(aarr), len(lkarr)])
    psp = ccl.Pk2D(a_arr=aarr, lk_arr=lkarr, pk_arr=pkarr)
    assert not np.isnan(psp(1E-2, 0.5, cosmo))


@pytest.mark.parametrize('model', ['bbks', 'eisenstein_hu',
                                   'eisenstein_hu_nowiggles'])
def test_pk2d_from_model(model):
    cosmo_fixed = ccl.Cosmology(
        Omega_c=0.27, Omega_b=0.045, h=0.67, sigma8=0.8, n_s=0.96)
    cosmo = ccl.Cosmology(
        Omega_c=0.27, Omega_b=0.045, h=0.67, sigma8=0.8, n_s=0.96,
        transfer_function=model)
    pk = ccl.Pk2D.from_model(cosmo_fixed, model=model)
    ks = np.geomspace(1E-3, 1E1, 128)
    for z in [0., 0.5, 2.]:
        a = 1./(1+z)
        pk1 = pk(ks, a, cosmo)
        pk2 = ccl.linear_matter_power(cosmo, ks, a)
        maxdiff = np.amax(np.fabs(pk1/pk2-1))
        assert maxdiff < 1E-10


def test_pk2d_from_model_emu():
    pars = [0.3643, 0.071075, 0.55, 0.8333, 0.9167, -0.7667, 0.1944]
    cosmo_fixed = ccl.Cosmology(Omega_c=pars[0],
                                Omega_b=pars[1],
                                h=pars[2],
                                sigma8=pars[3],
                                n_s=pars[4],
                                w0=pars[5],
                                wa=pars[6],
                                Neff=3.04,
                                Omega_g=0,
                                Omega_k=0,
                                transfer_function='bbks')
    cosmo = ccl.Cosmology(Omega_c=pars[0],
                          Omega_b=pars[1],
                          h=pars[2],
                          sigma8=pars[3],
                          n_s=pars[4],
                          w0=pars[5],
                          wa=pars[6],
                          Neff=3.04,
                          Omega_g=0,
                          Omega_k=0,
                          transfer_function='bbks',
                          matter_power_spectrum='emu')
    pk = ccl.Pk2D.from_model(cosmo_fixed, model='emu')
    ks = np.geomspace(1E-3, 1E1, 128)
    for z in [0., 0.5, 2.]:
        a = 1./(1+z)
        pk1 = pk(ks, a, cosmo)
        pk2 = ccl.nonlin_matter_power(cosmo, ks, a)
        maxdiff = np.amax(np.fabs(pk1/pk2-1))
        assert maxdiff < 1E-10


@pytest.mark.parametrize('model', ['bbks', 'eisenstein_hu'])
def test_pk2d_from_model_fails(model):
    cosmo = ccl.Cosmology(
        Omega_c=0.27, Omega_b=0.045, h=0.67, A_s=1E-10, n_s=0.96,
        transfer_function='boltzmann_class')
    with pytest.raises(ccl.CCLError):
        ccl.Pk2D.from_model(cosmo, model=model)


def test_pk2d_from_model_raises():
    cosmo = ccl.CosmologyVanillaLCDM()
    with pytest.raises(ValueError):
        ccl.Pk2D.from_model(cosmo, model='bbkss')


def test_pk2d_function():
    """
    Test evaluation of Pk2D objects
    """

    cosmo = ccl.Cosmology(
        Omega_c=0.27, Omega_b=0.045, h=0.67, A_s=1e-10, n_s=0.96)

    psp = ccl.Pk2D.from_function(pkfunc=lpk2d,
                                 spline_params=cosmo.cosmo.spline_params)
    with pytest.warns(ccl.CCLDeprecationWarning):
        psp2 = ccl.Pk2D(pkfunc=lpk2d, cosmo=cosmo)
    assert psp(1.0, 1.0) == psp2(1.0, 1.0)

    # Test at single point
    ktest = 1E-2
    atest = 0.5
    ptrue = pk2d(ktest, atest)
    phere = psp(ktest, atest, cosmo)
    assert np.allclose(phere, ptrue, atol=0, rtol=1e-7)
    dphere = psp(ktest, atest, cosmo, derivative=True)
    assert np.allclose(dphere, -1, atol=0, rtol=1e-6)

    ktest = 1
    atest = 0.5
    ptrue = pk2d(ktest, atest)
    phere = psp(ktest, atest, cosmo)
    assert np.allclose(phere, ptrue, atol=0, rtol=1e-7)
    dphere = psp(ktest, atest, cosmo, derivative=True)
    assert np.allclose(dphere, -1, atol=0, rtol=1e-6)

    # Test at array of points
    ktest = np.logspace(-3, 1, 10)
    ptrue = pk2d(ktest, atest)
    phere = psp(ktest, atest, cosmo)
    assert np.allclose(phere, ptrue, atol=0, rtol=1E-6)
    dphere = psp(ktest, atest, cosmo, derivative=True)
    assert np.allclose(dphere, -1, atol=0, rtol=1e-6)

    # Test input is not logarithmic
    psp = ccl.Pk2D.from_function(pkfunc=pk2d, is_logp=False,
                                 spline_params=cosmo.cosmo.spline_params)
    phere = psp(ktest, atest, cosmo)
    assert np.allclose(phere, ptrue, atol=0, rtol=1E-6)
    dphere = psp(ktest, atest, cosmo, derivative=True)
    assert np.allclose(dphere, -1, atol=0, rtol=1e-6)

    # Test input is arrays
    karr = np.logspace(-4, 2, 1000)
    aarr = np.linspace(0.01, 1., 100)
    parr = np.array([pk2d(karr, a) for a in aarr])
    psp = ccl.Pk2D(
        a_arr=aarr, lk_arr=np.log(karr), pk_arr=parr, is_logp=False)
    phere = psp(ktest, atest, cosmo)
    assert np.allclose(phere, ptrue, atol=0, rtol=1E-6)
    dphere = psp(ktest, atest, cosmo, derivative=True)
    assert np.allclose(dphere, -1.*np.ones_like(dphere), atol=0, rtol=1e-6)


def test_pk2d_from_function_spline_params():
    """Verify that passing spline_params as an argument works as expected."""
    k = np.logspace(-1, 0.5, 8)
    a = 0.8

    # Sampling from CCL's spline parameters.
    pk1 = ccl.Pk2D.from_function(pk2d, is_logp=False)
    a_arr, lk_arr, _ = pk1.get_spline_arrays()
    assert np.allclose(pk2d(k, a), pk1(k, a), atol=0, rtol=1e-10)
    assert np.array_equal(a_arr, get_pk_spline_a())
    assert np.array_equal(lk_arr, get_pk_spline_lk())

    # Sampling with custom spline parameters (C API).
    ccl.spline_params.N_K -= 10
    ccl.spline_params.A_SPLINE_NA_PK -= 10
    cosmo = ccl.CosmologyVanillaLCDM()  # contains a copy of the new params
    pk2 = ccl.Pk2D.from_function(pk2d, is_logp=False,
                                 spline_params=cosmo.cosmo.spline_params)
    a_arr, lk_arr, pk_arr = pk2.get_spline_arrays()
    assert np.allclose(pk2d(k, a), pk2(k, a), atol=0, rtol=1e-9)
    assert np.array_equal(a_arr, get_pk_spline_a())
    assert np.array_equal(lk_arr, get_pk_spline_lk())

    # Sampling with custom spline parameters (Python API)
    pk3 = ccl.Pk2D.from_function(pk2d, is_logp=False,
                                 spline_params=ccl.spline_params)
    a_arr2, lk_arr2, pk_arr2 = pk3.get_spline_arrays()
    assert np.array_equal(a_arr, a_arr2)
    assert np.array_equal(lk_arr, lk_arr2)
    assert np.array_equal(pk_arr, pk_arr2)

    ccl.spline_params.reload()


def test_pk2d_cells():
    """
    Test interplay between Pk2D and the Limber integrator
    """
    ccl.gsl_params.LENSING_KERNEL_SPLINE_INTEGRATION = False
    cosmo = ccl.Cosmology(
        Omega_c=0.27, Omega_b=0.045, h=0.67, A_s=1e-10, n_s=0.96)
    z = np.linspace(0., 1., 200)
    n = np.exp(-((z-0.5)/0.1)**2)
    lens1 = ccl.WeakLensingTracer(cosmo, dndz=(z, n))
    ells = np.arange(2, 10)

    # Check that passing no power spectrum is fine
    cells = ccl.angular_cl(cosmo, lens1, lens1, ells)
    assert all_finite(cells)

    # Check that passing a bogus power spectrum fails as expected
    with pytest.raises(ValueError):
        ccl.angular_cl(cosmo, lens1, lens1, ells, p_of_k_a=1)

    # Check that passing a correct power spectrum runs as expected
    with pytest.warns(ccl.CCLDeprecationWarning):
        psp = ccl.Pk2D(pkfunc=lpk2d, cosmo=cosmo)
    cells = ccl.angular_cl(cosmo, lens1, lens1, ells, p_of_k_a=psp)
    assert all_finite(cells)

    ccl.gsl_params.reload()  # reset to the default parameters


def test_pk2d_parsing():
    a_arr = np.linspace(0.1, 1, 100)
    k_arr = np.geomspace(1E-4, 1E3, 1000)
    pk_arr = a_arr[:, None] * ((k_arr/0.01)/(1+(k_arr/0.01)**3))[None, :]

    psp = ccl.Pk2D(a_arr=a_arr, lk_arr=np.log(k_arr),
                   pk_arr=np.log(pk_arr))

    ccl.gsl_params.LENSING_KERNEL_SPLINE_INTEGRATION = False
    cosmo = ccl.CosmologyCalculator(
        Omega_c=0.27, Omega_b=0.045, h=0.67, sigma8=0.8, n_s=0.96,
        pk_nonlin={'a': a_arr, 'k': k_arr,
                   'delta_matter:delta_matter': pk_arr,
                   'a:b': pk_arr})
    z = np.linspace(0., 1., 200)
    n = np.exp(-((z-0.5)/0.1)**2)
    lens1 = ccl.WeakLensingTracer(cosmo, dndz=(z, n))
    ells = np.linspace(2, 100, 10)

    cells1 = ccl.angular_cl(cosmo, lens1, lens1, ells,
                            p_of_k_a='delta_matter:delta_matter')
    cells2 = ccl.angular_cl(cosmo, lens1, lens1, ells,
                            p_of_k_a='a:b')
    cells3 = ccl.angular_cl(cosmo, lens1, lens1, ells,
                            p_of_k_a=psp)
    assert all_finite(cells1)
    assert all_finite(cells2)
    assert all_finite(cells3)
    assert np.all(np.fabs(cells1/cells2-1) < 1E-10)
    assert np.all(np.fabs(cells2/cells3-1) < 1E-10)

    # Wrong name
    with pytest.raises(KeyError):
        ccl.angular_cl(cosmo, lens1, lens1, ells,
                       p_of_k_a='a:c')

    # Wrong type
    with pytest.raises(ValueError):
        ccl.angular_cl(cosmo, lens1, lens1, ells,
                       p_of_k_a=3)

    ccl.gsl_params.reload()  # reset to the default parameters


def test_pk2d_get_spline_arrays():
    empty_pk2d = ccl.Pk2D.__new__(ccl.Pk2D)

    # Pk2D needs splines defined to get splines out
    with pytest.raises(ValueError):
        empty_pk2d.get_spline_arrays()


def test_pk2d_add():
    x = np.linspace(0.1, 1, 10)
    log_y = np.linspace(-3, 1, 20)
    zarr_a = np.outer(x, np.exp(log_y))
    zarr_b = np.outer(-1*x, 4*np.exp(log_y))

    empty_pk2d = ccl.Pk2D.__new__(ccl.Pk2D)
    pk2d_a = ccl.Pk2D(a_arr=x, lk_arr=log_y, pk_arr=np.log(zarr_a),
                      is_logp=True)
    pk2d_b = ccl.Pk2D(a_arr=2*x, lk_arr=log_y, pk_arr=zarr_b,
                      is_logp=False)
    pk2d_b2 = ccl.Pk2D(a_arr=x, lk_arr=log_y+0.5, pk_arr=zarr_b,
                       is_logp=False)

    # This raises an error because the a ranges don't match
    with pytest.raises(ValueError):
        pk2d_a + pk2d_b
    # This raises an error because the k ranges don't match
    with pytest.raises(ValueError):
        pk2d_a + pk2d_b2
    # This raises an error because addition with an empty Pk2D should not work
    with pytest.raises(ValueError):
        pk2d_a + empty_pk2d

    pk2d_c = ccl.Pk2D(a_arr=x, lk_arr=log_y, pk_arr=zarr_b,
                      is_logp=False)

    pk2d_d = pk2d_a + pk2d_c
    pk2d_d2 = pk2d_a + 1.0
    xarr_d, yarr_d, zarr_d = pk2d_d.get_spline_arrays()
    _, _, zarr_d2 = pk2d_d2.get_spline_arrays()

    assert np.allclose(x, xarr_d)
    assert np.allclose(log_y, yarr_d)
    assert np.allclose(zarr_a + zarr_b, zarr_d)
    assert np.allclose(zarr_a + 1.0, zarr_d2)

    pk2d_e = ccl.Pk2D(a_arr=x[1:-1], lk_arr=log_y[1:-1],
                      pk_arr=zarr_b[1:-1, 1:-1],
                      is_logp=False)

    # This raises a warning because the power spectra are not defined on the
    # same support
    with pytest.warns(CCLWarning):
        pk2d_f = pk2d_e + pk2d_a

    xarr_f, yarr_f, zarr_f = pk2d_f.get_spline_arrays()

    assert np.allclose((zarr_a + zarr_b)[1:-1, 1:-1], zarr_f)


def test_pk2d_mul_pow():
    x = np.linspace(0.1, 1, 10)
    log_y = np.linspace(-3, 1, 20)
    zarr_a = np.outer(x, np.exp(log_y))
    zarr_b = np.outer(-1*x, 4*np.exp(log_y))

    pk2d_a = ccl.Pk2D(a_arr=x, lk_arr=log_y, pk_arr=np.log(zarr_a),
                      is_logp=True)
    pk2d_b = ccl.Pk2D(a_arr=x, lk_arr=log_y, pk_arr=zarr_b,
                      is_logp=False)

    # This raises an error because multiplication is only defined for
    # float, int, and Pk2D
    with pytest.raises(TypeError):
        pk2d_a*np.array([0.1, 0.2])

    # This raises an error because exponention is only defined for
    # float and int
    with pytest.raises(TypeError):
        pk2d_a**pk2d_b

    # This raises a warning because the power spectrum is non-negative and the
    # power is non-integer
    with pytest.warns(CCLWarning):
        pk2d_b**0.5

    pk2d_g = pk2d_a * pk2d_b
    pk2d_h = 2*pk2d_a
    pk2d_i = pk2d_a**1.8

    _, _, zarr_g = pk2d_g.get_spline_arrays()
    _, _, zarr_h = pk2d_h.get_spline_arrays()
    _, _, zarr_i = pk2d_i.get_spline_arrays()

    assert np.allclose(zarr_a * zarr_b, zarr_g)
    assert np.allclose(2 * zarr_a, zarr_h)
    assert np.allclose(zarr_a**1.8, zarr_i)

    pk2d_j = (pk2d_a + 0.5*pk2d_i)**1.5
    _, _, zarr_j = pk2d_j.get_spline_arrays()
    assert np.allclose((zarr_a + 0.5*zarr_i)**1.5, zarr_j)


def test_pk2d_pkfunc_init_without_cosmo():
    cosmo = ccl.CosmologyVanillaLCDM(transfer_function="bbks")
    with pytest.warns(ccl.CCLDeprecationWarning):
        arr1 = ccl.Pk2D(pkfunc=lpk2d, cosmo=cosmo).get_spline_arrays()[-1]
    with pytest.warns(ccl.CCLDeprecationWarning):
        arr2 = ccl.Pk2D(pkfunc=lpk2d).get_spline_arrays()[-1]
    assert np.allclose(arr1, arr2, rtol=0)


def test_pk2d_extrap_orders():
    # Check that setting extrap orders propagates down to the `psp`.
    x = np.linspace(0.1, 1, 10)
    log_y = np.linspace(-3, 1, 20)
    zarr_a = np.outer(x, np.exp(log_y))
    pk = ccl.Pk2D(a_arr=x, lk_arr=log_y, pk_arr=np.log(zarr_a), is_logp=True)

    assert pk.extrap_order_hik == pk.psp.extrap_order_hik
    assert pk.extrap_order_lok == pk.psp.extrap_order_lok


def test_pk2d_descriptor():
    # Check that `apply_halofit` can be called as a class method or
    # as an instance method.
    cosmo = ccl.CosmologyVanillaLCDM(transfer_function="bbks")
    cosmo.compute_linear_power()
    pkl = cosmo.get_linear_power()
    with pytest.warns(ccl.CCLDeprecationWarning):
        pk1 = ccl.Pk2D.apply_halofit(cosmo, pk_linear=pkl)
    pk2 = pkl.apply_halofit(cosmo)
    assert np.all(pk1.get_spline_arrays()[-1] == pk2.get_spline_arrays()[-1])


def test_pk2d_eval_cosmo():
    # Check that `eval` can be called without `cosmo` and that an error
    # is raised when scale factor is out of interpolation range.
    cosmo = ccl.CosmologyVanillaLCDM(transfer_function="bbks")
    cosmo.compute_linear_power()
    pk = cosmo.get_linear_power()
    assert pk(1., 1.) == pk(1., 1., cosmo)

    amin = pk.psp.amin
<<<<<<< HEAD
    pk.eval(1., amin*0.99, cosmo)  # doesn't fail because cosmo is provided
    with pytest.raises(ValueError):
        pk.eval(1., amin*0.99)
=======
    pk(1., amin*0.99, cosmo)  # doesn't fail because cosmo is provided
    with pytest.raises(ValueError):
        pk(1., amin*0.99)
>>>>>>> 4c7eda51


def test_pk2d_copy():
    # Check that copying works as intended (also check `bool`).
    x = np.linspace(0.1, 1, 10)
    log_y = np.linspace(-3, 1, 20)
    zarr_a = np.outer(x, np.exp(log_y))
    pk = ccl.Pk2D(a_arr=x, lk_arr=log_y, pk_arr=np.log(zarr_a), is_logp=True)

    pkc = pk.copy()
    assert np.allclose(pk.get_spline_arrays()[-1],
                       pkc.get_spline_arrays()[-1],
                       rtol=1e-15)
    assert bool(pk) is bool(pkc) is True  # they both have `psp`

    pk = ccl.Pk2D.__new__(ccl.Pk2D)
    pkc = pk.copy()
    assert bool(pk) is bool(pkc) is False


def test_pk2d_operations():
    # Everything is based on the already tested `add`, `mul`, and `pow`,
    # so we don't need to test every accepted type separately.
    x = np.linspace(0.1, 1, 10)
    log_y = np.linspace(-3, 1, 20)
    zarr_a = np.outer(x, np.exp(log_y))
    pk0 = ccl.Pk2D(a_arr=x, lk_arr=log_y, pk_arr=np.log(zarr_a), is_logp=True)
    pk1, pk2 = pk0.copy(), pk0.copy()

    # sub, truediv
    assert np.allclose((pk1 - pk2).get_spline_arrays()[-1], 0, rtol=1e-15)
    assert np.allclose((pk1 / pk2).get_spline_arrays()[-1], 1, rtol=1e-15)

    # rsub, rtruediv
    assert np.allclose((1 - pk1).get_spline_arrays()[-1],
                       1 - pk1.get_spline_arrays()[-1])
    assert np.allclose((1 / pk1).get_spline_arrays()[-1],
                       1 / pk1.get_spline_arrays()[-1])

    # iadd, isub, imul, itruediv, ipow
    pk1 += pk1
    assert np.allclose((pk1 / pk2).get_spline_arrays()[-1], 2, rtol=1e-15)
    pk1 -= pk2
    assert np.allclose((pk1 / pk2).get_spline_arrays()[-1], 1, rtol=1e-15)
    pk1 *= pk1
    assert np.allclose(pk1.get_spline_arrays()[-1],
                       pk2.get_spline_arrays()[-1]**2,
                       rtol=1e-15)
    pk1 /= pk2
    assert np.allclose((pk1 / pk2).get_spline_arrays()[-1], 1, rtol=1e-15)
    pk1 **= 2
    assert np.allclose(pk1.get_spline_arrays()[-1],
                       pk2.get_spline_arrays()[-1]**2,
                       rtol=1e-15)


def test_pk2d_from_model_smoke():
    # Verify that both `from_model` methods are equivalent.
    cosmo = ccl.CosmologyVanillaLCDM(transfer_function="bbks")
    pk1 = ccl.Pk2D.from_model(cosmo, "bbks")
    with pytest.warns(ccl.CCLDeprecationWarning):
        pk2 = ccl.Pk2D.pk_from_model(cosmo, "bbks")
    assert np.all(pk1.get_spline_arrays()[-1] == pk2.get_spline_arrays()[-1])<|MERGE_RESOLUTION|>--- conflicted
+++ resolved
@@ -2,10 +2,7 @@
 import pytest
 import pyccl as ccl
 from pyccl import CCLWarning
-<<<<<<< HEAD
-=======
 from pyccl.pyutils import get_pk_spline_a, get_pk_spline_lk
->>>>>>> 4c7eda51
 from .test_cclobject import check_eq_repr_hash
 
 
@@ -14,14 +11,8 @@
     cosmo = ccl.CosmologyVanillaLCDM(transfer_function="bbks")
     cosmo.compute_linear_power()
     PK1 = cosmo.get_linear_power()
-<<<<<<< HEAD
-    PK2 = ccl.Pk2D.pk_from_model(cosmo, "bbks")
-    assert check_eq_repr_hash(PK1, PK2)
-    assert check_eq_repr_hash(ccl.Pk2D(empty=True), ccl.Pk2D(empty=True))
-=======
     PK2 = ccl.Pk2D.from_model(cosmo, "bbks")
     assert check_eq_repr_hash(PK1, PK2)
->>>>>>> 4c7eda51
     assert check_eq_repr_hash(2*PK1, PK2, equal=False)
 
     # edge-case: comparing different types
@@ -479,15 +470,9 @@
     assert pk(1., 1.) == pk(1., 1., cosmo)
 
     amin = pk.psp.amin
-<<<<<<< HEAD
-    pk.eval(1., amin*0.99, cosmo)  # doesn't fail because cosmo is provided
-    with pytest.raises(ValueError):
-        pk.eval(1., amin*0.99)
-=======
     pk(1., amin*0.99, cosmo)  # doesn't fail because cosmo is provided
     with pytest.raises(ValueError):
         pk(1., amin*0.99)
->>>>>>> 4c7eda51
 
 
 def test_pk2d_copy():
