import numpy as np
import pytest
import pyccl as ccl
from pyccl import CCLWarning
<<<<<<< HEAD
=======
from pyccl.pyutils import get_pk_spline_a, get_pk_spline_lk
>>>>>>> 265dd616
from .test_cclobject import check_eq_repr_hash


def test_Pk2D_eq_repr_hash():
    # Test eq, repr, hash for Pk2D.
    cosmo = ccl.CosmologyVanillaLCDM(transfer_function="bbks")
    cosmo.compute_linear_power()
    PK1 = cosmo.get_linear_power()
<<<<<<< HEAD
    PK2 = ccl.Pk2D.pk_from_model(cosmo, "bbks")
    assert check_eq_repr_hash(PK1, PK2)
    assert check_eq_repr_hash(ccl.Pk2D(empty=True), ccl.Pk2D(empty=True))
    assert check_eq_repr_hash(2*PK1, PK2, equal=False)

=======
    PK2 = ccl.Pk2D.from_model(cosmo, "bbks")
    assert check_eq_repr_hash(PK1, PK2)
    assert check_eq_repr_hash(2*PK1, PK2, equal=False)

    # edge-case: same data
    empties = [ccl.Pk2D.__new__(ccl.Pk2D) for _ in range(2)]
    assert check_eq_repr_hash(*empties)
    assert check_eq_repr_hash(PK1, PK1)

>>>>>>> 265dd616
    # edge-case: comparing different types
    assert check_eq_repr_hash(PK1, 1, equal=False)

    # edge-case: different extrapolation orders
    a_arr, lk_arr, pk_arr = PK1.get_spline_arrays()
    pk1 = ccl.Pk2D(a_arr=a_arr, lk_arr=lk_arr, pk_arr=pk_arr,
                   is_logp=False, extrap_order_lok=0)
    pk2 = ccl.Pk2D(a_arr=a_arr, lk_arr=lk_arr, pk_arr=pk_arr,
                   is_logp=False, extrap_order_lok=1)
    assert check_eq_repr_hash(pk1, pk2, equal=False)


def pk1d(k):
    return (k/0.1)**(-1)


def grw(a):
    return a


def pk2d(k, a):
    return pk1d(k)*grw(a)


def lpk2d(k, a):
    return np.log(pk2d(k, a))


def all_finite(vals):
    """
    Returns True if all elements are finite (i.e. not NaN or inf).
    """
    return np.all(np.isfinite(vals))


def test_pk2d_init():
    """
    Test initialization of Pk2D objects
    """

    # If no input
    with pytest.raises(ValueError):
        ccl.Pk2D()

    # Input function has incorrect signature
    with pytest.raises(TypeError):
        ccl.Pk2D.from_function(pk1d)

    # Input arrays have incorrect sizes
    lkarr = -4.+6*np.arange(100)/99.
    aarr = 0.05+0.95*np.arange(100)/99.
    pkarr = np.zeros([len(aarr), len(lkarr)])
    with pytest.raises(ValueError):
        ccl.Pk2D(a_arr=aarr, lk_arr=lkarr, pk_arr=pkarr[1:])

    # Scale factor is not monotonically increasing
    with pytest.raises(ValueError):
        ccl.Pk2D(a_arr=aarr[::-1], lk_arr=lkarr, pk_arr=pkarr)


def test_pk2d_smoke():
    """Make sure it works once."""
    cosmo = ccl.Cosmology(
        Omega_c=0.27, Omega_b=0.045, h=0.67, A_s=1e-10, n_s=0.96)
    lkarr = -4.+6*np.arange(100)/99.
    aarr = 0.05+0.95*np.arange(100)/99.
    pkarr = np.zeros([len(aarr), len(lkarr)])
    psp = ccl.Pk2D(a_arr=aarr, lk_arr=lkarr, pk_arr=pkarr)
    assert not np.isnan(psp(1E-2, 0.5, cosmo))


@pytest.mark.parametrize('model', ['bbks', 'eisenstein_hu',
                                   'eisenstein_hu_nowiggles'])
def test_pk2d_from_model(model):
    cosmo_fixed = ccl.Cosmology(
        Omega_c=0.27, Omega_b=0.045, h=0.67, sigma8=0.8, n_s=0.96)
    cosmo = ccl.Cosmology(
        Omega_c=0.27, Omega_b=0.045, h=0.67, sigma8=0.8, n_s=0.96,
        transfer_function=model)
    pk = ccl.Pk2D.from_model(cosmo_fixed, model=model)
    ks = np.geomspace(1E-3, 1E1, 128)
    for z in [0., 0.5, 2.]:
        a = 1./(1+z)
        pk1 = pk(ks, a, cosmo)
        pk2 = ccl.linear_matter_power(cosmo, ks, a)
        maxdiff = np.amax(np.fabs(pk1/pk2-1))
        assert maxdiff < 1E-10


@pytest.mark.parametrize('model', ['bbks', 'eisenstein_hu'])
def test_pk2d_from_model_fails(model):
    cosmo = ccl.Cosmology(
        Omega_c=0.27, Omega_b=0.045, h=0.67, A_s=1E-10, n_s=0.96,
        transfer_function='boltzmann_class')
    with pytest.raises(ccl.CCLError):
        ccl.Pk2D.from_model(cosmo, model=model)


def test_pk2d_from_model_raises():
    cosmo = ccl.CosmologyVanillaLCDM()
    with pytest.raises(ValueError):
        ccl.Pk2D.from_model(cosmo, model='bbkss')


def test_pk2d_function():
    """
    Test evaluation of Pk2D objects
    """

    cosmo = ccl.Cosmology(
        Omega_c=0.27, Omega_b=0.045, h=0.67, A_s=1e-10, n_s=0.96)

    psp = ccl.Pk2D.from_function(pkfunc=lpk2d,
                                 spline_params=cosmo.cosmo.spline_params)
    psp2 = ccl.Pk2D.from_function(lpk2d)
    assert psp(1.0, 1.0) == psp2(1.0, 1.0)

    # Test at single point
    ktest = 1E-2
    atest = 0.5
    ptrue = pk2d(ktest, atest)
    phere = psp(ktest, atest, cosmo)
    assert np.allclose(phere, ptrue, atol=0, rtol=1e-7)
    dphere = psp(ktest, atest, cosmo, derivative=True)
    assert np.allclose(dphere, -1, atol=0, rtol=1e-6)

    ktest = 1
    atest = 0.5
    ptrue = pk2d(ktest, atest)
    phere = psp(ktest, atest, cosmo)
    assert np.allclose(phere, ptrue, atol=0, rtol=1e-7)
    dphere = psp(ktest, atest, cosmo, derivative=True)
    assert np.allclose(dphere, -1, atol=0, rtol=1e-6)

    # Test at array of points
    ktest = np.logspace(-3, 1, 10)
    ptrue = pk2d(ktest, atest)
    phere = psp(ktest, atest, cosmo)
    assert np.allclose(phere, ptrue, atol=0, rtol=1E-6)
    dphere = psp(ktest, atest, cosmo, derivative=True)
    assert np.allclose(dphere, -1, atol=0, rtol=1e-6)

    # Test input is not logarithmic
    psp = ccl.Pk2D.from_function(pkfunc=pk2d, is_logp=False,
                                 spline_params=cosmo.cosmo.spline_params)
    phere = psp(ktest, atest, cosmo)
    assert np.allclose(phere, ptrue, atol=0, rtol=1E-6)
    dphere = psp(ktest, atest, cosmo, derivative=True)
    assert np.allclose(dphere, -1, atol=0, rtol=1e-6)

    # Test input is arrays
    karr = np.logspace(-4, 2, 1000)
    aarr = np.linspace(0.01, 1., 100)
    parr = np.array([pk2d(karr, a) for a in aarr])
    psp = ccl.Pk2D(
        a_arr=aarr, lk_arr=np.log(karr), pk_arr=parr, is_logp=False)
<<<<<<< HEAD
    phere = psp.eval(ktest, atest, cosmo)
    assert_allclose(phere, ptrue, rtol=1E-6)
    dphere = psp.eval_dlogpk_dlogk(ktest, atest, cosmo)
    assert_allclose(dphere, -1.*np.ones_like(dphere), 6)
=======
    phere = psp(ktest, atest, cosmo)
    assert np.allclose(phere, ptrue, atol=0, rtol=1E-6)
    dphere = psp(ktest, atest, cosmo, derivative=True)
    assert np.allclose(dphere, -1.*np.ones_like(dphere), atol=0, rtol=1e-6)


def test_pk2d_from_function_spline_params():
    """Verify that passing spline_params as an argument works as expected."""
    k = np.logspace(-1, 0.5, 8)
    a = 0.8

    # Sampling from CCL's spline parameters.
    pk1 = ccl.Pk2D.from_function(pk2d, is_logp=False)
    a_arr, lk_arr, _ = pk1.get_spline_arrays()
    assert np.allclose(pk2d(k, a), pk1(k, a), atol=0, rtol=1e-10)
    assert np.array_equal(a_arr, get_pk_spline_a())
    assert np.array_equal(lk_arr, get_pk_spline_lk())

    # Sampling with custom spline parameters (C API).
    ccl.spline_params.N_K -= 10
    ccl.spline_params.A_SPLINE_NA_PK -= 10
    cosmo = ccl.CosmologyVanillaLCDM()  # contains a copy of the new params
    pk2 = ccl.Pk2D.from_function(pk2d, is_logp=False,
                                 spline_params=cosmo.cosmo.spline_params)
    a_arr, lk_arr, pk_arr = pk2.get_spline_arrays()
    assert np.allclose(pk2d(k, a), pk2(k, a), atol=0, rtol=1e-9)
    assert np.array_equal(a_arr, get_pk_spline_a())
    assert np.array_equal(lk_arr, get_pk_spline_lk())

    # Sampling with custom spline parameters (Python API)
    pk3 = ccl.Pk2D.from_function(pk2d, is_logp=False,
                                 spline_params=ccl.spline_params)
    a_arr2, lk_arr2, pk_arr2 = pk3.get_spline_arrays()
    assert np.array_equal(a_arr, a_arr2)
    assert np.array_equal(lk_arr, lk_arr2)
    assert np.array_equal(pk_arr, pk_arr2)

    ccl.spline_params.reload()
>>>>>>> 265dd616


def test_pk2d_cells():
    """
    Test interplay between Pk2D and the Limber integrator
    """
    ccl.gsl_params.LENSING_KERNEL_SPLINE_INTEGRATION = False
    cosmo = ccl.Cosmology(
        Omega_c=0.27, Omega_b=0.045, h=0.67, A_s=1e-10, n_s=0.96)
    z = np.linspace(0., 1., 200)
    n = np.exp(-((z-0.5)/0.1)**2)
    lens1 = ccl.WeakLensingTracer(cosmo, dndz=(z, n))
    ells = np.arange(2, 10)

    # Check that passing no power spectrum is fine
    cells = ccl.angular_cl(cosmo, lens1, lens1, ells)
    assert all_finite(cells)

    # Check that passing a bogus power spectrum fails as expected
    with pytest.raises(ValueError):
        ccl.angular_cl(cosmo, lens1, lens1, ells, p_of_k_a=1)

    # Check that passing a correct power spectrum runs as expected
    psp = ccl.Pk2D.from_function(lpk2d)
    cells = ccl.angular_cl(cosmo, lens1, lens1, ells, p_of_k_a=psp)
    assert all_finite(cells)

    ccl.gsl_params.reload()  # reset to the default parameters


def test_pk2d_parsing():
    a_arr = np.linspace(0.1, 1, 100)
    k_arr = np.geomspace(1E-4, 1E3, 1000)
    pk_arr = a_arr[:, None] * ((k_arr/0.01)/(1+(k_arr/0.01)**3))[None, :]

    psp = ccl.Pk2D(a_arr=a_arr, lk_arr=np.log(k_arr),
                   pk_arr=np.log(pk_arr))

    ccl.gsl_params.LENSING_KERNEL_SPLINE_INTEGRATION = False
    cosmo = ccl.CosmologyCalculator(
        Omega_c=0.27, Omega_b=0.045, h=0.67, sigma8=0.8, n_s=0.96,
        pk_nonlin={'a': a_arr, 'k': k_arr,
                   'delta_matter:delta_matter': pk_arr,
                   'a:b': pk_arr})
    z = np.linspace(0., 1., 200)
    n = np.exp(-((z-0.5)/0.1)**2)
    lens1 = ccl.WeakLensingTracer(cosmo, dndz=(z, n))
    ells = np.linspace(2, 100, 10)

    cells1 = ccl.angular_cl(cosmo, lens1, lens1, ells,
<<<<<<< HEAD
                            p_of_k_a=None)
    cells2 = ccl.angular_cl(cosmo, lens1, lens1, ells,
                            p_of_k_a='delta_matter:delta_matter')
    cells3 = ccl.angular_cl(cosmo, lens1, lens1, ells,
                            p_of_k_a='a:b')
    cells4 = ccl.angular_cl(cosmo, lens1, lens1, ells,
=======
                            p_of_k_a='delta_matter:delta_matter')
    cells2 = ccl.angular_cl(cosmo, lens1, lens1, ells,
                            p_of_k_a='a:b')
    cells3 = ccl.angular_cl(cosmo, lens1, lens1, ells,
>>>>>>> 265dd616
                            p_of_k_a=psp)
    assert all_finite(cells1)
    assert all_finite(cells2)
    assert all_finite(cells3)
<<<<<<< HEAD
    assert all_finite(cells4)
    assert np.all(np.fabs(cells2/cells1-1) < 1E-10)
    assert np.all(np.fabs(cells3/cells1-1) < 1E-10)
    assert np.all(np.fabs(cells4/cells1-1) < 1E-10)
=======
    assert np.all(np.fabs(cells1/cells2-1) < 1E-10)
    assert np.all(np.fabs(cells2/cells3-1) < 1E-10)
>>>>>>> 265dd616

    # Wrong name
    with pytest.raises(KeyError):
        ccl.angular_cl(cosmo, lens1, lens1, ells,
                       p_of_k_a='a:c')

    # Wrong type
    with pytest.raises(ValueError):
        ccl.angular_cl(cosmo, lens1, lens1, ells,
                       p_of_k_a=3)

    ccl.gsl_params.reload()  # reset to the default parameters


def test_pk2d_get_spline_arrays():
    empty_pk2d = ccl.Pk2D.__new__(ccl.Pk2D)

    # Pk2D needs splines defined to get splines out
    with pytest.raises(ValueError):
        empty_pk2d.get_spline_arrays()


def test_pk2d_add():
    x = np.linspace(0.1, 1, 10)
    log_y = np.linspace(-3, 1, 20)
    zarr_a = np.outer(x, np.exp(log_y))
    zarr_b = np.outer(-1*x, 4*np.exp(log_y))

    empty_pk2d = ccl.Pk2D.__new__(ccl.Pk2D)
    pk2d_a = ccl.Pk2D(a_arr=x, lk_arr=log_y, pk_arr=np.log(zarr_a),
                      is_logp=True)
    pk2d_b = ccl.Pk2D(a_arr=2*x, lk_arr=log_y, pk_arr=zarr_b,
                      is_logp=False)
    pk2d_b2 = ccl.Pk2D(a_arr=x, lk_arr=log_y+0.5, pk_arr=zarr_b,
                       is_logp=False)

    # This raises an error because the a ranges don't match
    with pytest.raises(ValueError):
        pk2d_a + pk2d_b
    # This raises an error because the k ranges don't match
    with pytest.raises(ValueError):
        pk2d_a + pk2d_b2
    # This raises an error because addition with an empty Pk2D should not work
    with pytest.raises(ValueError):
        pk2d_a + empty_pk2d

    pk2d_c = ccl.Pk2D(a_arr=x, lk_arr=log_y, pk_arr=zarr_b,
                      is_logp=False)

    pk2d_d = pk2d_a + pk2d_c
    pk2d_d2 = pk2d_a + 1.0
    xarr_d, yarr_d, zarr_d = pk2d_d.get_spline_arrays()
    _, _, zarr_d2 = pk2d_d2.get_spline_arrays()

    assert np.allclose(x, xarr_d)
    assert np.allclose(log_y, yarr_d)
    assert np.allclose(zarr_a + zarr_b, zarr_d)
    assert np.allclose(zarr_a + 1.0, zarr_d2)

    pk2d_e = ccl.Pk2D(a_arr=x[1:-1], lk_arr=log_y[1:-1],
                      pk_arr=zarr_b[1:-1, 1:-1],
                      is_logp=False)

    # This raises a warning because the power spectra are not defined on the
    # same support
    with pytest.warns(CCLWarning):
        pk2d_f = pk2d_e + pk2d_a

    xarr_f, yarr_f, zarr_f = pk2d_f.get_spline_arrays()

    assert np.allclose((zarr_a + zarr_b)[1:-1, 1:-1], zarr_f)


def test_pk2d_mul_pow():
    x = np.linspace(0.1, 1, 10)
    log_y = np.linspace(-3, 1, 20)
    zarr_a = np.outer(x, np.exp(log_y))
    zarr_b = np.outer(-1*x, 4*np.exp(log_y))

    pk2d_a = ccl.Pk2D(a_arr=x, lk_arr=log_y, pk_arr=np.log(zarr_a),
                      is_logp=True)
    pk2d_b = ccl.Pk2D(a_arr=x, lk_arr=log_y, pk_arr=zarr_b,
                      is_logp=False)

    # This raises an error because multiplication is only defined for
    # float, int, and Pk2D
    with pytest.raises(TypeError):
        pk2d_a*np.array([0.1, 0.2])

    # This raises an error because exponention is only defined for
    # float and int
    with pytest.raises(TypeError):
        pk2d_a**pk2d_b

    # This raises a warning because the power spectrum is non-negative and the
    # power is non-integer
    with pytest.warns(CCLWarning):
        pk2d_b**0.5

    pk2d_g = pk2d_a * pk2d_b
    pk2d_h = 2*pk2d_a
    pk2d_i = pk2d_a**1.8

    _, _, zarr_g = pk2d_g.get_spline_arrays()
    _, _, zarr_h = pk2d_h.get_spline_arrays()
    _, _, zarr_i = pk2d_i.get_spline_arrays()

    assert np.allclose(zarr_a * zarr_b, zarr_g)
    assert np.allclose(2 * zarr_a, zarr_h)
    assert np.allclose(zarr_a**1.8, zarr_i)

    pk2d_j = (pk2d_a + 0.5*pk2d_i)**1.5
    _, _, zarr_j = pk2d_j.get_spline_arrays()
    assert np.allclose((zarr_a + 0.5*zarr_i)**1.5, zarr_j)


def test_pk2d_extrap_orders():
    # Check that setting extrap orders propagates down to the `psp`.
    x = np.linspace(0.1, 1, 10)
    log_y = np.linspace(-3, 1, 20)
    zarr_a = np.outer(x, np.exp(log_y))
    pk = ccl.Pk2D(a_arr=x, lk_arr=log_y, pk_arr=np.log(zarr_a), is_logp=True)

    assert pk.extrap_order_hik == pk.psp.extrap_order_hik
    assert pk.extrap_order_lok == pk.psp.extrap_order_lok


def test_pk2d_eval_cosmo():
    # Check that `eval` can be called without `cosmo` and that an error
    # is raised when scale factor is out of interpolation range.
    cosmo = ccl.CosmologyVanillaLCDM(transfer_function="bbks")
    cosmo.compute_linear_power()
    pk = cosmo.get_linear_power()
    assert pk(1., 1.) == pk(1., 1., cosmo)

    amin = pk.psp.amin
<<<<<<< HEAD
    pk.eval(1., amin*0.99, cosmo)  # doesn't fail because cosmo is provided
    with pytest.raises(ValueError):
        pk.eval(1., amin*0.99)
=======
    pk(1., amin*0.99, cosmo)  # doesn't fail because cosmo is provided
    with pytest.raises(ValueError):
        pk(1., amin*0.99)
>>>>>>> 265dd616


def test_pk2d_copy():
    # Check that copying works as intended (also check `bool`).
    x = np.linspace(0.1, 1, 10)
    log_y = np.linspace(-3, 1, 20)
    zarr_a = np.outer(x, np.exp(log_y))
    pk = ccl.Pk2D(a_arr=x, lk_arr=log_y, pk_arr=np.log(zarr_a), is_logp=True)

    pkc = pk.copy()
    assert np.allclose(pk.get_spline_arrays()[-1],
                       pkc.get_spline_arrays()[-1],
                       rtol=1e-15)
    assert bool(pk) is bool(pkc) is True  # they both have `psp`

    pk = ccl.Pk2D.__new__(ccl.Pk2D)
    pkc = pk.copy()
    assert bool(pk) is bool(pkc) is False


def test_pk2d_operations():
    # Everything is based on the already tested `add`, `mul`, and `pow`,
    # so we don't need to test every accepted type separately.
    x = np.linspace(0.1, 1, 10)
    log_y = np.linspace(-3, 1, 20)
    zarr_a = np.outer(x, np.exp(log_y))
    pk0 = ccl.Pk2D(a_arr=x, lk_arr=log_y, pk_arr=np.log(zarr_a), is_logp=True)
    pk1, pk2 = pk0.copy(), pk0.copy()

    # sub, truediv
    assert np.allclose((pk1 - pk2).get_spline_arrays()[-1], 0, rtol=1e-15)
    assert np.allclose((pk1 / pk2).get_spline_arrays()[-1], 1, rtol=1e-15)

    # rsub, rtruediv
    assert np.allclose((1 - pk1).get_spline_arrays()[-1],
                       1 - pk1.get_spline_arrays()[-1])
    assert np.allclose((1 / pk1).get_spline_arrays()[-1],
                       1 / pk1.get_spline_arrays()[-1])

    # iadd, isub, imul, itruediv, ipow
    pk1 += pk1
    assert np.allclose((pk1 / pk2).get_spline_arrays()[-1], 2, rtol=1e-15)
    pk1 -= pk2
    assert np.allclose((pk1 / pk2).get_spline_arrays()[-1], 1, rtol=1e-15)
    pk1 *= pk1
    assert np.allclose(pk1.get_spline_arrays()[-1],
                       pk2.get_spline_arrays()[-1]**2,
                       rtol=1e-15)
    pk1 /= pk2
    assert np.allclose((pk1 / pk2).get_spline_arrays()[-1], 1, rtol=1e-15)
    pk1 **= 2
    assert np.allclose(pk1.get_spline_arrays()[-1],
                       pk2.get_spline_arrays()[-1]**2,
                       rtol=1e-15)


def test_pk2d_from_model_smoke():
    # Verify that both `from_model` methods are equivalent.
    cosmo = ccl.CosmologyVanillaLCDM(transfer_function="bbks")
    pk1 = ccl.Pk2D.from_model(cosmo, "bbks")
    pk2 = cosmo.get_linear_power()
    assert np.all(pk1.get_spline_arrays()[-1] == pk2.get_spline_arrays()[-1])<|MERGE_RESOLUTION|>--- conflicted
+++ resolved
@@ -2,10 +2,7 @@
 import pytest
 import pyccl as ccl
 from pyccl import CCLWarning
-<<<<<<< HEAD
-=======
 from pyccl.pyutils import get_pk_spline_a, get_pk_spline_lk
->>>>>>> 265dd616
 from .test_cclobject import check_eq_repr_hash
 
 
@@ -14,13 +11,6 @@
     cosmo = ccl.CosmologyVanillaLCDM(transfer_function="bbks")
     cosmo.compute_linear_power()
     PK1 = cosmo.get_linear_power()
-<<<<<<< HEAD
-    PK2 = ccl.Pk2D.pk_from_model(cosmo, "bbks")
-    assert check_eq_repr_hash(PK1, PK2)
-    assert check_eq_repr_hash(ccl.Pk2D(empty=True), ccl.Pk2D(empty=True))
-    assert check_eq_repr_hash(2*PK1, PK2, equal=False)
-
-=======
     PK2 = ccl.Pk2D.from_model(cosmo, "bbks")
     assert check_eq_repr_hash(PK1, PK2)
     assert check_eq_repr_hash(2*PK1, PK2, equal=False)
@@ -30,7 +20,6 @@
     assert check_eq_repr_hash(*empties)
     assert check_eq_repr_hash(PK1, PK1)
 
->>>>>>> 265dd616
     # edge-case: comparing different types
     assert check_eq_repr_hash(PK1, 1, equal=False)
 
@@ -187,12 +176,6 @@
     parr = np.array([pk2d(karr, a) for a in aarr])
     psp = ccl.Pk2D(
         a_arr=aarr, lk_arr=np.log(karr), pk_arr=parr, is_logp=False)
-<<<<<<< HEAD
-    phere = psp.eval(ktest, atest, cosmo)
-    assert_allclose(phere, ptrue, rtol=1E-6)
-    dphere = psp.eval_dlogpk_dlogk(ktest, atest, cosmo)
-    assert_allclose(dphere, -1.*np.ones_like(dphere), 6)
-=======
     phere = psp(ktest, atest, cosmo)
     assert np.allclose(phere, ptrue, atol=0, rtol=1E-6)
     dphere = psp(ktest, atest, cosmo, derivative=True)
@@ -231,7 +214,6 @@
     assert np.array_equal(pk_arr, pk_arr2)
 
     ccl.spline_params.reload()
->>>>>>> 265dd616
 
 
 def test_pk2d_cells():
@@ -282,32 +264,16 @@
     ells = np.linspace(2, 100, 10)
 
     cells1 = ccl.angular_cl(cosmo, lens1, lens1, ells,
-<<<<<<< HEAD
-                            p_of_k_a=None)
-    cells2 = ccl.angular_cl(cosmo, lens1, lens1, ells,
-                            p_of_k_a='delta_matter:delta_matter')
-    cells3 = ccl.angular_cl(cosmo, lens1, lens1, ells,
-                            p_of_k_a='a:b')
-    cells4 = ccl.angular_cl(cosmo, lens1, lens1, ells,
-=======
                             p_of_k_a='delta_matter:delta_matter')
     cells2 = ccl.angular_cl(cosmo, lens1, lens1, ells,
                             p_of_k_a='a:b')
     cells3 = ccl.angular_cl(cosmo, lens1, lens1, ells,
->>>>>>> 265dd616
                             p_of_k_a=psp)
     assert all_finite(cells1)
     assert all_finite(cells2)
     assert all_finite(cells3)
-<<<<<<< HEAD
-    assert all_finite(cells4)
-    assert np.all(np.fabs(cells2/cells1-1) < 1E-10)
-    assert np.all(np.fabs(cells3/cells1-1) < 1E-10)
-    assert np.all(np.fabs(cells4/cells1-1) < 1E-10)
-=======
     assert np.all(np.fabs(cells1/cells2-1) < 1E-10)
     assert np.all(np.fabs(cells2/cells3-1) < 1E-10)
->>>>>>> 265dd616
 
     # Wrong name
     with pytest.raises(KeyError):
@@ -444,15 +410,9 @@
     assert pk(1., 1.) == pk(1., 1., cosmo)
 
     amin = pk.psp.amin
-<<<<<<< HEAD
-    pk.eval(1., amin*0.99, cosmo)  # doesn't fail because cosmo is provided
-    with pytest.raises(ValueError):
-        pk.eval(1., amin*0.99)
-=======
     pk(1., amin*0.99, cosmo)  # doesn't fail because cosmo is provided
     with pytest.raises(ValueError):
         pk(1., amin*0.99)
->>>>>>> 265dd616
 
 
 def test_pk2d_copy():
