import numpy as np
import pytest
import pyccl as ccl
from pyccl import CCLWarning
from pyccl.pyutils import get_pk_spline_a, get_pk_spline_lk
from .test_cclobject import check_eq_repr_hash


def test_Pk2D_eq_repr_hash():
    # Test eq, repr, hash for Pk2D.
    cosmo = ccl.CosmologyVanillaLCDM(transfer_function="bbks")
    cosmo.compute_linear_power()
    PK1 = cosmo.get_linear_power()
    PK2 = ccl.Pk2D.pk_from_model(cosmo, "bbks")
    assert check_eq_repr_hash(PK1, PK2)
    assert check_eq_repr_hash(ccl.Pk2D(empty=True), ccl.Pk2D(empty=True))
    assert check_eq_repr_hash(2*PK1, PK2, equal=False)

    # edge-case: comparing different types
    assert check_eq_repr_hash(PK1, 1, equal=False)

    # edge-case: different extrapolation orders
    a_arr, lk_arr, pk_arr = PK1.get_spline_arrays()
    pk1 = ccl.Pk2D(a_arr=a_arr, lk_arr=lk_arr, pk_arr=pk_arr,
                   is_logp=False, extrap_order_lok=0)
    pk2 = ccl.Pk2D(a_arr=a_arr, lk_arr=lk_arr, pk_arr=pk_arr,
                   is_logp=False, extrap_order_lok=1)
    assert check_eq_repr_hash(pk1, pk2, equal=False)


def pk1d(k):
    return (k/0.1)**(-1)


def grw(a):
    return a


def pk2d(k, a):
    return pk1d(k)*grw(a)


def lpk2d(k, a):
    return np.log(pk2d(k, a))


def all_finite(vals):
    """
    Returns True if all elements are finite (i.e. not NaN or inf).
    """
    return np.all(np.isfinite(vals))


def test_pk2d_init():
    """
    Test initialization of Pk2D objects
    """

    cosmo = ccl.Cosmology(
        Omega_c=0.27, Omega_b=0.045, h=0.67, A_s=1e-10, n_s=0.96)

    # If no input
    with pytest.raises(ValueError):
        ccl.Pk2D()

    # Input function has incorrect signature
<<<<<<< HEAD
    with pytest.raises(ValueError):
        ccl.Pk2D(pkfunc=pk1d)
    ccl.Pk2D(pkfunc=lpk2d, cosmo=cosmo)
=======
    with pytest.raises(TypeError):
        with pytest.warns(ccl.CCLDeprecationWarning):
            ccl.Pk2D(pkfunc=pk1d)

    with pytest.warns(ccl.CCLDeprecationWarning):
        ccl.Pk2D(pkfunc=lpk2d, cosmo=cosmo)
>>>>>>> e93b3174

    # Input arrays have incorrect sizes
    lkarr = -4.+6*np.arange(100)/99.
    aarr = 0.05+0.95*np.arange(100)/99.
    pkarr = np.zeros([len(aarr), len(lkarr)])
    with pytest.raises(ValueError):
        ccl.Pk2D(a_arr=aarr, lk_arr=lkarr, pk_arr=pkarr[1:])

    # Scale factor is not monotonically increasing
    with pytest.raises(ValueError):
        ccl.Pk2D(a_arr=aarr[::-1], lk_arr=lkarr, pk_arr=pkarr)


def test_pk2d_smoke():
    """Make sure it works once."""
    cosmo = ccl.Cosmology(
        Omega_c=0.27, Omega_b=0.045, h=0.67, A_s=1e-10, n_s=0.96)
    lkarr = -4.+6*np.arange(100)/99.
    aarr = 0.05+0.95*np.arange(100)/99.
    pkarr = np.zeros([len(aarr), len(lkarr)])
    psp = ccl.Pk2D(a_arr=aarr, lk_arr=lkarr, pk_arr=pkarr)
<<<<<<< HEAD
    assert not np.isnan(psp.eval(1E-2, 0.5, cosmo))
=======
    assert_(not np.isnan(psp(1E-2, 0.5, cosmo)))
>>>>>>> e93b3174


@pytest.mark.parametrize('model', ['bbks', 'eisenstein_hu',
                                   'eisenstein_hu_nowiggles'])
def test_pk2d_from_model(model):
    cosmo_fixed = ccl.Cosmology(
        Omega_c=0.27, Omega_b=0.045, h=0.67, sigma8=0.8, n_s=0.96)
    cosmo = ccl.Cosmology(
        Omega_c=0.27, Omega_b=0.045, h=0.67, sigma8=0.8, n_s=0.96,
        transfer_function=model)
    pk = ccl.Pk2D.from_model(cosmo_fixed, model=model)
    ks = np.geomspace(1E-3, 1E1, 128)
    for z in [0., 0.5, 2.]:
        a = 1./(1+z)
        pk1 = pk(ks, a, cosmo)
        pk2 = ccl.linear_matter_power(cosmo, ks, a)
        maxdiff = np.amax(np.fabs(pk1/pk2-1))
        assert maxdiff < 1E-10


def test_pk2d_from_model_emu():
    pars = [0.3643, 0.071075, 0.55, 0.8333, 0.9167, -0.7667, 0.1944]
    cosmo_fixed = ccl.Cosmology(Omega_c=pars[0],
                                Omega_b=pars[1],
                                h=pars[2],
                                sigma8=pars[3],
                                n_s=pars[4],
                                w0=pars[5],
                                wa=pars[6],
                                Neff=3.04,
                                Omega_g=0,
                                Omega_k=0,
                                transfer_function='bbks')
    cosmo = ccl.Cosmology(Omega_c=pars[0],
                          Omega_b=pars[1],
                          h=pars[2],
                          sigma8=pars[3],
                          n_s=pars[4],
                          w0=pars[5],
                          wa=pars[6],
                          Neff=3.04,
                          Omega_g=0,
                          Omega_k=0,
                          transfer_function='bbks',
                          matter_power_spectrum='emu')
    pk = ccl.Pk2D.from_model(cosmo_fixed, model='emu')
    ks = np.geomspace(1E-3, 1E1, 128)
    for z in [0., 0.5, 2.]:
        a = 1./(1+z)
        pk1 = pk(ks, a, cosmo)
        pk2 = ccl.nonlin_matter_power(cosmo, ks, a)
        maxdiff = np.amax(np.fabs(pk1/pk2-1))
        assert maxdiff < 1E-10


@pytest.mark.parametrize('model', ['bbks', 'eisenstein_hu'])
def test_pk2d_from_model_fails(model):
    cosmo = ccl.Cosmology(
        Omega_c=0.27, Omega_b=0.045, h=0.67, A_s=1E-10, n_s=0.96,
        transfer_function='boltzmann_class')
    with pytest.raises(ccl.CCLError):
        ccl.Pk2D.from_model(cosmo, model=model)


def test_pk2d_from_model_raises():
    cosmo = ccl.CosmologyVanillaLCDM()
    with pytest.raises(ValueError):
        ccl.Pk2D.from_model(cosmo, model='bbkss')


def test_pk2d_function():
    """
    Test evaluation of Pk2D objects
    """

    cosmo = ccl.Cosmology(
        Omega_c=0.27, Omega_b=0.045, h=0.67, A_s=1e-10, n_s=0.96)

    psp = ccl.Pk2D.from_function(pkfunc=lpk2d,
                                 spline_params=cosmo.cosmo.spline_params)
    with pytest.warns(ccl.CCLDeprecationWarning):
        psp2 = ccl.Pk2D(pkfunc=lpk2d, cosmo=cosmo)
    assert psp(1.0, 1.0) == psp2(1.0, 1.0)

    # Test at single point
    ktest = 1E-2
    atest = 0.5
    ptrue = pk2d(ktest, atest)
<<<<<<< HEAD
    phere = psp.eval(ktest, atest, cosmo)
    assert np.allclose(phere, ptrue, atol=0, rtol=1e-7)
    dphere = psp.eval_dlogpk_dlogk(ktest, atest, cosmo)
    assert np.allclose(dphere, -1, atol=0, rtol=1e-6)
=======
    phere = psp(ktest, atest, cosmo)
    assert_almost_equal(np.fabs(phere/ptrue), 1., 6)
    dphere = psp(ktest, atest, cosmo, derivative=True)
    assert_almost_equal(dphere, -1., 6)
>>>>>>> e93b3174

    ktest = 1
    atest = 0.5
    ptrue = pk2d(ktest, atest)
<<<<<<< HEAD
    phere = psp.eval(ktest, atest, cosmo)
    assert np.allclose(phere, ptrue, atol=0, rtol=1e-7)
    dphere = psp.eval_dlogpk_dlogk(ktest, atest, cosmo)
    assert np.allclose(dphere, -1, atol=0, rtol=1e-6)
=======
    phere = psp(ktest, atest, cosmo)
    assert_almost_equal(np.fabs(phere/ptrue), 1., 6)
    dphere = psp(ktest, atest, cosmo, derivative=True)
    assert_almost_equal(dphere, -1., 6)
>>>>>>> e93b3174

    # Test at array of points
    ktest = np.logspace(-3, 1, 10)
    ptrue = pk2d(ktest, atest)
<<<<<<< HEAD
    phere = psp.eval(ktest, atest, cosmo)
    assert np.allclose(phere, ptrue, atol=0, rtol=1E-6)
    dphere = psp.eval_dlogpk_dlogk(ktest, atest, cosmo)
    assert np.allclose(dphere, -1.*np.ones_like(dphere), atol=0, rtol=1e-6)

    # Test input is not logarithmic
    psp = ccl.Pk2D(pkfunc=pk2d, is_logp=False, cosmo=cosmo)
    phere = psp.eval(ktest, atest, cosmo)
    assert np.allclose(phere, ptrue, atol=0, rtol=1E-6)
    dphere = psp.eval_dlogpk_dlogk(ktest, atest, cosmo)
    assert np.allclose(dphere, -1.*np.ones_like(dphere), atol=0, rtol=1e-6)
=======
    phere = psp(ktest, atest, cosmo)
    assert_allclose(phere, ptrue, rtol=1E-6)
    dphere = psp(ktest, atest, cosmo, derivative=True)
    assert_allclose(dphere, -1.*np.ones_like(dphere), 6)

    # Test input is not logarithmic
    with pytest.warns(ccl.CCLDeprecationWarning):
        psp = ccl.Pk2D(pkfunc=pk2d, is_logp=False, cosmo=cosmo)
    phere = psp(ktest, atest, cosmo)
    assert_allclose(phere, ptrue, rtol=1E-6)
    dphere = psp(ktest, atest, cosmo, derivative=True)
    assert_allclose(dphere, -1.*np.ones_like(dphere), 6)
>>>>>>> e93b3174

    # Test input is arrays
    karr = np.logspace(-4, 2, 1000)
    aarr = np.linspace(0.01, 1., 100)
    parr = np.array([pk2d(karr, a) for a in aarr])
    psp = ccl.Pk2D(
        a_arr=aarr, lk_arr=np.log(karr), pk_arr=parr, is_logp=False)
<<<<<<< HEAD
    phere = psp.eval(ktest, atest, cosmo)
    assert np.allclose(phere, ptrue, atol=0, rtol=1E-6)
    dphere = psp.eval_dlogpk_dlogk(ktest, atest, cosmo)
    assert np.allclose(dphere, -1.*np.ones_like(dphere), atol=0, rtol=1e-6)
=======
    phere = psp(ktest, atest, cosmo)
    assert_allclose(phere, ptrue, rtol=1E-6)
    dphere = psp(ktest, atest, cosmo, derivative=True)
    assert_allclose(dphere, -1.*np.ones_like(dphere), 6)
>>>>>>> e93b3174


def test_pk2d_from_function_spline_params():
    """Verify that passing spline_params as an argument works as expected."""
    k = np.logspace(-1, 0.5, 8)
    a = 0.8

    # Sampling from CCL's spline parameters.
    pk1 = ccl.Pk2D.from_function(pk2d, is_logp=False)
    a_arr, lk_arr, _ = pk1.get_spline_arrays()
    assert np.allclose(pk2d(k, a), pk1(k, a), atol=0, rtol=1e-10)
    assert np.array_equal(a_arr, get_pk_spline_a())
    assert np.array_equal(lk_arr, get_pk_spline_lk())

    # Sampling with custom spline parameters (C API).
    ccl.spline_params.N_K -= 10
    ccl.spline_params.A_SPLINE_NA_PK -= 10
    cosmo = ccl.CosmologyVanillaLCDM()  # contains a copy of the new params
    pk2 = ccl.Pk2D.from_function(pk2d, is_logp=False,
                                 spline_params=cosmo.cosmo.spline_params)
    a_arr, lk_arr, pk_arr = pk2.get_spline_arrays()
    assert np.allclose(pk2d(k, a), pk2(k, a), atol=0, rtol=1e-9)
    assert np.array_equal(a_arr, get_pk_spline_a())
    assert np.array_equal(lk_arr, get_pk_spline_lk())

    # Sampling with custom spline parameters (Python API)
    pk3 = ccl.Pk2D.from_function(pk2d, is_logp=False,
                                 spline_params=ccl.spline_params)
    a_arr2, lk_arr2, pk_arr2 = pk3.get_spline_arrays()
    assert np.array_equal(a_arr, a_arr2)
    assert np.array_equal(lk_arr, lk_arr2)
    assert np.array_equal(pk_arr, pk_arr2)

    ccl.spline_params.reload()


def test_pk2d_cells():
    """
    Test interplay between Pk2D and the Limber integrator
    """
    ccl.gsl_params.LENSING_KERNEL_SPLINE_INTEGRATION = False
    cosmo = ccl.Cosmology(
        Omega_c=0.27, Omega_b=0.045, h=0.67, A_s=1e-10, n_s=0.96)
    z = np.linspace(0., 1., 200)
    n = np.exp(-((z-0.5)/0.1)**2)
    lens1 = ccl.WeakLensingTracer(cosmo, dndz=(z, n))
    ells = np.arange(2, 10)

    # Check that passing no power spectrum is fine
    cells = ccl.angular_cl(cosmo, lens1, lens1, ells)
    assert all_finite(cells)

    # Check that passing a bogus power spectrum fails as expected
    with pytest.raises(ValueError):
        ccl.angular_cl(cosmo, lens1, lens1, ells, p_of_k_a=1)

    # Check that passing a correct power spectrum runs as expected
    with pytest.warns(ccl.CCLDeprecationWarning):
        psp = ccl.Pk2D(pkfunc=lpk2d, cosmo=cosmo)
    cells = ccl.angular_cl(cosmo, lens1, lens1, ells, p_of_k_a=psp)
    assert all_finite(cells)

    ccl.gsl_params.reload()  # reset to the default parameters


def test_pk2d_parsing():
    a_arr = np.linspace(0.1, 1, 100)
    k_arr = np.geomspace(1E-4, 1E3, 1000)
    pk_arr = a_arr[:, None] * ((k_arr/0.01)/(1+(k_arr/0.01)**3))[None, :]

    psp = ccl.Pk2D(a_arr=a_arr, lk_arr=np.log(k_arr),
                   pk_arr=np.log(pk_arr))

    ccl.gsl_params.LENSING_KERNEL_SPLINE_INTEGRATION = False
    cosmo = ccl.CosmologyCalculator(
        Omega_c=0.27, Omega_b=0.045, h=0.67, sigma8=0.8, n_s=0.96,
        pk_nonlin={'a': a_arr, 'k': k_arr,
                   'delta_matter:delta_matter': pk_arr,
                   'a:b': pk_arr})
    z = np.linspace(0., 1., 200)
    n = np.exp(-((z-0.5)/0.1)**2)
    lens1 = ccl.WeakLensingTracer(cosmo, dndz=(z, n))
    ells = np.linspace(2, 100, 10)

    cells1 = ccl.angular_cl(cosmo, lens1, lens1, ells,
                            p_of_k_a=None)
    cells2 = ccl.angular_cl(cosmo, lens1, lens1, ells,
                            p_of_k_a='delta_matter:delta_matter')
    cells3 = ccl.angular_cl(cosmo, lens1, lens1, ells,
                            p_of_k_a='a:b')
    cells4 = ccl.angular_cl(cosmo, lens1, lens1, ells,
                            p_of_k_a=psp)
    assert all_finite(cells1)
    assert all_finite(cells2)
    assert all_finite(cells3)
    assert all_finite(cells4)
    assert np.all(np.fabs(cells2/cells1-1) < 1E-10)
    assert np.all(np.fabs(cells3/cells1-1) < 1E-10)
    assert np.all(np.fabs(cells4/cells1-1) < 1E-10)

    # Wrong name
    with pytest.raises(KeyError):
        ccl.angular_cl(cosmo, lens1, lens1, ells,
                       p_of_k_a='a:c')

    # Wrong type
    with pytest.raises(ValueError):
        ccl.angular_cl(cosmo, lens1, lens1, ells,
                       p_of_k_a=3)

    ccl.gsl_params.reload()  # reset to the default parameters


def test_pk2d_get_spline_arrays():
    empty_pk2d = ccl.Pk2D.__new__(ccl.Pk2D)

    # Pk2D needs splines defined to get splines out
    with pytest.raises(ValueError):
        empty_pk2d.get_spline_arrays()


def test_pk2d_add():
    x = np.linspace(0.1, 1, 10)
    log_y = np.linspace(-3, 1, 20)
    zarr_a = np.outer(x, np.exp(log_y))
    zarr_b = np.outer(-1*x, 4*np.exp(log_y))

    empty_pk2d = ccl.Pk2D.__new__(ccl.Pk2D)
    pk2d_a = ccl.Pk2D(a_arr=x, lk_arr=log_y, pk_arr=np.log(zarr_a),
                      is_logp=True)
    pk2d_b = ccl.Pk2D(a_arr=2*x, lk_arr=log_y, pk_arr=zarr_b,
                      is_logp=False)
    pk2d_b2 = ccl.Pk2D(a_arr=x, lk_arr=log_y+0.5, pk_arr=zarr_b,
                       is_logp=False)

    # This raises an error because the a ranges don't match
    with pytest.raises(ValueError):
        pk2d_a + pk2d_b
    # This raises an error because the k ranges don't match
    with pytest.raises(ValueError):
        pk2d_a + pk2d_b2
    # This raises an error because addition with an empty Pk2D should not work
    with pytest.raises(ValueError):
        pk2d_a + empty_pk2d

    pk2d_c = ccl.Pk2D(a_arr=x, lk_arr=log_y, pk_arr=zarr_b,
                      is_logp=False)

    pk2d_d = pk2d_a + pk2d_c
    pk2d_d2 = pk2d_a + 1.0
    xarr_d, yarr_d, zarr_d = pk2d_d.get_spline_arrays()
    _, _, zarr_d2 = pk2d_d2.get_spline_arrays()

    assert np.allclose(x, xarr_d)
    assert np.allclose(log_y, yarr_d)
    assert np.allclose(zarr_a + zarr_b, zarr_d)
    assert np.allclose(zarr_a + 1.0, zarr_d2)

    pk2d_e = ccl.Pk2D(a_arr=x[1:-1], lk_arr=log_y[1:-1],
                      pk_arr=zarr_b[1:-1, 1:-1],
                      is_logp=False)

    # This raises a warning because the power spectra are not defined on the
    # same support
    with pytest.warns(CCLWarning):
        pk2d_f = pk2d_e + pk2d_a

    xarr_f, yarr_f, zarr_f = pk2d_f.get_spline_arrays()

    assert np.allclose((zarr_a + zarr_b)[1:-1, 1:-1], zarr_f)


def test_pk2d_mul_pow():
    x = np.linspace(0.1, 1, 10)
    log_y = np.linspace(-3, 1, 20)
    zarr_a = np.outer(x, np.exp(log_y))
    zarr_b = np.outer(-1*x, 4*np.exp(log_y))

    pk2d_a = ccl.Pk2D(a_arr=x, lk_arr=log_y, pk_arr=np.log(zarr_a),
                      is_logp=True)
    pk2d_b = ccl.Pk2D(a_arr=x, lk_arr=log_y, pk_arr=zarr_b,
                      is_logp=False)

    # This raises an error because multiplication is only defined for
    # float, int, and Pk2D
    with pytest.raises(TypeError):
        pk2d_a*np.array([0.1, 0.2])

    # This raises an error because exponention is only defined for
    # float and int
    with pytest.raises(TypeError):
        pk2d_a**pk2d_b

    # This raises a warning because the power spectrum is non-negative and the
    # power is non-integer
    with pytest.warns(CCLWarning):
        pk2d_b**0.5

    pk2d_g = pk2d_a * pk2d_b
    pk2d_h = 2*pk2d_a
    pk2d_i = pk2d_a**1.8

    _, _, zarr_g = pk2d_g.get_spline_arrays()
    _, _, zarr_h = pk2d_h.get_spline_arrays()
    _, _, zarr_i = pk2d_i.get_spline_arrays()

    assert np.allclose(zarr_a * zarr_b, zarr_g)
    assert np.allclose(2 * zarr_a, zarr_h)
    assert np.allclose(zarr_a**1.8, zarr_i)

    pk2d_j = (pk2d_a + 0.5*pk2d_i)**1.5
    _, _, zarr_j = pk2d_j.get_spline_arrays()
    assert np.allclose((zarr_a + 0.5*zarr_i)**1.5, zarr_j)


def test_pk2d_pkfunc_init_without_cosmo():
    cosmo = ccl.CosmologyVanillaLCDM(transfer_function="bbks")
    with pytest.warns(ccl.CCLDeprecationWarning):
        arr1 = ccl.Pk2D(pkfunc=lpk2d, cosmo=cosmo).get_spline_arrays()[-1]
    with pytest.warns(ccl.CCLDeprecationWarning):
        arr2 = ccl.Pk2D(pkfunc=lpk2d).get_spline_arrays()[-1]
    assert np.allclose(arr1, arr2, rtol=0)


def test_pk2d_extrap_orders():
    # Check that setting extrap orders propagates down to the `psp`.
    x = np.linspace(0.1, 1, 10)
    log_y = np.linspace(-3, 1, 20)
    zarr_a = np.outer(x, np.exp(log_y))
    pk = ccl.Pk2D(a_arr=x, lk_arr=log_y, pk_arr=np.log(zarr_a), is_logp=True)

    assert pk.extrap_order_hik == pk.psp.extrap_order_hik
    assert pk.extrap_order_lok == pk.psp.extrap_order_lok


def test_pk2d_descriptor():
    # Check that `apply_halofit` can be called as a class method or
    # as an instance method.
    cosmo = ccl.CosmologyVanillaLCDM(transfer_function="bbks")
    cosmo.compute_linear_power()
    pkl = cosmo.get_linear_power()
    with pytest.warns(ccl.CCLDeprecationWarning):
        pk1 = ccl.Pk2D.apply_halofit(cosmo, pk_linear=pkl)
    pk2 = pkl.apply_halofit(cosmo)
    assert np.all(pk1.get_spline_arrays()[-1] == pk2.get_spline_arrays()[-1])


def test_pk2d_eval_cosmo():
    # Check that `eval` can be called without `cosmo` and that an error
    # is raised when scale factor is out of interpolation range.
    cosmo = ccl.CosmologyVanillaLCDM(transfer_function="bbks")
    cosmo.compute_linear_power()
    pk = cosmo.get_linear_power()
    assert pk(1., 1.) == pk(1., 1., cosmo)

    amin = pk.psp.amin
<<<<<<< HEAD
    pk.eval(1., amin*0.99, cosmo)  # doesn't fail because cosmo is provided
    with pytest.raises(ValueError):
        pk.eval(1., amin*0.99)
=======
    pk(1., amin*0.99, cosmo)  # doesn't fail because cosmo is provided
    with pytest.raises(ValueError):
        pk(1., amin*0.99)
>>>>>>> e93b3174


def test_pk2d_copy():
    # Check that copying works as intended (also check `bool`).
    x = np.linspace(0.1, 1, 10)
    log_y = np.linspace(-3, 1, 20)
    zarr_a = np.outer(x, np.exp(log_y))
    pk = ccl.Pk2D(a_arr=x, lk_arr=log_y, pk_arr=np.log(zarr_a), is_logp=True)

    pkc = pk.copy()
    assert np.allclose(pk.get_spline_arrays()[-1],
                       pkc.get_spline_arrays()[-1],
                       rtol=1e-15)
    assert bool(pk) is bool(pkc) is True  # they both have `psp`

    pk = ccl.Pk2D.__new__(ccl.Pk2D)
    pkc = pk.copy()
    assert bool(pk) is bool(pkc) is False


def test_pk2d_operations():
    # Everything is based on the already tested `add`, `mul`, and `pow`,
    # so we don't need to test every accepted type separately.
    x = np.linspace(0.1, 1, 10)
    log_y = np.linspace(-3, 1, 20)
    zarr_a = np.outer(x, np.exp(log_y))
    pk0 = ccl.Pk2D(a_arr=x, lk_arr=log_y, pk_arr=np.log(zarr_a), is_logp=True)
    pk1, pk2 = pk0.copy(), pk0.copy()

    # sub, truediv
    assert np.allclose((pk1 - pk2).get_spline_arrays()[-1], 0, rtol=1e-15)
    assert np.allclose((pk1 / pk2).get_spline_arrays()[-1], 1, rtol=1e-15)

    # rsub, rtruediv
    assert np.allclose((1 - pk1).get_spline_arrays()[-1],
                       1 - pk1.get_spline_arrays()[-1])
    assert np.allclose((1 / pk1).get_spline_arrays()[-1],
                       1 / pk1.get_spline_arrays()[-1])

    # iadd, isub, imul, itruediv, ipow
    pk1 += pk1
    assert np.allclose((pk1 / pk2).get_spline_arrays()[-1], 2, rtol=1e-15)
    pk1 -= pk2
    assert np.allclose((pk1 / pk2).get_spline_arrays()[-1], 1, rtol=1e-15)
    pk1 *= pk1
    assert np.allclose(pk1.get_spline_arrays()[-1],
                       pk2.get_spline_arrays()[-1]**2,
                       rtol=1e-15)
    pk1 /= pk2
    assert np.allclose((pk1 / pk2).get_spline_arrays()[-1], 1, rtol=1e-15)
    pk1 **= 2
    assert np.allclose(pk1.get_spline_arrays()[-1],
                       pk2.get_spline_arrays()[-1]**2,
                       rtol=1e-15)


def test_pk2d_from_model_smoke():
    # Verify that both `from_model` methods are equivalent.
    cosmo = ccl.CosmologyVanillaLCDM(transfer_function="bbks")
    pk1 = ccl.Pk2D.from_model(cosmo, "bbks")
    with pytest.warns(ccl.CCLDeprecationWarning):
        pk2 = ccl.Pk2D.pk_from_model(cosmo, "bbks")
    assert np.all(pk1.get_spline_arrays()[-1] == pk2.get_spline_arrays()[-1])<|MERGE_RESOLUTION|>--- conflicted
+++ resolved
@@ -11,9 +11,8 @@
     cosmo = ccl.CosmologyVanillaLCDM(transfer_function="bbks")
     cosmo.compute_linear_power()
     PK1 = cosmo.get_linear_power()
-    PK2 = ccl.Pk2D.pk_from_model(cosmo, "bbks")
+    PK2 = ccl.Pk2D.from_model(cosmo, "bbks")
     assert check_eq_repr_hash(PK1, PK2)
-    assert check_eq_repr_hash(ccl.Pk2D(empty=True), ccl.Pk2D(empty=True))
     assert check_eq_repr_hash(2*PK1, PK2, equal=False)
 
     # edge-case: comparing different types
@@ -64,18 +63,12 @@
         ccl.Pk2D()
 
     # Input function has incorrect signature
-<<<<<<< HEAD
-    with pytest.raises(ValueError):
-        ccl.Pk2D(pkfunc=pk1d)
-    ccl.Pk2D(pkfunc=lpk2d, cosmo=cosmo)
-=======
     with pytest.raises(TypeError):
         with pytest.warns(ccl.CCLDeprecationWarning):
             ccl.Pk2D(pkfunc=pk1d)
 
     with pytest.warns(ccl.CCLDeprecationWarning):
         ccl.Pk2D(pkfunc=lpk2d, cosmo=cosmo)
->>>>>>> e93b3174
 
     # Input arrays have incorrect sizes
     lkarr = -4.+6*np.arange(100)/99.
@@ -97,11 +90,7 @@
     aarr = 0.05+0.95*np.arange(100)/99.
     pkarr = np.zeros([len(aarr), len(lkarr)])
     psp = ccl.Pk2D(a_arr=aarr, lk_arr=lkarr, pk_arr=pkarr)
-<<<<<<< HEAD
-    assert not np.isnan(psp.eval(1E-2, 0.5, cosmo))
-=======
-    assert_(not np.isnan(psp(1E-2, 0.5, cosmo)))
->>>>>>> e93b3174
+    assert not np.isnan(psp(1E-2, 0.5, cosmo))
 
 
 @pytest.mark.parametrize('model', ['bbks', 'eisenstein_hu',
@@ -190,62 +179,34 @@
     ktest = 1E-2
     atest = 0.5
     ptrue = pk2d(ktest, atest)
-<<<<<<< HEAD
-    phere = psp.eval(ktest, atest, cosmo)
+    phere = psp(ktest, atest, cosmo)
     assert np.allclose(phere, ptrue, atol=0, rtol=1e-7)
-    dphere = psp.eval_dlogpk_dlogk(ktest, atest, cosmo)
+    dphere = psp(ktest, atest, cosmo, derivative=True)
     assert np.allclose(dphere, -1, atol=0, rtol=1e-6)
-=======
-    phere = psp(ktest, atest, cosmo)
-    assert_almost_equal(np.fabs(phere/ptrue), 1., 6)
-    dphere = psp(ktest, atest, cosmo, derivative=True)
-    assert_almost_equal(dphere, -1., 6)
->>>>>>> e93b3174
 
     ktest = 1
     atest = 0.5
     ptrue = pk2d(ktest, atest)
-<<<<<<< HEAD
-    phere = psp.eval(ktest, atest, cosmo)
+    phere = psp(ktest, atest, cosmo)
     assert np.allclose(phere, ptrue, atol=0, rtol=1e-7)
-    dphere = psp.eval_dlogpk_dlogk(ktest, atest, cosmo)
+    dphere = psp(ktest, atest, cosmo, derivative=True)
     assert np.allclose(dphere, -1, atol=0, rtol=1e-6)
-=======
-    phere = psp(ktest, atest, cosmo)
-    assert_almost_equal(np.fabs(phere/ptrue), 1., 6)
-    dphere = psp(ktest, atest, cosmo, derivative=True)
-    assert_almost_equal(dphere, -1., 6)
->>>>>>> e93b3174
 
     # Test at array of points
     ktest = np.logspace(-3, 1, 10)
     ptrue = pk2d(ktest, atest)
-<<<<<<< HEAD
-    phere = psp.eval(ktest, atest, cosmo)
+    phere = psp(ktest, atest, cosmo)
     assert np.allclose(phere, ptrue, atol=0, rtol=1E-6)
-    dphere = psp.eval_dlogpk_dlogk(ktest, atest, cosmo)
-    assert np.allclose(dphere, -1.*np.ones_like(dphere), atol=0, rtol=1e-6)
+    dphere = psp(ktest, atest, cosmo, derivative=True)
+    assert np.allclose(dphere, -1, atol=0, rtol=1e-6)
 
     # Test input is not logarithmic
-    psp = ccl.Pk2D(pkfunc=pk2d, is_logp=False, cosmo=cosmo)
-    phere = psp.eval(ktest, atest, cosmo)
+    psp = ccl.Pk2D.from_function(pkfunc=pk2d, is_logp=False,
+                                 spline_params=cosmo.cosmo.spline_params)
+    phere = psp(ktest, atest, cosmo)
     assert np.allclose(phere, ptrue, atol=0, rtol=1E-6)
-    dphere = psp.eval_dlogpk_dlogk(ktest, atest, cosmo)
-    assert np.allclose(dphere, -1.*np.ones_like(dphere), atol=0, rtol=1e-6)
-=======
-    phere = psp(ktest, atest, cosmo)
-    assert_allclose(phere, ptrue, rtol=1E-6)
     dphere = psp(ktest, atest, cosmo, derivative=True)
-    assert_allclose(dphere, -1.*np.ones_like(dphere), 6)
-
-    # Test input is not logarithmic
-    with pytest.warns(ccl.CCLDeprecationWarning):
-        psp = ccl.Pk2D(pkfunc=pk2d, is_logp=False, cosmo=cosmo)
-    phere = psp(ktest, atest, cosmo)
-    assert_allclose(phere, ptrue, rtol=1E-6)
-    dphere = psp(ktest, atest, cosmo, derivative=True)
-    assert_allclose(dphere, -1.*np.ones_like(dphere), 6)
->>>>>>> e93b3174
+    assert np.allclose(dphere, -1, atol=0, rtol=1e-6)
 
     # Test input is arrays
     karr = np.logspace(-4, 2, 1000)
@@ -253,17 +214,10 @@
     parr = np.array([pk2d(karr, a) for a in aarr])
     psp = ccl.Pk2D(
         a_arr=aarr, lk_arr=np.log(karr), pk_arr=parr, is_logp=False)
-<<<<<<< HEAD
-    phere = psp.eval(ktest, atest, cosmo)
+    phere = psp(ktest, atest, cosmo)
     assert np.allclose(phere, ptrue, atol=0, rtol=1E-6)
-    dphere = psp.eval_dlogpk_dlogk(ktest, atest, cosmo)
+    dphere = psp(ktest, atest, cosmo, derivative=True)
     assert np.allclose(dphere, -1.*np.ones_like(dphere), atol=0, rtol=1e-6)
-=======
-    phere = psp(ktest, atest, cosmo)
-    assert_allclose(phere, ptrue, rtol=1E-6)
-    dphere = psp(ktest, atest, cosmo, derivative=True)
-    assert_allclose(dphere, -1.*np.ones_like(dphere), 6)
->>>>>>> e93b3174
 
 
 def test_pk2d_from_function_spline_params():
@@ -520,15 +474,9 @@
     assert pk(1., 1.) == pk(1., 1., cosmo)
 
     amin = pk.psp.amin
-<<<<<<< HEAD
-    pk.eval(1., amin*0.99, cosmo)  # doesn't fail because cosmo is provided
-    with pytest.raises(ValueError):
-        pk.eval(1., amin*0.99)
-=======
     pk(1., amin*0.99, cosmo)  # doesn't fail because cosmo is provided
     with pytest.raises(ValueError):
         pk(1., amin*0.99)
->>>>>>> e93b3174
 
 
 def test_pk2d_copy():
