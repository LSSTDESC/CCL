import numpy as np
import pytest
import warnings
from . import pyccl as ccl
from . import CCLWarning


def pk1d(k):
    return (k/0.1)**(-1)


def grw(a):
    return a


def pk2d(k, a):
    return pk1d(k)*grw(a)


def lpk2d(k, a):
    return np.log(pk2d(k, a))


def all_finite(vals):
    """
    Returns True if all elements are finite (i.e. not NaN or inf).
    """
    return np.all(np.isfinite(vals))


def test_pk2d_init():
    """
    Test initialization of Pk2D objects
    """

    cosmo = ccl.Cosmology(
        Omega_c=0.27, Omega_b=0.045, h=0.67, A_s=1e-10, n_s=0.96)

    # If no input
    with pytest.raises(ValueError):
        ccl.Pk2D()

    # Input function has incorrect signature
    with pytest.raises(ValueError):
        ccl.Pk2D(pkfunc=pk1d)
    ccl.Pk2D(pkfunc=lpk2d, cosmo=cosmo)

    # Input function but no cosmo
    with pytest.raises(ValueError):
        ccl.Pk2D(pkfunc=lpk2d)

    # Input arrays have incorrect sizes
    lkarr = -4.+6*np.arange(100)/99.
    aarr = 0.05+0.95*np.arange(100)/99.
    pkarr = np.zeros([len(aarr), len(lkarr)])
    with pytest.raises(ValueError):
        ccl.Pk2D(a_arr=aarr, lk_arr=lkarr, pk_arr=pkarr[1:])

    # Scale factor is not monotonically increasing
    with pytest.raises(ValueError):
        ccl.Pk2D(a_arr=aarr[::-1], lk_arr=lkarr, pk_arr=pkarr)


def test_pk2d_smoke():
    """Make sure it works once."""
    cosmo = ccl.Cosmology(
        Omega_c=0.27, Omega_b=0.045, h=0.67, A_s=1e-10, n_s=0.96)
    lkarr = -4.+6*np.arange(100)/99.
    aarr = 0.05+0.95*np.arange(100)/99.
    pkarr = np.zeros([len(aarr), len(lkarr)])
    psp = ccl.Pk2D(a_arr=aarr, lk_arr=lkarr, pk_arr=pkarr)
    assert not np.isnan(psp.eval(1E-2, 0.5, cosmo))


@pytest.mark.parametrize('model', ['bbks', 'eisenstein_hu',
                                   'eisenstein_hu_nowiggles',
                                   'bacco'])
def test_pk2d_from_model(model):
    cosmo_fixed = ccl.Cosmology(
        Omega_c=0.27, Omega_b=0.045, h=0.67, sigma8=0.8, n_s=0.96)
    cosmo = ccl.Cosmology(
        Omega_c=0.27, Omega_b=0.045, h=0.67, sigma8=0.8, n_s=0.96,
        transfer_function=model)
    pk = ccl.Pk2D.from_model(cosmo_fixed, model=model)
    ks = np.geomspace(1E-3, 1E1, 128)
    for z in [0., 0.5, 2.]:
        a = 1./(1+z)
        pk1 = pk.eval(ks, a, cosmo)
        pk2 = ccl.linear_matter_power(cosmo, ks, a)
        maxdiff = np.amax(np.fabs(pk1/pk2-1))
        assert maxdiff < 1E-10


@pytest.mark.parametrize('model', ['halofit', 'bacco', ])
def test_pk2d_apply_nonlin_model_smoke(model):
    cosmo = ccl.CosmologyVanillaLCDM()
    cosmo.compute_linear_power()
    pkl = cosmo.get_linear_power()

    k_arr = np.logspace(-1, 1, 16)
    for z in [0., 0.5, 2.]:
        a = 1./(1+z)
        with warnings.catch_warnings():
            # filter all warnings related to the emulator packages
            warnings.simplefilter("ignore")
            pknl = ccl.Pk2D.apply_nonlin_model(
                cosmo, model=model, pk_linear=pkl)

        pk0 = pkl.eval(k_arr, a, cosmo)
        pk1 = pknl.eval(k_arr, a, cosmo)
        assert not np.array_equal(pk1, pk0)


def test_pk2d_from_model_emu():
    pars = [0.3643, 0.071075, 0.55, 0.8333, 0.9167, -0.7667, 0.1944]
    cosmo_fixed = ccl.Cosmology(Omega_c=pars[0],
                                Omega_b=pars[1],
                                h=pars[2],
                                sigma8=pars[3],
                                n_s=pars[4],
                                w0=pars[5],
                                wa=pars[6],
                                Neff=3.04,
                                Omega_g=0,
                                Omega_k=0,
                                transfer_function='bbks')
    cosmo = ccl.Cosmology(Omega_c=pars[0],
                          Omega_b=pars[1],
                          h=pars[2],
                          sigma8=pars[3],
                          n_s=pars[4],
                          w0=pars[5],
                          wa=pars[6],
                          Neff=3.04,
                          Omega_g=0,
                          Omega_k=0,
                          transfer_function='bbks',
                          matter_power_spectrum='emu')
    pk = ccl.Pk2D.from_model(cosmo_fixed, model='emu')
    ks = np.geomspace(1E-3, 1E1, 128)
    for z in [0., 0.5, 2.]:
        a = 1./(1+z)
        pk1 = pk.eval(ks, a, cosmo)
        pk2 = ccl.nonlin_matter_power(cosmo, ks, a)
        maxdiff = np.amax(np.fabs(pk1/pk2-1))
        assert maxdiff < 1E-10


@pytest.mark.parametrize('model', ['bbks', 'eisenstein_hu'])
def test_pk2d_from_model_fails(model):
    cosmo = ccl.Cosmology(
        Omega_c=0.27, Omega_b=0.045, h=0.67, A_s=1E-10, n_s=0.96,
        transfer_function='boltzmann_class')
    with pytest.raises(ccl.CCLError):
        ccl.Pk2D.from_model(cosmo, model=model)


def test_pk2d_from_model_raises():
    cosmo = ccl.CosmologyVanillaLCDM()
    with pytest.raises(ValueError):
        ccl.Pk2D.from_model(cosmo, model='bbkss')


def test_nonlin_models_smoke():
    cosmo = ccl.CosmologyVanillaLCDM(transfer_function="bbks")
    pkl = cosmo.get_camb_pk_lin()
    pk1 = pkl.apply_halofit(cosmo)
    pk2 = pkl.apply_nonlin_model(cosmo, "halofit")
    assert pk1 == pk2


def test_pk2d_function():
    """
    Test evaluation of Pk2D objects
    """

    cosmo = ccl.Cosmology(
        Omega_c=0.27, Omega_b=0.045, h=0.67, A_s=1e-10, n_s=0.96)

    psp = ccl.Pk2D(pkfunc=lpk2d, cosmo=cosmo)

    # Test at single point
    ktest = 1E-2
    atest = 0.5
    ptrue = pk2d(ktest, atest)
    phere = psp.eval(ktest, atest, cosmo)
    assert np.allclose(phere, ptrue, rtol=1e-6)
    dphere = psp.eval_dlPk_dlk(ktest, atest, cosmo)
    assert np.allclose(dphere, -1, rtol=1e-6)

    ktest = 1
    atest = 0.5
    ptrue = pk2d(ktest, atest)
    phere = psp.eval(ktest, atest, cosmo)
    assert np.allclose(phere, ptrue, rtol=1e-6)
    dphere = psp.eval_dlPk_dlk(ktest, atest, cosmo)
    assert np.allclose(dphere, -1., rtol=1e-6)

    # Test at array of points
    ktest = np.logspace(-3, 1, 10)
    ptrue = pk2d(ktest, atest)
    phere = psp.eval(ktest, atest, cosmo)
    assert np.allclose(phere, ptrue, rtol=1E-6)
    dphere = psp.eval_dlPk_dlk(ktest, atest, cosmo)
    assert np.allclose(dphere, -1., rtol=1e-6)

    # Test input is not logarithmic
    psp = ccl.Pk2D(pkfunc=pk2d, is_logp=False, cosmo=cosmo)
    phere = psp.eval(ktest, atest, cosmo)
    assert np.allclose(phere, ptrue, rtol=1E-6)
    dphere = psp.eval_dlPk_dlk(ktest, atest, cosmo)
    assert np.allclose(dphere, -1., rtol=1e-6)

    # Test input is arrays
    karr = np.logspace(-4, 2, 1000)
    aarr = np.linspace(0.01, 1., 100)
    parr = np.array([pk2d(karr, a) for a in aarr])
    psp = ccl.Pk2D(
        a_arr=aarr, lk_arr=np.log(karr), pk_arr=parr, is_logp=False)
    phere = psp.eval(ktest, atest, cosmo)
    assert np.allclose(phere, ptrue, rtol=1E-6)
    dphere = psp.eval_dlPk_dlk(ktest, atest, cosmo)
    assert np.allclose(dphere, -1., rtol=1e-6)


def test_pk2d_eval_cosmo():
    """Test optional cosmo in Pk2D.eval"""
    cosmo = ccl.CosmologyVanillaLCDM(transfer_function="bbks")
    k_arr = np.logspace(-1, 1, 32)
    a_arr = np.linspace(0.5, 1., 4)
    pk = np.array([cosmo.linear_matter_power(k_arr, a) for a in a_arr])
    pk2d = ccl.Pk2D(a_arr=a_arr, lk_arr=np.log(k_arr),
                    pk_arr=pk, is_logp=False)

    assert pk2d.eval(1., 1., cosmo) == pk2d.eval(1., 1.)
    assert np.isfinite(pk2d.eval(1., 0.4, cosmo))
    with pytest.raises(TypeError):
        pk2d.eval(1., 0.4)


def test_pk2d_copy():
    """Test that copying a Pk2D object works."""
    cosmo = ccl.CosmologyVanillaLCDM(transfer_function="bbks")
    cosmo.compute_linear_power()
    pk1 = cosmo.get_linear_power()
    pk2 = pk1.copy()

    k_arr = np.logspace(-3, 2, 128)
    a_arr = np.linspace(0.05, 1., 32)
    assert np.allclose(np.array([pk1.eval(k_arr, a) for a in a_arr]),
                       np.array([pk2.eval(k_arr, a) for a in a_arr]), rtol=0)
    assert ((pk1.extrap_order_lok, pk1.extrap_order_hik) ==
            (pk2.extrap_order_lok, pk2.extrap_order_hik))
    assert pk1 == pk2

    pk2 = pk1.copy()
    assert pk1 == pk2

    pk0 = ccl.Pk2D(empty=True)
    pk1 = pk0.copy()
    assert not (pk0.has_psp or pk1.has_psp)


def test_pk2d_cls():
    """
    Test interplay between Pk2D and the Limber integrator
    """

    cosmo = ccl.Cosmology(
        Omega_c=0.27, Omega_b=0.045, h=0.67, A_s=1e-10, n_s=0.96)
    z = np.linspace(0., 1., 200)
    n = np.exp(-((z-0.5)/0.1)**2)
    lens1 = ccl.WeakLensingTracer(cosmo, dndz=(z, n))
    ells = np.arange(2, 10)

    # Check that passing no power spectrum is fine
    cells = ccl.angular_cl(cosmo, lens1, lens1, ell=ells)
    assert all_finite(cells)

    # Check that passing a bogus power spectrum fails as expected
    with pytest.raises(ValueError):
        ccl.angular_cl(cosmo, lens1, lens1, ell=ells, p_of_k_a=1)

    # Check that passing a correct power spectrum runs as expected
    psp = ccl.Pk2D(pkfunc=lpk2d, cosmo=cosmo)
    cells = ccl.angular_cl(cosmo, lens1, lens1, ell=ells, p_of_k_a=psp)
    assert all_finite(cells)


def test_pk2d_parsing():
    a_arr = np.linspace(0.1, 1, 100)
    k_arr = np.geomspace(1E-4, 1E3, 1000)
    pk_arr = a_arr[:, None] * ((k_arr/0.01)/(1+(k_arr/0.01)**3))[None, :]

    psp = ccl.Pk2D(a_arr=a_arr, lk_arr=np.log(k_arr),
                   pk_arr=np.log(pk_arr))

    cosmo = ccl.CosmologyCalculator(
        Omega_c=0.27, Omega_b=0.045, h=0.67, sigma8=0.8, n_s=0.96,
        pk_nonlin={'a': a_arr, 'k': k_arr,
                   'delta_matter:delta_matter': pk_arr,
                   'a:b': pk_arr})
    z = np.linspace(0., 1., 200)
    n = np.exp(-((z-0.5)/0.1)**2)
    lens1 = ccl.WeakLensingTracer(cosmo, dndz=(z, n))
    ells = np.linspace(2, 100, 10)

    cls1 = ccl.angular_cl(cosmo, lens1, lens1, ell=ells,
                          p_of_k_a=None)
    cls2 = ccl.angular_cl(cosmo, lens1, lens1, ell=ells,
                          p_of_k_a='delta_matter:delta_matter')
    cls3 = ccl.angular_cl(cosmo, lens1, lens1, ell=ells,
                          p_of_k_a='a:b')
    cls4 = ccl.angular_cl(cosmo, lens1, lens1, ell=ells,
                          p_of_k_a=psp)
    assert all_finite(cls1)
    assert all_finite(cls2)
    assert all_finite(cls3)
    assert all_finite(cls4)
    assert np.all(np.fabs(cls2/cls1-1) < 1E-10)
    assert np.all(np.fabs(cls3/cls1-1) < 1E-10)
    assert np.all(np.fabs(cls4/cls1-1) < 1E-10)

    # Wrong name
    with pytest.raises(KeyError):
        ccl.angular_cl(cosmo, lens1, lens1, ell=ells,
                       p_of_k_a='a:c')

    # Wrong type
    with pytest.raises(ValueError):
        ccl.angular_cl(cosmo, lens1, lens1, ell=ells,
                       p_of_k_a=3)


def test_pk2d_get_spline_arrays():
    empty_pk2d = ccl.Pk2D(empty=True)

    # Pk2D needs splines defined to get splines out
    with pytest.raises(ValueError):
        empty_pk2d.get_spline_arrays()


def test_pk2d_add():
    x = np.linspace(0.1, 1, 10)
    log_y = np.linspace(-3, 1, 20)
    zarr_a = np.outer(x, np.exp(log_y))
    zarr_b = np.outer(-1*x, 4*np.exp(log_y))

    empty_pk2d = ccl.Pk2D(empty=True)
    pk2d_a = ccl.Pk2D(a_arr=x, lk_arr=log_y, pk_arr=np.log(zarr_a),
                      is_logp=True)
    pk2d_b = ccl.Pk2D(a_arr=2*x, lk_arr=log_y, pk_arr=zarr_b,
                      is_logp=False)
    pk2d_b2 = ccl.Pk2D(a_arr=x, lk_arr=log_y+0.5, pk_arr=zarr_b,
                       is_logp=False)

    # This raises an error because the a ranges don't match
    with pytest.raises(ValueError):
        pk2d_a + pk2d_b
    # This raises an error because the k ranges don't match
    with pytest.raises(ValueError):
        pk2d_a + pk2d_b2
    # This raises an error because addition with an empty Pk2D should not work
    with pytest.raises(ValueError):
        pk2d_a + empty_pk2d
    # This raises an error because addition of this type is undefined.
    with pytest.raises(TypeError):
        pk2d_a + np.ones((16, 128))

    pk2d_c = ccl.Pk2D(a_arr=x, lk_arr=log_y, pk_arr=zarr_b,
                      is_logp=False)

    pk2d_d = pk2d_a + pk2d_c
    pk2d_d2 = pk2d_a + 1.0
    xarr_d, yarr_d, zarr_d = pk2d_d.get_spline_arrays()
    _, _, zarr_d2 = pk2d_d2.get_spline_arrays()

    assert np.allclose(x, xarr_d)
    assert np.allclose(log_y, yarr_d)
    assert np.allclose(zarr_a + zarr_b, zarr_d)
    assert np.allclose(zarr_a + 1.0, zarr_d2)

    pk2d_e = ccl.Pk2D(a_arr=x[1:-1], lk_arr=log_y[1:-1],
                      pk_arr=zarr_b[1:-1, 1:-1],
                      is_logp=False)

    # This raises a warning because the power spectra are not defined on the
    # same support
    with pytest.warns(CCLWarning):
        pk2d_f = pk2d_e + pk2d_a

    xarr_f, yarr_f, zarr_f = pk2d_f.get_spline_arrays()

    assert np.allclose((zarr_a + zarr_b)[1:-1, 1:-1], zarr_f)


def test_pk2d_mul_pow():
    x = np.linspace(0.1, 1, 10)
    log_y = np.linspace(-3, 1, 20)
    zarr_a = np.outer(x, np.exp(log_y))
    zarr_b = np.outer(-1*x, 4*np.exp(log_y))

    pk2d_a = ccl.Pk2D(a_arr=x, lk_arr=log_y, pk_arr=np.log(zarr_a),
                      is_logp=True)
    pk2d_b = ccl.Pk2D(a_arr=x, lk_arr=log_y, pk_arr=zarr_b,
                      is_logp=False)

    # This raises an error because multiplication is only defined for
    # float, int, and Pk2D
    with pytest.raises(TypeError):
        pk2d_a*np.array([0.1, 0.2])

    # This raises an error because exponention is only defined for
    # float and int
    with pytest.raises(TypeError):
        pk2d_a**pk2d_b

    # This raises a warning because the power spectrum is non-negative and the
    # power is non-integer
    with pytest.warns(CCLWarning):
        pk2d_b**0.5

    pk2d_g = pk2d_a * pk2d_b
    pk2d_h = 2*pk2d_a
    pk2d_i = pk2d_a**1.8

    _, _, zarr_g = pk2d_g.get_spline_arrays()
    _, _, zarr_h = pk2d_h.get_spline_arrays()
    _, _, zarr_i = pk2d_i.get_spline_arrays()

    assert np.allclose(zarr_a * zarr_b, zarr_g)
    assert np.allclose(2 * zarr_a, zarr_h)
    assert np.allclose(zarr_a**1.8, zarr_i)

    pk2d_j = (pk2d_a + 0.5*pk2d_i)**1.5
    _, _, zarr_j = pk2d_j.get_spline_arrays()
<<<<<<< HEAD
    assert np.allclose((zarr_a + 0.5*zarr_i)**1.5, zarr_j)
=======
    assert np.allclose((zarr_a + 0.5*zarr_i)**1.5, zarr_j)


def test_pk2d_extrap_orders():
    # Check that setting extrap orders propagates down to the `psp`.
    x = np.linspace(0.1, 1, 10)
    log_y = np.linspace(-3, 1, 20)
    zarr_a = np.outer(x, np.exp(log_y))
    pk = ccl.Pk2D(a_arr=x, lk_arr=log_y, pk_arr=np.log(zarr_a), is_logp=True)

    pk.update_parameters(extrap_order_hik=10)
    assert pk.extrap_order_hik == pk.psp.extrap_order_hik

    pk.update_parameters(extrap_order_lok=10)
    assert pk.extrap_order_lok == pk.psp.extrap_order_lok


def test_pk2d_descriptor():
    # Check that `apply_halofit` can be called as a class method or
    # as an instance method.
    cosmo = ccl.CosmologyVanillaLCDM(transfer_function="bbks")
    cosmo.compute_linear_power()
    pkl = cosmo.get_linear_power()
    pk1 = ccl.Pk2D.apply_halofit(cosmo, pk_linear=pkl)
    pk2 = pkl.apply_halofit(cosmo)
    assert np.all(pk1.get_spline_arrays()[-1] == pk2.get_spline_arrays()[-1])


def test_pk2d_eval_cosmo():
    # Check that `eval` can be called without `cosmo` and that an error
    # is raised when scale factor is out of interpolation range.
    cosmo = ccl.CosmologyVanillaLCDM(transfer_function="bbks")
    cosmo.compute_linear_power()
    pk = cosmo.get_linear_power()
    assert pk.eval(1., 1., cosmo) == pk.eval(1., 1., cosmo)

    amin = pk.psp.amin
    pk.eval(1., amin*0.99, cosmo)  # doesn't fail because cosmo is provided
    with pytest.raises(TypeError):
        pk.eval(1., amin*0.99)


def test_pk2d_copy():
    # Check that copying works as intended (also check `bool`).
    x = np.linspace(0.1, 1, 10)
    log_y = np.linspace(-3, 1, 20)
    zarr_a = np.outer(x, np.exp(log_y))
    pk = ccl.Pk2D(a_arr=x, lk_arr=log_y, pk_arr=np.log(zarr_a), is_logp=True)

    pkc = pk.copy()
    assert np.allclose(pk.get_spline_arrays()[-1],
                       pkc.get_spline_arrays()[-1],
                       rtol=1e-15)
    assert bool(pk) is bool(pkc) is True  # they both have `psp`

    pk = ccl.Pk2D(empty=True)
    pkc = pk.copy()
    assert bool(pk) is bool(pkc) is False


def test_pk2d_operations():
    # Everything is based on the already tested `add`, `mul`, and `pow`,
    # so we don't need to test every accepted type separately.
    x = np.linspace(0.1, 1, 10)
    log_y = np.linspace(-3, 1, 20)
    zarr_a = np.outer(x, np.exp(log_y))
    pk0 = ccl.Pk2D(a_arr=x, lk_arr=log_y, pk_arr=np.log(zarr_a), is_logp=True)
    pk1, pk2 = pk0.copy(), pk0.copy()

    # sub, truediv
    assert np.allclose((pk1 - pk2).get_spline_arrays()[-1], 0, rtol=1e-15)
    assert np.allclose((pk1 / pk2).get_spline_arrays()[-1], 1, rtol=1e-15)

    # rsub, rtruediv
    assert np.allclose((1 - pk1).get_spline_arrays()[-1],
                       1 - pk1.get_spline_arrays()[-1])
    assert np.allclose((1 / pk1).get_spline_arrays()[-1],
                       1 / pk1.get_spline_arrays()[-1])

    # iadd, isub, imul, itruediv, ipow
    pk1 += pk1
    assert np.allclose((pk1 / pk2).get_spline_arrays()[-1], 2, rtol=1e-15)
    pk1 -= pk2
    assert np.allclose((pk1 / pk2).get_spline_arrays()[-1], 1, rtol=1e-15)
    pk1 *= pk1
    assert np.allclose(pk1.get_spline_arrays()[-1],
                       pk2.get_spline_arrays()[-1]**2,
                       rtol=1e-15)
    pk1 /= pk2
    assert np.allclose((pk1 / pk2).get_spline_arrays()[-1], 1, rtol=1e-15)
    pk1 **= 2
    assert np.allclose(pk1.get_spline_arrays()[-1],
                       pk2.get_spline_arrays()[-1]**2,
                       rtol=1e-15)
>>>>>>> 9f38ce3d
<|MERGE_RESOLUTION|>--- conflicted
+++ resolved
@@ -223,44 +223,6 @@
     assert np.allclose(dphere, -1., rtol=1e-6)
 
 
-def test_pk2d_eval_cosmo():
-    """Test optional cosmo in Pk2D.eval"""
-    cosmo = ccl.CosmologyVanillaLCDM(transfer_function="bbks")
-    k_arr = np.logspace(-1, 1, 32)
-    a_arr = np.linspace(0.5, 1., 4)
-    pk = np.array([cosmo.linear_matter_power(k_arr, a) for a in a_arr])
-    pk2d = ccl.Pk2D(a_arr=a_arr, lk_arr=np.log(k_arr),
-                    pk_arr=pk, is_logp=False)
-
-    assert pk2d.eval(1., 1., cosmo) == pk2d.eval(1., 1.)
-    assert np.isfinite(pk2d.eval(1., 0.4, cosmo))
-    with pytest.raises(TypeError):
-        pk2d.eval(1., 0.4)
-
-
-def test_pk2d_copy():
-    """Test that copying a Pk2D object works."""
-    cosmo = ccl.CosmologyVanillaLCDM(transfer_function="bbks")
-    cosmo.compute_linear_power()
-    pk1 = cosmo.get_linear_power()
-    pk2 = pk1.copy()
-
-    k_arr = np.logspace(-3, 2, 128)
-    a_arr = np.linspace(0.05, 1., 32)
-    assert np.allclose(np.array([pk1.eval(k_arr, a) for a in a_arr]),
-                       np.array([pk2.eval(k_arr, a) for a in a_arr]), rtol=0)
-    assert ((pk1.extrap_order_lok, pk1.extrap_order_hik) ==
-            (pk2.extrap_order_lok, pk2.extrap_order_hik))
-    assert pk1 == pk2
-
-    pk2 = pk1.copy()
-    assert pk1 == pk2
-
-    pk0 = ccl.Pk2D(empty=True)
-    pk1 = pk0.copy()
-    assert not (pk0.has_psp or pk1.has_psp)
-
-
 def test_pk2d_cls():
     """
     Test interplay between Pk2D and the Limber integrator
@@ -434,9 +396,6 @@
 
     pk2d_j = (pk2d_a + 0.5*pk2d_i)**1.5
     _, _, zarr_j = pk2d_j.get_spline_arrays()
-<<<<<<< HEAD
-    assert np.allclose((zarr_a + 0.5*zarr_i)**1.5, zarr_j)
-=======
     assert np.allclose((zarr_a + 0.5*zarr_i)**1.5, zarr_j)
 
 
@@ -530,5 +489,4 @@
     pk1 **= 2
     assert np.allclose(pk1.get_spline_arrays()[-1],
                        pk2.get_spline_arrays()[-1]**2,
-                       rtol=1e-15)
->>>>>>> 9f38ce3d
+                       rtol=1e-15)