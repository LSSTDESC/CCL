--- conflicted
+++ resolved
@@ -45,13 +45,6 @@
         ccl.Pk2D(pkfunc=pk1d)
     ccl.Pk2D(pkfunc=lpk2d, cosmo=cosmo)
 
-<<<<<<< HEAD
-    # Input function but no cosmo
-    with pytest.raises(ValueError):
-        ccl.Pk2D(pkfunc=lpk2d)
-
-=======
->>>>>>> 60d75704
     # Input arrays have incorrect sizes
     lkarr = -4.+6*np.arange(100)/99.
     aarr = 0.05+0.95*np.arange(100)/99.
