import numpy as np
import pytest
import pyccl as ccl
from pyccl import CCLWarning
from .test_cclobject import check_eq_repr_hash

COSMO = ccl.Cosmology(
    Omega_c=0.27, Omega_b=0.045, h=0.67, sigma8=0.8, n_s=0.96,
    transfer_function='bbks', matter_power_spectrum='linear')
COSMO.compute_distances()  # needed to suppress C-level warnings


def test_Tracer_eq_repr_hash():
    # Test eq, repr, hash for Tracer.
    # empty Tracer
    assert check_eq_repr_hash(ccl.Tracer(), ccl.Tracer())

    # no transfer
    TR1 = ccl.CMBLensingTracer(COSMO, z_source=1101)
    TR2 = ccl.CMBLensingTracer(COSMO, z_source=1101)
    assert check_eq_repr_hash(TR1, TR2)

    TR3 = ccl.CMBLensingTracer(COSMO, z_source=1100)
    assert check_eq_repr_hash(TR1, TR3, equal=False)

    # transfer_fka
    lk = np.linspace(-5, 1, 32)
    a = np.linspace(0.5, 1, 4)
    tka = np.ones((a.size, lk.size))
    TR1.add_tracer(COSMO, transfer_ka=(a, lk, tka))
    TR2.add_tracer(COSMO, transfer_ka=(a, lk, 2*tka))
    assert check_eq_repr_hash(TR1, TR2, equal=False)

    # transfer_fk
    TR4 = ccl.CMBLensingTracer(COSMO, z_source=1101)
    TR5 = ccl.CMBLensingTracer(COSMO, z_source=1101)
    TR4.add_tracer(COSMO, transfer_k=(lk, np.ones_like(lk)))
    TR5.add_tracer(COSMO, transfer_k=(lk, 2*np.ones_like(lk)))
    assert check_eq_repr_hash(TR4, TR5, equal=False)

    # edge-case: different type
    assert check_eq_repr_hash(ccl.Tracer(), 1, equal=False)

    # edge-case: different `der_angles` & `der_bessel`
    t1, t2 = ccl.Tracer(), ccl.Tracer()
    t1.add_tracer(COSMO, der_angles=0, der_bessel=0)
    t2.add_tracer(COSMO, der_angles=1, der_bessel=1)
    assert check_eq_repr_hash(t1, t2, equal=False)

    # edge-case: only one has kernel
    chi = np.linspace(0, 50, 16)
    t1, t2 = ccl.Tracer(), ccl.Tracer()
    t1.add_tracer(COSMO, kernel=(chi, np.ones_like(chi)))
    t2.add_tracer(COSMO)
    assert check_eq_repr_hash(t1, t2, equal=False)

    # edge-case: only one has transfer
    t1, t2 = ccl.Tracer(), ccl.Tracer()
    t1.add_tracer(COSMO, transfer_k=(lk, np.ones_like(lk)))
    t2.add_tracer(COSMO)
    assert check_eq_repr_hash(t1, t2, equal=False)

    # edge-case: only one has specific transfer type
    t1, t2 = ccl.Tracer(), ccl.Tracer()
    t1.add_tracer(COSMO, transfer_k=(lk, np.ones_like(lk)))
    t2.add_tracer(COSMO, transfer_a=(a, np.ones_like(a)))
    assert check_eq_repr_hash(t1, t2, equal=False)


def dndz(z):
    return np.exp(-((z-0.5)/0.1)**2)


def get_tracer(tracer_type, cosmo=None, **tracer_kwargs):
    if cosmo is None:
        cosmo = COSMO
    z = np.linspace(0., 1., 2000)
    n = dndz(z)
    b = np.sqrt(1. + z)

    if tracer_type == 'nc':
        ntr = 3
        tr = ccl.NumberCountsTracer(cosmo, has_rsd=True,
                                    dndz=(z, n),
                                    bias=(z, b),
                                    mag_bias=(z, b),
                                    **tracer_kwargs)
    elif tracer_type == 'wl':
        ntr = 2
        tr = ccl.WeakLensingTracer(cosmo,
                                   dndz=(z, n),
                                   ia_bias=(z, b),
                                   **tracer_kwargs)
    elif tracer_type == 'cl':
        ntr = 1
        tr = ccl.CMBLensingTracer(cosmo, z_source=1100., **tracer_kwargs)
    else:
        ntr = 0
        tr = ccl.Tracer(**tracer_kwargs)
    return tr, ntr


def test_tracer_mag_0p4():
    z = np.linspace(0., 1., 2000)
    n = dndz(z)
    # Small bias so the magnification contribution
    # is significant (if there at all)
    b = np.ones_like(z)*0.1
    s_no = np.ones_like(z)*0.4
    s_yes = np.zeros_like(z)
    # Tracer with no magnification by construction
    t1 = ccl.NumberCountsTracer(COSMO, has_rsd=True,
                                dndz=(z, n),
                                bias=(z, b))
    # Tracer with s=0.4
    t2 = ccl.NumberCountsTracer(COSMO, has_rsd=True,
                                dndz=(z, n),
                                bias=(z, b),
                                mag_bias=(z, s_no))
    # Tracer with magnification
    t3 = ccl.NumberCountsTracer(COSMO, has_rsd=True,
                                dndz=(z, n),
                                bias=(z, b),
                                mag_bias=(z, s_yes))
    ls = np.array([2, 200, 2000])
    cl1 = ccl.angular_cl(COSMO, t1, t1, ls)
    cl2 = ccl.angular_cl(COSMO, t2, t2, ls)
    cl3 = ccl.angular_cl(COSMO, t3, t3, ls)
    # Check cl1 == cl2
    assert np.all(np.fabs(cl2/cl1-1) < 1E-5)
    # Check cl1 != cl3
    assert np.all(np.fabs(cl3/cl1-1) > 1E-2)


@pytest.mark.parametrize('tracer_type', ['nc', 'wl'])
def test_tracer_dndz_smoke(tracer_type):
    tr, _ = get_tracer(tracer_type)
    for z in [np.linspace(0.5, 0.6, 10),
              0.5]:
        n1 = dndz(z)
        n2 = tr.get_dndz(z)
        assert np.all(np.fabs(n1 / n2 - 1) < 1E-5)


@pytest.mark.parametrize('tracer_type', ['nc', 'wl', 'cl', 'not'])
def test_tracer_kernel_smoke(tracer_type):
    tr, ntr = get_tracer(tracer_type)
    for chi in [np.linspace(0., 3000., 128),
                [100., 1000.],
                100.]:
        w = tr.get_kernel(chi)

        assert w.shape[0] == ntr
        if ntr > 0:
            for ww in w:
                assert np.shape(ww) == np.shape(chi)


@pytest.mark.parametrize('tracer_type', ['nc', 'wl', 'cl', 'not'])
def test_tracer_der_bessel_smoke(tracer_type):
    tr, ntr = get_tracer(tracer_type)

    if tracer_type == 'nc':
        dd = np.array([0, 2, -1])
    elif tracer_type == 'wl':
        dd = np.array([-1, -1])
    elif tracer_type == 'cl':
        dd = np.array([-1])
    else:
        dd = np.array([])

    d = tr.get_bessel_derivative()
    assert np.all(d == dd)


@pytest.mark.parametrize('tracer_type', ['nc', 'wl', 'cl', 'not'])
def test_tracer_f_ell_smoke(tracer_type):
    tr, ntr = get_tracer(tracer_type)
    for ell in [np.linspace(0., 3000., 128),
                [100., 1000.],
                100.]:
        fl = tr.get_f_ell(ell)

        assert fl.shape[0] == ntr
        if ntr > 0:
            for f in fl:
                assert np.shape(f) == np.shape(ell)


@pytest.mark.parametrize('tracer_type', ['nc', 'wl', 'cl', 'not'])
def test_tracer_transfer_smoke(tracer_type):
    tr, ntr = get_tracer(tracer_type)
    for lk in [np.linspace(-3., 1., 10),
               [-2., 0.],
               -1.]:
        for a in [np.linspace(0.5, 1., 8),
                  [0.4, 1.],
                  0.9]:
            tf = tr.get_transfer(lk, a)

            assert tf.shape[0] == ntr
            if ntr > 0:
                if np.ndim(a) == 0:
                    if np.ndim(lk) == 0:
                        shap = (ntr, )
                    else:
                        shap = (ntr, len(lk))
                else:
                    if np.ndim(lk) == 0:
                        shap = (ntr, len(a))
                    else:
                        shap = (ntr, len(lk), len(a))
            else:
                shap = (0, )
            assert tf.shape == shap


def test_tracer_nz_support():
    z_max = 1.0
    a = np.linspace(1/(1+z_max), 1.0, 100)

    background_def = {"a": a,
                      "chi": ccl.comoving_radial_distance(COSMO, a),
                      "h_over_h0": ccl.h_over_h0(COSMO, a)}

    calculator_cosmo = ccl.CosmologyCalculator(
        Omega_c=0.27, Omega_b=0.045, h=0.67,
        sigma8=0.8, n_s=0.96,
        background=background_def)

    z = np.linspace(0., 2., 2000)
    n = dndz(z)

    with pytest.raises(ValueError):
        _ = ccl.WeakLensingTracer(calculator_cosmo, dndz=(z, n))

    with pytest.raises(ValueError):
        _ = ccl.NumberCountsTracer(calculator_cosmo, has_rsd=False,
                                   dndz=(z, n), bias=(z, np.ones_like(z)))

    with pytest.raises(ValueError):
        _ = ccl.CMBLensingTracer(calculator_cosmo, z_source=2.0)


def new_simple_cosmo():
    return ccl.CosmologyVanillaLCDM(transfer_function='bbks',
                                    matter_power_spectrum="linear")


def test_tracer_nz_norm_spline_vs_gsl_intergation():
    # Create a new Cosmology object so that we're not messing with the other
    # tests
    ccl.gsl_params.NZ_NORM_SPLINE_INTEGRATION = True
    cosmo = new_simple_cosmo()
    tr_wl, _ = get_tracer("wl", cosmo)
    tr_nc, _ = get_tracer("nc", cosmo)

    w_wl_spline, _ = tr_wl.get_kernel(chi=None)
    w_nc_spline, _ = tr_nc.get_kernel(chi=None)

    ccl.gsl_params.NZ_NORM_SPLINE_INTEGRATION = False
    cosmo = new_simple_cosmo()
    tr_wl, _ = get_tracer("wl", cosmo)
    tr_nc, _ = get_tracer("nc", cosmo)

    w_wl_gsl, _ = tr_wl.get_kernel(chi=None)
    w_nc_gsl, _ = tr_nc.get_kernel(chi=None)

    for w_spline, w_gsl in zip(w_wl_spline, w_wl_gsl):
        assert np.allclose(w_spline, w_gsl, atol=0, rtol=1e-8)
    for w_spline, w_gsl in zip(w_nc_spline, w_nc_gsl):
        assert np.allclose(w_spline, w_gsl, atol=0, rtol=1e-8)

    ccl.gsl_params.reload()  # reset to the default parameters


@pytest.mark.parametrize('z_min, z_max, n_z_samples', [(0.0, 1.0, 2000),
                                                       (0.0, 1.0, 1000),
                                                       (0.0, 1.0, 500),
                                                       (0.0, 1.0, 256),
                                                       (0.3, 1.0, 1000)])
def test_tracer_lensing_kernel_spline_vs_gsl_intergation(z_min, z_max,
                                                         n_z_samples):
    # Create a new Cosmology object so that we're not messing with the other
    # tests
    z = np.linspace(z_min, z_max, n_z_samples)
    n = dndz(z)

    # Make sure case where z[0] > 0 and n[0] > 0 is tested for
    if z_min > 0:
        assert n[0] > 0

    ccl.gsl_params.LENSING_KERNEL_SPLINE_INTEGRATION = True
    cosmo = new_simple_cosmo()
    tr_wl = ccl.WeakLensingTracer(cosmo, dndz=(z, n))
    w_wl_spline, _ = tr_wl.get_kernel(chi=None)

    ccl.gsl_params.LENSING_KERNEL_SPLINE_INTEGRATION = False
    cosmo = new_simple_cosmo()
    tr_wl = ccl.WeakLensingTracer(cosmo, dndz=(z, n))
    w_wl_gsl, chi = tr_wl.get_kernel(chi=None)

    # Peak of kernel is ~1e-5
    if n_z_samples >= 1000:
        assert np.allclose(w_wl_spline[0], w_wl_gsl[0], atol=1e-10, rtol=1e-9)
    else:
        assert np.allclose(w_wl_spline[0], w_wl_gsl[0], atol=5e-9, rtol=1e-5)

    ccl.gsl_params.reload()  # reset to the default parameters


@pytest.mark.parametrize('z_min, z_max, n_z_samples', [(0.0, 1.0, 2000),
                                                       (0.0, 1.0, 1000),
                                                       (0.0, 1.0, 500),
                                                       (0.0, 1.0, 256),
                                                       (0.3, 1.0, 1000)])
def test_tracer_magnification_kernel_spline_vs_gsl_intergation(z_min, z_max,
                                                               n_z_samples):
    # Create a new Cosmology object so that we're not messing with the other
    # tests
    cosmo = ccl.Cosmology(Omega_c=0.27, Omega_b=0.045, h=0.67,
                          sigma8=0.8, n_s=0.96,
                          transfer_function='bbks',
                          matter_power_spectrum='linear')
    z = np.linspace(z_min, z_max, n_z_samples)
    n = dndz(z)
    b = np.zeros_like(z)

    # Make sure case where z[0] > 0 and n[0] > 0 is tested for
    if z_min > 0:
        assert n[0] > 0

    ccl.gsl_params.LENSING_KERNEL_SPLINE_INTEGRATION = True
    tr_mg = ccl.NumberCountsTracer(cosmo, has_rsd=False, dndz=(z, n),
                                   bias=(z, b), mag_bias=(z, b))
    w_mg_spline, _ = tr_mg.get_kernel(chi=None)
    ccl.gsl_params.reload()

    ccl.gsl_params.LENSING_KERNEL_SPLINE_INTEGRATION = True
    tr_mg = ccl.NumberCountsTracer(cosmo, has_rsd=False, dndz=(z, n),
                                   bias=(z, b), mag_bias=(z, b))
    w_mg_gsl, chi = tr_mg.get_kernel(chi=None)
    tr_wl = ccl.WeakLensingTracer(cosmo, dndz=(z, n))
    w_wl_gsl, _ = tr_wl.get_kernel(chi=None)
    ccl.gsl_params.reload()

    # Peak of kernel is ~1e-5
    if n_z_samples >= 1000:
        assert np.allclose(w_mg_spline[1], w_mg_gsl[1],
                           atol=2e-10, rtol=1e-9)
        assert np.allclose(w_mg_spline[1], -2*w_wl_gsl[0],
                           atol=2e-10, rtol=1e-9)
    else:
        assert np.allclose(w_mg_spline[1], w_mg_gsl[1],
                           atol=1e-8, rtol=1e-5)
        assert np.allclose(w_mg_spline[1], -2*w_wl_gsl[0],
                           atol=1e-8, rtol=1e-5)


def test_tracer_delta_function_nz():
    z = np.linspace(0., 1., 2000)
    z_s_idx = int(z.size*0.8)
    z_s = z[z_s_idx]
    n = np.zeros_like(z)
    n[z_s_idx] = 2.0

    tr_wl = ccl.WeakLensingTracer(COSMO, dndz=(z, n))

    # Single source plane tracer to compare against
    chi_kappa, w_kappa = ccl.tracers.get_kappa_kernel(COSMO, z_source=z_s,
                                                      n_samples=100)

    # Use the same comoving distances
    w = tr_wl.get_kernel(chi=chi_kappa)

    assert np.allclose(w[0], w_kappa, atol=1e-8, rtol=1e-6)
    # at z=z_source, interpolation becomes apparent, so for this test we
    # ignore these data points.
    assert np.allclose(w[0][:-2], w_kappa[:-2], atol=1e-11, rtol=1e-11)


@pytest.mark.parametrize('tracer_type', ['nc', 'wl', 'cl'])
def test_tracer_n_sample_smoke(tracer_type):
    tr, ntr = get_tracer(tracer_type, n_samples=50)
    if tracer_type != "cl":
        # n_samples=None should fall back to using the samples from the n(z).
        tr, ntr = get_tracer(tracer_type, n_samples=None)


def test_tracer_n_sample_wl():
    z = np.linspace(0., 1., 2000)
    n = dndz(z)

    n_samples = 50
    tr_wl = ccl.WeakLensingTracer(COSMO, dndz=(z, n), n_samples=n_samples)
    w, chi = tr_wl.get_kernel(chi=None)

    assert w[0].shape[-1] == n_samples
    assert chi[0].shape[-1] == n_samples


def test_tracer_n_sample_warn():
    z = np.linspace(0., 1., 50)
    n = dndz(z)

    with pytest.warns(CCLWarning):
        _ = ccl.WeakLensingTracer(COSMO, dndz=(z, n))


def test_tracer_bool():
    assert bool(ccl.Tracer()) is False
    assert bool(ccl.CMBLensingTracer(COSMO, z_source=1100)) is True


def test_tracer_chi_min_max():
    # Test that it can access the C-level chi_min and chi_max.
    tr = ccl.CMBLensingTracer(COSMO, z_source=1100)
    assert tr.chi_min == tr._trc[0].chi_min
    assert tr.chi_max == tr._trc[0].chi_max

    # Returns the lowest/highest if chi_min or chi_max are not the same.
    chi = np.linspace(tr.chi_min+0.05, tr.chi_max+0.05, 128)
    wchi = np.ones_like(chi)
    tr.add_tracer(COSMO, kernel=(chi, wchi))
    assert tr.chi_min == tr._trc[0].chi_min
    assert tr.chi_max == tr._trc[1].chi_max


def test_zpower_raises():
    with pytest.raises(ValueError):
<<<<<<< HEAD
        ccl.Tracer.from_zPower(COSMO, A=1., z_min=1.0,
                               z_max=0.1, alpha=1.0)
=======
        ccl.Tracer.from_z_power(COSMO, A=1., z_min=1.0,
                                z_max=0.1, alpha=1.0)
>>>>>>> 265dd616


def test_tracer_increase_sf():
    z = np.linspace(0, 3., 32)
    one = np.ones(len(z))
    chi = ccl.comoving_radial_distance(COSMO, 1./(1+z))
    sf = 1./(1+z)
    tr = ccl.Tracer()
    with pytest.raises(ValueError):
        tr.add_tracer(COSMO, kernel=(chi, one),
                      transfer_a=(sf, one))
    # Check it works in the right order
    tr.add_tracer(COSMO, kernel=(chi, one),
                  transfer_a=(sf[::-1], one))


def test_tracer_repr():
    """Check that the repr works as intended."""
    # Equal Tracers with a kernel.
    tr1 = ccl.CMBLensingTracer(COSMO, z_source=1100)
    tr2 = ccl.CMBLensingTracer(COSMO, z_source=1100)
    assert tr1 == tr2
    # Unequal.
    tr3 = ccl.CMBLensingTracer(COSMO, z_source=1101)
    assert tr3 != tr1
    # We add an extra tracer and check unequal.
    chi = np.linspace(tr1.chi_min, tr1.chi_max, 128)
    wchi = np.ones_like(chi)
    tr2.add_tracer(COSMO, kernel=(chi, wchi))
    assert tr2 != tr1
    # Check empty tracer.
    z = np.linspace(0, 0.5, 128)
    nz = np.ones_like(z)
    tr4 = ccl.NzTracer()
    tr5 = ccl.NumberCountsTracer(COSMO, dndz=(z, nz), has_rsd=False)  # all off
    assert tr4 == tr5
    # Check tracers with transfer functions.
    # transfer_a
    tr6 = ccl.NumberCountsTracer(COSMO, dndz=(z, nz), has_rsd=True)
    tr7 = ccl.NumberCountsTracer(COSMO, dndz=(z, nz), has_rsd=True)
    assert tr6 == tr7
    # transfer_k
    lk = np.linspace(-5, 2, 8)
    t_k = np.ones_like(lk)
    tr6.add_tracer(COSMO, transfer_k=(lk, t_k))
    tr7.add_tracer(COSMO, transfer_k=(lk, t_k))
    assert tr6 == tr7
    # transfer_a
    tr6.add_tracer(COSMO, transfer_a=(1/(1+z)[::-1], nz))
    tr7.add_tracer(COSMO, transfer_a=(1/(1+z)[::-1], nz))
    assert tr6 == tr7
    # transfer_ka
    a = np.linspace(0.5, 1.0, 8)
    t_ka = np.ones((a.size, lk.size))
    tr6.add_tracer(COSMO, transfer_ka=(a, lk, t_ka))
    tr7.add_tracer(COSMO, transfer_ka=(a, lk, t_ka))
    assert tr6 == tr7
    # different extrap orders
    tr6.add_tracer(COSMO, transfer_ka=(a, lk, t_ka), extrap_order_lok=0)
    tr7.add_tracer(COSMO, transfer_ka=(a, lk, t_ka), extrap_order_lok=1)
    assert tr6 != tr7<|MERGE_RESOLUTION|>--- conflicted
+++ resolved
@@ -428,13 +428,8 @@
 
 def test_zpower_raises():
     with pytest.raises(ValueError):
-<<<<<<< HEAD
-        ccl.Tracer.from_zPower(COSMO, A=1., z_min=1.0,
-                               z_max=0.1, alpha=1.0)
-=======
         ccl.Tracer.from_z_power(COSMO, A=1., z_min=1.0,
                                 z_max=0.1, alpha=1.0)
->>>>>>> 265dd616
 
 
 def test_tracer_increase_sf():
