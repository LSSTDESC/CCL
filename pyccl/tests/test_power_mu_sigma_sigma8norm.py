--- conflicted
+++ resolved
@@ -3,16 +3,8 @@
 from unittest import mock
 import pyccl as ccl
 import sys
-<<<<<<< HEAD
-from . import get_isitgr_pk_lin
-=======
-from numpy.testing import assert_raises
 from pyccl.boltzmann import get_isitgr_pk_lin
->>>>>>> cc0e7a00
-try:
-    from importlib import reload
-except ImportError:
-    pass  # in 2.7, reload is a global function.
+from importlib import reload
 
 
 @pytest.mark.parametrize('tf', [
@@ -41,11 +33,7 @@
         assert np.allclose(pk_rat, gfac)
 
     with mock.patch.dict(sys.modules, {'isitgr': None}):
-<<<<<<< HEAD
-        with pytest.raises(ImportError):
-=======
-        with assert_raises(ModuleNotFoundError):
->>>>>>> cc0e7a00
+        with pytest.raises(ModuleNotFoundError):
             get_isitgr_pk_lin(cosmo)
     # Importing ccl without isitgr is fine.  No ModuleNotFoundError triggered.
     with mock.patch.dict(sys.modules, {'isitgr': None}):
