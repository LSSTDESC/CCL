import pickle
import tempfile
import pytest
import warnings
<<<<<<< HEAD
=======

>>>>>>> 9ab684ca
import numpy as np
from . import pyccl as ccl


def test_cosmo_methods():
    """ Check that all pyccl functions that take cosmo
    as their first argument are methods of the Cosmology object.
    """
    from inspect import getmembers, isfunction, signature
    from pyccl import background, baryons, boltzmann, \
        cells, correlations, covariances, neutrinos, \
        pk2d, power, tk3d, tracers, halos, nl_pt
    from . import CosmologyVanillaLCDM
    cosmo = CosmologyVanillaLCDM()
    subs = [background, boltzmann, baryons, cells, correlations, covariances,
            neutrinos, pk2d, power, tk3d, tracers, halos, nl_pt]
    funcs = [getmembers(sub, isfunction) for sub in subs]
    funcs = [func for sub in funcs for func in sub]
    for name, func in funcs:
        pars = signature(func).parameters
        if list(pars)[0] == "cosmo":
            _ = getattr(cosmo, name)

    # quantitative
    assert ccl.sigma8(cosmo) == cosmo.sigma8()
    assert ccl.rho_x(cosmo, 1., "matter", is_comoving=False) == \
        cosmo.rho_x(1., "matter", is_comoving=False)
    assert ccl.get_camb_pk_lin(cosmo).eval(1., 1., cosmo) == \
        cosmo.get_camb_pk_lin().eval(1., 1., cosmo)
    prof = ccl.halos.HaloProfilePressureGNFW()
    hmd = ccl.halos.MassDef200m()
    hmf = ccl.halos.MassFuncTinker08()
    hbf = ccl.halos.HaloBiasTinker10()
    hmc = ccl.halos.HMCalculator(mass_function=hmf, halo_bias=hbf,
                                 mass_def=hmd)
    P1 = ccl.halos.halomod_power_spectrum(cosmo, hmc, 1., 1., prof,
                                          normprof=False)
    P2 = cosmo.halomod_power_spectrum(hmc, 1., 1., prof, normprof=False)
    assert P1 == P2


def test_cosmology_critical_init():
    cosmo = ccl.Cosmology(
        Omega_c=0.25,
        Omega_b=0.05,
        h=0.7,
        sigma8=0.8,
        n_s=0.96,
        Neff=0,
        m_nu=0.0,
        w0=-1.0,
        wa=0.0,
        m_nu_type='normal',
        Omega_g=0,
        Omega_k=0)
    assert np.allclose(cosmo.cosmo.data.growth0, 1)


def test_cosmology_init():
    """
    Check that Cosmology objects can only be constructed in a valid way.
    """
    # Make sure error raised if invalid transfer/power spectrum etc. passed
    with pytest.raises(ValueError):
        ccl.Cosmology(Omega_c=0.25, Omega_b=0.05, h=0.7, A_s=2.1e-9,
                      n_s=0.96, matter_power_spectrum='x')
    with pytest.raises(ValueError):
        ccl.Cosmology(Omega_c=0.25, Omega_b=0.05, h=0.7, A_s=2.1e-9,
                      n_s=0.96, transfer_function='x')
    with pytest.raises(ValueError):
        ccl.Cosmology(Omega_c=0.25, Omega_b=0.05, h=0.7, A_s=2.1e-9,
                      n_s=0.96, baryons_power_spectrum='x')
    with pytest.warns(ccl.CCLDeprecationWarning):
        with pytest.raises(ValueError):
            ccl.Cosmology(Omega_c=0.25, Omega_b=0.05, h=0.7, A_s=2.1e-9,
                          n_s=0.96, mass_function='x')
    with pytest.warns(ccl.CCLDeprecationWarning):
        with pytest.raises(ValueError):
            ccl.Cosmology(Omega_c=0.25, Omega_b=0.05, h=0.7, A_s=2.1e-9,
                          n_s=0.96, halo_concentration='x')
    with pytest.raises(ValueError):
        ccl.Cosmology(Omega_c=0.25, Omega_b=0.05, h=0.7, A_s=2.1e-9,
                      n_s=0.96, emulator_neutrinos='x')
    with pytest.raises(ValueError):
        ccl.Cosmology(Omega_c=0.25, Omega_b=0.05, h=0.7, A_s=2.1e-9,
                      n_s=0.96, m_nu=np.array([0.1, 0.1, 0.1, 0.1]))
    with pytest.raises(ValueError):
        ccl.Cosmology(Omega_c=0.25, Omega_b=0.05, h=0.7, A_s=2.1e-9,
                      n_s=0.96, m_nu=ccl)
    with pytest.raises(ValueError):
        ccl.Cosmology(Omega_c=0.25, Omega_b=0.05, h=0.7, A_s=2.1e-9, n_s=0.96,
                      m_nu=np.array([0.1, 0.1, 0.1]), m_nu_type='normal')


def test_cosmology_setitem():
    cosmo = ccl.CosmologyVanillaLCDM()
    with pytest.raises(NotImplementedError):
        cosmo['a'] = 3


def test_cosmology_output():
    """
    Check that status messages and other output from Cosmology() object works
    correctly.
    """
    # Create test cosmology object
    cosmo = ccl.Cosmology(Omega_c=0.25, Omega_b=0.05, h=0.7, A_s=2.1e-9,
                          n_s=0.96)

    # Return and print status messages
    with pytest.warns(None) as w_rec:
        cosmo.status()
        print(cosmo)
    assert len(w_rec) == 0

    # Test status methods for different precomputable quantities
    assert cosmo.has_distances is False
    assert cosmo.has_growth is False
    assert cosmo.has_linear_power is False
    assert cosmo.has_nonlin_power is False
    assert cosmo.has_sigma is False

    # Check that quantities can be precomputed
    with pytest.warns(None) as w_rec:
        cosmo.compute_distances()
        cosmo.compute_growth()
        cosmo.compute_linear_power()
        cosmo.compute_nonlin_power()
        cosmo.compute_sigma()
    assert len(w_rec) == 0

    assert cosmo.has_distances is True
    assert cosmo.has_growth is True
    assert cosmo.has_linear_power is True
    assert cosmo.has_nonlin_power is True
    assert cosmo.has_sigma is True


def test_cosmology_equal_hash():
    """Check the Cosmology equivalence method."""
    # equivalent cosmologies
    cosmo1 = ccl.Cosmology(Omega_c=0.25, Omega_b=0.05, h=0.67,
                           sigma8=0.81, n_s=0.96)
    cosmo2 = ccl.Cosmology(Omega_c=0.25, Omega_b=0.05, h=0.67,
                           sigma8=0.81, n_s=0.96)
    assert cosmo1 == cosmo2
    assert hash(cosmo1) == hash(cosmo2)

    # different cosmological parameters
    cosmo2 = ccl.Cosmology(Omega_c=0.24, Omega_b=0.04, h=0.75,
                           sigma8=0.8, n_s=0.95)
    assert cosmo1 != cosmo2
    assert hash(cosmo1) != hash(cosmo2)

    # different power spectra
    a = np.linspace(0.5, 1., 16)
    k = np.logspace(-2, 1, 128)
    pk = np.ones((a.size, k.size))
    pk_dict_1 = {"a": a, "k": k, "delta_matter:delta_matter": pk}
    pk_dict_2 = {"a": a, "k": k, "delta_matter:delta_matter": 2*pk}

    # linear
    cosmo1 = ccl.CosmologyCalculator(
        Omega_c=0.25, Omega_b=0.05, h=0.67, sigma8=0.8, n_s=0.96,
        pk_linear=pk_dict_1)
    cosmo2 = ccl.CosmologyCalculator(
        Omega_c=0.25, Omega_b=0.05, h=0.67, sigma8=0.8, n_s=0.96,
        pk_linear=pk_dict_2)
    assert cosmo1 != cosmo2
    assert hash(cosmo1) != hash(cosmo2)

    # non-linear
    cosmo1 = ccl.CosmologyCalculator(
        Omega_c=0.25, Omega_b=0.05, h=0.67, sigma8=0.8, n_s=0.96,
        pk_nonlin=pk_dict_1)
    cosmo2 = ccl.CosmologyCalculator(
        Omega_c=0.25, Omega_b=0.05, h=0.67, sigma8=0.8, n_s=0.96,
        pk_nonlin=pk_dict_2)
    assert cosmo1 != cosmo2
    assert hash(cosmo1) != hash(cosmo2)

    # TODO: uncomment once this is implemented
    # different CCL global parameters
    # cosmo1 = ccl.CosmologyVanillaLCDM()
    # ccl.gsl_params.HM_MMIN = 1e6
    # cosmo2 = ccl.CosmologyVanillaLCDM()
    # assert cosmo1 != cosmo2
    # assert hash(cosmo1) != hash(cosmo2)


def test_cosmology_pickles():
    """Check that a Cosmology object pickles."""
    with pytest.warns(ccl.CCLDeprecationWarning):
        cosmo = ccl.Cosmology(
            Omega_c=0.25, Omega_b=0.05, h=0.7, A_s=2.1e-9, n_s=0.96,
            m_nu=[0.02, 0.1, 0.05], m_nu_type='list',
            z_mg=[0.0, 1.0], df_mg=[0.01, 0.0])

        with tempfile.TemporaryFile() as fp:
            pickle.dump(cosmo, fp)

            fp.seek(0)
            cosmo2 = pickle.load(fp)

    assert (ccl.comoving_radial_distance(cosmo, 0.5) ==
            ccl.comoving_radial_distance(cosmo2, 0.5))


def test_cosmology_lcdm():
    """Check that the default vanilla cosmology behaves
    as expected"""
    c1 = ccl.Cosmology(Omega_c=0.25,
                       Omega_b=0.05,
                       h=0.67, n_s=0.96,
                       sigma8=0.81)
    c2 = ccl.CosmologyVanillaLCDM()
    assert (ccl.comoving_radial_distance(c1, 0.5) ==
            ccl.comoving_radial_distance(c2, 0.5))


def test_cosmology_p18lcdm_raises():
    with pytest.raises(ValueError):
        kw = {'Omega_c': 0.1}
        ccl.CosmologyVanillaLCDM(**kw)


def test_cosmology_context():
    """Check that using a Cosmology object in a context manager
    frees C resources properly."""
    with pytest.warns(ccl.CCLDeprecationWarning):
        with ccl.Cosmology(
                Omega_c=0.25, Omega_b=0.05, h=0.7, A_s=2.1e-9, n_s=0.96,
                m_nu=np.array([0.02, 0.1, 0.05]),
                m_nu_type='list',
                z_mg=np.array([0.0, 1.0]),
                df_mg=np.array([0.01, 0.0])) as cosmo:
            # make sure it works
            assert not cosmo.has_distances
            ccl.comoving_radial_distance(cosmo, 0.5)
            assert cosmo.has_distances

    # make sure it does not!
    assert not hasattr(cosmo, "cosmo")
    assert not hasattr(cosmo, "_params")

    with pytest.raises(AttributeError):
        cosmo.has_growth


<<<<<<< HEAD
@pytest.mark.parametrize('c', ['bhattacharya2011', 'duffy2008',
                               'constant_concentration'])
def test_cosmology_concentrations(c):
    with pytest.warns(ccl.CCLDeprecationWarning):
        cosmo = ccl.CosmologyVanillaLCDM(matter_power_spectrum="halo_model",
                                         halo_concentration=c)
    with pytest.warns(ccl.CCLWarning):
        cosmo.compute_nonlin_power()


@pytest.mark.parametrize('hmf', ['angulo', 'tinker', 'tinker10',
                                 'watson', 'shethtormen'])
def test_cosmology_mass_functions(hmf):
    """Check halo concentration and halo mass function passed into choice
    `halo_model` of matter power spectrum in Cosmology."""
    valid_hmf = ["tinker10", "shethtormen"]
    with pytest.warns(ccl.CCLDeprecationWarning):
        cosmo = ccl.CosmologyVanillaLCDM(matter_power_spectrum="halo_model",
                                         mass_function=hmf)
    if hmf in valid_hmf:
        with pytest.warns(ccl.CCLWarning):
            cosmo.compute_nonlin_power()


def test_cosmology_halomodel_power():
    """This test checks default behavior for the halo model parameters in
    Cosmology.
    """
    k_arr = np.logspace(-1, 2, 64)
    a = 0.8

    def Cosmo(**pars):
        return ccl.CosmologyVanillaLCDM(
            transfer_function="bbks",
            matter_power_spectrum="halo_model",
            **pars)

    # halo model in extra parameters
    cosmo1 = Cosmo(extra_parameters={
        "halo_model": {"mass_def": "200m",
                       "mass_def_strict": False,
                       "mass_function": "Tinker10",
                       "halo_bias": "Tinker10",
                       "concentration": "Duffy08"}})
    cosmo1.compute_nonlin_power()

    # only some parameters defined
    cosmo2 = Cosmo(extra_parameters={
        "halo_model": {"mass_function": "Tinker10",
                       "concentration": "Duffy08"}})
    cosmo2.compute_nonlin_power()

    # no parameters
    cosmo3 = Cosmo()
    with pytest.warns(ccl.CCLWarning):
        cosmo3.compute_nonlin_power()

    # deprecated parameters
    with pytest.warns(ccl.CCLDeprecationWarning):
        cosmo4 = Cosmo(mass_function="tinker10",
                       halo_concentration="duffy2008")
    with pytest.warns(ccl.CCLWarning):
        cosmo4.compute_nonlin_power()

    # some deprecated parameters
    with pytest.warns(ccl.CCLDeprecationWarning):
        cosmo5 = Cosmo(mass_function="tinker10")
    with pytest.warns(ccl.CCLWarning):
        cosmo5.compute_nonlin_power()

    def F(cosmo):
        return cosmo.nonlin_matter_power(k_arr, a)

    assert all([np.allclose(F(cosmo1), F(x), rtol=0)
                for x in [cosmo2, cosmo3, cosmo4, cosmo5]])


def test_cosmology_halomodel_deprecated():
    """This test tries a different mass function and checks that the
    corresponding halo bias is used, if available.
    """
    k_arr = np.logspace(-1, 2, 64)
    a = 0.8

    def Cosmo(**pars):
        return ccl.CosmologyVanillaLCDM(
            transfer_function="bbks",
            matter_power_spectrum="halo_model",
            **pars)

    # old behavior
    with pytest.warns(ccl.CCLDeprecationWarning):
        cosmo1 = Cosmo(mass_function="shethtormen",
                       halo_concentration="constant_concentration")
    with pytest.warns(ccl.CCLWarning):
        cosmo1.compute_nonlin_power()

    # new behavior
    cosmo2 = Cosmo(extra_parameters={
        "halo_model": {"mass_function": "Sheth99",
                       "concentration": "Constant"}})
    cosmo2.compute_nonlin_power()

    # fully specified new behavior
    cosmo3 = Cosmo(extra_parameters={
        "halo_model": {"mass_def": "200m",
                       "mass_def_strict": False,
                       "mass_function": "Sheth99",
                       "halo_bias": "Sheth99",
                       "concentration": "Constant"}})
    cosmo3.compute_nonlin_power()

    def F(cosmo):
        return cosmo.nonlin_matter_power(k_arr, a)

    assert all([np.allclose(F(cosmo1), F(x), rtol=0)
                for x in [cosmo2, cosmo3]])


=======
>>>>>>> 9ab684ca
@pytest.mark.parametrize('model', ['halofit', 'bacco', ])
def test_cosmo_mps_smoke(model):
    knl = np.geomspace(0.1, 5, 16)
    cosmo = ccl.CosmologyVanillaLCDM(matter_power_spectrum=model)
    with warnings.catch_warnings():
        # filter warnings related to (k, a) bounds of applied NL model
        warnings.simplefilter("ignore")
        cosmo.compute_nonlin_power()
    pkl = cosmo.get_linear_power().eval(knl, 1, cosmo)
    pknl = cosmo.get_nonlin_power().eval(knl, 1, cosmo)
    assert np.all(pknl > pkl)


@pytest.mark.parametrize('model', ['bcm', 'bacco', ])
def test_cosmo_bps_smoke(model):
    extras = {}
    if model == "bacco":
        extras = {"bacco":
                  {'M_c': 14, 'eta': -0.3, 'beta': -0.22, 'M1_z0_cen': 10.5,
                   'theta_out': 0.25, 'theta_inn': -0.86, 'M_inn': 13.4}
                  }
    knl = np.geomspace(0.1, 5, 16)
    cosmo = ccl.CosmologyVanillaLCDM(baryons_power_spectrum="nobaryons")
    cosmo.compute_nonlin_power()
    pk = cosmo.get_nonlin_power().eval(knl, 1, cosmo)

    cosmo_bar = ccl.CosmologyVanillaLCDM(baryons_power_spectrum=model,
                                         extra_parameters=extras)
    with warnings.catch_warnings():
        # filter warnings related to (k, a) bounds of applied baryon model
        warnings.simplefilter("ignore")
        cosmo_bar.compute_nonlin_power()
    pk_bar = cosmo_bar.get_nonlin_power().eval(knl, 1, cosmo_bar)
    assert np.all(pk_bar < pk)


def test_pyccl_default_params():
    """Check that the Python-layer for setting the gsl and spline parameters
    works on par with the C-layer.
    """
    HM_MMIN = ccl.gsl_params["HM_MMIN"]

    # we will test with this parameter
    assert HM_MMIN == 1e7

    # can be accessed as an attribute and as a dictionary item
    assert ccl.gsl_params.HM_MMIN == ccl.gsl_params["HM_MMIN"]

    # can be assigned as an attribute
    ccl.gsl_params.HM_MMIN = 1e5
    assert ccl.gsl_params["HM_MMIN"] == 1e5  # cross-check

    ccl.gsl_params["HM_MMIN"] = 1e6
    assert ccl.gsl_params.HM_MMIN == 1e6

    # does not accept extra assignment
    with pytest.raises(KeyError):
        ccl.gsl_params.test = "hello_world"
    with pytest.raises(KeyError):
        ccl.gsl_params["test"] = "hallo_world"

    # complains when we try to set A_SPLINE_MAX != 1.0
    ccl.spline_params.A_SPLINE_MAX = 1.0
    with pytest.raises(RuntimeError):
        ccl.spline_params.A_SPLINE_MAX = 0.9

    # complains when we try to change the spline type
    ccl.spline_params.A_SPLINE_TYPE = None
    with pytest.raises(TypeError):
        ccl.spline_params.A_SPLINE_TYPE = "something_else"

    # complains when we try to change the physical constants
    with pytest.raises(AttributeError):
        ccl.physical_constants.CLIGHT = 1

    # verify that this has changed
    assert ccl.gsl_params.HM_MMIN != HM_MMIN

    # but now we reload it, so it should be the default again
    ccl.gsl_params.reload()
    assert ccl.gsl_params.HM_MMIN == HM_MMIN


def test_cosmology_default_params():
    """Check that the default params within Cosmology work as intended."""
    cosmo1 = ccl.CosmologyVanillaLCDM()
    v1 = cosmo1.cosmo.gsl_params.HM_MMIN

    ccl.gsl_params.HM_MMIN = v1*10
    cosmo2 = ccl.CosmologyVanillaLCDM()
    v2 = cosmo2.cosmo.gsl_params.HM_MMIN
    assert v2 == v1*10
    assert v2 != v1

    ccl.gsl_params.reload()
    cosmo3 = ccl.CosmologyVanillaLCDM()
    v3 = cosmo3.cosmo.gsl_params.HM_MMIN
    assert v3 == v1


def test_ccl_physical_constants_smoke():
    assert ccl.physical_constants.CLIGHT == ccl.ccllib.cvar.constants.CLIGHT


def test_ccl_global_parameters_repr():
    assert eval(repr(ccl.spline_params)) == ccl.spline_params._bak<|MERGE_RESOLUTION|>--- conflicted
+++ resolved
@@ -2,10 +2,6 @@
 import tempfile
 import pytest
 import warnings
-<<<<<<< HEAD
-=======
-
->>>>>>> 9ab684ca
 import numpy as np
 from . import pyccl as ccl
 
@@ -255,7 +251,6 @@
         cosmo.has_growth
 
 
-<<<<<<< HEAD
 @pytest.mark.parametrize('c', ['bhattacharya2011', 'duffy2008',
                                'constant_concentration'])
 def test_cosmology_concentrations(c):
@@ -375,8 +370,6 @@
                 for x in [cosmo2, cosmo3]])
 
 
-=======
->>>>>>> 9ab684ca
 @pytest.mark.parametrize('model', ['halofit', 'bacco', ])
 def test_cosmo_mps_smoke(model):
     knl = np.geomspace(0.1, 5, 16)
