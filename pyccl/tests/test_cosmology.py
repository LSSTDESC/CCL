--- conflicted
+++ resolved
@@ -31,16 +31,9 @@
         cosmo.get_camb_pk_lin().eval(1., 1., cosmo)
     prof = ccl.halos.HaloProfilePressureGNFW()
     hmd = ccl.halos.MassDef200m()
-<<<<<<< HEAD
     hmf = ccl.halos.MassFuncTinker08()
     hbf = ccl.halos.HaloBiasTinker10()
-    hmc = ccl.halos.HMCalculator(mass_function=hmf, halo_bias=hbf,
-                                 mass_def=hmd)
-=======
-    hmf = ccl.halos.MassFuncTinker08(cosmo)
-    hbf = ccl.halos.HaloBiasTinker10(cosmo)
-    hmc = ccl.halos.HaloModel(cosmo, massfunc=hmf, hbias=hbf, mass_def=hmd)
->>>>>>> 43591ce9
+    hmc = ccl.halos.HaloModel(mass_function=hmf, halo_bias=hbf, mass_def=hmd)
     assert ccl.halos.halomod_power_spectrum(cosmo, hmc, 1., 1., prof) == \
         cosmo.halomod_power_spectrum(hmc, 1., 1., prof)
 
