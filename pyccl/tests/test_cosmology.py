--- conflicted
+++ resolved
@@ -4,8 +4,8 @@
 import numpy as np
 from numpy.testing import assert_raises, assert_, assert_no_warnings
 import pyccl as ccl
-<<<<<<< HEAD
 import copy
+import warnings
 from .test_cclobject import check_eq_repr_hash
 
 
@@ -45,9 +45,6 @@
         Omega_c=0.25, Omega_b=0.05, h=0.67, n_s=0.96, sigma8=0.81,
         pk_linear=pk_linear, pk_nonlin=pk_linear)
     assert check_eq_repr_hash(COSMO4, COSMO6, equal=False)
-=======
-import warnings
->>>>>>> 4e36b13b
 
 
 def test_cosmo_methods():
