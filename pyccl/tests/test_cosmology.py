--- conflicted
+++ resolved
@@ -4,9 +4,6 @@
 import numpy as np
 from numpy.testing import assert_raises, assert_, assert_no_warnings
 import pyccl as ccl
-<<<<<<< HEAD
-import warnings
-=======
 import copy
 import warnings
 from .test_cclobject import check_eq_repr_hash
@@ -50,7 +47,6 @@
         Omega_c=0.25, Omega_b=0.05, h=0.67, n_s=0.96, sigma8=0.81,
         pk_linear=pk_linear, pk_nonlin=pk_linear)
     assert check_eq_repr_hash(COSMO4, COSMO6, equal=False)
->>>>>>> 1a351df6
 
 
 def test_cosmo_methods():
