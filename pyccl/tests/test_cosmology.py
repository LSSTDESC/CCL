import pickle
import tempfile
import pytest
import numpy as np
import pyccl as ccl
import copy
import warnings
from .test_cclobject import check_eq_repr_hash


def test_Cosmology_eq_repr_hash():
    # Test eq, repr, hash for Cosmology and CosmologyCalculator.
    # 1. Using a complicated Cosmology object.
    extras = {"camb": {"halofit_version": "mead2020", "HMCode_logT_AGN": 7.8}}
    kwargs = {"transfer_function": "bbks",
              "matter_power_spectrum": "linear",
              "extra_parameters": extras}
    COSMO1 = ccl.CosmologyVanillaLCDM(**kwargs)
    COSMO2 = ccl.CosmologyVanillaLCDM(**kwargs)
    assert check_eq_repr_hash(COSMO1, COSMO2)

    # 2. Now make a copy and change it.
    kwargs = copy.deepcopy(kwargs)
    kwargs["extra_parameters"]["camb"]["halofit_version"] = "mead2020_feedback"
    COSMO3 = ccl.CosmologyVanillaLCDM(**kwargs)
    assert check_eq_repr_hash(COSMO1, COSMO3, equal=False)

    # 3. Using a CosmologyCalculator.
    COSMO1.compute_linear_power()
    a_arr, lk_arr, pk_arr = COSMO1.get_linear_power().get_spline_arrays()
    pk_linear = {"a": a_arr,
                 "k": np.exp(lk_arr),
                 "delta_matter:delta_matter": pk_arr}
    COSMO4 = ccl.CosmologyCalculator(
        Omega_c=0.25, Omega_b=0.05, h=0.67, n_s=0.96, sigma8=0.81,
        pk_linear=pk_linear, pk_nonlin=pk_linear)
    COSMO5 = ccl.CosmologyCalculator(
        Omega_c=0.25, Omega_b=0.05, h=0.67, n_s=0.96, sigma8=0.81,
        pk_linear=pk_linear, pk_nonlin=pk_linear)
    assert check_eq_repr_hash(COSMO4, COSMO5)

    pk_linear = {"a": a_arr,
                 "k": np.exp(lk_arr),
                 "delta_matter:delta_matter": 2*pk_arr}
    COSMO6 = ccl.CosmologyCalculator(
        Omega_c=0.25, Omega_b=0.05, h=0.67, n_s=0.96, sigma8=0.81,
        pk_linear=pk_linear, pk_nonlin=pk_linear)
    assert check_eq_repr_hash(COSMO4, COSMO6, equal=False)


def test_cosmo_methods():
    """ Check that all pyccl functions that take cosmo
    as their first argument are methods of the Cosmology object.
    """
    from inspect import getmembers, isfunction, signature
    from pyccl import background, bcm, pspec, \
        cells, correlations, covariances, neutrinos, \
        pk2d, power, tk3d, tracers, halos, nl_pt
    cosmo = ccl.CosmologyVanillaLCDM()
    subs = [background, pspec, bcm, cells, correlations, covariances,
            neutrinos, pk2d, power, tk3d, tracers, halos, nl_pt]
    funcs = [getmembers(sub, isfunction) for sub in subs]
    funcs = [func for sub in funcs for func in sub]
    for name, func in funcs:
        if name.startswith("_"):  # no private functions
            continue
        pars = signature(func).parameters
        if pars and list(pars)[0] == "cosmo":
            _ = getattr(cosmo, name)

    # quantitative
    assert ccl.sigma8(cosmo) == cosmo.sigma8()
    assert ccl.rho_x(cosmo, 1., "matter", is_comoving=False) == \
        cosmo.rho_x(1., "matter", is_comoving=False)
<<<<<<< HEAD
    prof = ccl.halos.HaloProfilePressureGNFW()
=======
    assert ccl.get_camb_pk_lin(cosmo)(1., 1., cosmo) == \
        cosmo.get_camb_pk_lin()(1., 1., cosmo)
>>>>>>> 26c8b53c
    hmd = ccl.halos.MassDef200m()
    prof = ccl.halos.HaloProfilePressureGNFW(mass_def=hmd)
    hmf = ccl.halos.MassFuncTinker08()
    hbf = ccl.halos.HaloBiasTinker10()
    hmc = ccl.halos.HMCalculator(mass_function=hmf, halo_bias=hbf,
                                 mass_def=hmd)
    assert ccl.halos.halomod_power_spectrum(cosmo, hmc, 1., 1., prof) == \
        cosmo.halomod_power_spectrum(hmc, 1., 1., prof)


def test_cosmology_critical_init():
    cosmo = ccl.Cosmology(
        Omega_c=0.25,
        Omega_b=0.05,
        h=0.7,
        sigma8=0.8,
        n_s=0.96,
        Neff=0,
        m_nu=0.0,
        w0=-1.0,
        wa=0.0,
        mass_split='normal',
        Omega_g=0,
        Omega_k=0)
    assert np.allclose(cosmo.cosmo.data.growth0, 1)


def test_cosmology_As_sigma8_populates():
    # Check that cosmo.sigma8() pupulates sigma8 if it is missing.
    cosmo = ccl.Cosmology(Omega_c=0.265, Omega_b=0.045, h=0.675,
                          n_s=0.965, A_s=2e-9)
    assert np.isnan(cosmo["sigma8"])
    cosmo.sigma8()
    assert cosmo["sigma8"] == cosmo.sigma8()


def test_cosmology_init():
    """
    Check that Cosmology objects can only be constructed in a valid way.
    """
    # Make sure error raised if invalid transfer/power spectrum etc. passed
    with pytest.raises(KeyError):
        ccl.Cosmology(Omega_c=0.25, Omega_b=0.05, h=0.7, A_s=2.1e-9, n_s=0.96,
                      matter_power_spectrum='x')
    with pytest.raises(KeyError):
        ccl.Cosmology(Omega_c=0.25, Omega_b=0.05, h=0.7, A_s=2.1e-9, n_s=0.96,
                      transfer_function='x')
    with pytest.raises(KeyError):
        ccl.Cosmology(Omega_c=0.25, Omega_b=0.05, h=0.7, A_s=2.1e-9, n_s=0.96,
                      baryons_power_spectrum='x')
    with pytest.raises(KeyError):
        ccl.Cosmology(Omega_c=0.25, Omega_b=0.05, h=0.7, A_s=2.1e-9, n_s=0.96,
                      mass_function='x')
    with pytest.raises(KeyError):
        ccl.Cosmology(Omega_c=0.25, Omega_b=0.05, h=0.7, A_s=2.1e-9, n_s=0.96,
                      halo_concentration='x')
    with pytest.raises(KeyError):
        ccl.Cosmology(Omega_c=0.25, Omega_b=0.05, h=0.7, A_s=2.1e-9, n_s=0.96,
                      emulator_neutrinos='x')
    with pytest.raises(ValueError):
        ccl.Cosmology(Omega_c=0.25, Omega_b=0.05, h=0.7, A_s=2.1e-9, n_s=0.96,
                      m_nu=np.array([0.1, 0.1, 0.1, 0.1]))
    with pytest.raises(ValueError):
        ccl.Cosmology(Omega_c=0.25, Omega_b=0.05, h=0.7, A_s=2.1e-9, n_s=0.96,
                      m_nu=ccl)


def test_cosmology_output():
    """
    Check that status messages and other output from Cosmology() object works
    correctly.
    """
    # Create test cosmology object
    cosmo = ccl.Cosmology(Omega_c=0.25, Omega_b=0.05, h=0.7, A_s=2.1e-9,
                          n_s=0.96)

    # Return and print status messages
    assert cosmo.cosmo.status == 0

    # Test status methods for different precomputable quantities
    assert not cosmo.has_distances
    assert not cosmo.has_growth
    assert not cosmo.has_linear_power
    assert not cosmo.has_nonlin_power
    assert not cosmo.has_sigma

    cosmo.compute_distances()
    cosmo.compute_growth()
    cosmo.compute_linear_power()
    cosmo.compute_nonlin_power()
    cosmo.compute_sigma()

    assert cosmo.has_distances
    assert cosmo.has_growth
    assert cosmo.has_linear_power
    assert cosmo.has_nonlin_power
    assert cosmo.has_sigma


def test_cosmology_pickles():
    """Check that a Cosmology object pickles."""
    cosmo = ccl.Cosmology(
        Omega_c=0.25, Omega_b=0.05, h=0.7, A_s=2.1e-9, n_s=0.96,
        m_nu=[0.02, 0.1, 0.05], mass_split='list',
        z_mg=[0.0, 1.0], df_mg=[0.01, 0.0])

    with tempfile.TemporaryFile() as fp:
        pickle.dump(cosmo, fp)

        fp.seek(0)
        cosmo2 = pickle.load(fp)

    assert np.allclose(ccl.comoving_radial_distance(cosmo, 0.5),
                       ccl.comoving_radial_distance(cosmo2, 0.5),
                       atol=0, rtol=0)


def test_cosmology_lcdm():
    """Check that the default vanilla cosmology behaves
    as expected"""
    c1 = ccl.Cosmology(Omega_c=0.25,
                       Omega_b=0.05,
                       h=0.67, n_s=0.96,
                       sigma8=0.81)
    c2 = ccl.CosmologyVanillaLCDM()
    assert np.allclose(ccl.comoving_radial_distance(c1, 0.5),
                       ccl.comoving_radial_distance(c2, 0.5),
                       atol=0, rtol=0)


def test_cosmology_p18lcdm_raises():
    with pytest.raises(ValueError):
        kw = {'Omega_c': 0.1}
        ccl.CosmologyVanillaLCDM(**kw)


def test_cosmology_context():
    """Check that using a Cosmology object in a context manager
    frees C resources properly."""
    with ccl.Cosmology(
            Omega_c=0.25, Omega_b=0.05, h=0.7, A_s=2.1e-9, n_s=0.96,
            m_nu=np.array([0.02, 0.1, 0.05]), mass_split='list',
            z_mg=np.array([0.0, 1.0]), df_mg=np.array([0.01, 0.0])) as cosmo:
        # make sure it works
        assert not cosmo.has_distances
        ccl.comoving_radial_distance(cosmo, 0.5)
        assert cosmo.has_distances

    # make sure it does not!
    assert not hasattr(cosmo, "cosmo")
    assert not hasattr(cosmo, "_params")

    with pytest.raises(AttributeError):
        cosmo.has_growth


def test_pyccl_default_params():
    """Check that the Python-layer for setting the gsl and spline parameters
    works on par with the C-layer.
    """
    HM_MMIN = ccl.gsl_params["HM_MMIN"]

    # we will test with this parameter
    assert HM_MMIN == 1e7

    # can be accessed as an attribute and as a dictionary item
    assert ccl.gsl_params.HM_MMIN == ccl.gsl_params["HM_MMIN"]

    # can be assigned as an attribute
    ccl.gsl_params.HM_MMIN = 1e5
    assert ccl.gsl_params["HM_MMIN"] == 1e5  # cross-check

    ccl.gsl_params["HM_MMIN"] = 1e6
    assert ccl.gsl_params.HM_MMIN == 1e6

    # does not accept extra assignment
    with pytest.raises(AttributeError):
        ccl.gsl_params.test = "hello_world"
    with pytest.raises(AttributeError):
        ccl.gsl_params["test"] = "hello_world"

    # complains when we try to set A_SPLINE_MAX != 1.0
    ccl.spline_params.A_SPLINE_MAX = 1.0
    with pytest.raises(ValueError):
        ccl.spline_params.A_SPLINE_MAX = 0.9

    # complains when we try to change the spline type
    ccl.spline_params.A_SPLINE_TYPE = None
    with pytest.raises(ValueError):
        ccl.spline_params.A_SPLINE_TYPE = "something_else"

    # complains when we try to change the physical constants
    with pytest.raises(AttributeError):
        ccl.physical_constants.CLIGHT = 1

    # but if we unfreeze them, we can change them
    with warnings.catch_warnings():
        warnings.simplefilter("error")
        ccl.physical_constants.unfreeze()
        ccl.physical_constants.CLIGHT = 1
    assert ccl.physical_constants.CLIGHT == 1
    ccl.physical_constants.freeze()
    ccl.physical_constants.reload()

    # verify that this has changed
    assert ccl.gsl_params.HM_MMIN != HM_MMIN

    # but now we reload it, so it should be the default again
    ccl.gsl_params.reload()
    assert ccl.gsl_params.HM_MMIN == HM_MMIN


def test_cosmology_default_params():
    """Check that the default params within Cosmology work as intended."""
    cosmo1 = ccl.CosmologyVanillaLCDM()
    v1 = cosmo1.cosmo.gsl_params.HM_MMIN

    ccl.gsl_params.HM_MMIN = v1*10
    cosmo2 = ccl.CosmologyVanillaLCDM()
    v2 = cosmo2.cosmo.gsl_params.HM_MMIN
    assert v2 == v1*10

    ccl.gsl_params.reload()
    cosmo3 = ccl.CosmologyVanillaLCDM()
    v3 = cosmo3.cosmo.gsl_params.HM_MMIN
    assert v3 == v1

    # warns when we try to mutate instantiated `cvar` objects
    with pytest.warns(ccl.CCLDeprecationWarning):
        cosmo1.cosmo.spline_params.A_SPLINE_MIN = 0.5


def test_ccl_physical_constants_smoke():
    assert ccl.physical_constants.CLIGHT == ccl.ccllib.cvar.constants.CLIGHT<|MERGE_RESOLUTION|>--- conflicted
+++ resolved
@@ -72,12 +72,6 @@
     assert ccl.sigma8(cosmo) == cosmo.sigma8()
     assert ccl.rho_x(cosmo, 1., "matter", is_comoving=False) == \
         cosmo.rho_x(1., "matter", is_comoving=False)
-<<<<<<< HEAD
-    prof = ccl.halos.HaloProfilePressureGNFW()
-=======
-    assert ccl.get_camb_pk_lin(cosmo)(1., 1., cosmo) == \
-        cosmo.get_camb_pk_lin()(1., 1., cosmo)
->>>>>>> 26c8b53c
     hmd = ccl.halos.MassDef200m()
     prof = ccl.halos.HaloProfilePressureGNFW(mass_def=hmd)
     hmf = ccl.halos.MassFuncTinker08()
