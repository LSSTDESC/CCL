--- conflicted
+++ resolved
@@ -116,15 +116,8 @@
         matter_power_spectrum='linear'
     )
     mdef = ccl.halos.MassDef(200, 'matter')
-<<<<<<< HEAD
     hmf = ccl.halos.MassFuncTinker08(mass_def=mdef, mass_def_strict=False)
     hbf = ccl.halos.HaloBiasTinker10(mass_def=mdef, mass_def_strict=False)
-=======
-    hmf = ccl.halos.MassFuncTinker08(cosmo, mass_def=mdef,
-                                     mass_def_strict=False)
-    hbf = ccl.halos.HaloBiasTinker10(cosmo, mass_def=mdef,
-                                     mass_def_strict=False)
->>>>>>> e93b3174
 
     amin = 0.75
     amax = 1.0
@@ -133,8 +126,8 @@
 
     hmc = ccl.halos.HMCalculator(
         mass_function=hmf, halo_bias=hbf, mass_def=mdef,
-        lM_min=np.log10(mmin),
-        lM_max=np.log10(mmax),
+        log10M_min=np.log10(mmin),
+        log10M_max=np.log10(mmax),
         integration_method_M='spline')
 
     def sel(m, a):
@@ -165,8 +158,8 @@
         _func,
         amin,
         amax,
-        lambda x: hmc.precision['lM_min'],
-        lambda x: hmc.precision['lM_max'],
+        lambda x: hmc.precision['log10M_min'],
+        lambda x: hmc.precision['log10M_max'],
     )
 
     mtot_hmc = hmc.number_counts(cosmo, selection=sel, a_min=amin, a_max=amax)
