--- conflicted
+++ resolved
@@ -108,12 +108,7 @@
                                   'Despali16', 'Angulo12'])
 def test_nM_from_string(name):
     nM_class = ccl.halos.MassFunc.from_name(name)
-<<<<<<< HEAD
     nM = nM_class()
-=======
-    assert nM_class == ccl.halos.mass_function_from_name(name)
-    nM = nM_class(COSMO)
->>>>>>> c181827d
     for m in MS:
         n = nM.get_mass_function(COSMO, m, 0.9)
         assert np.all(np.isfinite(n))
@@ -163,7 +158,6 @@
     assert np.all(np.fabs(ns-1) < 0.005)
 
 
-<<<<<<< HEAD
 def test_func_deprecated():
     with pytest.warns(ccl.CCLDeprecationWarning):
         mf1 = ccl.halos.mass_function_from_name("Tinker08")
@@ -178,18 +172,8 @@
     n0 = hmf0.get_mass_function(COSMO, M_arr, 1)
     n1 = hmf1.get_mass_function(COSMO, M_arr, 1)
     assert np.allclose(n0, n1, rtol=0)
-=======
-def test_nM_bocquet20_extrap():
-    hmf0 = ccl.halos.MassFuncBocquet20(COSMO, extrapolate=True)
-    hmf1 = ccl.halos.MassFuncBocquet20(COSMO, extrapolate=False)
-    M_arr = np.logspace(14, 16, 32)  # inside the emulator range
-    n0 = hmf0.get_mass_function(COSMO, M_arr, 1)
-    n1 = hmf1.get_mass_function(COSMO, M_arr, 1)
-    assert np.allclose(n0, n1, rtol=0)
 
 
 def test_nM_bocquet20_raises():
     with pytest.raises(ValueError):
-        ccl.halos.MassFuncBocquet20(COSMO, mass_def=MVIR,
-                                    mass_def_strict=False)
->>>>>>> c181827d
+        ccl.halos.MassFuncBocquet20(mass_def=MVIR, mass_def_strict=False)