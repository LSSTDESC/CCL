import numpy as np
import pytest
import pyccl as ccl


COSMO = ccl.Cosmology(
    Omega_c=0.27, Omega_b=0.045, h=0.67, sigma8=0.8, n_s=0.96,
    transfer_function='bbks', matter_power_spectrum='linear')
HMFS = [ccl.halos.MassFuncPress74,
        ccl.halos.MassFuncSheth99,
        ccl.halos.MassFuncJenkins01,
        ccl.halos.MassFuncAngulo12,
        ccl.halos.MassFuncTinker08,
        ccl.halos.MassFuncTinker10,
        ccl.halos.MassFuncWatson13,
        ccl.halos.MassFuncDespali16,
        ccl.halos.MassFuncBocquet16]
MS = [1E13, [1E12, 1E15], np.array([1E12, 1E15])]
MFOF = ccl.halos.MassDef('fof', 'matter')
MVIR = ccl.halos.MassDef('vir', 'critical')
M100 = ccl.halos.MassDef(100, 'matter')
M200c = ccl.halos.MassDef(200, 'critical')
M200m = ccl.halos.MassDef(200, 'matter')
M500c = ccl.halos.MassDef(500, 'critical')
M500m = ccl.halos.MassDef(500, 'matter')
MDFS = [MVIR, MVIR, MVIR, MVIR,
        MFOF, MFOF, MVIR, MFOF, MFOF]


def test_sM_raises():
    cosmo = ccl.CosmologyVanillaLCDM(transfer_function=None)
    with pytest.raises(ccl.CCLError):
        cosmo.compute_sigma()


@pytest.mark.parametrize('nM_class', HMFS)
def test_nM_subclasses_smoke(nM_class):
    nM = nM_class()
    for m in MS:
        n = nM(COSMO, m, 0.9)
        assert np.all(np.isfinite(n))
        assert np.shape(n) == np.shape(m)


@pytest.mark.parametrize('nM_pair', zip(HMFS, MDFS))
def test_nM_mdef_raises(nM_pair):
    nM_class, mdef = nM_pair
    with pytest.raises(ValueError):
        nM_class(mass_def=mdef)


@pytest.mark.parametrize('nM_class', [ccl.halos.MassFuncTinker08,
                                      ccl.halos.MassFuncTinker10])
def test_nM_mdef_bad_delta(nM_class):
    with pytest.raises(ValueError):
        nM_class(mass_def=MFOF)


@pytest.mark.parametrize('nM_class', [ccl.halos.MassFuncTinker08,
                                      ccl.halos.MassFuncTinker10])
def test_nM_SO_allgood(nM_class):
    nM = nM_class(mass_def=MVIR)
    for m in MS:
        n = nM(COSMO, m, 0.9)
        assert np.all(np.isfinite(n))
        assert np.shape(n) == np.shape(m)


def test_nM_despali_smoke():
    nM = ccl.halos.MassFuncDespali16(ellipsoidal=True)
    for m in MS:
        n = nM(COSMO, m, 0.9)
        assert np.all(np.isfinite(n))
        assert np.shape(n) == np.shape(m)


@pytest.mark.parametrize('mdef', [MFOF, M200m])
def test_nM_watson_smoke(mdef):
    nM = ccl.halos.MassFuncWatson13(mass_def=mdef)
    for m in MS:
        n = nM(COSMO, m, 0.9)
        assert np.all(np.isfinite(n))
        assert np.shape(n) == np.shape(m)
    for m in MS:
        n = nM(COSMO, m, 0.1)
        assert np.all(np.isfinite(n))
        assert np.shape(n) == np.shape(m)


@pytest.mark.parametrize('with_hydro', [True, False])
def test_nM_bocquet_smoke(with_hydro):
    with pytest.raises(ValueError):
        ccl.halos.MassFuncBocquet16(mass_def=M500m, hydro=with_hydro)

    for md in [M500c, M200c, M200m]:
        nM = ccl.halos.MassFuncBocquet16(mass_def=md, hydro=with_hydro)
        for m in MS:
            n = nM(COSMO, m, 0.9)
            assert np.all(np.isfinite(n))
            assert np.shape(n) == np.shape(m)


@pytest.mark.parametrize('name', ['Press74', 'Tinker08',
                                  'Despali16', 'Angulo12'])
def test_nM_from_string(name):
    nM_class = ccl.halos.MassFunc.from_name(name)
    nM = nM_class()
    for m in MS:
        n = nM(COSMO, m, 0.9)
        assert np.all(np.isfinite(n))
        assert np.shape(n) == np.shape(m)


def test_nM_from_string_raises():
    with pytest.raises(KeyError):
        ccl.halos.MassFunc.from_name('Tinker09')


@pytest.mark.parametrize('mf', [ccl.halos.MassFuncTinker08,
                                ccl.halos.MassFuncTinker10])
def test_nM_tinker_crit(mf):
    a = 0.5
    om = ccl.omega_x(COSMO, a, 'matter')
    oc = ccl.omega_x(COSMO, a, 'critical')
    delta_c = 500.
    delta_m = delta_c * oc / om
    mdef_c = ccl.halos.MassDef(delta_c, 'critical')
    mdef_m = ccl.halos.MassDef(delta_m, 'matter')
<<<<<<< HEAD
    nM_c = mf(mass_def=mdef_c)
    nM_m = mf(mass_def=mdef_m)
    assert np.allclose(nM_c.get_mass_function(COSMO, 1E13, a),
                       nM_m.get_mass_function(COSMO, 1E13, a))
=======
    nM_c = mf(COSMO, mdef_c)
    nM_m = mf(COSMO, mdef_m)
    assert np.allclose(nM_c(COSMO, 1E13, a), nM_m(COSMO, 1E13, a))
>>>>>>> 43591ce9


def test_nM_tinker10_norm():
    from scipy.integrate import quad

    md = ccl.halos.MassDef(300, rho_type='matter')
    mf = ccl.halos.MassFuncTinker10(mass_def=md, norm_all_z=True)
    bf = ccl.halos.HaloBiasTinker10(mass_def=md)

    def integrand(lnu, z):
        nu = np.exp(lnu)
        a = 1./(1+z)
        gnu = mf._get_fsigma(COSMO, 1.686/nu, a, 1)
        bnu = bf._get_bsigma(COSMO, bf.dc/nu, a)
        return gnu*bnu

    def norm(z):
        return quad(integrand, -13, 2, args=(z,))[0]

    zs = np.linspace(0, 1, 4)
    ns = np.array([norm(z) for z in zs])
    assert np.all(np.fabs(ns-1) < 0.005)


def test_mass_function_mass_def_strict_always_raises():
    # Verify that when the property `_mass_def_strict_always` is set to True,
    # the `mass_def_strict` check cannot be relaxed.
    mdef = ccl.halos.MassDef(400, "critical")
    with pytest.raises(ValueError):
        ccl.halos.MassFuncBocquet16(mass_def=mdef, mass_def_strict=False)<|MERGE_RESOLUTION|>--- conflicted
+++ resolved
@@ -126,16 +126,9 @@
     delta_m = delta_c * oc / om
     mdef_c = ccl.halos.MassDef(delta_c, 'critical')
     mdef_m = ccl.halos.MassDef(delta_m, 'matter')
-<<<<<<< HEAD
     nM_c = mf(mass_def=mdef_c)
     nM_m = mf(mass_def=mdef_m)
-    assert np.allclose(nM_c.get_mass_function(COSMO, 1E13, a),
-                       nM_m.get_mass_function(COSMO, 1E13, a))
-=======
-    nM_c = mf(COSMO, mdef_c)
-    nM_m = mf(COSMO, mdef_m)
     assert np.allclose(nM_c(COSMO, 1E13, a), nM_m(COSMO, 1E13, a))
->>>>>>> 43591ce9
 
 
 def test_nM_tinker10_norm():
