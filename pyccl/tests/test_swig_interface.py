--- conflicted
+++ resolved
@@ -73,20 +73,6 @@
                               "none", status)
 
 
-<<<<<<< HEAD
-def test_swig_core():
-    status = 0
-    with pytest.raises(CCLError):
-        ccllib.parameters_create_nu_vec(
-            0.25, 0.05, 0.0, 3.0, -1.0, 0.0, 0.7, 2e-9, 0.95, 1, 0.0, 0.0,
-            0.0, 0.0, 1.0, 1.0, 0.0, [1.0, 2.0],
-            [0.0, 0.3, 0.5],
-            [0.02, 0.01, 0.2],
-            status)
-
-
-=======
->>>>>>> e93b3174
 def test_swig_correlation():
     status = 0
     with pytest.raises(CCLError):
@@ -121,10 +107,9 @@
 
 def test_swig_neurtinos():
     status = 0
-<<<<<<< HEAD
     with pytest.raises(CCLError):
         ccllib.Omeganuh2_vec(
-            3, 2.7,
+            3, 2.7, 0.72,
             [0.0, 1.0],
             [0.05, 0.1, 0.2],
             4,
@@ -132,30 +117,11 @@
 
     with pytest.raises(CCLError):
         ccllib.Omeganuh2_vec(
-            3, 2.7,
+            3, 2.7, 0.72,
             [0.0, 1.0],
             [0.1, 0.2],
             2,
             status)
-=======
-    assert_raises(
-        CCLError,
-        ccllib.Omeganuh2_vec,
-        3, 2.7, 0.72,
-        [0.0, 1.0],
-        [0.05, 0.1, 0.2],
-        4,
-        status)
-
-    assert_raises(
-        CCLError,
-        ccllib.Omeganuh2_vec,
-        3, 2.7, 0.72,
-        [0.0, 1.0],
-        [0.1, 0.2],
-        2,
-        status)
->>>>>>> e93b3174
 
 
 def test_swig_power():
