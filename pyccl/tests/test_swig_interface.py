--- conflicted
+++ resolved
@@ -64,22 +64,6 @@
         status]
     args = copy.deepcopy(base_args)
     args[1] = [1.0] * 8
-<<<<<<< HEAD
-    assert_raises(
-        CCLError,
-        ccllib.cl_tracer_t_new_wrapper,
-        COSMO, 0, 0,
-        *args)
-
-    assert_raises(
-        CCLError,
-        ccllib.angular_cl_vec,
-        COSMO,
-        None, None, None,
-        1, 0, pyccl.pyutils.integ_types['spline'],
-        "none",
-        status)
-=======
     with pytest.raises(CCLError):
         ccllib.cl_tracer_t_new_wrapper(COSMO, 0, 0, *args)
 
@@ -87,7 +71,6 @@
         ccllib.angular_cl_vec(COSMO, None, None, None, 1, 0,
                               pyccl.pyutils.integ_types['spline'],
                               "none", status)
->>>>>>> 265dd616
 
 
 def test_swig_correlation():
@@ -124,25 +107,6 @@
 
 def test_swig_neurtinos():
     status = 0
-<<<<<<< HEAD
-    assert_raises(
-        CCLError,
-        ccllib.Omeganuh2_vec,
-        3, 2.7, 0.72,
-        [0.0, 1.0],
-        [0.05, 0.1, 0.2],
-        4,
-        status)
-
-    assert_raises(
-        CCLError,
-        ccllib.Omeganuh2_vec,
-        3, 2.7, 0.72,
-        [0.0, 1.0],
-        [0.1, 0.2],
-        2,
-        status)
-=======
     with pytest.raises(CCLError):
         ccllib.Omeganuh2_vec(
             3, 2.7, 0.72,
@@ -158,7 +122,6 @@
             [0.1, 0.2],
             2,
             status)
->>>>>>> 265dd616
 
 
 def test_swig_power():
