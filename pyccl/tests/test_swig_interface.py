import pytest
import copy
import numpy as np
<<<<<<< HEAD
from . import pyccl
from . import ccllib
from . import CCLError
=======
from numpy.testing import assert_raises
import pyccl
from pyccl import ccllib, CCLError
>>>>>>> cc0e7a00

pyccl.gsl_params.LENSING_KERNEL_SPLINE_INTEGRATION = False
PYCOSMO = pyccl.Cosmology(Omega_c=0.27, Omega_b=0.045, h=0.67,
                          sigma8=0.8, n_s=0.96,
                          transfer_function='bbks')
PYCOSMO.compute_nonlin_power()
COSMO = PYCOSMO.cosmo


def test_swig_tracer():
    z = np.linspace(0, 1, 10)
    bias_ia = z * 2
    dNdz = z * 8

    with pytest.raises(ValueError):
        pyccl.WeakLensingTracer(PYCOSMO, dndz=(z, dNdz[0:2]),
                                ia_bias=(z, bias_ia))

    with pytest.raises(ValueError):
        pyccl.WeakLensingTracer(PYCOSMO, dndz=(z, dNdz),
                                ia_bias=(z, bias_ia[0:2]))


def test_swig_background():
    status = 0
    for func in [
            ccllib.growth_factor_vec,
            ccllib.growth_factor_unnorm_vec,
            ccllib.growth_rate_vec,
            ccllib.comoving_radial_distance_vec,
            ccllib.comoving_angular_distance_vec,
            ccllib.h_over_h0_vec,
            ccllib.luminosity_distance_vec,
            ccllib.distance_modulus_vec]:
        with pytest.raises(CCLError):
            func(COSMO, [0.0, 1.0], 1, status)

    with pytest.raises(CCLError):
        ccllib.omega_x_vec(COSMO, 0, [0.0, 1.0], 1, status)
    with pytest.raises(CCLError):
        ccllib.rho_x_vec(COSMO, 0, 0, [0.0, 1.0], 1, status)
    with pytest.raises(CCLError):
        ccllib.scale_factor_of_chi_vec(COSMO, [0.0, 1.0], 1, status)


def test_swig_cls():
    status = 0
    base_args = [
        [0.0, 1.0],
        [0.0, 1.0],
        [0.0, 1.0, 2.0, 3.0],
        [0.0, 1.0, 2.0],
        [0.0],
        [0.0, 1.0, 2.0],
        [0.0, 1.0, 2.0, 3.0],
        0, 1, 0, 0, 0, 0, 2,
        status]
    args = copy.deepcopy(base_args)
    args[1] = [1.0] * 8
    with pytest.raises(CCLError):
        ccllib.cl_tracer_t_new_wrapper(COSMO, 0, 0, *args)

    with pytest.raises(CCLError):
        ccllib.angular_cl_vec(COSMO, None, None, None, 1, 0,
                              pyccl.pyutils.integ_types['spline'], "none",
                              status)


def test_swig_core():
    status = 0
    with pytest.raises(CCLError):
        ccllib.parameters_create_nu_vec(
            0.25, 0.05, 0.0, 3.0, -1.0, 0.0, 0.7, 2e-9, 0.95, 1, 0.0, 0.0,
            0.0, 0.0, 1.0, 1.0, 0.0, [1.0, 2.0], [0.0, 0.3, 0.5],
            [0.02, 0.01, 0.2],
            status)


def test_swig_correlation():
    status = 0
    with pytest.raises(CCLError):
        ccllib.correlation_vec(COSMO, [1, 2], [1, 2, 3],
                               [0, 1, 2, 3], 0, 0, 4,
                               status)
    with pytest.raises(CCLError):
        ccllib.correlation_vec(COSMO, [1, 2, 3], [1, 2, 3],
                               [0, 1, 2, 3], 0, 0, 5,
                               status)
    with pytest.raises(CCLError):
        ccllib.correlation_3d_vec(
            COSMO, PYCOSMO._pk_nl['delta_matter:delta_matter'].psp,
            1.0, [1, 2, 3], 4,
            status)


def test_swig_neurtinos():
    status = 0
    with pytest.raises(CCLError):
        ccllib.Omeganuh2_vec(3, 2.7, [0.0, 1.0], [0.05, 0.1, 0.2], 4, status)
    with pytest.raises(CCLError):
        ccllib.Omeganuh2_vec(3, 2.7, [0.0, 1.0], [0.1, 0.2], 2, status)


def test_swig_power():
    status = 0

    for func in [ccllib.sigmaR_vec,
                 ccllib.sigmaV_vec]:
<<<<<<< HEAD
        with pytest.raises(CCLError):
            func(COSMO, None, 1.0, [1.0, 2.0], 3, status)
    with pytest.raises(CCLError):
        ccllib.kNL_vec(COSMO, None, [0.5, 1.0], 3, status)


def test_swig_haloprofile():
    status = 0
    with pytest.raises(CCLError):
        ccllib.einasto_norm([0.1, 1.0], [0.1, 1.0], [0.1, 1.0], 4, status)
    with pytest.raises(CCLError):
        ccllib.hernquist_norm([0.1, 1.0], [0.1, 1.0], 4, status)


pyccl.gsl_params.reload()
=======
        assert_raises(
            CCLError,
            func,
            COSMO,
            None,
            1.0,
            [1.0, 2.0],
            3,
            status)

    assert_raises(
        CCLError,
        ccllib.kNL_vec,
        COSMO,
        None,
        [0.5, 1.0],
        3,
        status)
>>>>>>> cc0e7a00
<|MERGE_RESOLUTION|>--- conflicted
+++ resolved
@@ -1,15 +1,8 @@
 import pytest
 import copy
 import numpy as np
-<<<<<<< HEAD
-from . import pyccl
-from . import ccllib
-from . import CCLError
-=======
-from numpy.testing import assert_raises
 import pyccl
 from pyccl import ccllib, CCLError
->>>>>>> cc0e7a00
 
 pyccl.gsl_params.LENSING_KERNEL_SPLINE_INTEGRATION = False
 PYCOSMO = pyccl.Cosmology(Omega_c=0.27, Omega_b=0.045, h=0.67,
@@ -118,39 +111,10 @@
 
     for func in [ccllib.sigmaR_vec,
                  ccllib.sigmaV_vec]:
-<<<<<<< HEAD
         with pytest.raises(CCLError):
             func(COSMO, None, 1.0, [1.0, 2.0], 3, status)
     with pytest.raises(CCLError):
         ccllib.kNL_vec(COSMO, None, [0.5, 1.0], 3, status)
 
 
-def test_swig_haloprofile():
-    status = 0
-    with pytest.raises(CCLError):
-        ccllib.einasto_norm([0.1, 1.0], [0.1, 1.0], [0.1, 1.0], 4, status)
-    with pytest.raises(CCLError):
-        ccllib.hernquist_norm([0.1, 1.0], [0.1, 1.0], 4, status)
-
-
-pyccl.gsl_params.reload()
-=======
-        assert_raises(
-            CCLError,
-            func,
-            COSMO,
-            None,
-            1.0,
-            [1.0, 2.0],
-            3,
-            status)
-
-    assert_raises(
-        CCLError,
-        ccllib.kNL_vec,
-        COSMO,
-        None,
-        [0.5, 1.0],
-        3,
-        status)
->>>>>>> cc0e7a00
+pyccl.gsl_params.reload()