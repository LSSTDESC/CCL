import pytest
import copy
import numpy as np
<<<<<<< HEAD
import pyccl
from pyccl import ccllib
from pyccl import CCLError
=======
from numpy.testing import assert_raises
from . import pyccl
from . import ccllib
from . import CCLError
>>>>>>> 1ab7ad3b

PYCOSMO = pyccl.Cosmology(Omega_c=0.27, Omega_b=0.045, h=0.67,
                          sigma8=0.8, n_s=0.96,
                          transfer_function='bbks')
PYCOSMO.compute_nonlin_power()
COSMO = PYCOSMO.cosmo


def test_swig_tracer():
    z = np.linspace(0, 1, 10)
    bias_ia = z * 2
    dNdz = z * 8

    with pytest.raises(ValueError):
        pyccl.WeakLensingTracer(PYCOSMO, dndz=(z, dNdz[0:2]),
                                ia_bias=(z, bias_ia))

    with pytest.raises(ValueError):
        pyccl.WeakLensingTracer(PYCOSMO, dndz=(z, dNdz),
                                ia_bias=(z, bias_ia[0:2]))


def test_swig_background():
    status = 0
    for func in [
            ccllib.growth_factor_vec,
            ccllib.growth_factor_unnorm_vec,
            ccllib.growth_rate_vec,
            ccllib.comoving_radial_distance_vec,
            ccllib.comoving_angular_distance_vec,
            ccllib.h_over_h0_vec,
            ccllib.luminosity_distance_vec,
            ccllib.distance_modulus_vec]:
        with pytest.raises(CCLError):
            func(COSMO, [0.0, 1.0], 1, status)

    with pytest.raises(CCLError):
        ccllib.omega_x_vec(COSMO, 0, [0.0, 1.0], 1, status)
    with pytest.raises(CCLError):
        ccllib.rho_x_vec(COSMO, 0, 0, [0.0, 1.0], 1, status)
    with pytest.raises(CCLError):
        ccllib.scale_factor_of_chi_vec(COSMO, [0.0, 1.0], 1, status)


def test_swig_cls():
    status = 0
    base_args = [
        [0.0, 1.0],
        [0.0, 1.0],
        [0.0, 1.0, 2.0, 3.0],
        [0.0, 1.0, 2.0],
        [0.0],
        [0.0, 1.0, 2.0],
        [0.0, 1.0, 2.0, 3.0],
        0, 1, 0, 0, 0, 0, 2,
        status]
    args = copy.deepcopy(base_args)
    args[1] = [1.0] * 8
    with pytest.raises(CCLError):
        ccllib.cl_tracer_t_new_wrapper(COSMO, 0, 0, *args)

    with pytest.raises(CCLError):
        ccllib.angular_cl_vec(COSMO, None, None, None, 1, 0,
                              pyccl.pyutils.integ_types['spline'], "none",
                              status)


def test_swig_core():
    status = 0
    with pytest.raises(CCLError):
        ccllib.parameters_create_nu_vec(
            0.25, 0.05, 0.0, 3.0, -1.0, 0.0, 0.7, 2e-9, 0.95, 1, 0.0, 0.0,
            0.0, 0.0, 1.0, 1.0, 0.0, [1.0, 2.0], [0.0, 0.3, 0.5],
            [0.02, 0.01, 0.2],
            status)


def test_swig_correlation():
    status = 0
    with pytest.raises(CCLError):
        ccllib.correlation_vec(COSMO, [1, 2], [1, 2, 3],
                               [0, 1, 2, 3], 0, 0, 4,
                               status)
    with pytest.raises(CCLError):
        ccllib.correlation_vec(COSMO, [1, 2, 3], [1, 2, 3],
                               [0, 1, 2, 3], 0, 0, 5,
                               status)
    with pytest.raises(CCLError):
        ccllib.correlation_3d_vec(
            COSMO, PYCOSMO._pk_nl['delta_matter:delta_matter'].psp,
            1.0, [1, 2, 3], 4,
            status)


def test_swig_neurtinos():
    status = 0
    with pytest.raises(CCLError):
        ccllib.Omeganuh2_vec(3, 2.7, [0.0, 1.0], [0.05, 0.1, 0.2], 4, status)
    with pytest.raises(CCLError):
        ccllib.Omeganuh2_vec(3, 2.7, [0.0, 1.0], [0.1, 0.2], 2, status)


def test_swig_power():
    status = 0

    for func in [ccllib.sigmaR_vec,
                 ccllib.sigmaV_vec]:
        with pytest.raises(CCLError):
            func(COSMO, None, 1.0, [1.0, 2.0], 3, status)
    with pytest.raises(CCLError):
        ccllib.kNL_vec(COSMO, None, [0.5, 1.0], 3, status)


def test_swig_haloprofile():
    status = 0
    with pytest.raises(CCLError):
        ccllib.einasto_norm([0.1, 1.0], [0.1, 1.0], [0.1, 1.0], 4, status)
    with pytest.raises(CCLError):
        ccllib.hernquist_norm([0.1, 1.0], [0.1, 1.0], 4, status)<|MERGE_RESOLUTION|>--- conflicted
+++ resolved
@@ -1,16 +1,9 @@
 import pytest
 import copy
 import numpy as np
-<<<<<<< HEAD
-import pyccl
-from pyccl import ccllib
-from pyccl import CCLError
-=======
-from numpy.testing import assert_raises
 from . import pyccl
 from . import ccllib
 from . import CCLError
->>>>>>> 1ab7ad3b
 
 PYCOSMO = pyccl.Cosmology(Omega_c=0.27, Omega_b=0.045, h=0.67,
                           sigma8=0.8, n_s=0.96,
