"""Config file for pytest. Allow caching for faster test completion.
`$ pytest tests/ --use-cache`
"""
<<<<<<< HEAD
from pyccl import CCLAutoRepr
=======
>>>>>>> 4c7eda51
from .test_cclobject import all_subclasses, init_decorator
import pyccl


def pytest_addoption(parser):
    parser.addoption("--use-cache", action="store_true", help="Enable cache.")


def pytest_generate_tests(metafunc):
    if metafunc.config.getoption("use_cache"):
        import pyccl
        pyccl.Caching.enable()


# For testing, we want to make sure that all instances of the subclasses
# of `CCLAutoRepr` contain all attributes listed in `__repr_attrs__`.
# We run some things post-init for these subclasses, which are triggered
# during smoke tests.
<<<<<<< HEAD
for sub in list(all_subclasses(CCLAutoRepr)):
=======
for sub in list(all_subclasses(pyccl.CCLAutoRepr)):
>>>>>>> 4c7eda51
    sub.__init__ = init_decorator(sub.__init__)<|MERGE_RESOLUTION|>--- conflicted
+++ resolved
@@ -1,10 +1,6 @@
 """Config file for pytest. Allow caching for faster test completion.
 `$ pytest tests/ --use-cache`
 """
-<<<<<<< HEAD
-from pyccl import CCLAutoRepr
-=======
->>>>>>> 4c7eda51
 from .test_cclobject import all_subclasses, init_decorator
 import pyccl
 
@@ -23,9 +19,5 @@
 # of `CCLAutoRepr` contain all attributes listed in `__repr_attrs__`.
 # We run some things post-init for these subclasses, which are triggered
 # during smoke tests.
-<<<<<<< HEAD
-for sub in list(all_subclasses(CCLAutoRepr)):
-=======
 for sub in list(all_subclasses(pyccl.CCLAutoRepr)):
->>>>>>> 4c7eda51
     sub.__init__ = init_decorator(sub.__init__)