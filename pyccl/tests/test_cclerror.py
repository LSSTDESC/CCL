<<<<<<< HEAD
import pyccl
=======
from numpy.testing import assert_
from . import pyccl
>>>>>>> 1ab7ad3b


def test_cclerror_repr():
    """Check that a CCLError can be built from its repr"""
    e = pyccl.CCLError("blah")
    e2 = eval(repr(e))
    assert str(e2) == str(e)
    assert e2 == e


def test_cclerror_not_equal():
    """Check that a CCLError can be built from its repr"""
    e = pyccl.CCLError("blah")
    e2 = pyccl.CCLError("blahh")
    assert e is not e2
    assert e != e2
    assert hash(e) != hash(e2)


def test_cclwarning_repr():
    """Check that a CCLWarning can be built from its repr"""
    w = pyccl.CCLWarning("blah")
    w2 = eval(repr(w))
    assert str(w2) == str(w)
    assert w2 == w

    v = pyccl.CCLDeprecationWarning("blah")
    v2 = eval(repr(v))
    assert str(v2) == str(v)
    assert v2 == v


def test_cclwarning_not_equal():
    """Check that a CCLWarning can be built from its repr"""
    w = pyccl.CCLWarning("blah")
    w2 = pyccl.CCLWarning("blahh")
    assert w is not w2
    assert w != w2
    assert hash(w) != hash(w2)

    v = pyccl.CCLDeprecationWarning("blah")
    v2 = pyccl.CCLDeprecationWarning("blahh")
    assert v is not v2
    assert v != v2
    assert hash(v) != hash(v2)


def test_ccl_deprecationwarning_switch():
    import warnings

    # check that warnings are enabled by default
    with warnings.catch_warnings(record=True) as w:
        warnings.warn("test", pyccl.CCLDeprecationWarning)
    assert w[0].category == pyccl.CCLDeprecationWarning

    # switch off CCL (future) deprecation warnings
    pyccl.CCLDeprecationWarning.disable()
    with warnings.catch_warnings(record=True) as w:
        warnings.warn("test", pyccl.CCLDeprecationWarning)
    assert len(w) == 0

    # switch back on
    pyccl.CCLDeprecationWarning.enable()<|MERGE_RESOLUTION|>--- conflicted
+++ resolved
@@ -1,9 +1,4 @@
-<<<<<<< HEAD
-import pyccl
-=======
-from numpy.testing import assert_
 from . import pyccl
->>>>>>> 1ab7ad3b
 
 
 def test_cclerror_repr():
