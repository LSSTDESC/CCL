<<<<<<< HEAD
from . import pyccl
=======
from numpy.testing import assert_
import pyccl
>>>>>>> cc0e7a00


def test_cclerror_repr():
    """Check that a CCLError can be built from its repr"""
    e = pyccl.CCLError("blah")
    e2 = eval(repr(e))
    assert str(e2) == str(e)
    assert e2 == e


def test_cclerror_not_equal():
    """Check that a CCLError can be built from its repr"""
    e = pyccl.CCLError("blah")
    e2 = pyccl.CCLError("blahh")
    assert e is not e2
    assert e != e2
    assert hash(e) != hash(e2)


def test_cclwarning_repr():
    """Check that a CCLWarning can be built from its repr"""
    w = pyccl.CCLWarning("blah")
    w2 = eval(repr(w))
    assert str(w2) == str(w)
    assert w2 == w

    v = pyccl.CCLDeprecationWarning("blah")
    v2 = eval(repr(v))
    assert str(v2) == str(v)
    assert v2 == v

    v = pyccl.CCLDeprecationWarning("blah")
    v2 = eval(repr(v))
    assert str(v2) == str(v)
    assert v2 == v


def test_cclwarning_not_equal():
    """Check that a CCLWarning can be built from its repr"""
    w = pyccl.CCLWarning("blah")
    w2 = pyccl.CCLWarning("blahh")
    assert w is not w2
    assert w != w2
    assert hash(w) != hash(w2)

    v = pyccl.CCLDeprecationWarning("blah")
    v2 = pyccl.CCLDeprecationWarning("blahh")
    assert v is not v2
    assert v != v2
    assert hash(v) != hash(v2)


def test_ccl_deprecationwarning_switch():
    import warnings

    # check that warnings are enabled by default
    with warnings.catch_warnings(record=True) as w:
        warnings.warn("test", pyccl.CCLDeprecationWarning)
    assert w[0].category == pyccl.CCLDeprecationWarning

    # switch off CCL (future) deprecation warnings
    pyccl.CCLDeprecationWarning.disable()
    with warnings.catch_warnings(record=True) as w:
        warnings.warn("test", pyccl.CCLDeprecationWarning)
    assert len(w) == 0

    # switch back on
    pyccl.CCLDeprecationWarning.enable()<|MERGE_RESOLUTION|>--- conflicted
+++ resolved
@@ -1,9 +1,4 @@
-<<<<<<< HEAD
-from . import pyccl
-=======
-from numpy.testing import assert_
 import pyccl
->>>>>>> cc0e7a00
 
 
 def test_cclerror_repr():
