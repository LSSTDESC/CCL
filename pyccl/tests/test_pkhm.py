import numpy as np
import pytest
import pyccl as ccl


COSMO = ccl.Cosmology(
    Omega_c=0.27, Omega_b=0.045, h=0.67, sigma8=0.8, n_s=0.96,
    transfer_function='bbks', matter_power_spectrum='linear')
M200 = ccl.halos.MassDef200m()
HMF = ccl.halos.MassFuncTinker10(mass_def=M200)
HBF = ccl.halos.HaloBiasTinker10(mass_def=M200)
CON = ccl.halos.ConcentrationDuffy08(mass_def=M200)
P1 = ccl.halos.HaloProfileNFW(concentration=CON, fourier_analytic=True)
P2 = P1
P3 = ccl.halos.HaloProfilePressureGNFW()
PKC = ccl.halos.Profile2pt()
KK = np.geomspace(1E-3, 10, 32)
MM = np.geomspace(1E11, 1E15, 16)
AA = 1.0
PK2D = ccl.Pk2D(cosmo=COSMO, pkfunc=lambda k, a: a / k)


def test_prof2pt_smoke():
    uk_NFW = P1.fourier(COSMO, KK, MM, AA, mass_def=M200)
    uk_EIN = P2.fourier(COSMO, KK, MM, AA, mass_def=M200)
    # Variance
    cv_NN = PKC.fourier_2pt(COSMO, KK, MM, AA, P1, mass_def=M200)
    assert np.all(np.fabs((cv_NN - uk_NFW**2)) < 1E-10)

    # 2-point
    cv_NE = PKC.fourier_2pt(COSMO, KK, MM, AA, P1, prof2=P2, mass_def=M200)
    assert np.all(np.fabs((cv_NE - uk_NFW * uk_EIN)) < 1E-10)


def smoke_assert_pkhm_real(func):
    sizes = [(0, 0),
             (2, 0),
             (0, 2),
             (2, 3),
             (1, 3),
             (3, 1)]
    shapes = [(),
              (2,),
              (2,),
              (2, 3),
              (1, 3),
              (3, 1)]
    for (sa, sk), sh in zip(sizes, shapes):
        if sk == 0:
            k = 0.1
        else:
            k = np.logspace(-2., 0., sk)
        if sa == 0:
            a = 1.
        else:
            a = np.linspace(0.5, 1., sa)
        p = func(k, a)
        assert np.shape(p) == sh
        assert np.all(np.isfinite(p))


<<<<<<< HEAD
@pytest.mark.parametrize('prof', [P1, P3])
def test_pkhm_mean_profile_smoke(prof):
    hmc = ccl.halos.HMCalculator(mass_function=HMF, halo_bias=HBF,
                                 mass_def=M200, nlM=2)
=======
@pytest.mark.parametrize('norm', [True, False])
def test_pkhm_mean_profile_smoke(norm):
    hmc = ccl.halos.HMCalculator(COSMO, HMF, HBF, mass_def=M200,
                                 nlog10M=2)
>>>>>>> 590cc0eb

    def f(k, a):
        return ccl.halos.halomod_mean_profile_1pt(COSMO, hmc, k, a, prof)
    smoke_assert_pkhm_real(f)


<<<<<<< HEAD
@pytest.mark.parametrize('prof', [P1, P3])
def test_pkhm_bias_smoke(prof):
    hmc = ccl.halos.HMCalculator(mass_function=HMF, halo_bias=HBF,
                                 mass_def=M200, nlM=2)
=======
@pytest.mark.parametrize('norm', [True, False])
def test_pkhm_bias_smoke(norm):
    hmc = ccl.halos.HMCalculator(COSMO, HMF, HBF, mass_def=M200,
                                 nlog10M=2)
>>>>>>> 590cc0eb

    def f(k, a):
        return ccl.halos.halomod_bias_1pt(COSMO, hmc, k, a, prof)
    smoke_assert_pkhm_real(f)


<<<<<<< HEAD
# @pytest.mark.parametrize('pars',
#                          [{'cv': None, 'norm': True,
#                            'pk': 'linear', 'h1': True,
#                            'h2': True, 'itg': 'simpson',
#                            'p2': None},
#                           {'cv': PKC, 'norm': True,
#                            'pk': 'linear', 'h1': True,
#                            'h2': True, 'itg': 'simpson',
#                            'p2': None},
#                           {'cv': None, 'norm': False,
#                            'pk': 'linear', 'h1': True,
#                            'h2': True, 'itg': 'simpson',
#                            'p2': None},
#                           {'cv': None, 'norm': True,
#                            'pk': 'nonlinear', 'h1': True,
#                            'h2': True, 'itg': 'simpson',
#                            'p2': None},
#                           {'cv': None, 'norm': True,
#                            'pk': PK2D, 'h1': True,
#                            'h2': True, 'itg': 'simpson',
#                            'p2': None},
#                           {'cv': None, 'norm': True,
#                            'pk': None, 'h1': True,
#                            'h2': True, 'itg': 'simpson',
#                            'p2': None},
#                           {'cv': None, 'norm': True,
#                            'pk': 'linear', 'h1': False,
#                            'h2': True, 'itg': 'simpson',
#                            'p2': None},
#                           {'cv': None, 'norm': True,
#                            'pk': 'linear', 'h1': True,
#                            'h2': False, 'itg': 'simpson',
#                            'p2': None},
#                           {'cv': None, 'norm': True,
#                            'pk': 'linear', 'h1': False,
#                            'h2': False, 'itg': 'simpson',
#                            'p2': None},
#                           {'cv': None, 'norm': True,
#                            'pk': 'linear', 'h1': True,
#                            'h2': True, 'itg': 'spline',
#                            'p2': None},
#                           {'cv': None, 'norm': True,
#                            'pk': 'linear', 'h1': True,
#                            'h2': True, 'itg': 'simpson',
#                            'p2': P2},
#                           {'cv': None, 'norm': False,
#                            'pk': 'linear', 'h1': True,
#                            'h2': True, 'itg': 'simpson',
#                            'p2': P2}])
@pytest.mark.parametrize(
    "cv,pk,h1,h2,itg,p2",
    [(None, "linear", True, True, "simpson", None),
     (PKC, "linear", True, True, "simpson", None),
     (None, "linear", True, True, "simpson", P3),
     (None, "nonlinear", True, True, "simpson", None),
     (None, PK2D, True, True, "simpson", None),
     (None, None, True, True, "simpson", None),
     (None, "linear", False, True, "simpson", None),
     (None, "linear", True, False, "simpson", None),
     (None, "linear", False, False, "simpson", None),
     (None, "linear", True, True, "spline", None),
     (None, "linear", True, True, "simpson", P2)])
def test_pkhm_pk_smoke(cv, pk, h1, h2, itg, p2):
    hmc = ccl.halos.HMCalculator(mass_function=HMF, halo_bias=HBF,
                                 mass_def=M200, nlM=2)
=======
@pytest.mark.parametrize('pars',
                         [{'cv': None, 'norm': True,
                           'pk': 'linear', 'h1': True,
                           'h2': True, 'itg': 'simpson',
                           'p2': None},
                          {'cv': PKC, 'norm': True,
                           'pk': 'linear', 'h1': True,
                           'h2': True, 'itg': 'simpson',
                           'p2': None},
                          {'cv': None, 'norm': False,
                           'pk': 'linear', 'h1': True,
                           'h2': True, 'itg': 'simpson',
                           'p2': None},
                          {'cv': None, 'norm': True,
                           'pk': 'nonlinear', 'h1': True,
                           'h2': True, 'itg': 'simpson',
                           'p2': None},
                          {'cv': None, 'norm': True,
                           'pk': PK2D, 'h1': True,
                           'h2': True, 'itg': 'simpson',
                           'p2': None},
                          {'cv': None, 'norm': True,
                           'pk': None, 'h1': True,
                           'h2': True, 'itg': 'simpson',
                           'p2': None},
                          {'cv': None, 'norm': True,
                           'pk': 'linear', 'h1': False,
                           'h2': True, 'itg': 'simpson',
                           'p2': None},
                          {'cv': None, 'norm': True,
                           'pk': 'linear', 'h1': True,
                           'h2': False, 'itg': 'simpson',
                           'p2': None},
                          {'cv': None, 'norm': True,
                           'pk': 'linear', 'h1': False,
                           'h2': False, 'itg': 'simpson',
                           'p2': None},
                          {'cv': None, 'norm': True,
                           'pk': 'linear', 'h1': True,
                           'h2': True, 'itg': 'spline',
                           'p2': None},
                          {'cv': None, 'norm': True,
                           'pk': 'linear', 'h1': True,
                           'h2': True, 'itg': 'simpson',
                           'p2': P2},
                          {'cv': None, 'norm': False,
                           'pk': 'linear', 'h1': True,
                           'h2': True, 'itg': 'simpson',
                           'p2': P2}])
def test_pkhm_pk_smoke(pars):
    hmc = ccl.halos.HMCalculator(COSMO, HMF, HBF, mass_def=M200,
                                 nlog10M=2)
>>>>>>> 590cc0eb

    def f(k, a):
        return ccl.halos.halomod_power_spectrum(COSMO, hmc, k, a,
                                                prof=P1, prof2=p2,
                                                prof_2pt=cv, p_of_k_a=pk,
                                                get_1h=h1, get_2h=h2)
    smoke_assert_pkhm_real(f)


def test_pkhm_pk2d():
<<<<<<< HEAD
    hmc = ccl.halos.HMCalculator(mass_function=HMF, halo_bias=HBF,
                                 mass_def=M200)
=======
    hmc = ccl.halos.HMCalculator(COSMO, HMF, HBF, mass_def=M200)
>>>>>>> 590cc0eb
    k_arr = KK
    a_arr = np.linspace(0.3, 1, 10)
    pk_arr = ccl.halos.halomod_power_spectrum(COSMO, hmc, k_arr, a_arr, P1)

    # Input sampling
    pk2d = ccl.halos.halomod_Pk2D(COSMO, hmc, P1,
                                  lk_arr=np.log(k_arr), a_arr=a_arr)
    pk_arr_2 = np.array([pk2d.eval(k_arr, a, COSMO)
                         for a in a_arr])
    assert np.all(np.fabs((pk_arr / pk_arr_2 - 1)).flatten()
                  < 1E-4)

    # Standard sampling
    pk2d = ccl.halos.halomod_Pk2D(COSMO, hmc, P1)
    pk_arr_2 = np.array([pk2d.eval(k_arr, a, COSMO)
                         for a in a_arr])
    assert np.all(np.fabs((pk_arr / pk_arr_2 - 1)).flatten()
                  < 1E-4)

    # Testing profiles which are not equivalent (but very close)
    G1 = ccl.halos.HaloProfileHOD(concentration=CON, lMmin_0=12.00000)
    G2 = ccl.halos.HaloProfileHOD(concentration=CON, lMmin_0=11.99999)
    assert G1 != G2

    # I_1_1
    pk0 = ccl.halos.halomod_power_spectrum(COSMO, hmc, k_arr, a_arr, G1,
                                           prof2=G1)
    pk1 = ccl.halos.halomod_power_spectrum(COSMO, hmc, k_arr, a_arr, G1,
                                           prof2=G2)
    assert np.allclose(pk1, pk0, rtol=1e-4)

    # Profile normalization
    pk0 = ccl.halos.halomod_power_spectrum(COSMO, hmc, k_arr, a_arr, G1,
                                           prof2=G1)
    pk1 = ccl.halos.halomod_power_spectrum(COSMO, hmc, k_arr, a_arr, G1,
                                           prof2=G2)
    assert np.allclose(pk1, pk0, rtol=1e-4)

    # I_0_2 & I_1_2
    assert np.allclose(hmc.I_0_2(COSMO, KK, AA, P1, prof_2pt=PKC),
                       hmc.I_0_2(COSMO, KK, AA, P1, prof2=P1, prof_2pt=PKC),
                       rtol=0)
    assert np.allclose(hmc.I_1_2(COSMO, KK, AA, P1, prof_2pt=PKC),
                       hmc.I_1_2(COSMO, KK, AA, P1, prof2=P1, prof_2pt=PKC),
                       rtol=0)
    # I_0_22
    I0 = hmc.I_0_22(COSMO, KK, AA, P1, prof2=P1, prof3=P1, prof4=P1,
                    prof12_2pt=PKC, prof34_2pt=PKC)
    assert np.allclose(hmc.I_0_22(COSMO, KK, AA,
                                  P1, prof2=P1, prof3=P1, prof4=P1,
                                  prof12_2pt=PKC, prof34_2pt=None),
                       I0, rtol=0)
    assert np.allclose(hmc.I_0_22(COSMO, KK, AA,
                                  P1, prof2=P1, prof3=None, prof4=None,
                                  prof12_2pt=PKC, prof34_2pt=PKC),
                       I0, rtol=0)

    # 1h/2h transition
    def alpha0(a):  # no smoothing
        return 1.

    def alpha1(a):
        return 0.7

    pk0 = ccl.halos.halomod_power_spectrum(COSMO, hmc, k_arr, a_arr, P1,
                                           smooth_transition=None)
    pk1 = ccl.halos.halomod_power_spectrum(COSMO, hmc, k_arr, a_arr, P1,
                                           smooth_transition=alpha0)
    assert np.allclose(pk0, pk1, rtol=0)
    pk2 = ccl.halos.halomod_power_spectrum(COSMO, hmc, k_arr, a_arr, P1,
                                           smooth_transition=alpha1)
    assert np.all(pk2/pk0 > 1.)

    # 1-halo damping
    def ks0(a):  # no damping
        return 1e-16

    def ks1(a):  # fully suppressed
        return 1e16

    def ks2(a):  # reasonable
        return 0.04

    pk0 = ccl.halos.halomod_power_spectrum(COSMO, hmc, k_arr, a_arr, P1,
                                           suppress_1h=None, get_2h=False)
    pk1 = ccl.halos.halomod_power_spectrum(COSMO, hmc, k_arr, a_arr, P1,
                                           suppress_1h=ks0, get_2h=False)
    assert np.allclose(pk0, pk1, rtol=0)
    pk2 = ccl.halos.halomod_power_spectrum(COSMO, hmc, k_arr, a_arr, P1,
                                           suppress_1h=ks1, get_2h=False)
    assert np.allclose(pk2, 0, rtol=0)
    pk3 = ccl.halos.halomod_power_spectrum(COSMO, hmc, k_arr, a_arr, P1,
                                           suppress_1h=ks2, get_2h=False)
    fact = (k_arr/0.04)**4 / (1 + (k_arr/0.04)**4)
    assert np.allclose(pk3, pk0*fact, rtol=0)


def test_pkhm_errors():
    # Wrong integration
    with pytest.raises(NotImplementedError):
<<<<<<< HEAD
        ccl.halos.HMCalculator(mass_function=HMF, halo_bias=HBF,
                               mass_def=M200, integration_method_M='Sampson')

    # Wrong hmf
    with pytest.raises(TypeError):
        ccl.halos.HMCalculator(mass_function=None, halo_bias=HBF,
                               mass_def=M200)

    # Wrong hbf
    with pytest.raises(TypeError):
        ccl.halos.HMCalculator(mass_function=HMF, halo_bias=None,
                               mass_def=M200)

    hmc = ccl.halos.HMCalculator(mass_function=HMF, halo_bias=HBF,
                                 mass_def=M200)
=======
        ccl.halos.HMCalculator(COSMO, HMF, HBF, mass_def=M200,
                               integration_method_M='Sampson')

    # Wrong hmf
    with pytest.raises(TypeError):
        ccl.halos.HMCalculator(COSMO, None, HBF, mass_def=M200)

    # Wrong hbf
    with pytest.raises(TypeError):
        ccl.halos.HMCalculator(COSMO, HMF, None, mass_def=M200)

    hmc = ccl.halos.HMCalculator(COSMO, HMF, HBF, mass_def=M200)
>>>>>>> 590cc0eb

    # Inconsistent mass definitions
    m200c = ccl.halos.MassDef.initialize_from_input("200c")
    m200m = ccl.halos.MassDef.initialize_from_input("200m")
    hmf = ccl.halos.MassFunc.initialize_from_input("Tinker08", mass_def=m200c)
    hbf = ccl.halos.HaloBias.initialize_from_input("Tinker10", mass_def=m200m)
    with pytest.raises(ValueError):
        ccl.halos.HMCalculator(mass_function=hmf, halo_bias=hbf,
                               mass_def=m200c)

    # Wrong pk2d
    with pytest.raises(TypeError):
        ccl.halos.halomod_power_spectrum(COSMO, hmc, KK, AA, P1,
                                         p_of_k_a=KK)

    def func():
        pass

    # Wrong 1h/2h smoothing
    with pytest.raises(ValueError):
        ccl.halos.halomod_power_spectrum(COSMO, hmc, KK, AA, P1,
                                         smooth_transition=func, get_1h=False)

    # Wrong 1h damping
    with pytest.raises(ValueError):
        ccl.halos.halomod_power_spectrum(COSMO, hmc, KK, AA, P1,
                                         suppress_1h=func, get_1h=False)


def test_hmcalculator_from_string_smoke():
    hmc1 = ccl.halos.HMCalculator(
<<<<<<< HEAD
        mass_function=HMF, halo_bias=HBF, mass_def=M200)
    hmc2 = ccl.halos.HMCalculator(
        mass_function="Tinker10", halo_bias="Tinker10", mass_def="200m")
    for attr in ["mass_function", "halo_bias", "mass_def"]:
=======
        COSMO, massfunc=HMF, hbias=HBF, mass_def=M200)
    hmc2 = ccl.halos.HMCalculator(
        COSMO, massfunc="Tinker10", hbias="Tinker10", mass_def="200m")
    for attr in ["_massfunc", "_hbias", "_mdef"]:
>>>>>>> 590cc0eb
        assert getattr(hmc1, attr).name == getattr(hmc2, attr).name<|MERGE_RESOLUTION|>--- conflicted
+++ resolved
@@ -59,90 +59,26 @@
         assert np.all(np.isfinite(p))
 
 
-<<<<<<< HEAD
 @pytest.mark.parametrize('prof', [P1, P3])
 def test_pkhm_mean_profile_smoke(prof):
     hmc = ccl.halos.HMCalculator(mass_function=HMF, halo_bias=HBF,
                                  mass_def=M200, nlM=2)
-=======
-@pytest.mark.parametrize('norm', [True, False])
-def test_pkhm_mean_profile_smoke(norm):
-    hmc = ccl.halos.HMCalculator(COSMO, HMF, HBF, mass_def=M200,
-                                 nlog10M=2)
->>>>>>> 590cc0eb
 
     def f(k, a):
         return ccl.halos.halomod_mean_profile_1pt(COSMO, hmc, k, a, prof)
     smoke_assert_pkhm_real(f)
 
 
-<<<<<<< HEAD
 @pytest.mark.parametrize('prof', [P1, P3])
 def test_pkhm_bias_smoke(prof):
     hmc = ccl.halos.HMCalculator(mass_function=HMF, halo_bias=HBF,
                                  mass_def=M200, nlM=2)
-=======
-@pytest.mark.parametrize('norm', [True, False])
-def test_pkhm_bias_smoke(norm):
-    hmc = ccl.halos.HMCalculator(COSMO, HMF, HBF, mass_def=M200,
-                                 nlog10M=2)
->>>>>>> 590cc0eb
 
     def f(k, a):
         return ccl.halos.halomod_bias_1pt(COSMO, hmc, k, a, prof)
     smoke_assert_pkhm_real(f)
 
 
-<<<<<<< HEAD
-# @pytest.mark.parametrize('pars',
-#                          [{'cv': None, 'norm': True,
-#                            'pk': 'linear', 'h1': True,
-#                            'h2': True, 'itg': 'simpson',
-#                            'p2': None},
-#                           {'cv': PKC, 'norm': True,
-#                            'pk': 'linear', 'h1': True,
-#                            'h2': True, 'itg': 'simpson',
-#                            'p2': None},
-#                           {'cv': None, 'norm': False,
-#                            'pk': 'linear', 'h1': True,
-#                            'h2': True, 'itg': 'simpson',
-#                            'p2': None},
-#                           {'cv': None, 'norm': True,
-#                            'pk': 'nonlinear', 'h1': True,
-#                            'h2': True, 'itg': 'simpson',
-#                            'p2': None},
-#                           {'cv': None, 'norm': True,
-#                            'pk': PK2D, 'h1': True,
-#                            'h2': True, 'itg': 'simpson',
-#                            'p2': None},
-#                           {'cv': None, 'norm': True,
-#                            'pk': None, 'h1': True,
-#                            'h2': True, 'itg': 'simpson',
-#                            'p2': None},
-#                           {'cv': None, 'norm': True,
-#                            'pk': 'linear', 'h1': False,
-#                            'h2': True, 'itg': 'simpson',
-#                            'p2': None},
-#                           {'cv': None, 'norm': True,
-#                            'pk': 'linear', 'h1': True,
-#                            'h2': False, 'itg': 'simpson',
-#                            'p2': None},
-#                           {'cv': None, 'norm': True,
-#                            'pk': 'linear', 'h1': False,
-#                            'h2': False, 'itg': 'simpson',
-#                            'p2': None},
-#                           {'cv': None, 'norm': True,
-#                            'pk': 'linear', 'h1': True,
-#                            'h2': True, 'itg': 'spline',
-#                            'p2': None},
-#                           {'cv': None, 'norm': True,
-#                            'pk': 'linear', 'h1': True,
-#                            'h2': True, 'itg': 'simpson',
-#                            'p2': P2},
-#                           {'cv': None, 'norm': False,
-#                            'pk': 'linear', 'h1': True,
-#                            'h2': True, 'itg': 'simpson',
-#                            'p2': P2}])
 @pytest.mark.parametrize(
     "cv,pk,h1,h2,itg,p2",
     [(None, "linear", True, True, "simpson", None),
@@ -159,60 +95,6 @@
 def test_pkhm_pk_smoke(cv, pk, h1, h2, itg, p2):
     hmc = ccl.halos.HMCalculator(mass_function=HMF, halo_bias=HBF,
                                  mass_def=M200, nlM=2)
-=======
-@pytest.mark.parametrize('pars',
-                         [{'cv': None, 'norm': True,
-                           'pk': 'linear', 'h1': True,
-                           'h2': True, 'itg': 'simpson',
-                           'p2': None},
-                          {'cv': PKC, 'norm': True,
-                           'pk': 'linear', 'h1': True,
-                           'h2': True, 'itg': 'simpson',
-                           'p2': None},
-                          {'cv': None, 'norm': False,
-                           'pk': 'linear', 'h1': True,
-                           'h2': True, 'itg': 'simpson',
-                           'p2': None},
-                          {'cv': None, 'norm': True,
-                           'pk': 'nonlinear', 'h1': True,
-                           'h2': True, 'itg': 'simpson',
-                           'p2': None},
-                          {'cv': None, 'norm': True,
-                           'pk': PK2D, 'h1': True,
-                           'h2': True, 'itg': 'simpson',
-                           'p2': None},
-                          {'cv': None, 'norm': True,
-                           'pk': None, 'h1': True,
-                           'h2': True, 'itg': 'simpson',
-                           'p2': None},
-                          {'cv': None, 'norm': True,
-                           'pk': 'linear', 'h1': False,
-                           'h2': True, 'itg': 'simpson',
-                           'p2': None},
-                          {'cv': None, 'norm': True,
-                           'pk': 'linear', 'h1': True,
-                           'h2': False, 'itg': 'simpson',
-                           'p2': None},
-                          {'cv': None, 'norm': True,
-                           'pk': 'linear', 'h1': False,
-                           'h2': False, 'itg': 'simpson',
-                           'p2': None},
-                          {'cv': None, 'norm': True,
-                           'pk': 'linear', 'h1': True,
-                           'h2': True, 'itg': 'spline',
-                           'p2': None},
-                          {'cv': None, 'norm': True,
-                           'pk': 'linear', 'h1': True,
-                           'h2': True, 'itg': 'simpson',
-                           'p2': P2},
-                          {'cv': None, 'norm': False,
-                           'pk': 'linear', 'h1': True,
-                           'h2': True, 'itg': 'simpson',
-                           'p2': P2}])
-def test_pkhm_pk_smoke(pars):
-    hmc = ccl.halos.HMCalculator(COSMO, HMF, HBF, mass_def=M200,
-                                 nlog10M=2)
->>>>>>> 590cc0eb
 
     def f(k, a):
         return ccl.halos.halomod_power_spectrum(COSMO, hmc, k, a,
@@ -222,13 +104,8 @@
     smoke_assert_pkhm_real(f)
 
 
-def test_pkhm_pk2d():
-<<<<<<< HEAD
     hmc = ccl.halos.HMCalculator(mass_function=HMF, halo_bias=HBF,
                                  mass_def=M200)
-=======
-    hmc = ccl.halos.HMCalculator(COSMO, HMF, HBF, mass_def=M200)
->>>>>>> 590cc0eb
     k_arr = KK
     a_arr = np.linspace(0.3, 1, 10)
     pk_arr = ccl.halos.halomod_power_spectrum(COSMO, hmc, k_arr, a_arr, P1)
@@ -329,7 +206,6 @@
 def test_pkhm_errors():
     # Wrong integration
     with pytest.raises(NotImplementedError):
-<<<<<<< HEAD
         ccl.halos.HMCalculator(mass_function=HMF, halo_bias=HBF,
                                mass_def=M200, integration_method_M='Sampson')
 
@@ -345,20 +221,6 @@
 
     hmc = ccl.halos.HMCalculator(mass_function=HMF, halo_bias=HBF,
                                  mass_def=M200)
-=======
-        ccl.halos.HMCalculator(COSMO, HMF, HBF, mass_def=M200,
-                               integration_method_M='Sampson')
-
-    # Wrong hmf
-    with pytest.raises(TypeError):
-        ccl.halos.HMCalculator(COSMO, None, HBF, mass_def=M200)
-
-    # Wrong hbf
-    with pytest.raises(TypeError):
-        ccl.halos.HMCalculator(COSMO, HMF, None, mass_def=M200)
-
-    hmc = ccl.halos.HMCalculator(COSMO, HMF, HBF, mass_def=M200)
->>>>>>> 590cc0eb
 
     # Inconsistent mass definitions
     m200c = ccl.halos.MassDef.initialize_from_input("200c")
@@ -390,15 +252,8 @@
 
 def test_hmcalculator_from_string_smoke():
     hmc1 = ccl.halos.HMCalculator(
-<<<<<<< HEAD
         mass_function=HMF, halo_bias=HBF, mass_def=M200)
     hmc2 = ccl.halos.HMCalculator(
         mass_function="Tinker10", halo_bias="Tinker10", mass_def="200m")
     for attr in ["mass_function", "halo_bias", "mass_def"]:
-=======
-        COSMO, massfunc=HMF, hbias=HBF, mass_def=M200)
-    hmc2 = ccl.halos.HMCalculator(
-        COSMO, massfunc="Tinker10", hbias="Tinker10", mass_def="200m")
-    for attr in ["_massfunc", "_hbias", "_mdef"]:
->>>>>>> 590cc0eb
         assert getattr(hmc1, attr).name == getattr(hmc2, attr).name