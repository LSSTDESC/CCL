import numpy as np
import pytest
import pyccl as ccl
from .test_cclobject import check_eq_repr_hash


COSMO = ccl.Cosmology(
    Omega_c=0.27, Omega_b=0.045, h=0.67, sigma8=0.8, n_s=0.96,
    transfer_function='bbks', matter_power_spectrum='linear')
M200 = ccl.halos.MassDef200m()
HMF = ccl.halos.MassFuncTinker10(mass_def=M200)
HBF = ccl.halos.HaloBiasTinker10(mass_def=M200)
CON = ccl.halos.ConcentrationDuffy08(mass_def=M200)
P1 = ccl.halos.HaloProfileNFW(concentration=CON, fourier_analytic=True)
P2 = P1
P3 = ccl.halos.HaloProfilePressureGNFW(mass_def=M200)
PKC = ccl.halos.Profile2pt()
KK = np.geomspace(1E-3, 10, 32)
MM = np.geomspace(1E11, 1E15, 16)
AA = 1.0
PK2D = ccl.Pk2D.from_function(lambda k, a: a / k)


def test_prof2pt_smoke():
    uk_NFW = P1.fourier(COSMO, KK, MM, AA)
    uk_EIN = P2.fourier(COSMO, KK, MM, AA)
    # Variance
    cv_NN = PKC.fourier_2pt(COSMO, KK, MM, AA, P1)
    assert np.all(np.fabs((cv_NN - uk_NFW**2)) < 1E-10)

    # 2-point
    cv_NE = PKC.fourier_2pt(COSMO, KK, MM, AA, P1, prof2=P2)
    assert np.all(np.fabs((cv_NE - uk_NFW * uk_EIN)) < 1E-10)


def smoke_assert_pkhm_real(func):
    sizes = [(0, 0),
             (2, 0),
             (0, 2),
             (2, 3),
             (1, 3),
             (3, 1)]
    shapes = [(),
              (2,),
              (2,),
              (2, 3),
              (1, 3),
              (3, 1)]
    for (sa, sk), sh in zip(sizes, shapes):
        if sk == 0:
            k = 0.1
        else:
            k = np.logspace(-2., 0., sk)
        if sa == 0:
            a = 1.
        else:
            a = np.linspace(0.5, 1., sa)
        p = func(k, a)
        assert np.shape(p) == sh
        assert np.all(np.isfinite(p))


def test_HMIngredients_eq_repr_hash():
    # Test eq, repr, hash for the HMCalculator and its ingredients.
    # 1. Build a halo model calculator using the default parametrizations.
    HMC = ccl.halos.HMCalculator(
        mass_function="Tinker08", halo_bias="Tinker10", mass_def="200m")

    # 2. Define separate default halo model ingredients.
    MDEF = ccl.halos.MassDef200m()
    HMF = ccl.halos.MassFuncTinker08(mass_def=MDEF)
    HBF = ccl.halos.HaloBiasTinker10(mass_def=MDEF)
    HMC2 = ccl.halos.HMCalculator(
        mass_function=HMF, halo_bias=HBF, mass_def=MDEF)  # equal
    HMC3 = ccl.halos.HMCalculator(
        mass_function="Press74", halo_bias="Sheth01", mass_def="fof")  # not eq

    # 3. Test equivalence.
    assert check_eq_repr_hash(MDEF, HMC.mass_def)
    assert check_eq_repr_hash(HMF, HMC.mass_function)
    assert check_eq_repr_hash(HBF, HMC.halo_bias)
    assert check_eq_repr_hash(HMC, HMC2)

    assert check_eq_repr_hash(MDEF, HMC3.mass_def, equal=False)
    assert check_eq_repr_hash(HMF, HMC3.mass_function, equal=False)
    assert check_eq_repr_hash(HBF, HMC3.halo_bias, equal=False)
    assert check_eq_repr_hash(HMC, HMC3, equal=False)


@pytest.mark.parametrize('norm', [True, False])
def test_pkhm_mean_profile_smoke(norm):
    hmc = ccl.halos.HMCalculator(mass_function=HMF, halo_bias=HBF,
                                 mass_def=M200, nM=2)

    def f(k, a):
        return ccl.halos.halomod_mean_profile_1pt(COSMO, hmc, k, a, P1)
    smoke_assert_pkhm_real(f)


@pytest.mark.parametrize('prof', [P1, P3])
def test_pkhm_bias_smoke(prof):
    hmc = ccl.halos.HMCalculator(mass_function=HMF, halo_bias=HBF,
                                 mass_def=M200, nM=2)

    def f(k, a):
        return ccl.halos.halomod_bias_1pt(COSMO, hmc, k, a, prof)
    smoke_assert_pkhm_real(f)


@pytest.mark.parametrize(
    "cv,pk,h1,h2,itg,p2",
    [(None, "linear", True, True, "simpson", None),
     (PKC, "linear", True, True, "simpson", None),
     (None, "linear", True, True, "simpson", P3),
     (None, "nonlinear", True, True, "simpson", None),
     (None, PK2D, True, True, "simpson", None),
     (None, None, True, True, "simpson", None),
     (None, "linear", False, True, "simpson", None),
     (None, "linear", True, False, "simpson", None),
     (None, "linear", False, False, "simpson", None),
     (None, "linear", True, True, "spline", None),
     (None, "linear", True, True, "simpson", P2)])
def test_pkhm_pk_smoke(cv, pk, h1, h2, itg, p2):
    hmc = ccl.halos.HMCalculator(mass_function=HMF, halo_bias=HBF,
                                 mass_def=M200, nM=2)

    def f(k, a):
        return ccl.halos.halomod_power_spectrum(COSMO, hmc, k, a,
                                                prof=P1, prof2=p2,
                                                prof_2pt=cv, p_of_k_a=pk,
                                                get_1h=h1, get_2h=h2)
    smoke_assert_pkhm_real(f)


def test_pkhm_pk2d():
    hmc = ccl.halos.HMCalculator(mass_function=HMF, halo_bias=HBF,
                                 mass_def=M200)
    k_arr = KK
    a_arr = np.linspace(0.3, 1, 10)
    pk_arr = ccl.halos.halomod_power_spectrum(COSMO, hmc, k_arr, a_arr, P1)

    # Input sampling
    pk2d = ccl.halos.halomod_Pk2D(COSMO, hmc, P1,
                                  lk_arr=np.log(k_arr), a_arr=a_arr)
    pk_arr_2 = pk2d(k_arr, a_arr, COSMO)
    assert np.all(np.fabs((pk_arr / pk_arr_2 - 1)).flatten()
                  < 1E-4)

    # Standard sampling
    pk2d = ccl.halos.halomod_Pk2D(COSMO, hmc, P1)
    pk_arr_2 = pk2d(k_arr, a_arr, COSMO)
    assert np.all(np.fabs((pk_arr / pk_arr_2 - 1)).flatten()
                  < 1E-4)

    # Testing profiles which are not equivalent (but very close)
    G1 = ccl.halos.HaloProfileHOD(concentration=CON, log10Mmin_0=12.00000)
    G2 = ccl.halos.HaloProfileHOD(concentration=CON, log10Mmin_0=11.99999)
    assert G1 != G2

    # I_1_1
    pk0 = ccl.halos.halomod_power_spectrum(COSMO, hmc, k_arr, a_arr, G1,
                                           prof2=G1)
    pk1 = ccl.halos.halomod_power_spectrum(COSMO, hmc, k_arr, a_arr, G1,
                                           prof2=G2)
    assert np.allclose(pk1, pk0, rtol=1e-4)

    # Profile normalization
    pk0 = ccl.halos.halomod_power_spectrum(COSMO, hmc, k_arr, a_arr, G1,
                                           prof2=G1)
    pk1 = ccl.halos.halomod_power_spectrum(COSMO, hmc, k_arr, a_arr, G1,
                                           prof2=G2)
    assert np.allclose(pk1, pk0, rtol=1e-4)

    # I_0_2 & I_1_2
    assert np.allclose(hmc.I_0_2(COSMO, KK, AA, P1, prof_2pt=PKC),
                       hmc.I_0_2(COSMO, KK, AA, P1, prof2=P1, prof_2pt=PKC),
                       rtol=0)
    assert np.allclose(hmc.I_1_2(COSMO, KK, AA, P1, prof_2pt=PKC),
                       hmc.I_1_2(COSMO, KK, AA, P1, prof2=P1, prof_2pt=PKC),
                       rtol=0)
    # I_0_22
    I0 = hmc.I_0_22(COSMO, KK, AA, P1, prof2=P1, prof3=P1, prof4=P1,
                    prof12_2pt=PKC, prof34_2pt=PKC)
    assert np.allclose(hmc.I_0_22(COSMO, KK, AA,
                                  P1, prof2=P1, prof3=P1, prof4=P1,
                                  prof12_2pt=PKC, prof34_2pt=None),
                       I0, rtol=0)
    assert np.allclose(hmc.I_0_22(COSMO, KK, AA,
                                  P1, prof2=P1, prof3=None, prof4=None,
                                  prof12_2pt=PKC, prof34_2pt=PKC),
                       I0, rtol=0)

    # 1h/2h transition
    def alpha0(a):  # no smoothing
        return 1.

    def alpha1(a):
        return 0.7

    pk0 = ccl.halos.halomod_power_spectrum(COSMO, hmc, k_arr, a_arr, P1,
                                           smooth_transition=None)
    pk1 = ccl.halos.halomod_power_spectrum(COSMO, hmc, k_arr, a_arr, P1,
                                           smooth_transition=alpha0)
    assert np.allclose(pk0, pk1, rtol=0)
    pk2 = ccl.halos.halomod_power_spectrum(COSMO, hmc, k_arr, a_arr, P1,
                                           smooth_transition=alpha1)
    assert np.all(pk2/pk0 > 1.)

    # 1-halo damping
    def ks0(a):  # no damping
        return 1e-16

    def ks1(a):  # fully suppressed
        return 1e16

    def ks2(a):  # reasonable
        return 0.04

    pk0 = ccl.halos.halomod_power_spectrum(COSMO, hmc, k_arr, a_arr, P1,
                                           suppress_1h=None, get_2h=False)
    pk1 = ccl.halos.halomod_power_spectrum(COSMO, hmc, k_arr, a_arr, P1,
                                           suppress_1h=ks0, get_2h=False)
    assert np.allclose(pk0, pk1, rtol=0)
    pk2 = ccl.halos.halomod_power_spectrum(COSMO, hmc, k_arr, a_arr, P1,
                                           suppress_1h=ks1, get_2h=False)
    assert np.allclose(pk2, 0, rtol=0)
    pk3 = ccl.halos.halomod_power_spectrum(COSMO, hmc, k_arr, a_arr, P1,
                                           suppress_1h=ks2, get_2h=False)
    fact = (k_arr/0.04)**4 / (1 + (k_arr/0.04)**4)
    assert np.allclose(pk3, pk0*fact, rtol=0)


def test_pkhm_errors():
    # Wrong integration
<<<<<<< HEAD
    with pytest.raises(NotImplementedError):
        ccl.halos.HMCalculator(COSMO, HMF, HBF, mass_def=M200,
                               integration_method_M='Sampson')

    # Wrong hmf
    with pytest.raises(TypeError):
        ccl.halos.HMCalculator(COSMO, None, HBF, mass_def=M200)

    # Wrong hbf
    with pytest.raises(TypeError):
        ccl.halos.HMCalculator(COSMO, HMF, None, mass_def=M200)

    hmc = ccl.halos.HMCalculator(COSMO, HMF, HBF, mass_def=M200)

    # Inconsistent mass definitions
    m200c = ccl.halos.MassDef.initialize_from_input("200c")
    m200m = ccl.halos.MassDef.initialize_from_input("200m")
    hmf = ccl.halos.MassFunc.initialize_from_input("Tinker08", mass_def=m200c)
    hbf = ccl.halos.HaloBias.initialize_from_input("Tinker10", mass_def=m200m)
    with pytest.raises(ValueError):
        ccl.halos.HMCalculator(mass_function=hmf, halo_bias=hbf,
                               mass_def=m200c)
=======
    with pytest.raises(ValueError):
        ccl.halos.HMCalculator(mass_function=HMF, halo_bias=HBF,
                               mass_def=M200, integration_method_M='Sampson')

    # Inconsistent mass definitions
    m200c = ccl.halos.MassDef.create_instance("200c")
    m200m = ccl.halos.MassDef.create_instance("200m")
    hmf = ccl.halos.MassFunc.create_instance("Tinker08", mass_def=m200c)
    hbf = ccl.halos.HaloBias.create_instance("Tinker10", mass_def=m200m)
    with pytest.raises(ValueError):
        ccl.halos.HMCalculator(mass_function=hmf, halo_bias=hbf,
                               mass_def=m200c)

    hmc = ccl.halos.HMCalculator(mass_function=HMF, halo_bias=HBF,
                                 mass_def=M200)
>>>>>>> 26c2bd54

    # Wrong pk2d
    with pytest.raises(TypeError):
        ccl.halos.halomod_power_spectrum(COSMO, hmc, KK, AA, P1,
                                         p_of_k_a=KK)

    def func():
        pass

    # Wrong 1h/2h smoothing
    with pytest.raises(ValueError):
        ccl.halos.halomod_power_spectrum(COSMO, hmc, KK, AA, P1,
                                         smooth_transition=func, get_1h=False)

    # Wrong 1h damping
    with pytest.raises(ValueError):
        ccl.halos.halomod_power_spectrum(COSMO, hmc, KK, AA, P1,
                                         suppress_1h=func, get_1h=False)


def test_hmcalculator_from_string_smoke():
    hmc1 = ccl.halos.HMCalculator(
        mass_function=HMF, halo_bias=HBF, mass_def=M200)
    hmc2 = ccl.halos.HMCalculator(
        mass_function="Tinker10", halo_bias="Tinker10", mass_def="200m")
    for attr in ["mass_function", "halo_bias", "mass_def"]:
        assert getattr(hmc1, attr).name == getattr(hmc2, attr).name


def test_hmcalculator_from_string_raises():
    # Check that if the necessary arguments aren't provided, it raises.
    kw = {"mass_function": "Tinker10", "halo_bias": "Tinker10"}
    with pytest.raises(ValueError):
        # needs a mass_def to pass to the halo model ingredients
        ccl.halos.HMCalculator(**kw)
    # but this one is fine
    ccl.halos.HMCalculator(**kw, mass_def="200c")


def test_hmcalculator_inconsistent_mass_def_raises():
    # Check that HMCalculator complains for inconsistent mass definitions.
    hmc = ccl.halos.HMCalculator(
        mass_function="Tinker10", halo_bias="Tinker10", mass_def="200c")
    prof = ccl.halos.HaloProfilePressureGNFW(mass_def="500c")
    with pytest.raises(ValueError):
        hmc._check_mass_def(prof)<|MERGE_RESOLUTION|>--- conflicted
+++ resolved
@@ -232,30 +232,6 @@
 
 def test_pkhm_errors():
     # Wrong integration
-<<<<<<< HEAD
-    with pytest.raises(NotImplementedError):
-        ccl.halos.HMCalculator(COSMO, HMF, HBF, mass_def=M200,
-                               integration_method_M='Sampson')
-
-    # Wrong hmf
-    with pytest.raises(TypeError):
-        ccl.halos.HMCalculator(COSMO, None, HBF, mass_def=M200)
-
-    # Wrong hbf
-    with pytest.raises(TypeError):
-        ccl.halos.HMCalculator(COSMO, HMF, None, mass_def=M200)
-
-    hmc = ccl.halos.HMCalculator(COSMO, HMF, HBF, mass_def=M200)
-
-    # Inconsistent mass definitions
-    m200c = ccl.halos.MassDef.initialize_from_input("200c")
-    m200m = ccl.halos.MassDef.initialize_from_input("200m")
-    hmf = ccl.halos.MassFunc.initialize_from_input("Tinker08", mass_def=m200c)
-    hbf = ccl.halos.HaloBias.initialize_from_input("Tinker10", mass_def=m200m)
-    with pytest.raises(ValueError):
-        ccl.halos.HMCalculator(mass_function=hmf, halo_bias=hbf,
-                               mass_def=m200c)
-=======
     with pytest.raises(ValueError):
         ccl.halos.HMCalculator(mass_function=HMF, halo_bias=HBF,
                                mass_def=M200, integration_method_M='Sampson')
@@ -271,7 +247,6 @@
 
     hmc = ccl.halos.HMCalculator(mass_function=HMF, halo_bias=HBF,
                                  mass_def=M200)
->>>>>>> 26c2bd54
 
     # Wrong pk2d
     with pytest.raises(TypeError):
