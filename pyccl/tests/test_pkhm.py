import numpy as np
import pytest
from . import pyccl as ccl


COSMO = ccl.Cosmology(
    Omega_c=0.27, Omega_b=0.045, h=0.67, sigma8=0.8, n_s=0.96,
    transfer_function='bbks', matter_power_spectrum='linear')
M200 = ccl.halos.MassDef200m()
HMF = ccl.halos.MassFuncTinker10(mass_def=M200)
HBF = ccl.halos.HaloBiasTinker10(mass_def=M200)
CON = ccl.halos.ConcentrationDuffy08(mass_def=M200)
P1 = ccl.halos.HaloProfileNFW(c_m_relation=CON, fourier_analytic=True)
P2 = P1
PKC = ccl.halos.Profile2pt()
KK = np.geomspace(1E-3, 10, 32)
MM = np.geomspace(1E11, 1E15, 16)
AA = 1.0
PK2D = ccl.Pk2D(cosmo=COSMO, pkfunc=lambda k, a: a / k)


def test_hmc_raises():
    with pytest.raises(TypeError):
        ccl.halos.HMCalculator(mass_function=None, halo_bias=HBF,
                               mass_def=M200)
    with pytest.raises(TypeError):
        ccl.halos.HMCalculator(mass_function=HMF, halo_bias=None,
                               mass_def=M200)
    with pytest.raises(TypeError):
        ccl.halos.HMCalculator(mass_function=HMF, halo_bias=HBF,
                               mass_def=None)


def test_prof2pt_smoke():
    uk_NFW = P1.fourier(COSMO, KK, MM, AA,
                        mass_def=M200)
    uk_EIN = P2.fourier(COSMO, KK, MM, AA,
                        mass_def=M200)
    # Variance
    cv_NN = PKC.fourier_2pt(COSMO, KK, MM, AA, P1,
                            mass_def=M200)
    assert np.all(np.fabs((cv_NN - uk_NFW**2)) < 1E-10)

    # 2-point
    cv_NE = PKC.fourier_2pt(COSMO, KK, MM, AA, P1,
                            prof2=P2, mass_def=M200)
    assert np.all(np.fabs((cv_NE - uk_NFW * uk_EIN)) < 1E-10)


def test_prof2pt_errors():
    # Wrong first profile
    with pytest.raises(TypeError):
        PKC.fourier_2pt(COSMO, KK, MM, AA, None,
                        prof2=None, mass_def=M200)

    # Wrong second profile
    with pytest.raises(TypeError):
        PKC.fourier_2pt(COSMO, KK, MM, AA, P1,
                        prof2=M200, mass_def=M200)


def smoke_assert_pkhm_real(func):
    sizes = [(0, 0),
             (2, 0),
             (0, 2),
             (2, 3),
             (1, 3),
             (3, 1)]
    shapes = [(),
              (2,),
              (2,),
              (2, 3),
              (1, 3),
              (3, 1)]
    for (sa, sk), sh in zip(sizes, shapes):
        if sk == 0:
            k = 0.1
        else:
            k = np.logspace(-2., 0., sk)
        if sa == 0:
            a = 1.
        else:
            a = np.linspace(0.5, 1., sa)
        p = func(k, a)
        assert np.shape(p) == sh
        assert np.all(np.isfinite(p))


@pytest.mark.parametrize('norm', [True, False])
def test_pkhm_mean_profile_smoke(norm):
    hmc = ccl.halos.HMCalculator(mass_function=HMF, halo_bias=HBF,
                                 mass_def=M200, nlM=2)

    def f(k, a):
        return ccl.halos.halomod_mean_profile_1pt(COSMO, hmc, k, a,
                                                  P1, normprof=norm)
    smoke_assert_pkhm_real(f)


@pytest.mark.parametrize('norm', [True, False])
def test_pkhm_bias_smoke(norm):
    hmc = ccl.halos.HMCalculator(mass_function=HMF, halo_bias=HBF,
                                 mass_def=M200, nlM=2)

    def f(k, a):
        return ccl.halos.halomod_bias_1pt(COSMO, hmc, k, a,
                                          P1, normprof=norm)
    smoke_assert_pkhm_real(f)


@pytest.mark.parametrize('pars',
                         [{'cv': None, 'norm': True,
                           'pk': 'linear', 'h1': True,
                           'h2': True, 'itg': 'simpson',
                           'p2': None},
                          {'cv': PKC, 'norm': True,
                           'pk': 'linear', 'h1': True,
                           'h2': True, 'itg': 'simpson',
                           'p2': None},
                          {'cv': None, 'norm': False,
                           'pk': 'linear', 'h1': True,
                           'h2': True, 'itg': 'simpson',
                           'p2': None},
                          {'cv': None, 'norm': True,
                           'pk': 'nonlinear', 'h1': True,
                           'h2': True, 'itg': 'simpson',
                           'p2': None},
                          {'cv': None, 'norm': True,
                           'pk': PK2D, 'h1': True,
                           'h2': True, 'itg': 'simpson',
                           'p2': None},
                          {'cv': None, 'norm': True,
                           'pk': None, 'h1': True,
                           'h2': True, 'itg': 'simpson',
                           'p2': None},
                          {'cv': None, 'norm': True,
                           'pk': 'linear', 'h1': False,
                           'h2': True, 'itg': 'simpson',
                           'p2': None},
                          {'cv': None, 'norm': True,
                           'pk': 'linear', 'h1': True,
                           'h2': False, 'itg': 'simpson',
                           'p2': None},
                          {'cv': None, 'norm': True,
                           'pk': 'linear', 'h1': False,
                           'h2': False, 'itg': 'simpson',
                           'p2': None},
                          {'cv': None, 'norm': True,
                           'pk': 'linear', 'h1': True,
                           'h2': True, 'itg': 'spline',
                           'p2': None},
                          {'cv': None, 'norm': True,
                           'pk': 'linear', 'h1': True,
                           'h2': True, 'itg': 'simpson',
                           'p2': P2},
                          {'cv': None, 'norm': False,
                           'pk': 'linear', 'h1': True,
                           'h2': True, 'itg': 'simpson',
                           'p2': P2}])
def test_pkhm_pk_smoke(pars):
    hmc = ccl.halos.HMCalculator(mass_function=HMF, halo_bias=HBF,
                                 mass_def=M200, nlM=2)

    def f(k, a):
        return ccl.halos.halomod_power_spectrum(COSMO, hmc, k, a, P1,
                                                prof_2pt=pars['cv'],
                                                normprof=pars['norm'],
                                                normprof2=pars['norm'],
                                                p_of_k_a=pars['pk'],
                                                prof2=pars['p2'],
                                                get_1h=pars['h1'],
                                                get_2h=pars['h2'])
    smoke_assert_pkhm_real(f)


def test_pkhm_pk2d():
    hmc = ccl.halos.HMCalculator(mass_function=HMF, halo_bias=HBF,
                                 mass_def=M200)
    k_arr = KK
    a_arr = np.linspace(0.3, 1, 10)
    pk_arr = ccl.halos.halomod_power_spectrum(COSMO, hmc, k_arr, a_arr,
                                              P1, normprof=True,
                                              normprof2=True)

    # Input sampling
    pk2d = ccl.halos.halomod_Pk2D(COSMO, hmc, P1,
                                  lk_arr=np.log(k_arr),
                                  a_arr=a_arr, normprof=True)
    pk_arr_2 = np.array([pk2d.eval(k_arr, a, COSMO)
                         for a in a_arr])
    assert np.all(np.fabs((pk_arr / pk_arr_2 - 1)).flatten()
                  < 1E-4)

    # Standard sampling
    pk2d = ccl.halos.halomod_Pk2D(COSMO, hmc, P1,
                                  normprof=True)
    pk_arr_2 = np.array([pk2d.eval(k_arr, a, COSMO)
                         for a in a_arr])
    assert np.all(np.fabs((pk_arr / pk_arr_2 - 1)).flatten()
                  < 1E-4)

    # 1h/2h transition
    def alpha0(a):  # no smoothing
        return 1.

    def alpha1(a):
        return 0.7

    pk0 = ccl.halos.halomod_power_spectrum(COSMO, hmc, k_arr, a_arr, P1,
                                           normprof=True, normprof2=True,
                                           smooth_transition=None)
    pk1 = ccl.halos.halomod_power_spectrum(COSMO, hmc, k_arr, a_arr, P1,
                                           normprof=True, normprof2=True,
                                           smooth_transition=alpha0)
    assert np.allclose(pk0, pk1, rtol=0)
    pk2 = ccl.halos.halomod_power_spectrum(COSMO, hmc, k_arr, a_arr, P1,
                                           normprof=True, normprof2=True,
                                           smooth_transition=alpha1)
    assert np.all(pk2/pk0 > 1.)

    # 1-halo damping
    def ks0(a):  # no damping
        return 1e-16

    def ks1(a):  # fully suppressed
        return 1e16

    def ks2(a):  # reasonable
        return 0.04

    pk0 = ccl.halos.halomod_power_spectrum(COSMO, hmc, k_arr, a_arr, P1,
                                           normprof=True, normprof2=True,
                                           suppress_1h=None, get_2h=False)
    pk1 = ccl.halos.halomod_power_spectrum(COSMO, hmc, k_arr, a_arr, P1,
                                           normprof=True, normprof2=True,
                                           suppress_1h=ks0, get_2h=False)
    assert np.allclose(pk0, pk1, rtol=0)
    pk2 = ccl.halos.halomod_power_spectrum(COSMO, hmc, k_arr, a_arr, P1,
                                           normprof=True, normprof2=True,
                                           suppress_1h=ks1, get_2h=False)
    assert np.allclose(pk2, 0, rtol=0)
    pk3 = ccl.halos.halomod_power_spectrum(COSMO, hmc, k_arr, a_arr, P1,
                                           normprof=True, normprof2=True,
                                           suppress_1h=ks2, get_2h=False)
    fact = (k_arr/0.04)**4 / (1 + (k_arr/0.04)**4)
    assert np.allclose(pk3, pk0*fact, rtol=0)


def test_pkhm_errors():
    # Wrong integration
    with pytest.raises(NotImplementedError):
        ccl.halos.HMCalculator(mass_function=HMF, halo_bias=HBF,
                               mass_def=M200,
                               integration_method_M='Sampson')

    # Wrong hmf
    with pytest.raises(TypeError):
        ccl.halos.HMCalculator(mass_function=None, halo_bias=HBF,
                               mass_def=M200)

    # Wrong hbf
    with pytest.raises(TypeError):
        ccl.halos.HMCalculator(mass_function=HMF, halo_bias=None,
                               mass_def=M200)

    # Wrong MassDef
    with pytest.raises(TypeError):
        ccl.halos.HMCalculator(mass_function=HMF, halo_bias=HBF,
                               mass_def=None)

<<<<<<< HEAD
    hmc = ccl.halos.HMCalculator(mass_function=HMF, halo_bias=HBF,
                                 mass_def=M200)
=======
    # Wrong mass_def
    with pytest.raises(TypeError):
        ccl.halos.HMCalculator(COSMO, HMF, HBF, mass_def=None)

    hmc = ccl.halos.HMCalculator(COSMO, HMF, HBF, mass_def=M200)
>>>>>>> 9ab684ca

    # Wrong profile
    with pytest.raises(TypeError):
        ccl.halos.halomod_mean_profile_1pt(COSMO, hmc, KK, AA, None,
                                           normprof=False)
    with pytest.raises(TypeError):
        ccl.halos.halomod_bias_1pt(COSMO, hmc, KK, AA, None,
                                   normprof=False)
    with pytest.raises(TypeError):
        ccl.halos.halomod_power_spectrum(COSMO, hmc, KK, AA, None,
                                         normprof=False)

    # Wrong prof2
    with pytest.raises(TypeError):
        ccl.halos.halomod_power_spectrum(COSMO, hmc, KK, AA, P1,
                                         prof2=KK, normprof=False)

    # Wrong prof_2pt
    with pytest.raises(TypeError):
        ccl.halos.halomod_power_spectrum(COSMO, hmc, KK, AA, P1,
                                         prof_2pt=KK, normprof=False)

    # Wrong pk2d
    with pytest.raises(TypeError):
        ccl.halos.halomod_power_spectrum(COSMO, hmc, KK, AA, P1,
                                         p_of_k_a=KK, normprof=False)

    def func():
        pass

    # Wrong 1h/2h smoothing
    with pytest.raises(TypeError):
        ccl.halos.halomod_power_spectrum(COSMO, hmc, KK, AA, P1,
                                         normprof=False,
                                         smooth_transition=True)
    with pytest.raises(ValueError):
        ccl.halos.halomod_power_spectrum(COSMO, hmc, KK, AA, P1,
                                         normprof=False,
                                         smooth_transition=func, get_1h=False)

    # Wrong 1h damping
    with pytest.raises(TypeError):
        ccl.halos.halomod_power_spectrum(COSMO, hmc, KK, AA, P1,
                                         normprof=False,
                                         suppress_1h=True)

    with pytest.raises(ValueError):
        ccl.halos.halomod_power_spectrum(COSMO, hmc, KK, AA, P1,
                                         normprof=False,
                                         suppress_1h=func, get_1h=False)


def test_calculator_from_string_smoke():
    hmc1 = ccl.halos.HMCalculator(
        mass_function=HMF, halo_bias=HBF, mass_def=M200)
    hmc2 = ccl.halos.HMCalculator(
<<<<<<< HEAD
        mass_function="Tinker10", halo_bias="Tinker10", mass_def="200m")
    for attr in ["mass_function", "halo_bias", "mass_def"]:
=======
        COSMO, massfunc="Tinker10", hbias="Tinker10", mass_def="200m")
    for attr in ["_massfunc", "_hbias"]:
>>>>>>> 9ab684ca
        assert getattr(hmc1, attr).name == getattr(hmc2, attr).name<|MERGE_RESOLUTION|>--- conflicted
+++ resolved
@@ -268,16 +268,12 @@
         ccl.halos.HMCalculator(mass_function=HMF, halo_bias=HBF,
                                mass_def=None)
 
-<<<<<<< HEAD
+    # Wrong mass_def
+    with pytest.raises(TypeError):
+        ccl.halos.HMCalculator(mass_function=HMF, halo_bias=HBF, mass_def=None)
+
     hmc = ccl.halos.HMCalculator(mass_function=HMF, halo_bias=HBF,
                                  mass_def=M200)
-=======
-    # Wrong mass_def
-    with pytest.raises(TypeError):
-        ccl.halos.HMCalculator(COSMO, HMF, HBF, mass_def=None)
-
-    hmc = ccl.halos.HMCalculator(COSMO, HMF, HBF, mass_def=M200)
->>>>>>> 9ab684ca
 
     # Wrong profile
     with pytest.raises(TypeError):
@@ -334,11 +330,6 @@
     hmc1 = ccl.halos.HMCalculator(
         mass_function=HMF, halo_bias=HBF, mass_def=M200)
     hmc2 = ccl.halos.HMCalculator(
-<<<<<<< HEAD
         mass_function="Tinker10", halo_bias="Tinker10", mass_def="200m")
     for attr in ["mass_function", "halo_bias", "mass_def"]:
-=======
-        COSMO, massfunc="Tinker10", hbias="Tinker10", mass_def="200m")
-    for attr in ["_massfunc", "_hbias"]:
->>>>>>> 9ab684ca
         assert getattr(hmc1, attr).name == getattr(hmc2, attr).name