import numpy as np
import pytest
import pyccl as ccl


COSMO = ccl.Cosmology(
    Omega_c=0.27, Omega_b=0.045, h=0.67, sigma8=0.8, n_s=0.96,
    transfer_function='bbks', matter_power_spectrum='linear')
M200 = ccl.halos.MassDef200m()
HMF = ccl.halos.MassFuncTinker10(mass_def=M200)
HBF = ccl.halos.HaloBiasTinker10(mass_def=M200)
CON = ccl.halos.ConcentrationDuffy08(mass_def=M200)
P1 = ccl.halos.HaloProfileNFW(concentration=CON, fourier_analytic=True)
P2 = P1
P3 = ccl.halos.HaloProfilePressureGNFW()
PKC = ccl.halos.Profile2pt()
KK = np.geomspace(1E-3, 10, 32)
MM = np.geomspace(1E11, 1E15, 16)
AA = 1.0
PK2D = ccl.Pk2D(cosmo=COSMO, pkfunc=lambda k, a: a / k)


def test_prof2pt_smoke():
    uk_NFW = P1.fourier(COSMO, KK, MM, AA, mass_def=M200)
    uk_EIN = P2.fourier(COSMO, KK, MM, AA, mass_def=M200)
    # Variance
    cv_NN = PKC.fourier_2pt(COSMO, KK, MM, AA, P1, mass_def=M200)
    assert np.all(np.fabs((cv_NN - uk_NFW**2)) < 1E-10)

    # 2-point
    cv_NE = PKC.fourier_2pt(COSMO, KK, MM, AA, P1, prof2=P2, mass_def=M200)
    assert np.all(np.fabs((cv_NE - uk_NFW * uk_EIN)) < 1E-10)


def smoke_assert_pkhm_real(func):
    sizes = [(0, 0),
             (2, 0),
             (0, 2),
             (2, 3),
             (1, 3),
             (3, 1)]
    shapes = [(),
              (2,),
              (2,),
              (2, 3),
              (1, 3),
              (3, 1)]
    for (sa, sk), sh in zip(sizes, shapes):
        if sk == 0:
            k = 0.1
        else:
            k = np.logspace(-2., 0., sk)
        if sa == 0:
            a = 1.
        else:
            a = np.linspace(0.5, 1., sa)
        p = func(k, a)
        assert np.shape(p) == sh
        assert np.all(np.isfinite(p))


<<<<<<< HEAD
@pytest.mark.parametrize('prof', [P1, P3])
def test_pkhm_mean_profile_smoke(prof):
    hmc = ccl.halos.HMCalculator(mass_function=HMF, halo_bias=HBF,
                                 mass_def=M200, nlM=2)
=======
@pytest.mark.parametrize('norm', [True, False])
def test_pkhm_mean_profile_smoke(norm):
    hmc = ccl.halos.HaloModel(COSMO, HMF, HBF, mass_def=M200, nlog10M=2)
>>>>>>> 43591ce9

    def f(k, a):
        return ccl.halos.halomod_mean_profile_1pt(COSMO, hmc, k, a, prof)
    smoke_assert_pkhm_real(f)


<<<<<<< HEAD
@pytest.mark.parametrize('prof', [P1, P3])
def test_pkhm_bias_smoke(prof):
    hmc = ccl.halos.HMCalculator(mass_function=HMF, halo_bias=HBF,
                                 mass_def=M200, nlM=2)
=======
@pytest.mark.parametrize('norm', [True, False])
def test_pkhm_bias_smoke(norm):
    hmc = ccl.halos.HaloModel(COSMO, HMF, HBF, mass_def=M200, nlog10M=2)
>>>>>>> 43591ce9

    def f(k, a):
        return ccl.halos.halomod_bias_1pt(COSMO, hmc, k, a, prof)
    smoke_assert_pkhm_real(f)


<<<<<<< HEAD
# @pytest.mark.parametrize('pars',
#                          [{'cv': None, 'norm': True,
#                            'pk': 'linear', 'h1': True,
#                            'h2': True, 'itg': 'simpson',
#                            'p2': None},
#                           {'cv': PKC, 'norm': True,
#                            'pk': 'linear', 'h1': True,
#                            'h2': True, 'itg': 'simpson',
#                            'p2': None},
#                           {'cv': None, 'norm': False,
#                            'pk': 'linear', 'h1': True,
#                            'h2': True, 'itg': 'simpson',
#                            'p2': None},
#                           {'cv': None, 'norm': True,
#                            'pk': 'nonlinear', 'h1': True,
#                            'h2': True, 'itg': 'simpson',
#                            'p2': None},
#                           {'cv': None, 'norm': True,
#                            'pk': PK2D, 'h1': True,
#                            'h2': True, 'itg': 'simpson',
#                            'p2': None},
#                           {'cv': None, 'norm': True,
#                            'pk': None, 'h1': True,
#                            'h2': True, 'itg': 'simpson',
#                            'p2': None},
#                           {'cv': None, 'norm': True,
#                            'pk': 'linear', 'h1': False,
#                            'h2': True, 'itg': 'simpson',
#                            'p2': None},
#                           {'cv': None, 'norm': True,
#                            'pk': 'linear', 'h1': True,
#                            'h2': False, 'itg': 'simpson',
#                            'p2': None},
#                           {'cv': None, 'norm': True,
#                            'pk': 'linear', 'h1': False,
#                            'h2': False, 'itg': 'simpson',
#                            'p2': None},
#                           {'cv': None, 'norm': True,
#                            'pk': 'linear', 'h1': True,
#                            'h2': True, 'itg': 'spline',
#                            'p2': None},
#                           {'cv': None, 'norm': True,
#                            'pk': 'linear', 'h1': True,
#                            'h2': True, 'itg': 'simpson',
#                            'p2': P2},
#                           {'cv': None, 'norm': False,
#                            'pk': 'linear', 'h1': True,
#                            'h2': True, 'itg': 'simpson',
#                            'p2': P2}])
@pytest.mark.parametrize(
    "cv,pk,h1,h2,itg,p2",
    [(None, "linear", True, True, "simpson", None),
     (PKC, "linear", True, True, "simpson", None),
     (None, "linear", True, True, "simpson", P3),
     (None, "nonlinear", True, True, "simpson", None),
     (None, PK2D, True, True, "simpson", None),
     (None, None, True, True, "simpson", None),
     (None, "linear", False, True, "simpson", None),
     (None, "linear", True, False, "simpson", None),
     (None, "linear", False, False, "simpson", None),
     (None, "linear", True, True, "spline", None),
     (None, "linear", True, True, "simpson", P2)])
def test_pkhm_pk_smoke(cv, pk, h1, h2, itg, p2):
    hmc = ccl.halos.HMCalculator(mass_function=HMF, halo_bias=HBF,
                                 mass_def=M200, nlM=2)
=======
@pytest.mark.parametrize('pars',
                         [{'cv': None, 'norm': True,
                           'pk': 'linear', 'h1': True,
                           'h2': True, 'itg': 'simpson',
                           'p2': None},
                          {'cv': PKC, 'norm': True,
                           'pk': 'linear', 'h1': True,
                           'h2': True, 'itg': 'simpson',
                           'p2': None},
                          {'cv': None, 'norm': False,
                           'pk': 'linear', 'h1': True,
                           'h2': True, 'itg': 'simpson',
                           'p2': None},
                          {'cv': None, 'norm': True,
                           'pk': 'nonlinear', 'h1': True,
                           'h2': True, 'itg': 'simpson',
                           'p2': None},
                          {'cv': None, 'norm': True,
                           'pk': PK2D, 'h1': True,
                           'h2': True, 'itg': 'simpson',
                           'p2': None},
                          {'cv': None, 'norm': True,
                           'pk': None, 'h1': True,
                           'h2': True, 'itg': 'simpson',
                           'p2': None},
                          {'cv': None, 'norm': True,
                           'pk': 'linear', 'h1': False,
                           'h2': True, 'itg': 'simpson',
                           'p2': None},
                          {'cv': None, 'norm': True,
                           'pk': 'linear', 'h1': True,
                           'h2': False, 'itg': 'simpson',
                           'p2': None},
                          {'cv': None, 'norm': True,
                           'pk': 'linear', 'h1': False,
                           'h2': False, 'itg': 'simpson',
                           'p2': None},
                          {'cv': None, 'norm': True,
                           'pk': 'linear', 'h1': True,
                           'h2': True, 'itg': 'spline',
                           'p2': None},
                          {'cv': None, 'norm': True,
                           'pk': 'linear', 'h1': True,
                           'h2': True, 'itg': 'simpson',
                           'p2': P2},
                          {'cv': None, 'norm': False,
                           'pk': 'linear', 'h1': True,
                           'h2': True, 'itg': 'simpson',
                           'p2': P2}])
def test_pkhm_pk_smoke(pars):
    hmc = ccl.halos.HaloModel(COSMO, HMF, HBF, mass_def=M200, nlog10M=2)
>>>>>>> 43591ce9

    def f(k, a):
        return ccl.halos.halomod_power_spectrum(COSMO, hmc, k, a,
                                                prof=P1, prof2=p2,
                                                prof_2pt=cv, p_of_k_a=pk,
                                                get_1h=h1, get_2h=h2)
    smoke_assert_pkhm_real(f)


def test_pkhm_pk2d():
<<<<<<< HEAD
    hmc = ccl.halos.HMCalculator(mass_function=HMF, halo_bias=HBF,
                                 mass_def=M200)
=======
    hmc = ccl.halos.HaloModel(COSMO, HMF, HBF, mass_def=M200)
>>>>>>> 43591ce9
    k_arr = KK
    a_arr = np.linspace(0.3, 1, 10)
    pk_arr = ccl.halos.halomod_power_spectrum(COSMO, hmc, k_arr, a_arr, P1)

    # Input sampling
    pk2d = ccl.halos.halomod_Pk2D(COSMO, hmc, P1,
                                  lk_arr=np.log(k_arr), a_arr=a_arr)
    pk_arr_2 = np.array([pk2d.eval(k_arr, a, COSMO)
                         for a in a_arr])
    assert np.all(np.fabs((pk_arr / pk_arr_2 - 1)).flatten()
                  < 1E-4)

    # Standard sampling
    pk2d = ccl.halos.halomod_Pk2D(COSMO, hmc, P1)
    pk_arr_2 = np.array([pk2d.eval(k_arr, a, COSMO)
                         for a in a_arr])
    assert np.all(np.fabs((pk_arr / pk_arr_2 - 1)).flatten()
                  < 1E-4)

    # Testing profiles which are not equivalent (but very close)
    G1 = ccl.halos.HaloProfileHOD(concentration=CON, lMmin_0=12.00000)
    G2 = ccl.halos.HaloProfileHOD(concentration=CON, lMmin_0=11.99999)
    assert G1 != G2

    # I_1_1
    pk0 = ccl.halos.halomod_power_spectrum(COSMO, hmc, k_arr, a_arr, G1,
                                           prof2=G1)
    pk1 = ccl.halos.halomod_power_spectrum(COSMO, hmc, k_arr, a_arr, G1,
                                           prof2=G2)
    assert np.allclose(pk1, pk0, rtol=1e-4)

    # Profile normalization
    pk0 = ccl.halos.halomod_power_spectrum(COSMO, hmc, k_arr, a_arr, G1,
                                           prof2=G1)
    pk1 = ccl.halos.halomod_power_spectrum(COSMO, hmc, k_arr, a_arr, G1,
                                           prof2=G2)
    assert np.allclose(pk1, pk0, rtol=1e-4)

    # I_0_2 & I_1_2
    assert np.allclose(hmc.I_0_2(COSMO, KK, AA, P1, prof_2pt=PKC),
                       hmc.I_0_2(COSMO, KK, AA, P1, prof2=P1, prof_2pt=PKC),
                       rtol=0)
    assert np.allclose(hmc.I_1_2(COSMO, KK, AA, P1, prof_2pt=PKC),
                       hmc.I_1_2(COSMO, KK, AA, P1, prof2=P1, prof_2pt=PKC),
                       rtol=0)
    # I_0_22
    I0 = hmc.I_0_22(COSMO, KK, AA, P1, prof2=P1, prof3=P1, prof4=P1,
                    prof12_2pt=PKC, prof34_2pt=PKC)
    assert np.allclose(hmc.I_0_22(COSMO, KK, AA,
                                  P1, prof2=P1, prof3=P1, prof4=P1,
                                  prof12_2pt=PKC, prof34_2pt=None),
                       I0, rtol=0)
    assert np.allclose(hmc.I_0_22(COSMO, KK, AA,
                                  P1, prof2=P1, prof3=None, prof4=None,
                                  prof12_2pt=PKC, prof34_2pt=PKC),
                       I0, rtol=0)

    # 1h/2h transition
    def alpha0(a):  # no smoothing
        return 1.

    def alpha1(a):
        return 0.7

    pk0 = ccl.halos.halomod_power_spectrum(COSMO, hmc, k_arr, a_arr, P1,
                                           smooth_transition=None)
    pk1 = ccl.halos.halomod_power_spectrum(COSMO, hmc, k_arr, a_arr, P1,
                                           smooth_transition=alpha0)
    assert np.allclose(pk0, pk1, rtol=0)
    pk2 = ccl.halos.halomod_power_spectrum(COSMO, hmc, k_arr, a_arr, P1,
                                           smooth_transition=alpha1)
    assert np.all(pk2/pk0 > 1.)

    # 1-halo damping
    def ks0(a):  # no damping
        return 1e-16

    def ks1(a):  # fully suppressed
        return 1e16

    def ks2(a):  # reasonable
        return 0.04

    pk0 = ccl.halos.halomod_power_spectrum(COSMO, hmc, k_arr, a_arr, P1,
                                           suppress_1h=None, get_2h=False)
    pk1 = ccl.halos.halomod_power_spectrum(COSMO, hmc, k_arr, a_arr, P1,
                                           suppress_1h=ks0, get_2h=False)
    assert np.allclose(pk0, pk1, rtol=0)
    pk2 = ccl.halos.halomod_power_spectrum(COSMO, hmc, k_arr, a_arr, P1,
                                           suppress_1h=ks1, get_2h=False)
    assert np.allclose(pk2, 0, rtol=0)
    pk3 = ccl.halos.halomod_power_spectrum(COSMO, hmc, k_arr, a_arr, P1,
                                           suppress_1h=ks2, get_2h=False)
    fact = (k_arr/0.04)**4 / (1 + (k_arr/0.04)**4)
    assert np.allclose(pk3, pk0*fact, rtol=0)


def test_pkhm_errors():
    # Wrong integration
    with pytest.raises(NotImplementedError):
<<<<<<< HEAD
        ccl.halos.HMCalculator(mass_function=HMF, halo_bias=HBF,
                               mass_def=M200, integration_method_M='Sampson')

    # Wrong hmf
    with pytest.raises(TypeError):
        ccl.halos.HMCalculator(mass_function=None, halo_bias=HBF,
                               mass_def=M200)

    # Wrong hbf
    with pytest.raises(TypeError):
        ccl.halos.HMCalculator(mass_function=HMF, halo_bias=None,
                               mass_def=M200)

    hmc = ccl.halos.HMCalculator(mass_function=HMF, halo_bias=HBF,
                                 mass_def=M200)
=======
        ccl.halos.HaloModel(COSMO, HMF, HBF, mass_def=M200,
                            integration_method_M='Sampson')

    # Wrong hmf
    with pytest.raises(TypeError):
        ccl.halos.HaloModel(COSMO, None, HBF, mass_def=M200)

    # Wrong hbf
    with pytest.raises(TypeError):
        ccl.halos.HaloModel(COSMO, HMF, None, mass_def=M200)

    hmc = ccl.halos.HaloModel(COSMO, HMF, HBF, mass_def=M200)
>>>>>>> 43591ce9

    # Inconsistent mass definitions
    m200c = ccl.halos.MassDef.create_instance("200c")
    m200m = ccl.halos.MassDef.create_instance("200m")
    hmf = ccl.halos.MassFunc.create_instance("Tinker08", mass_def=m200c)
    hbf = ccl.halos.HaloBias.create_instance("Tinker10", mass_def=m200m)
    with pytest.raises(ValueError):
        ccl.halos.HaloModel(mass_function=hmf, halo_bias=hbf,
                            mass_def=m200c)

    # Wrong pk2d
    with pytest.raises(TypeError):
        ccl.halos.halomod_power_spectrum(COSMO, hmc, KK, AA, P1,
                                         p_of_k_a=KK)

    def func():
        pass

    # Wrong 1h/2h smoothing
    with pytest.raises(ValueError):
        ccl.halos.halomod_power_spectrum(COSMO, hmc, KK, AA, P1,
                                         smooth_transition=func, get_1h=False)

    # Wrong 1h damping
    with pytest.raises(ValueError):
        ccl.halos.halomod_power_spectrum(COSMO, hmc, KK, AA, P1,
                                         suppress_1h=func, get_1h=False)


<<<<<<< HEAD
def test_hmcalculator_from_string_smoke():
    hmc1 = ccl.halos.HMCalculator(
        mass_function=HMF, halo_bias=HBF, mass_def=M200)
    hmc2 = ccl.halos.HMCalculator(
        mass_function="Tinker10", halo_bias="Tinker10", mass_def="200m")
    for attr in ["mass_function", "halo_bias", "mass_def"]:
=======
def test_halomodel_from_string_smoke():
    hmc1 = ccl.halos.HaloModel(
        COSMO, massfunc=HMF, hbias=HBF, mass_def=M200)
    hmc2 = ccl.halos.HaloModel(
        COSMO, massfunc="Tinker10", hbias="Tinker10", mass_def="200m")
    for attr in ["_massfunc", "_hbias", "_mdef"]:
>>>>>>> 43591ce9
        assert getattr(hmc1, attr).name == getattr(hmc2, attr).name<|MERGE_RESOLUTION|>--- conflicted
+++ resolved
@@ -59,88 +59,26 @@
         assert np.all(np.isfinite(p))
 
 
-<<<<<<< HEAD
 @pytest.mark.parametrize('prof', [P1, P3])
 def test_pkhm_mean_profile_smoke(prof):
-    hmc = ccl.halos.HMCalculator(mass_function=HMF, halo_bias=HBF,
-                                 mass_def=M200, nlM=2)
-=======
-@pytest.mark.parametrize('norm', [True, False])
-def test_pkhm_mean_profile_smoke(norm):
-    hmc = ccl.halos.HaloModel(COSMO, HMF, HBF, mass_def=M200, nlog10M=2)
->>>>>>> 43591ce9
+    hmc = ccl.halos.HaloModel(mass_function=HMF, halo_bias=HBF,
+                              mass_def=M200, nlM=2)
 
     def f(k, a):
         return ccl.halos.halomod_mean_profile_1pt(COSMO, hmc, k, a, prof)
     smoke_assert_pkhm_real(f)
 
 
-<<<<<<< HEAD
 @pytest.mark.parametrize('prof', [P1, P3])
 def test_pkhm_bias_smoke(prof):
-    hmc = ccl.halos.HMCalculator(mass_function=HMF, halo_bias=HBF,
-                                 mass_def=M200, nlM=2)
-=======
-@pytest.mark.parametrize('norm', [True, False])
-def test_pkhm_bias_smoke(norm):
-    hmc = ccl.halos.HaloModel(COSMO, HMF, HBF, mass_def=M200, nlog10M=2)
->>>>>>> 43591ce9
+    hmc = ccl.halos.HaloModel(mass_function=HMF, halo_bias=HBF,
+                              mass_def=M200, nlM=2)
 
     def f(k, a):
         return ccl.halos.halomod_bias_1pt(COSMO, hmc, k, a, prof)
     smoke_assert_pkhm_real(f)
 
 
-<<<<<<< HEAD
-# @pytest.mark.parametrize('pars',
-#                          [{'cv': None, 'norm': True,
-#                            'pk': 'linear', 'h1': True,
-#                            'h2': True, 'itg': 'simpson',
-#                            'p2': None},
-#                           {'cv': PKC, 'norm': True,
-#                            'pk': 'linear', 'h1': True,
-#                            'h2': True, 'itg': 'simpson',
-#                            'p2': None},
-#                           {'cv': None, 'norm': False,
-#                            'pk': 'linear', 'h1': True,
-#                            'h2': True, 'itg': 'simpson',
-#                            'p2': None},
-#                           {'cv': None, 'norm': True,
-#                            'pk': 'nonlinear', 'h1': True,
-#                            'h2': True, 'itg': 'simpson',
-#                            'p2': None},
-#                           {'cv': None, 'norm': True,
-#                            'pk': PK2D, 'h1': True,
-#                            'h2': True, 'itg': 'simpson',
-#                            'p2': None},
-#                           {'cv': None, 'norm': True,
-#                            'pk': None, 'h1': True,
-#                            'h2': True, 'itg': 'simpson',
-#                            'p2': None},
-#                           {'cv': None, 'norm': True,
-#                            'pk': 'linear', 'h1': False,
-#                            'h2': True, 'itg': 'simpson',
-#                            'p2': None},
-#                           {'cv': None, 'norm': True,
-#                            'pk': 'linear', 'h1': True,
-#                            'h2': False, 'itg': 'simpson',
-#                            'p2': None},
-#                           {'cv': None, 'norm': True,
-#                            'pk': 'linear', 'h1': False,
-#                            'h2': False, 'itg': 'simpson',
-#                            'p2': None},
-#                           {'cv': None, 'norm': True,
-#                            'pk': 'linear', 'h1': True,
-#                            'h2': True, 'itg': 'spline',
-#                            'p2': None},
-#                           {'cv': None, 'norm': True,
-#                            'pk': 'linear', 'h1': True,
-#                            'h2': True, 'itg': 'simpson',
-#                            'p2': P2},
-#                           {'cv': None, 'norm': False,
-#                            'pk': 'linear', 'h1': True,
-#                            'h2': True, 'itg': 'simpson',
-#                            'p2': P2}])
 @pytest.mark.parametrize(
     "cv,pk,h1,h2,itg,p2",
     [(None, "linear", True, True, "simpson", None),
@@ -155,61 +93,8 @@
      (None, "linear", True, True, "spline", None),
      (None, "linear", True, True, "simpson", P2)])
 def test_pkhm_pk_smoke(cv, pk, h1, h2, itg, p2):
-    hmc = ccl.halos.HMCalculator(mass_function=HMF, halo_bias=HBF,
-                                 mass_def=M200, nlM=2)
-=======
-@pytest.mark.parametrize('pars',
-                         [{'cv': None, 'norm': True,
-                           'pk': 'linear', 'h1': True,
-                           'h2': True, 'itg': 'simpson',
-                           'p2': None},
-                          {'cv': PKC, 'norm': True,
-                           'pk': 'linear', 'h1': True,
-                           'h2': True, 'itg': 'simpson',
-                           'p2': None},
-                          {'cv': None, 'norm': False,
-                           'pk': 'linear', 'h1': True,
-                           'h2': True, 'itg': 'simpson',
-                           'p2': None},
-                          {'cv': None, 'norm': True,
-                           'pk': 'nonlinear', 'h1': True,
-                           'h2': True, 'itg': 'simpson',
-                           'p2': None},
-                          {'cv': None, 'norm': True,
-                           'pk': PK2D, 'h1': True,
-                           'h2': True, 'itg': 'simpson',
-                           'p2': None},
-                          {'cv': None, 'norm': True,
-                           'pk': None, 'h1': True,
-                           'h2': True, 'itg': 'simpson',
-                           'p2': None},
-                          {'cv': None, 'norm': True,
-                           'pk': 'linear', 'h1': False,
-                           'h2': True, 'itg': 'simpson',
-                           'p2': None},
-                          {'cv': None, 'norm': True,
-                           'pk': 'linear', 'h1': True,
-                           'h2': False, 'itg': 'simpson',
-                           'p2': None},
-                          {'cv': None, 'norm': True,
-                           'pk': 'linear', 'h1': False,
-                           'h2': False, 'itg': 'simpson',
-                           'p2': None},
-                          {'cv': None, 'norm': True,
-                           'pk': 'linear', 'h1': True,
-                           'h2': True, 'itg': 'spline',
-                           'p2': None},
-                          {'cv': None, 'norm': True,
-                           'pk': 'linear', 'h1': True,
-                           'h2': True, 'itg': 'simpson',
-                           'p2': P2},
-                          {'cv': None, 'norm': False,
-                           'pk': 'linear', 'h1': True,
-                           'h2': True, 'itg': 'simpson',
-                           'p2': P2}])
-def test_pkhm_pk_smoke(pars):
-    hmc = ccl.halos.HaloModel(COSMO, HMF, HBF, mass_def=M200, nlog10M=2)
->>>>>>> 43591ce9
+    hmc = ccl.halos.HaloModel(mass_function=HMF, halo_bias=HBF,
+                              mass_def=M200, nlM=2)
 
     def f(k, a):
         return ccl.halos.halomod_power_spectrum(COSMO, hmc, k, a,
@@ -220,12 +105,7 @@
 
 
 def test_pkhm_pk2d():
-<<<<<<< HEAD
-    hmc = ccl.halos.HMCalculator(mass_function=HMF, halo_bias=HBF,
-                                 mass_def=M200)
-=======
-    hmc = ccl.halos.HaloModel(COSMO, HMF, HBF, mass_def=M200)
->>>>>>> 43591ce9
+    hmc = ccl.halos.HaloModel(mass_function=HMF, halo_bias=HBF, mass_def=M200)
     k_arr = KK
     a_arr = np.linspace(0.3, 1, 10)
     pk_arr = ccl.halos.halomod_power_spectrum(COSMO, hmc, k_arr, a_arr, P1)
@@ -326,36 +206,18 @@
 def test_pkhm_errors():
     # Wrong integration
     with pytest.raises(NotImplementedError):
-<<<<<<< HEAD
-        ccl.halos.HMCalculator(mass_function=HMF, halo_bias=HBF,
-                               mass_def=M200, integration_method_M='Sampson')
+        ccl.halos.HaloModel(mass_function=HMF, halo_bias=HBF, mass_def=M200,
+                            integration_method_M='Sampson')
 
     # Wrong hmf
     with pytest.raises(TypeError):
-        ccl.halos.HMCalculator(mass_function=None, halo_bias=HBF,
-                               mass_def=M200)
+        ccl.halos.HaloModel(mass_function=None, halo_bias=HBF, mass_def=M200)
 
     # Wrong hbf
     with pytest.raises(TypeError):
-        ccl.halos.HMCalculator(mass_function=HMF, halo_bias=None,
-                               mass_def=M200)
-
-    hmc = ccl.halos.HMCalculator(mass_function=HMF, halo_bias=HBF,
-                                 mass_def=M200)
-=======
-        ccl.halos.HaloModel(COSMO, HMF, HBF, mass_def=M200,
-                            integration_method_M='Sampson')
-
-    # Wrong hmf
-    with pytest.raises(TypeError):
-        ccl.halos.HaloModel(COSMO, None, HBF, mass_def=M200)
-
-    # Wrong hbf
-    with pytest.raises(TypeError):
-        ccl.halos.HaloModel(COSMO, HMF, None, mass_def=M200)
-
-    hmc = ccl.halos.HaloModel(COSMO, HMF, HBF, mass_def=M200)
->>>>>>> 43591ce9
+        ccl.halos.HaloModel(mass_function=HMF, halo_bias=None, mass_def=M200)
+
+    hmc = ccl.halos.HaloModel(mass_function=HMF, halo_bias=HBF, mass_def=M200)
 
     # Inconsistent mass definitions
     m200c = ccl.halos.MassDef.create_instance("200c")
@@ -363,8 +225,7 @@
     hmf = ccl.halos.MassFunc.create_instance("Tinker08", mass_def=m200c)
     hbf = ccl.halos.HaloBias.create_instance("Tinker10", mass_def=m200m)
     with pytest.raises(ValueError):
-        ccl.halos.HaloModel(mass_function=hmf, halo_bias=hbf,
-                            mass_def=m200c)
+        ccl.halos.HaloModel(mass_function=hmf, halo_bias=hbf, mass_def=m200c)
 
     # Wrong pk2d
     with pytest.raises(TypeError):
@@ -385,19 +246,9 @@
                                          suppress_1h=func, get_1h=False)
 
 
-<<<<<<< HEAD
-def test_hmcalculator_from_string_smoke():
-    hmc1 = ccl.halos.HMCalculator(
-        mass_function=HMF, halo_bias=HBF, mass_def=M200)
-    hmc2 = ccl.halos.HMCalculator(
+def test_halomodel_from_string_smoke():
+    hmc1 = ccl.halos.HaloModel(mass_function=HMF, halo_bias=HBF, mass_def=M200)
+    hmc2 = ccl.halos.HaloModel(
         mass_function="Tinker10", halo_bias="Tinker10", mass_def="200m")
     for attr in ["mass_function", "halo_bias", "mass_def"]:
-=======
-def test_halomodel_from_string_smoke():
-    hmc1 = ccl.halos.HaloModel(
-        COSMO, massfunc=HMF, hbias=HBF, mass_def=M200)
-    hmc2 = ccl.halos.HaloModel(
-        COSMO, massfunc="Tinker10", hbias="Tinker10", mass_def="200m")
-    for attr in ["_massfunc", "_hbias", "_mdef"]:
->>>>>>> 43591ce9
         assert getattr(hmc1, attr).name == getattr(hmc2, attr).name