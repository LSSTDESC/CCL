import numpy as np
import pytest
import pyccl as ccl
from .test_cclobject import check_eq_repr_hash


COSMO = ccl.Cosmology(
    Omega_c=0.27, Omega_b=0.045, h=0.67, sigma8=0.8, n_s=0.96,
    transfer_function='bbks', matter_power_spectrum='linear')
M200 = ccl.halos.MassDef200m()
HMF = ccl.halos.MassFuncTinker10(mass_def=M200)
HBF = ccl.halos.HaloBiasTinker10(mass_def=M200)
CON = ccl.halos.ConcentrationDuffy08(mass_def=M200)
P1 = ccl.halos.HaloProfileNFW(concentration=CON, fourier_analytic=True)
P2 = P1
P3 = ccl.halos.HaloProfilePressureGNFW()
PKC = ccl.halos.Profile2pt()
KK = np.geomspace(1E-3, 10, 32)
MM = np.geomspace(1E11, 1E15, 16)
AA = 1.0
PK2D = ccl.Pk2D.from_function(lambda k, a: a / k)


def test_prof2pt_smoke():
    uk_NFW = P1.fourier(COSMO, KK, MM, AA, mass_def=M200)
    uk_EIN = P2.fourier(COSMO, KK, MM, AA, mass_def=M200)
    # Variance
    cv_NN = PKC.fourier_2pt(COSMO, KK, MM, AA, P1, mass_def=M200)
    assert np.all(np.fabs((cv_NN - uk_NFW**2)) < 1E-10)

    # 2-point
    cv_NE = PKC.fourier_2pt(COSMO, KK, MM, AA, P1, prof2=P2, mass_def=M200)
    assert np.all(np.fabs((cv_NE - uk_NFW * uk_EIN)) < 1E-10)


def smoke_assert_pkhm_real(func):
    sizes = [(0, 0),
             (2, 0),
             (0, 2),
             (2, 3),
             (1, 3),
             (3, 1)]
    shapes = [(),
              (2,),
              (2,),
              (2, 3),
              (1, 3),
              (3, 1)]
    for (sa, sk), sh in zip(sizes, shapes):
        if sk == 0:
            k = 0.1
        else:
            k = np.logspace(-2., 0., sk)
        if sa == 0:
            a = 1.
        else:
            a = np.linspace(0.5, 1., sa)
        p = func(k, a)
        assert np.shape(p) == sh
        assert np.all(np.isfinite(p))


<<<<<<< HEAD
@pytest.mark.parametrize('prof', [P1, P3])
def test_pkhm_mean_profile_smoke(prof):
    hmc = ccl.halos.HMCalculator(mass_function=HMF, halo_bias=HBF,
                                 mass_def=M200, nlM=2)
=======
def test_HMIngredients_eq_repr_hash():
    # Test eq, repr, hash for the HMCalculator and its ingredients.
    # 1. Build a halo model calculator using the default parametrizations.
    cosmo = ccl.CosmologyVanillaLCDM(transfer_function="bbks")
    HMC = ccl.halos.HMCalculator(
        cosmo, massfunc="Tinker08", hbias="Tinker10", mass_def="200m")

    # 2. Define separate default halo model ingredients.
    MDEF = ccl.halos.MassDef200m()
    HMF = ccl.halos.MassFuncTinker08(cosmo, mass_def=MDEF)
    HBF = ccl.halos.HaloBiasTinker10(cosmo, mass_def=MDEF)
    HMC2 = ccl.halos.HMCalculator(
        cosmo, massfunc=HMF, hbias=HBF, mass_def=MDEF)  # equal
    HMC3 = ccl.halos.HMCalculator(
        cosmo, massfunc="Press74", hbias="Sheth01", mass_def="fof")  # unequal

    # 3. Test equivalence.
    assert check_eq_repr_hash(MDEF, HMC._mdef)
    assert check_eq_repr_hash(HMF, HMC._massfunc)
    assert check_eq_repr_hash(HBF, HMC._hbias)
    assert check_eq_repr_hash(HMC, HMC2)

    assert check_eq_repr_hash(MDEF, HMC3._mdef, equal=False)
    assert check_eq_repr_hash(HMF, HMC3._massfunc, equal=False)
    assert check_eq_repr_hash(HBF, HMC3._hbias, equal=False)
    assert check_eq_repr_hash(HMC, HMC3, equal=False)


@pytest.mark.parametrize('norm', [True, False])
def test_pkhm_mean_profile_smoke(norm):
    hmc = ccl.halos.HMCalculator(COSMO, HMF, HBF, mass_def=M200,
                                 nlog10M=2)
>>>>>>> e93b3174

    def f(k, a):
        return ccl.halos.halomod_mean_profile_1pt(COSMO, hmc, k, a, prof)
    smoke_assert_pkhm_real(f)


@pytest.mark.parametrize('prof', [P1, P3])
def test_pkhm_bias_smoke(prof):
    hmc = ccl.halos.HMCalculator(mass_function=HMF, halo_bias=HBF,
                                 mass_def=M200, nlM=2)

    def f(k, a):
        return ccl.halos.halomod_bias_1pt(COSMO, hmc, k, a, prof)
    smoke_assert_pkhm_real(f)


# @pytest.mark.parametrize('pars',
#                          [{'cv': None, 'norm': True,
#                            'pk': 'linear', 'h1': True,
#                            'h2': True, 'itg': 'simpson',
#                            'p2': None},
#                           {'cv': PKC, 'norm': True,
#                            'pk': 'linear', 'h1': True,
#                            'h2': True, 'itg': 'simpson',
#                            'p2': None},
#                           {'cv': None, 'norm': False,
#                            'pk': 'linear', 'h1': True,
#                            'h2': True, 'itg': 'simpson',
#                            'p2': None},
#                           {'cv': None, 'norm': True,
#                            'pk': 'nonlinear', 'h1': True,
#                            'h2': True, 'itg': 'simpson',
#                            'p2': None},
#                           {'cv': None, 'norm': True,
#                            'pk': PK2D, 'h1': True,
#                            'h2': True, 'itg': 'simpson',
#                            'p2': None},
#                           {'cv': None, 'norm': True,
#                            'pk': None, 'h1': True,
#                            'h2': True, 'itg': 'simpson',
#                            'p2': None},
#                           {'cv': None, 'norm': True,
#                            'pk': 'linear', 'h1': False,
#                            'h2': True, 'itg': 'simpson',
#                            'p2': None},
#                           {'cv': None, 'norm': True,
#                            'pk': 'linear', 'h1': True,
#                            'h2': False, 'itg': 'simpson',
#                            'p2': None},
#                           {'cv': None, 'norm': True,
#                            'pk': 'linear', 'h1': False,
#                            'h2': False, 'itg': 'simpson',
#                            'p2': None},
#                           {'cv': None, 'norm': True,
#                            'pk': 'linear', 'h1': True,
#                            'h2': True, 'itg': 'spline',
#                            'p2': None},
#                           {'cv': None, 'norm': True,
#                            'pk': 'linear', 'h1': True,
#                            'h2': True, 'itg': 'simpson',
#                            'p2': P2},
#                           {'cv': None, 'norm': False,
#                            'pk': 'linear', 'h1': True,
#                            'h2': True, 'itg': 'simpson',
#                            'p2': P2}])
@pytest.mark.parametrize(
    "cv,pk,h1,h2,itg,p2",
    [(None, "linear", True, True, "simpson", None),
     (PKC, "linear", True, True, "simpson", None),
     (None, "linear", True, True, "simpson", P3),
     (None, "nonlinear", True, True, "simpson", None),
     (None, PK2D, True, True, "simpson", None),
     (None, None, True, True, "simpson", None),
     (None, "linear", False, True, "simpson", None),
     (None, "linear", True, False, "simpson", None),
     (None, "linear", False, False, "simpson", None),
     (None, "linear", True, True, "spline", None),
     (None, "linear", True, True, "simpson", P2)])
def test_pkhm_pk_smoke(cv, pk, h1, h2, itg, p2):
    hmc = ccl.halos.HMCalculator(mass_function=HMF, halo_bias=HBF,
                                 mass_def=M200, nlM=2)

    def f(k, a):
        return ccl.halos.halomod_power_spectrum(COSMO, hmc, k, a,
                                                prof=P1, prof2=p2,
                                                prof_2pt=cv, p_of_k_a=pk,
                                                get_1h=h1, get_2h=h2)
    smoke_assert_pkhm_real(f)


def test_pkhm_pk2d():
    hmc = ccl.halos.HMCalculator(mass_function=HMF, halo_bias=HBF,
                                 mass_def=M200)
    k_arr = KK
    a_arr = np.linspace(0.3, 1, 10)
    pk_arr = ccl.halos.halomod_power_spectrum(COSMO, hmc, k_arr, a_arr, P1)

    # Input sampling
    pk2d = ccl.halos.halomod_Pk2D(COSMO, hmc, P1,
<<<<<<< HEAD
                                  lk_arr=np.log(k_arr), a_arr=a_arr)
    pk_arr_2 = np.array([pk2d.eval(k_arr, a, COSMO)
                         for a in a_arr])
=======
                                  lk_arr=np.log(k_arr),
                                  a_arr=a_arr, normprof1=True)
    pk_arr_2 = pk2d(k_arr, a_arr, COSMO)
>>>>>>> e93b3174
    assert np.all(np.fabs((pk_arr / pk_arr_2 - 1)).flatten()
                  < 1E-4)

    # Standard sampling
<<<<<<< HEAD
    pk2d = ccl.halos.halomod_Pk2D(COSMO, hmc, P1)
    pk_arr_2 = np.array([pk2d.eval(k_arr, a, COSMO)
                         for a in a_arr])
=======
    pk2d = ccl.halos.halomod_Pk2D(COSMO, hmc, P1,
                                  normprof1=True)
    pk_arr_2 = pk2d(k_arr, a_arr, COSMO)
>>>>>>> e93b3174
    assert np.all(np.fabs((pk_arr / pk_arr_2 - 1)).flatten()
                  < 1E-4)

    # Testing profiles which are not equivalent (but very close)
    G1 = ccl.halos.HaloProfileHOD(concentration=CON, lMmin_0=12.00000)
    G2 = ccl.halos.HaloProfileHOD(concentration=CON, lMmin_0=11.99999)
    assert G1 != G2

    # I_1_1
    pk0 = ccl.halos.halomod_power_spectrum(COSMO, hmc, k_arr, a_arr, G1,
                                           prof2=G1)
    pk1 = ccl.halos.halomod_power_spectrum(COSMO, hmc, k_arr, a_arr, G1,
                                           prof2=G2)
    assert np.allclose(pk1, pk0, rtol=1e-4)

    # Profile normalization
    pk0 = ccl.halos.halomod_power_spectrum(COSMO, hmc, k_arr, a_arr, G1,
                                           prof2=G1)
    pk1 = ccl.halos.halomod_power_spectrum(COSMO, hmc, k_arr, a_arr, G1,
                                           prof2=G2)
    assert np.allclose(pk1, pk0, rtol=1e-4)

    # I_0_2 & I_1_2
    assert np.allclose(hmc.I_0_2(COSMO, KK, AA, P1, prof_2pt=PKC),
                       hmc.I_0_2(COSMO, KK, AA, P1, prof2=P1, prof_2pt=PKC),
                       rtol=0)
    assert np.allclose(hmc.I_1_2(COSMO, KK, AA, P1, prof_2pt=PKC),
                       hmc.I_1_2(COSMO, KK, AA, P1, prof2=P1, prof_2pt=PKC),
                       rtol=0)
    # I_0_22
    I0 = hmc.I_0_22(COSMO, KK, AA, P1, prof2=P1, prof3=P1, prof4=P1,
                    prof12_2pt=PKC, prof34_2pt=PKC)
    assert np.allclose(hmc.I_0_22(COSMO, KK, AA,
                                  P1, prof2=P1, prof3=P1, prof4=P1,
                                  prof12_2pt=PKC, prof34_2pt=None),
                       I0, rtol=0)
    assert np.allclose(hmc.I_0_22(COSMO, KK, AA,
                                  P1, prof2=P1, prof3=None, prof4=None,
                                  prof12_2pt=PKC, prof34_2pt=PKC),
                       I0, rtol=0)

    # 1h/2h transition
    def alpha0(a):  # no smoothing
        return 1.

    def alpha1(a):
        return 0.7

    pk0 = ccl.halos.halomod_power_spectrum(COSMO, hmc, k_arr, a_arr, P1,
                                           smooth_transition=None)
    pk1 = ccl.halos.halomod_power_spectrum(COSMO, hmc, k_arr, a_arr, P1,
                                           smooth_transition=alpha0)
    assert np.allclose(pk0, pk1, rtol=0)
    pk2 = ccl.halos.halomod_power_spectrum(COSMO, hmc, k_arr, a_arr, P1,
                                           smooth_transition=alpha1)
    assert np.all(pk2/pk0 > 1.)

    # 1-halo damping
    def ks0(a):  # no damping
        return 1e-16

    def ks1(a):  # fully suppressed
        return 1e16

    def ks2(a):  # reasonable
        return 0.04

    pk0 = ccl.halos.halomod_power_spectrum(COSMO, hmc, k_arr, a_arr, P1,
                                           suppress_1h=None, get_2h=False)
    pk1 = ccl.halos.halomod_power_spectrum(COSMO, hmc, k_arr, a_arr, P1,
                                           suppress_1h=ks0, get_2h=False)
    assert np.allclose(pk0, pk1, rtol=0)
    pk2 = ccl.halos.halomod_power_spectrum(COSMO, hmc, k_arr, a_arr, P1,
                                           suppress_1h=ks1, get_2h=False)
    assert np.allclose(pk2, 0, rtol=0)
    pk3 = ccl.halos.halomod_power_spectrum(COSMO, hmc, k_arr, a_arr, P1,
                                           suppress_1h=ks2, get_2h=False)
    fact = (k_arr/0.04)**4 / (1 + (k_arr/0.04)**4)
    assert np.allclose(pk3, pk0*fact, rtol=0)


def test_pkhm_errors():
    # Wrong integration
    with pytest.raises(NotImplementedError):
        ccl.halos.HMCalculator(mass_function=HMF, halo_bias=HBF,
                               mass_def=M200, integration_method_M='Sampson')

    # Wrong hmf
    with pytest.raises(TypeError):
        ccl.halos.HMCalculator(mass_function=None, halo_bias=HBF,
                               mass_def=M200)

    # Wrong hbf
    with pytest.raises(TypeError):
<<<<<<< HEAD
        ccl.halos.HMCalculator(mass_function=HMF, halo_bias=None,
                               mass_def=M200)

    hmc = ccl.halos.HMCalculator(mass_function=HMF, halo_bias=HBF,
                                 mass_def=M200)
=======
        ccl.halos.HMCalculator(COSMO, HMF, None, mass_def=M200)

    hmc = ccl.halos.HMCalculator(COSMO, HMF, HBF, mass_def=M200)
>>>>>>> e93b3174

    # Inconsistent mass definitions
    m200c = ccl.halos.MassDef.create_instance("200c")
    m200m = ccl.halos.MassDef.create_instance("200m")
    hmf = ccl.halos.MassFunc.create_instance("Tinker08", mass_def=m200c)
    hbf = ccl.halos.HaloBias.create_instance("Tinker10", mass_def=m200m)
    with pytest.raises(ValueError):
        ccl.halos.HMCalculator(mass_function=hmf, halo_bias=hbf,
                               mass_def=m200c)

    # Wrong pk2d
    with pytest.raises(TypeError):
        ccl.halos.halomod_power_spectrum(COSMO, hmc, KK, AA, P1,
                                         p_of_k_a=KK)

    def func():
        pass

    # Wrong 1h/2h smoothing
    with pytest.raises(ValueError):
        ccl.halos.halomod_power_spectrum(COSMO, hmc, KK, AA, P1,
                                         smooth_transition=func, get_1h=False)

    # Wrong 1h damping
    with pytest.raises(ValueError):
        ccl.halos.halomod_power_spectrum(COSMO, hmc, KK, AA, P1,
                                         suppress_1h=func, get_1h=False)


def test_hmcalculator_from_string_smoke():
    hmc1 = ccl.halos.HMCalculator(
        mass_function=HMF, halo_bias=HBF, mass_def=M200)
    hmc2 = ccl.halos.HMCalculator(
<<<<<<< HEAD
        mass_function="Tinker10", halo_bias="Tinker10", mass_def="200m")
    for attr in ["mass_function", "halo_bias", "mass_def"]:
        assert getattr(hmc1, attr).name == getattr(hmc2, attr).name
=======
        COSMO, massfunc="Tinker10", hbias="Tinker10", mass_def="200m")
    for attr in ["_massfunc", "_hbias", "_mdef"]:
        assert getattr(hmc1, attr).name == getattr(hmc2, attr).name


def test_hmcalculator_from_string_raises():
    # Check that if the necessary arguments aren't provided, it raises.
    kw = {"mass_function": "Tinker10", "halo_bias": "Tinker10"}
    with pytest.raises(ValueError):
        # needs a mass_def to pass to the halo model ingredients
        ccl.halos.HMCalculator(**kw)
    # but this one is fine
    ccl.halos.HMCalculator(**kw, mass_def="200c")
>>>>>>> e93b3174
<|MERGE_RESOLUTION|>--- conflicted
+++ resolved
@@ -60,110 +60,53 @@
         assert np.all(np.isfinite(p))
 
 
-<<<<<<< HEAD
-@pytest.mark.parametrize('prof', [P1, P3])
-def test_pkhm_mean_profile_smoke(prof):
-    hmc = ccl.halos.HMCalculator(mass_function=HMF, halo_bias=HBF,
-                                 mass_def=M200, nlM=2)
-=======
 def test_HMIngredients_eq_repr_hash():
     # Test eq, repr, hash for the HMCalculator and its ingredients.
     # 1. Build a halo model calculator using the default parametrizations.
-    cosmo = ccl.CosmologyVanillaLCDM(transfer_function="bbks")
     HMC = ccl.halos.HMCalculator(
-        cosmo, massfunc="Tinker08", hbias="Tinker10", mass_def="200m")
+        mass_function="Tinker08", halo_bias="Tinker10", mass_def="200m")
 
     # 2. Define separate default halo model ingredients.
     MDEF = ccl.halos.MassDef200m()
-    HMF = ccl.halos.MassFuncTinker08(cosmo, mass_def=MDEF)
-    HBF = ccl.halos.HaloBiasTinker10(cosmo, mass_def=MDEF)
+    HMF = ccl.halos.MassFuncTinker08(mass_def=MDEF)
+    HBF = ccl.halos.HaloBiasTinker10(mass_def=MDEF)
     HMC2 = ccl.halos.HMCalculator(
-        cosmo, massfunc=HMF, hbias=HBF, mass_def=MDEF)  # equal
+        mass_function=HMF, halo_bias=HBF, mass_def=MDEF)  # equal
     HMC3 = ccl.halos.HMCalculator(
-        cosmo, massfunc="Press74", hbias="Sheth01", mass_def="fof")  # unequal
+        mass_function="Press74", halo_bias="Sheth01", mass_def="fof")  # not eq
 
     # 3. Test equivalence.
-    assert check_eq_repr_hash(MDEF, HMC._mdef)
-    assert check_eq_repr_hash(HMF, HMC._massfunc)
-    assert check_eq_repr_hash(HBF, HMC._hbias)
+    assert check_eq_repr_hash(MDEF, HMC.mass_def)
+    assert check_eq_repr_hash(HMF, HMC.mass_function)
+    assert check_eq_repr_hash(HBF, HMC.halo_bias)
     assert check_eq_repr_hash(HMC, HMC2)
 
-    assert check_eq_repr_hash(MDEF, HMC3._mdef, equal=False)
-    assert check_eq_repr_hash(HMF, HMC3._massfunc, equal=False)
-    assert check_eq_repr_hash(HBF, HMC3._hbias, equal=False)
+    assert check_eq_repr_hash(MDEF, HMC3.mass_def, equal=False)
+    assert check_eq_repr_hash(HMF, HMC3.mass_function, equal=False)
+    assert check_eq_repr_hash(HBF, HMC3.halo_bias, equal=False)
     assert check_eq_repr_hash(HMC, HMC3, equal=False)
 
 
 @pytest.mark.parametrize('norm', [True, False])
 def test_pkhm_mean_profile_smoke(norm):
-    hmc = ccl.halos.HMCalculator(COSMO, HMF, HBF, mass_def=M200,
-                                 nlog10M=2)
->>>>>>> e93b3174
+    hmc = ccl.halos.HMCalculator(mass_function=HMF, halo_bias=HBF,
+                                 mass_def=M200, nM=2)
 
     def f(k, a):
-        return ccl.halos.halomod_mean_profile_1pt(COSMO, hmc, k, a, prof)
+        return ccl.halos.halomod_mean_profile_1pt(COSMO, hmc, k, a, P1)
     smoke_assert_pkhm_real(f)
 
 
 @pytest.mark.parametrize('prof', [P1, P3])
 def test_pkhm_bias_smoke(prof):
     hmc = ccl.halos.HMCalculator(mass_function=HMF, halo_bias=HBF,
-                                 mass_def=M200, nlM=2)
+                                 mass_def=M200, nM=2)
 
     def f(k, a):
         return ccl.halos.halomod_bias_1pt(COSMO, hmc, k, a, prof)
     smoke_assert_pkhm_real(f)
 
 
-# @pytest.mark.parametrize('pars',
-#                          [{'cv': None, 'norm': True,
-#                            'pk': 'linear', 'h1': True,
-#                            'h2': True, 'itg': 'simpson',
-#                            'p2': None},
-#                           {'cv': PKC, 'norm': True,
-#                            'pk': 'linear', 'h1': True,
-#                            'h2': True, 'itg': 'simpson',
-#                            'p2': None},
-#                           {'cv': None, 'norm': False,
-#                            'pk': 'linear', 'h1': True,
-#                            'h2': True, 'itg': 'simpson',
-#                            'p2': None},
-#                           {'cv': None, 'norm': True,
-#                            'pk': 'nonlinear', 'h1': True,
-#                            'h2': True, 'itg': 'simpson',
-#                            'p2': None},
-#                           {'cv': None, 'norm': True,
-#                            'pk': PK2D, 'h1': True,
-#                            'h2': True, 'itg': 'simpson',
-#                            'p2': None},
-#                           {'cv': None, 'norm': True,
-#                            'pk': None, 'h1': True,
-#                            'h2': True, 'itg': 'simpson',
-#                            'p2': None},
-#                           {'cv': None, 'norm': True,
-#                            'pk': 'linear', 'h1': False,
-#                            'h2': True, 'itg': 'simpson',
-#                            'p2': None},
-#                           {'cv': None, 'norm': True,
-#                            'pk': 'linear', 'h1': True,
-#                            'h2': False, 'itg': 'simpson',
-#                            'p2': None},
-#                           {'cv': None, 'norm': True,
-#                            'pk': 'linear', 'h1': False,
-#                            'h2': False, 'itg': 'simpson',
-#                            'p2': None},
-#                           {'cv': None, 'norm': True,
-#                            'pk': 'linear', 'h1': True,
-#                            'h2': True, 'itg': 'spline',
-#                            'p2': None},
-#                           {'cv': None, 'norm': True,
-#                            'pk': 'linear', 'h1': True,
-#                            'h2': True, 'itg': 'simpson',
-#                            'p2': P2},
-#                           {'cv': None, 'norm': False,
-#                            'pk': 'linear', 'h1': True,
-#                            'h2': True, 'itg': 'simpson',
-#                            'p2': P2}])
 @pytest.mark.parametrize(
     "cv,pk,h1,h2,itg,p2",
     [(None, "linear", True, True, "simpson", None),
@@ -179,7 +122,7 @@
      (None, "linear", True, True, "simpson", P2)])
 def test_pkhm_pk_smoke(cv, pk, h1, h2, itg, p2):
     hmc = ccl.halos.HMCalculator(mass_function=HMF, halo_bias=HBF,
-                                 mass_def=M200, nlM=2)
+                                 mass_def=M200, nM=2)
 
     def f(k, a):
         return ccl.halos.halomod_power_spectrum(COSMO, hmc, k, a,
@@ -198,34 +141,20 @@
 
     # Input sampling
     pk2d = ccl.halos.halomod_Pk2D(COSMO, hmc, P1,
-<<<<<<< HEAD
                                   lk_arr=np.log(k_arr), a_arr=a_arr)
-    pk_arr_2 = np.array([pk2d.eval(k_arr, a, COSMO)
-                         for a in a_arr])
-=======
-                                  lk_arr=np.log(k_arr),
-                                  a_arr=a_arr, normprof1=True)
     pk_arr_2 = pk2d(k_arr, a_arr, COSMO)
->>>>>>> e93b3174
     assert np.all(np.fabs((pk_arr / pk_arr_2 - 1)).flatten()
                   < 1E-4)
 
     # Standard sampling
-<<<<<<< HEAD
     pk2d = ccl.halos.halomod_Pk2D(COSMO, hmc, P1)
-    pk_arr_2 = np.array([pk2d.eval(k_arr, a, COSMO)
-                         for a in a_arr])
-=======
-    pk2d = ccl.halos.halomod_Pk2D(COSMO, hmc, P1,
-                                  normprof1=True)
     pk_arr_2 = pk2d(k_arr, a_arr, COSMO)
->>>>>>> e93b3174
     assert np.all(np.fabs((pk_arr / pk_arr_2 - 1)).flatten()
                   < 1E-4)
 
     # Testing profiles which are not equivalent (but very close)
-    G1 = ccl.halos.HaloProfileHOD(concentration=CON, lMmin_0=12.00000)
-    G2 = ccl.halos.HaloProfileHOD(concentration=CON, lMmin_0=11.99999)
+    G1 = ccl.halos.HaloProfileHOD(concentration=CON, log10Mmin_0=12.00000)
+    G2 = ccl.halos.HaloProfileHOD(concentration=CON, log10Mmin_0=11.99999)
     assert G1 != G2
 
     # I_1_1
@@ -314,17 +243,11 @@
 
     # Wrong hbf
     with pytest.raises(TypeError):
-<<<<<<< HEAD
         ccl.halos.HMCalculator(mass_function=HMF, halo_bias=None,
                                mass_def=M200)
 
     hmc = ccl.halos.HMCalculator(mass_function=HMF, halo_bias=HBF,
                                  mass_def=M200)
-=======
-        ccl.halos.HMCalculator(COSMO, HMF, None, mass_def=M200)
-
-    hmc = ccl.halos.HMCalculator(COSMO, HMF, HBF, mass_def=M200)
->>>>>>> e93b3174
 
     # Inconsistent mass definitions
     m200c = ccl.halos.MassDef.create_instance("200c")
@@ -358,14 +281,9 @@
     hmc1 = ccl.halos.HMCalculator(
         mass_function=HMF, halo_bias=HBF, mass_def=M200)
     hmc2 = ccl.halos.HMCalculator(
-<<<<<<< HEAD
         mass_function="Tinker10", halo_bias="Tinker10", mass_def="200m")
     for attr in ["mass_function", "halo_bias", "mass_def"]:
         assert getattr(hmc1, attr).name == getattr(hmc2, attr).name
-=======
-        COSMO, massfunc="Tinker10", hbias="Tinker10", mass_def="200m")
-    for attr in ["_massfunc", "_hbias", "_mdef"]:
-        assert getattr(hmc1, attr).name == getattr(hmc2, attr).name
 
 
 def test_hmcalculator_from_string_raises():
@@ -375,5 +293,4 @@
         # needs a mass_def to pass to the halo model ingredients
         ccl.halos.HMCalculator(**kw)
     # but this one is fine
-    ccl.halos.HMCalculator(**kw, mass_def="200c")
->>>>>>> e93b3174
+    ccl.halos.HMCalculator(**kw, mass_def="200c")