--- conflicted
+++ resolved
@@ -9,13 +9,8 @@
 M200 = ccl.halos.MassDef200m()
 HMF = ccl.halos.MassFuncTinker10(COSMO, mass_def=M200)
 HBF = ccl.halos.HaloBiasTinker10(COSMO, mass_def=M200)
-<<<<<<< HEAD
 CON = ccl.halos.ConcentrationDuffy08(M200)
-P1 = ccl.halos.HaloProfileNFW(CON)
-=======
-P1 = ccl.halos.HaloProfileNFW(ccl.halos.ConcentrationDuffy08(M200),
-                              fourier_analytic=True)
->>>>>>> 8d2449cf
+P1 = ccl.halos.HaloProfileNFW(CON, fourier_analytic=True)
 P2 = P1
 PKC = ccl.halos.Profile2pt()
 KK = np.geomspace(1E-3, 10, 32)
