--- conflicted
+++ resolved
@@ -337,11 +337,8 @@
 
     with pytest.raises(ValueError):
         ccl.halos.halomod_power_spectrum(COSMO, hmc, KK, AA, P1,
-<<<<<<< HEAD
                                          normprof=False,
                                          suppress_1h=func, get_1h=False)
-=======
-                                         supress_1h=func, get_1h=False)
 
 
 def test_calculator_from_string_smoke():
@@ -350,5 +347,4 @@
     hmc2 = ccl.halos.HMCalculator(
         COSMO, massfunc="Tinker10", hbias="Tinker10", mass_def="200m")
     for attr in ["_massfunc", "_hbias", "_mdef"]:
-        assert getattr(hmc1, attr).name == getattr(hmc2, attr).name
->>>>>>> 86196793
+        assert getattr(hmc1, attr).name == getattr(hmc2, attr).name