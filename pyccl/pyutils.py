"""Utility functions to analyze status and error messages passed from CCL, as
<<<<<<< HEAD
well as wrappers to automatically vectorize functions."""
from . import ccllib as lib
from ._types import error_types
from .base.parameters import spline_params
from .errors import CCLError
=======
well as wrappers to automatically vectorize functions.
"""
__all__ = (
    "CLevelErrors", "ExtrapolationMethods", "IntegrationMethods", "check",
    "debug_mode", "get_pk_spline_lk", "get_pk_spline_a", "resample_array")

from enum import Enum
from typing import Iterable

>>>>>>> 4c7eda51
import numpy as np

from . import CCLError, lib, spline_params


NoneArr = np.array([])


class IntegrationMethods(Enum):
    QAG_QUAD = "qag_quad"
    SPLINE = "spline"


class ExtrapolationMethods(Enum):
    NONE = "none"
    CONSTANT = "constant"
    LINX_LINY = "linx_liny"
    LINX_LOGY = "linx_logy"
    LOGX_LINY = "logx_liny"
    LOGX_LOGY = "logx_logy"


integ_types = {
    'qag_quad': lib.integration_qag_quad,
    'spline': lib.integration_spline}

extrap_types = {
    'none': lib.f1d_extrap_0,
    'constant': lib.f1d_extrap_const,
    'linx_liny': lib.f1d_extrap_linx_liny,
    'linx_logy': lib.f1d_extrap_linx_logy,
    'logx_liny': lib.f1d_extrap_logx_liny,
    'logx_logy': lib.f1d_extrap_logx_logy}

# This is defined here instead of in `errors.py` because SWIG needs `CCLError`
# from `.errors`, resulting in a cyclic import.
CLevelErrors = {
    lib.CCL_ERROR_CLASS: 'CCL_ERROR_CLASS',
    lib.CCL_ERROR_INCONSISTENT: 'CCL_ERROR_INCONSISTENT',
    lib.CCL_ERROR_INTEG: 'CCL_ERROR_INTEG',
    lib.CCL_ERROR_LINSPACE: 'CCL_ERROR_LINSPACE',
    lib.CCL_ERROR_MEMORY: 'CCL_ERROR_MEMORY',
    lib.CCL_ERROR_ROOT: 'CCL_ERROR_ROOT',
    lib.CCL_ERROR_SPLINE: 'CCL_ERROR_SPLINE',
    lib.CCL_ERROR_SPLINE_EV: 'CCL_ERROR_SPLINE_EV',
    lib.CCL_ERROR_COMPUTECHI: 'CCL_ERROR_COMPUTECHI',
    lib.CCL_ERROR_MF: 'CCL_ERROR_MF',
    lib.CCL_ERROR_HMF_INTERP: 'CCL_ERROR_HMF_INTERP',
    lib.CCL_ERROR_PARAMETERS: 'CCL_ERROR_PARAMETERS',
    lib.CCL_ERROR_NU_INT: 'CCL_ERROR_NU_INT',
    lib.CCL_ERROR_EMULATOR_BOUND: 'CCL_ERROR_EMULATOR_BOUND',
    lib.CCL_ERROR_MISSING_CONFIG_FILE: 'CCL_ERROR_MISSING_CONFIG_FILE',
}


def check(status, cosmo=None):
    """Check the status returned by a ccllib function.

    Args:
        status (int or :obj:`~pyccl.core.error_types`):
            Flag or error describing the success of a function.
        cosmo (:class:`~pyccl.core.Cosmology`, optional):
            A Cosmology object.
    """
    # Check for normal status (no action required)
    if status == 0:
        return

    # Get status message from Cosmology object, if there is one
    if cosmo is not None:
        msg = cosmo.cosmo.status_message
    else:
        msg = ""

    # Check for known error status
    if status in CLevelErrors.keys():
        raise CCLError(f"Error {CLevelErrors[status]}: {msg}")

    # Check for unknown error
    if status != 0:
        raise CCLError(f"Error {status}: {msg}")


def debug_mode(debug):
    """Toggle debug mode on or off. If debug mode is on, the C backend is
    forced to print error messages as soon as they are raised, even if the
    flow of the program continues. This makes it easier to track down errors.

    If debug mode is off, the C code will not print errors, and the Python
    wrapper will raise the last error that was detected. If multiple errors
    were raised, all but the last will be overwritten within the C code, so the
    user will not necessarily be informed of the root cause of the error.

    Args:
        debug (bool): Switch debug mode on (True) or off (False).

    """
    if debug:
        lib.set_debug_policy(lib.CCL_DEBUG_MODE_ON)
    else:
        lib.set_debug_policy(lib.CCL_DEBUG_MODE_OFF)


# This function is not used anymore so we don't want Coveralls to
# include it, but we keep it in case it is needed at some point.
# def _vectorize_fn_simple(fn, fn_vec, x,
#                          returns_status=True):  # pragma: no cover
#     """Generic wrapper to allow vectorized (1D array) access to CCL
#     functions with one vector argument (but no dependence on cosmology).
#
#     Args:
#         fn (callable): Function with a single argument.
#         fn_vec (callable): Function that has a vectorized implementation in
#                            a .i file.
#         x (float or array_like): Argument to fn.
#         returns_stats (bool): Indicates whether fn returns a status.
#
#     """
#     status = 0
#     if isinstance(x, int):
#         x = float(x)
#     if isinstance(x, float):
#         # Use single-value function
#         if returns_status:
#             f, status = fn(x, status)
#         else:
#             f = fn(x)
#     elif isinstance(x, np.ndarray):
#         # Use vectorised function
#         if returns_status:
#             f, status = fn_vec(x, x.size, status)
#         else:
#             f = fn_vec(x, x.size)
#     else:
#         # Use vectorised function
#         if returns_status:
#             f, status = fn_vec(x, len(x), status)
#         else:
#             f = fn_vec(x, len(x))
#
#     # Check result and return
#     check(status)
#     return f


def _vectorize_fn(fn, fn_vec, cosmo, x, returns_status=True):
    """Generic wrapper to allow vectorized (1D array) access to CCL
    functions with one vector argument, with a cosmology dependence.

    Args:
        fn (callable): Function with a single argument.
        fn_vec (callable): Function that has a vectorized implementation in
                           a .i file.
        cosmo (ccl_cosmology or Cosmology): The input cosmology which gets
                                            converted to a ccl_cosmology.
        x (float or array_like): Argument to fn.
        returns_stats (bool): Indicates whether fn returns a status.

    """

    # Access ccl_cosmology object
    cosmo_in = cosmo
    cosmo = cosmo.cosmo

    status = 0

    if isinstance(x, int):
        x = float(x)
    if isinstance(x, float):
        # Use single-value function
        if returns_status:
            f, status = fn(cosmo, x, status)
        else:
            f = fn(cosmo, x)
    elif isinstance(x, np.ndarray):
        # Use vectorised function
        if returns_status:
            f, status = fn_vec(cosmo, x, x.size, status)
        else:
            f = fn_vec(cosmo, x, x.size)
    else:
        # Use vectorised function
        if returns_status:
            f, status = fn_vec(cosmo, x, len(x), status)
        else:
            f = fn_vec(cosmo, x, len(x))

    # Check result and return
    check(status, cosmo_in)
    return f


def _vectorize_fn3(fn, fn_vec, cosmo, x, n, returns_status=True):
    """Generic wrapper to allow vectorized (1D array) access to CCL
    functions with one vector argument and one integer argument,
    with a cosmology dependence.

    Args:
        fn (callable): Function with a single argument.
        fn_vec (callable): Function that has a vectorized implementation in
                           a .i file.
        cosmo (ccl_cosmology or Cosmology): The input cosmology which gets
                                            converted to a ccl_cosmology.
        x (float or array_like): Argument to fn.
        n (int): Integer argument to fn.
        returns_stats (bool): Indicates whether fn returns a status.

    """
    # Access ccl_cosmology object
    cosmo_in = cosmo
    cosmo = cosmo.cosmo
    status = 0

    if isinstance(x, int):
        x = float(x)
    if isinstance(x, float):
        # Use single-value function
        if returns_status:
            f, status = fn(cosmo, x, n, status)
        else:
            f = fn(cosmo, x, n)
    elif isinstance(x, np.ndarray):
        # Use vectorised function
        if returns_status:
            f, status = fn_vec(cosmo, n, x, x.size, status)
        else:
            f = fn_vec(cosmo, n, x, x.size)
    else:
        # Use vectorised function
        if returns_status:
            f, status = fn_vec(cosmo, n, x, len(x), status)
        else:
            f = fn_vec(cosmo, n, x, len(x))

    # Check result and return
    check(status, cosmo_in)
    return f


def _vectorize_fn4(fn, fn_vec, cosmo, x, a, d, returns_status=True):
    """Generic wrapper to allow vectorized (1D array) access to CCL
    functions with one vector argument and two float arguments, with
    a cosmology dependence.

    Args:
        fn (callable): Function with a single argument.
        fn_vec (callable): Function that has a vectorized implementation in
                           a .i file.
        cosmo (ccl_cosmology or Cosmology): The input cosmology which gets
                                            converted to a ccl_cosmology.
        x (float or array_like): Argument to fn.
        a (float): Float argument to fn.
        d (float): Float argument to fn.
        returns_stats (bool): Indicates whether fn returns a status.

    """
    # Access ccl_cosmology object
    cosmo_in = cosmo
    cosmo = cosmo.cosmo
    status = 0

    if isinstance(x, int):
        x = float(x)
    if isinstance(x, float):
        if returns_status:
            f, status = fn(cosmo, x, a, d, status)
        else:
            f = fn(cosmo, x, a, d)
    elif isinstance(x, np.ndarray):
        # Use vectorised function
        if returns_status:
            f, status = fn_vec(cosmo, a, d, x, x.size, status)
        else:
            f = fn_vec(cosmo, a, d, x, x.size)
    else:
        # Use vectorised function
        if returns_status:
            f, status = fn_vec(cosmo, a, d, x, len(x), status)
        else:
            f = fn_vec(cosmo, a, d, x, len(x))

    # Check result and return
    check(status, cosmo_in)
    return f


def _vectorize_fn5(fn, fn_vec, cosmo, x1, x2, returns_status=True):
    """Generic wrapper to allow vectorized (1D array) access to CCL
    functions with two vector arguments of the same length,
    with a cosmology dependence.

    Args:
        fn (callable): Function with a single argument.
        fn_vec (callable): Function that has a vectorized implementation in
                           a .i file.
        cosmo (ccl_cosmology or Cosmology): The input cosmology which gets
                                            converted to a ccl_cosmology.
        x1 (float or array_like): Argument to fn.
        x2 (float or array_like): Argument to fn.
        returns_stats (bool): Indicates whether fn returns a status.

    """
    # Access ccl_cosmology object
    cosmo_in = cosmo
    cosmo = cosmo.cosmo
    status = 0

    # If a scalar was passed, convert to an array
    if isinstance(x1, int):
        x1 = float(x1)
        x2 = float(x2)
    if isinstance(x1, float):
        # Use single-value function
        if returns_status:
            f, status = fn(cosmo, x1, x2, status)
        else:
            f = fn(cosmo, x1, x2)
    elif isinstance(x1, np.ndarray):
        # Use vectorised function
        if returns_status:
            f, status = fn_vec(cosmo, x1, x2, x1.size, status)
        else:
            f = fn_vec(cosmo, x1, x2, x1.size)
    else:
        # Use vectorised function
        if returns_status:
            f, status = fn_vec(cosmo, x1, x2, len(x2), status)
        else:
            f = fn_vec(cosmo, x1, x2, len(x2))

    # Check result and return
    check(status, cosmo_in)
    return f


def _vectorize_fn6(fn, fn_vec, cosmo, x1, x2, returns_status=True):
    """Generic wrapper to allow vectorized (1D array) access to CCL
    functions with two vector arguments of the any length,
    with a cosmology dependence.

    Args:
        fn (callable): Function with a single argument.
        fn_vec (callable): Function that has a vectorized implementation in
                           a .i file.
        cosmo (ccl_cosmology or Cosmology): The input cosmology which gets
                                            converted to a ccl_cosmology.
        x1 (float or array_like): Argument to fn.
        x2 (float or array_like): Argument to fn.
        returns_stats (bool): Indicates whether fn returns a status.

    """
    # Access ccl_cosmology object
    cosmo_in = cosmo
    cosmo = cosmo.cosmo
    status = 0

    # If a scalar was passed, convert to an array
    if isinstance(x1, int):
        x1 = float(x1)
        x2 = float(x2)
    if isinstance(x1, float):
        # Use single-value function
        if returns_status:
            f, status = fn(cosmo, x1, x2, status)
        else:
            f = fn(cosmo, x1, x2)
    elif isinstance(x1, np.ndarray):
        # Use vectorised function
        if returns_status:
            f, status = fn_vec(cosmo, x1, x2, int(x1.size*x2.size), status)
        else:
            f = fn_vec(cosmo, x1, x2, int(x1.size*x2.size))
    else:
        # Use vectorised function
        if returns_status:
            f, status = fn_vec(cosmo, x1, x2, int(len(x1)*len(x2)), status)
        else:
            f = fn_vec(cosmo, x1, x2, int(len(x1)*len(x2)))

    # Check result and return
    check(status, cosmo_in)
    return f


<<<<<<< HEAD
def loglin_spacing(logstart, xmin, xmax, num_log, num_lin):
    """Create an array spaced first logarithmically, then linearly.
=======
def get_pk_spline_nk(cosmo=None, spline_params=spline_params):
    """Get the number of sampling points in the wavenumber dimension.
>>>>>>> 4c7eda51

    .. note::

        The number of logarithmically spaced points used is ``num_log - 1``
        because the first point of the linearly spaced points is the same as
        the end point of the logarithmically spaced points.

<<<<<<< HEAD
    .. code-block:: text
=======
def get_pk_spline_na(cosmo=None, spline_params=spline_params):
    """Get the number of sampling points in the scale factor dimension.
>>>>>>> 4c7eda51

        |=== num_log ==|   |============== num_lin ================|
      --*-*--*---*-----*---*---*---*---*---*---*---*---*---*---*---*--> (axis)
        ^                  ^                                       ^
     logstart             xmin                                    xmax
    """
    log = np.geomspace(logstart, xmin, num_log-1, endpoint=False)
    lin = np.linspace(xmin, xmax, num_lin)
    return np.concatenate((log, lin))


<<<<<<< HEAD
def get_pk_spline_a(cosmo=None, spline_params=spline_params):
    """Get a sampling a-array. Used for P(k) splines."""
=======
def get_pk_spline_lk(cosmo=None, spline_params=spline_params):
    """Get a log(k)-array with sampling rate defined by ``ccl.spline_params``
    or by the spline parameters of the input ``cosmo``.

    Arguments:
        cosmo (``~pyccl.ccllib.cosmology`` via SWIG, optional):
            Input cosmology.
    """
    nk = get_pk_spline_nk(cosmo=cosmo, spline_params=spline_params)
>>>>>>> 4c7eda51
    if cosmo is not None:
        spline_params = cosmo._spline_params
    s = spline_params
    return loglin_spacing(s.A_SPLINE_MINLOG_PK, s.A_SPLINE_MIN_PK,
                          s.A_SPLINE_MAX, s.A_SPLINE_NLOG_PK, s.A_SPLINE_NA_PK)

<<<<<<< HEAD

def get_pk_spline_lk(cosmo=None, spline_params=spline_params):
    """Get a sampling log(k)-array. Used for P(k) splines."""
=======
def get_pk_spline_a(cosmo=None, spline_params=spline_params):
    """Get an a-array with sampling rate defined by ``ccl.spline_params``
    or by the spline parameters of the input ``cosmo``.

    Arguments:
        cosmo (``~pyccl.ccllib.cosmology`` via SWIG, optional):
            Input cosmology.
    """
    na = get_pk_spline_na(cosmo=cosmo, spline_params=spline_params)
>>>>>>> 4c7eda51
    if cosmo is not None:
        spline_params = cosmo._spline_params
    s = spline_params
    nk = int(np.ceil(np.log10(s.K_MAX/s.K_MIN)*s.N_K))
    return np.linspace(np.log(s.K_MIN), np.log(s.K_MAX), nk)


def resample_array(x_in, y_in, x_out,
                   extrap_lo='none', extrap_hi='none',
                   fill_value_lo=0, fill_value_hi=0):
    """ Interpolates an input y array onto a set of x values.

    Args:
        x_in (array_like): input x-values.
        y_in (array_like): input y-values.
        x_out (array_like): x-values for output array.
        extrap_lo (string): type of extrapolation for x-values below the
            range of `x_in`. 'none' (for no interpolation), 'constant',
            'linx_liny' (linear in x and y), 'linx_logy', 'logx_liny' and
            'logx_logy'.
        extrap_hi (string): type of extrapolation for x-values above the
            range of `x_in`.
        fill_value_lo (float): constant value if `extrap_lo` is
            'constant'.
        fill_value_hi (float): constant value if `extrap_hi` is
            'constant'.
    Returns:
        array_like: output array.
    """
    # TODO: point to the enum in CCLv3 docs.
    if extrap_lo not in extrap_types.keys():
        raise ValueError("Invalid extrapolation type.")
    if extrap_hi not in extrap_types.keys():
        raise ValueError("Invalid extrapolation type.")

    status = 0
    y_out, status = lib.array_1d_resample(x_in, y_in, x_out,
                                          fill_value_lo, fill_value_hi,
                                          extrap_types[extrap_lo],
                                          extrap_types[extrap_hi],
                                          x_out.size, status)
    check(status)
    return y_out


def _fftlog_transform(rs, frs,
                      dim, mu, power_law_index):
    if np.ndim(rs) != 1:
        raise ValueError("rs should be a 1D array")
    if np.ndim(frs) < 1 or np.ndim(frs) > 2:
        raise ValueError("frs should be a 1D or 2D array")
    if np.ndim(frs) == 1:
        n_transforms = 1
        n_r = len(frs)
    else:
        n_transforms, n_r = frs.shape

    if len(rs) != n_r:
        raise ValueError(f"rs should have {n_r} elements")

    status = 0
    result, status = lib.fftlog_transform(n_transforms,
                                          rs, frs.flatten(),
                                          dim, mu, power_law_index,
                                          (n_transforms + 1) * n_r,
                                          status)
    check(status)
    result = result.reshape([n_transforms + 1, n_r])
    ks = result[0]
    fks = result[1:]
    if np.ndim(frs) == 1:
        fks = fks.squeeze()

    return ks, fks


def _spline_integrate(x, ys, a, b):
    if np.ndim(x) != 1:
        raise ValueError("x should be a 1D array")
    if np.ndim(ys) < 1 or np.ndim(ys) > 2:
        raise ValueError("ys should be 1D or a 2D array")
    if np.ndim(ys) == 1:
        n_integ = 1
        n_x = len(ys)
    else:
        n_integ, n_x = ys.shape

    if len(x) != n_x:
        raise ValueError(f"x should have {n_x} elements")

    if np.ndim(a) > 0 or np.ndim(b) > 0:
        raise TypeError("Integration limits should be scalar")

    status = 0
    result, status = lib.spline_integrate(n_integ,
                                          x, ys.flatten(),
                                          a, b, n_integ,
                                          status)
    check(status)

    if np.ndim(ys) == 1:
        result = result[0]

    return result


def _check_array_params(f_arg, name=None, arr3=False):
    """Check whether an argument `f_arg` passed into the constructor of
    Tracer() is valid.

    If the argument is set to `None`, it will be replaced with a special array
    that signals to the CCL wrapper that this argument is NULL.
    """
    if f_arg is None:
        # Return empty array if argument is None
        f1 = NoneArr
        f2 = NoneArr
        f3 = NoneArr
    else:
        if ((not isinstance(f_arg, Iterable))
            or (len(f_arg) != (3 if arr3 else 2))
            or (not (isinstance(f_arg[0], Iterable)
                     and isinstance(f_arg[1], Iterable)))):
            raise ValueError(f"{name} must be a tuple of two arrays.")

        f1 = np.atleast_1d(np.array(f_arg[0], dtype=float))
        f2 = np.atleast_1d(np.array(f_arg[1], dtype=float))
        if arr3:
            f3 = np.atleast_1d(np.array(f_arg[2], dtype=float))
    if arr3:
        return f1, f2, f3
    else:
        return f1, f2


def _get_spline1d_arrays(gsl_spline):
    """Get array data from a 1D GSL spline.

    Args:
        gsl_spline: `SWIGObject` of gsl_spline
            The SWIG object of the GSL spline.

    Returns:
        xarr: array_like
            The x array of the spline.
        yarr: array_like
            The y array of the spline.
    """
    status = 0
    size, status = lib.get_spline1d_array_size(gsl_spline, status)
    check(status)

    xarr, yarr, status = lib.get_spline1d_arrays(gsl_spline, size, size,
                                                 status)
    check(status)

    return xarr, yarr


def _get_spline2d_arrays(gsl_spline):
    """Get array data from a 2D GSL spline.

    Args:
        gsl_spline: `SWIGObject` of gsl_spline2d *
            The SWIG object of the 2D GSL spline.

    Returns:
        yarr: array_like
            The y array of the spline.
        xarr: array_like
            The x array of the spline.
        zarr: array_like
            The z array of the spline. The shape is (yarr.size, xarr.size).
    """
    status = 0
    x_size, y_size, status = lib.get_spline2d_array_sizes(gsl_spline, status)
    check(status)

    z_size = x_size*y_size
    xarr, yarr, zarr, status = lib.get_spline2d_arrays(gsl_spline,
                                                       x_size, y_size, z_size,
                                                       status)
    check(status)

    return yarr, xarr, zarr.reshape(y_size, x_size)


def _get_spline3d_arrays(gsl_spline, length):
    """Get array data from an array of 2D GSL splines.

    Args:
        gsl_spline (`SWIGObject` of gsl_spline2d **):
            The SWIG object of the 2D GSL spline.
        length (int):
            The length of the 3rd dimension.

    Returns:
        xarr: array_like
            The x array of the spline.
        yarr: array_like
            The y array of the spline.
        zarr: array_like
            The z array of the spline. The shape is (yarr.size, xarr.size).
    """
    status = 0
    x_size, y_size, status = lib.get_spline3d_array_sizes(gsl_spline, status)
    check(status)

    z_size = x_size*y_size*length
    xarr, yarr, zarr, status = lib.get_spline3d_arrays(gsl_spline,
                                                       x_size, y_size, z_size,
                                                       length, status)
    check(status)

    return xarr, yarr, zarr.reshape((length, x_size, y_size))


def check_openmp_version():
    """Return the OpenMP specification release date.
    Return 0 if OpenMP is not working.
    """

    return lib.openmp_version()


def check_openmp_threads():
    """Returns the number of processors available to the device.
    Return 0 if OpenMP is not working.
    """

    return lib.openmp_threads()<|MERGE_RESOLUTION|>--- conflicted
+++ resolved
@@ -1,11 +1,4 @@
 """Utility functions to analyze status and error messages passed from CCL, as
-<<<<<<< HEAD
-well as wrappers to automatically vectorize functions."""
-from . import ccllib as lib
-from ._types import error_types
-from .base.parameters import spline_params
-from .errors import CCLError
-=======
 well as wrappers to automatically vectorize functions.
 """
 __all__ = (
@@ -15,7 +8,6 @@
 from enum import Enum
 from typing import Iterable
 
->>>>>>> 4c7eda51
 import numpy as np
 
 from . import CCLError, lib, spline_params
@@ -400,13 +392,8 @@
     return f
 
 
-<<<<<<< HEAD
 def loglin_spacing(logstart, xmin, xmax, num_log, num_lin):
     """Create an array spaced first logarithmically, then linearly.
-=======
-def get_pk_spline_nk(cosmo=None, spline_params=spline_params):
-    """Get the number of sampling points in the wavenumber dimension.
->>>>>>> 4c7eda51
 
     .. note::
 
@@ -414,12 +401,7 @@
         because the first point of the linearly spaced points is the same as
         the end point of the logarithmically spaced points.
 
-<<<<<<< HEAD
     .. code-block:: text
-=======
-def get_pk_spline_na(cosmo=None, spline_params=spline_params):
-    """Get the number of sampling points in the scale factor dimension.
->>>>>>> 4c7eda51
 
         |=== num_log ==|   |============== num_lin ================|
       --*-*--*---*-----*---*---*---*---*---*---*---*---*---*---*---*--> (axis)
@@ -431,41 +413,17 @@
     return np.concatenate((log, lin))
 
 
-<<<<<<< HEAD
 def get_pk_spline_a(cosmo=None, spline_params=spline_params):
     """Get a sampling a-array. Used for P(k) splines."""
-=======
-def get_pk_spline_lk(cosmo=None, spline_params=spline_params):
-    """Get a log(k)-array with sampling rate defined by ``ccl.spline_params``
-    or by the spline parameters of the input ``cosmo``.
-
-    Arguments:
-        cosmo (``~pyccl.ccllib.cosmology`` via SWIG, optional):
-            Input cosmology.
-    """
-    nk = get_pk_spline_nk(cosmo=cosmo, spline_params=spline_params)
->>>>>>> 4c7eda51
     if cosmo is not None:
         spline_params = cosmo._spline_params
     s = spline_params
     return loglin_spacing(s.A_SPLINE_MINLOG_PK, s.A_SPLINE_MIN_PK,
                           s.A_SPLINE_MAX, s.A_SPLINE_NLOG_PK, s.A_SPLINE_NA_PK)
 
-<<<<<<< HEAD
 
 def get_pk_spline_lk(cosmo=None, spline_params=spline_params):
     """Get a sampling log(k)-array. Used for P(k) splines."""
-=======
-def get_pk_spline_a(cosmo=None, spline_params=spline_params):
-    """Get an a-array with sampling rate defined by ``ccl.spline_params``
-    or by the spline parameters of the input ``cosmo``.
-
-    Arguments:
-        cosmo (``~pyccl.ccllib.cosmology`` via SWIG, optional):
-            Input cosmology.
-    """
-    na = get_pk_spline_na(cosmo=cosmo, spline_params=spline_params)
->>>>>>> 4c7eda51
     if cosmo is not None:
         spline_params = cosmo._spline_params
     s = spline_params
