--- conflicted
+++ resolved
@@ -126,9 +126,10 @@
     
     # Check result and return
     check(status)
-<<<<<<< HEAD
-    return f
-
+    if scalar:
+        return f[0]
+    else:
+        return f
 
 def _vectorize_fn3(fn, fn_vec, cosmo, x, n, returns_status=True):
     """
@@ -160,8 +161,6 @@
     
     # Check result and return
     check(status)
-=======
->>>>>>> 09d53155
     if scalar:
         return f[0]
     else:
