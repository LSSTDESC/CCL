"""Utility functions to analyze status and error messages passed from CCL, as
well as wrappers to automatically vectorize functions."""
from . import ccllib as lib
from ._types import error_types
from .errors import CCLError, CCLWarning
import functools
import warnings
import numpy as np

extrap_types = {'none': lib.f1d_extrap_0,
                'constant': lib.f1d_extrap_const,
                'linx_liny': lib.f1d_extrap_linx_liny,
                'linx_logy': lib.f1d_extrap_linx_logy,
                'logx_liny': lib.f1d_extrap_logx_liny,
                'logx_logy': lib.f1d_extrap_logx_logy}


def check(status, cosmo=None):
    """Check the status returned by a ccllib function.

    Args:
        status (int or :obj:`core.error_types`): Flag or error describing the
                                                 success of a function.
        cosmo (:obj:`Cosmology`, optional): A Cosmology object.
    """
    # Check for normal status (no action required)
    if status == 0:
        return

    # Get status message from Cosmology object, if there is one
    if cosmo is not None:
        msg = cosmo.cosmo.status_message
    else:
        msg = ""

    # Check for known error status
    if status in error_types.keys():
        raise CCLError("Error %s: %s" % (error_types[status], msg))

    # Check for unknown error
    if status != 0:
        raise CCLError("Error %d: %s" % (status, msg))


def debug_mode(debug):
    """Toggle debug mode on or off. If debug mode is on, the C backend is
    forced to print error messages as soon as they are raised, even if the
    flow of the program continues. This makes it easier to track down errors.

    If debug mode is off, the C code will not print errors, and the Python
    wrapper will raise the last error that was detected. If multiple errors
    were raised, all but the last will be overwritten within the C code, so the
    user will not necessarily be informed of the root cause of the error.

    Args:
        debug (bool): Switch debug mode on (True) or off (False).

    """
    if debug:
        lib.set_debug_policy(lib.CCL_DEBUG_MODE_ON)
    else:
        lib.set_debug_policy(lib.CCL_DEBUG_MODE_OFF)


# This function is not used anymore so we don't want Coveralls to
# include it, but we keep it in case it is needed at some point.
# def _vectorize_fn_simple(fn, fn_vec, x,
#                          returns_status=True):  # pragma: no cover
#     """Generic wrapper to allow vectorized (1D array) access to CCL
#     functions with one vector argument (but no dependence on cosmology).
#
#     Args:
#         fn (callable): Function with a single argument.
#         fn_vec (callable): Function that has a vectorized implementation in
#                            a .i file.
#         x (float or array_like): Argument to fn.
#         returns_stats (bool): Indicates whether fn returns a status.
#
#     """
#     status = 0
#     if isinstance(x, int):
#         x = float(x)
#     if isinstance(x, float):
#         # Use single-value function
#         if returns_status:
#             f, status = fn(x, status)
#         else:
#             f = fn(x)
#     elif isinstance(x, np.ndarray):
#         # Use vectorised function
#         if returns_status:
#             f, status = fn_vec(x, x.size, status)
#         else:
#             f = fn_vec(x, x.size)
#     else:
#         # Use vectorised function
#         if returns_status:
#             f, status = fn_vec(x, len(x), status)
#         else:
#             f = fn_vec(x, len(x))
#
#     # Check result and return
#     check(status)
#     return f


def _vectorize_fn(fn, fn_vec, cosmo, x, returns_status=True):
    """Generic wrapper to allow vectorized (1D array) access to CCL functions with
    one vector argument, with a cosmology dependence.

    Args:
        fn (callable): Function with a single argument.
        fn_vec (callable): Function that has a vectorized implementation in
                           a .i file.
        cosmo (ccl_cosmology or Cosmology): The input cosmology which gets
                                            converted to a ccl_cosmology.
        x (float or array_like): Argument to fn.
        returns_stats (bool): Indicates whether fn returns a status.

    """

    # Access ccl_cosmology object
    cosmo_in = cosmo
    cosmo = cosmo.cosmo

    status = 0

    if isinstance(x, int):
        x = float(x)
    if isinstance(x, float):
        # Use single-value function
        if returns_status:
            f, status = fn(cosmo, x, status)
        else:
            f = fn(cosmo, x)
    elif isinstance(x, np.ndarray):
        # Use vectorised function
        if returns_status:
            f, status = fn_vec(cosmo, x, x.size, status)
        else:
            f = fn_vec(cosmo, x, x.size)
    else:
        # Use vectorised function
        if returns_status:
            f, status = fn_vec(cosmo, x, len(x), status)
        else:
            f = fn_vec(cosmo, x, len(x))

    # Check result and return
    check(status, cosmo_in)
    return f


def _vectorize_fn2(fn, fn_vec, cosmo, x, z, returns_status=True):

    """Generic wrapper to allow vectorized (1D array) access to CCL functions with
    one vector argument and one scalar argument, with a cosmology dependence.

    Args:
        fn (callable): Function with a single argument.
        fn_vec (callable): Function that has a vectorized implementation in
                           a .i file.
        cosmo (ccl_cosmology or Cosmology): The input cosmology which gets
                                            converted to a ccl_cosmology.
        x (float or array_like): Argument to fn.
        z (float): Scalar argument to fn.
        returns_stats (bool): Indicates whether fn returns a status.

    """
    # Access ccl_cosmology object
    cosmo_in = cosmo
    cosmo = cosmo.cosmo
    status = 0

    # If a scalar was passed, convert to an array
    if isinstance(x, int):
        x = float(x)
    if isinstance(x, float):
        # Use single-value function
        if returns_status:
            f, status = fn(cosmo, x, z, status)
        else:
            f = fn(cosmo, x, z)
    elif isinstance(x, np.ndarray):
        # Use vectorised function
        if returns_status:
            f, status = fn_vec(cosmo, z, x, x.size, status)
        else:
            f = fn_vec(cosmo, z, x, x.size)
    else:
        # Use vectorised function
        if returns_status:
            f, status = fn_vec(cosmo, z, x, len(x), status)
        else:
            f = fn_vec(cosmo, z, x, len(x))

    # Check result and return
    check(status, cosmo_in)
    return f


def _vectorize_fn3(fn, fn_vec, cosmo, x, n, returns_status=True):
    """Generic wrapper to allow vectorized (1D array) access to CCL functions with
    one vector argument and one integer argument, with a cosmology dependence.

    Args:
        fn (callable): Function with a single argument.
        fn_vec (callable): Function that has a vectorized implementation in
                           a .i file.
        cosmo (ccl_cosmology or Cosmology): The input cosmology which gets
                                            converted to a ccl_cosmology.
        x (float or array_like): Argument to fn.
        n (int): Integer argument to fn.
        returns_stats (bool): Indicates whether fn returns a status.

    """
    # Access ccl_cosmology object
    cosmo_in = cosmo
    cosmo = cosmo.cosmo
    status = 0

    if isinstance(x, int):
        x = float(x)
    if isinstance(x, float):
        # Use single-value function
        if returns_status:
            f, status = fn(cosmo, x, n, status)
        else:
            f = fn(cosmo, x, n)
    elif isinstance(x, np.ndarray):
        # Use vectorised function
        if returns_status:
            f, status = fn_vec(cosmo, n, x, x.size, status)
        else:
            f = fn_vec(cosmo, n, x, x.size)
    else:
        # Use vectorised function
        if returns_status:
            f, status = fn_vec(cosmo, n, x, len(x), status)
        else:
            f = fn_vec(cosmo, n, x, len(x))

    # Check result and return
    check(status, cosmo_in)
    return f


def _vectorize_fn4(fn, fn_vec, cosmo, x, a, d, returns_status=True):
    """Generic wrapper to allow vectorized (1D array) access to CCL functions with
    one vector argument and two float arguments, with a cosmology dependence.

    Args:
        fn (callable): Function with a single argument.
        fn_vec (callable): Function that has a vectorized implementation in
                           a .i file.
        cosmo (ccl_cosmology or Cosmology): The input cosmology which gets
                                            converted to a ccl_cosmology.
        x (float or array_like): Argument to fn.
        a (float): Float argument to fn.
        d (float): Float argument to fn.
        returns_stats (bool): Indicates whether fn returns a status.

    """
    # Access ccl_cosmology object
    cosmo_in = cosmo
    cosmo = cosmo.cosmo
    status = 0

    if isinstance(x, int):
        x = float(x)
    if isinstance(x, float):
        if returns_status:
            f, status = fn(cosmo, x, a, d, status)
        else:
            f = fn(cosmo, x, a, d)
    elif isinstance(x, np.ndarray):
        # Use vectorised function
        if returns_status:
            f, status = fn_vec(cosmo, a, d, x, x.size, status)
        else:
            f = fn_vec(cosmo, a, d, x, x.size)
    else:
        # Use vectorised function
        if returns_status:
            f, status = fn_vec(cosmo, a, d, x, len(x), status)
        else:
            f = fn_vec(cosmo, a, d, x, len(x))

    # Check result and return
    check(status, cosmo_in)
    return f


def resample_array(x_in, y_in, x_out,
                   extrap_lo='none', extrap_hi='none',
                   fill_value_lo=0, fill_value_hi=0):
<<<<<<< HEAD
=======
    """ Interpolates an input y array onto a set of x values.

    Args:
        x_in (array_like): input x-values.
        y_in (array_like): input y-values.
        x_out (array_like): x-values for output array.
        extrap_lo (string): type of extrapolation for x-values below the
            range of `x_in`. 'none' (for no interpolation), 'constant',
            'linx_liny' (linear in x and y), 'linx_logy', 'logx_liny' and
            'logx_logy'.
        extrap_hi (string): type of extrapolation for x-values above the
            range of `x_in`.
        fill_value_lo (float): constant value if `extrap_lo` is
            'constant'.
        fill_value_hi (float): constant value if `extrap_hi` is
            'constant'.
    Returns:
        array_like: output array.
    """

>>>>>>> 31a75069
    if extrap_lo not in extrap_types.keys():
        raise ValueError("'%s' is not a valid extrapolation type. "
                         "Available options are: %s"
                         % (extrap_lo, extrap_types.keys()))
    if extrap_hi not in extrap_types.keys():
        raise ValueError("'%s' is not a valid extrapolation type. "
                         "Available options are: %s"
                         % (extrap_hi, extrap_types.keys()))

    status = 0
    y_out, status = lib.array_1d_resample(x_in, y_in, x_out,
                                          fill_value_lo, fill_value_hi,
                                          extrap_types[extrap_lo],
                                          extrap_types[extrap_hi],
                                          x_out.size, status)
    check(status)
    return y_out


def deprecated(new_function=None):
    """This is a decorator which can be used to mark functions
    as deprecated. It will result in a warning being emitted
    when the function is used. If there is a replacement function,
    pass it as `new_function`.
    """
    def _depr_decorator(func):
        @functools.wraps(func)
        def new_func(*args, **kwargs):
            s = "The function {} is deprecated.".format(func.__name__)
            if new_function:
                s += " Use {} instead.".format(new_function.__name__)
            warnings.warn(s, CCLWarning)
            return func(*args, **kwargs)
        return new_func
    return _depr_decorator<|MERGE_RESOLUTION|>--- conflicted
+++ resolved
@@ -294,8 +294,6 @@
 def resample_array(x_in, y_in, x_out,
                    extrap_lo='none', extrap_hi='none',
                    fill_value_lo=0, fill_value_hi=0):
-<<<<<<< HEAD
-=======
     """ Interpolates an input y array onto a set of x values.
 
     Args:
@@ -316,7 +314,6 @@
         array_like: output array.
     """
 
->>>>>>> 31a75069
     if extrap_lo not in extrap_types.keys():
         raise ValueError("'%s' is not a valid extrapolation type. "
                          "Available options are: %s"
