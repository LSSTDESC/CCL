"""Utility functions to analyze status and error messages passed from CCL, as
well as wrappers to automatically vectorize functions."""
from . import ccllib as lib
from ._types import error_types
<<<<<<< HEAD
from .errors import CCLError
=======
from .parameters import spline_params
from .errors import CCLError, CCLWarning
import functools
import warnings
>>>>>>> 60d75704
import numpy as np
try:
    from collections.abc import Iterable
except ImportError:  # pragma: no cover  (for py2.7)
    from collections import Iterable

NoneArr = np.array([])

integ_types = {'qag_quad': lib.integration_qag_quad,
               'spline': lib.integration_spline}

extrap_types = {'none': lib.f1d_extrap_0,
                'constant': lib.f1d_extrap_const,
                'linx_liny': lib.f1d_extrap_linx_liny,
                'linx_logy': lib.f1d_extrap_linx_logy,
                'logx_liny': lib.f1d_extrap_logx_liny,
                'logx_logy': lib.f1d_extrap_logx_logy}


def check(status, cosmo=None):
    """Check the status returned by a ccllib function.

    Args:
        status (int or :obj:`~pyccl.core.error_types`):
            Flag or error describing the success of a function.
        cosmo (:class:`~pyccl.core.Cosmology`, or
               ``~pyccl.ccllib.cosmology``, optional):
            A Cosmology object, or the C-level cosmology struct.
            This is recognized internally.
    """
    # Check for normal status (no action required)
    if status == 0:
        return

    # Get status message from Cosmology object, if there is one
    if cosmo is not None:
        if isinstance(cosmo, lib.cosmology):
            msg = cosmo.status_message
        else:
            msg = cosmo.cosmo.status_message
    else:
        msg = ""

    # Check for known error status
    if status in error_types.keys():
        raise CCLError("Error %s: %s" % (error_types[status], msg))

    # Check for unknown error
    if status != 0:
        raise CCLError("Error %d: %s" % (status, msg))


def debug_mode(debug):
    """Toggle debug mode on or off. If debug mode is on, the C backend is
    forced to print error messages as soon as they are raised, even if the
    flow of the program continues. This makes it easier to track down errors.

    If debug mode is off, the C code will not print errors, and the Python
    wrapper will raise the last error that was detected. If multiple errors
    were raised, all but the last will be overwritten within the C code, so the
    user will not necessarily be informed of the root cause of the error.

    Args:
        debug (bool): Switch debug mode on (True) or off (False).

    """
    if debug:
        lib.set_debug_policy(lib.CCL_DEBUG_MODE_ON)
    else:
        lib.set_debug_policy(lib.CCL_DEBUG_MODE_OFF)


# This function is not used anymore so we don't want Coveralls to
# include it, but we keep it in case it is needed at some point.
# def _vectorize_fn_simple(fn, fn_vec, x,
#                          returns_status=True):  # pragma: no cover
#     """Generic wrapper to allow vectorized (1D array) access to CCL
#     functions with one vector argument (but no dependence on cosmology).
#
#     Args:
#         fn (callable): Function with a single argument.
#         fn_vec (callable): Function that has a vectorized implementation in
#                            a .i file.
#         x (float or array_like): Argument to fn.
#         returns_stats (bool): Indicates whether fn returns a status.
#
#     """
#     status = 0
#     if isinstance(x, int):
#         x = float(x)
#     if isinstance(x, float):
#         # Use single-value function
#         if returns_status:
#             f, status = fn(x, status)
#         else:
#             f = fn(x)
#     elif isinstance(x, np.ndarray):
#         # Use vectorised function
#         if returns_status:
#             f, status = fn_vec(x, x.size, status)
#         else:
#             f = fn_vec(x, x.size)
#     else:
#         # Use vectorised function
#         if returns_status:
#             f, status = fn_vec(x, len(x), status)
#         else:
#             f = fn_vec(x, len(x))
#
#     # Check result and return
#     check(status)
#     return f


def _vectorize_fn(fn, fn_vec, cosmo, x, returns_status=True):
    """Generic wrapper to allow vectorized (1D array) access to CCL functions with
    one vector argument, with a cosmology dependence.

    Args:
        fn (callable): Function with a single argument.
        fn_vec (callable): Function that has a vectorized implementation in
                           a .i file.
        cosmo (ccl_cosmology or Cosmology): The input cosmology which gets
                                            converted to a ccl_cosmology.
        x (float or array_like): Argument to fn.
        returns_stats (bool): Indicates whether fn returns a status.

    """

    # Access ccl_cosmology object
    cosmo_in = cosmo
    cosmo = cosmo.cosmo

    status = 0

    if isinstance(x, int):
        x = float(x)
    if isinstance(x, float):
        # Use single-value function
        if returns_status:
            f, status = fn(cosmo, x, status)
        else:
            f = fn(cosmo, x)
    elif isinstance(x, np.ndarray):
        # Use vectorised function
        if returns_status:
            f, status = fn_vec(cosmo, x, x.size, status)
        else:
            f = fn_vec(cosmo, x, x.size)
    else:
        # Use vectorised function
        if returns_status:
            f, status = fn_vec(cosmo, x, len(x), status)
        else:
            f = fn_vec(cosmo, x, len(x))

    # Check result and return
    check(status, cosmo_in)
    return f


def _vectorize_fn3(fn, fn_vec, cosmo, x, n, returns_status=True):
    """Generic wrapper to allow vectorized (1D array) access to CCL functions with
    one vector argument and one integer argument, with a cosmology dependence.

    Args:
        fn (callable): Function with a single argument.
        fn_vec (callable): Function that has a vectorized implementation in
                           a .i file.
        cosmo (ccl_cosmology or Cosmology): The input cosmology which gets
                                            converted to a ccl_cosmology.
        x (float or array_like): Argument to fn.
        n (int): Integer argument to fn.
        returns_stats (bool): Indicates whether fn returns a status.

    """
    # Access ccl_cosmology object
    cosmo_in = cosmo
    cosmo = cosmo.cosmo
    status = 0

    if isinstance(x, int):
        x = float(x)
    if isinstance(x, float):
        # Use single-value function
        if returns_status:
            f, status = fn(cosmo, x, n, status)
        else:
            f = fn(cosmo, x, n)
    elif isinstance(x, np.ndarray):
        # Use vectorised function
        if returns_status:
            f, status = fn_vec(cosmo, n, x, x.size, status)
        else:
            f = fn_vec(cosmo, n, x, x.size)
    else:
        # Use vectorised function
        if returns_status:
            f, status = fn_vec(cosmo, n, x, len(x), status)
        else:
            f = fn_vec(cosmo, n, x, len(x))

    # Check result and return
    check(status, cosmo_in)
    return f


def _vectorize_fn4(fn, fn_vec, cosmo, x, a, d, returns_status=True):
    """Generic wrapper to allow vectorized (1D array) access to CCL functions with
    one vector argument and two float arguments, with a cosmology dependence.

    Args:
        fn (callable): Function with a single argument.
        fn_vec (callable): Function that has a vectorized implementation in
                           a .i file.
        cosmo (ccl_cosmology or Cosmology): The input cosmology which gets
                                            converted to a ccl_cosmology.
        x (float or array_like): Argument to fn.
        a (float): Float argument to fn.
        d (float): Float argument to fn.
        returns_stats (bool): Indicates whether fn returns a status.

    """
    # Access ccl_cosmology object
    cosmo_in = cosmo
    cosmo = cosmo.cosmo
    status = 0

    if isinstance(x, int):
        x = float(x)
    if isinstance(x, float):
        if returns_status:
            f, status = fn(cosmo, x, a, d, status)
        else:
            f = fn(cosmo, x, a, d)
    elif isinstance(x, np.ndarray):
        # Use vectorised function
        if returns_status:
            f, status = fn_vec(cosmo, a, d, x, x.size, status)
        else:
            f = fn_vec(cosmo, a, d, x, x.size)
    else:
        # Use vectorised function
        if returns_status:
            f, status = fn_vec(cosmo, a, d, x, len(x), status)
        else:
            f = fn_vec(cosmo, a, d, x, len(x))

    # Check result and return
    check(status, cosmo_in)
    return f


def _vectorize_fn5(fn, fn_vec, cosmo, x1, x2, returns_status=True):
    """Generic wrapper to allow vectorized (1D array) access to CCL
    functions with two vector arguments of the same length,
    with a cosmology dependence.

    Args:
        fn (callable): Function with a single argument.
        fn_vec (callable): Function that has a vectorized implementation in
                           a .i file.
        cosmo (ccl_cosmology or Cosmology): The input cosmology which gets
                                            converted to a ccl_cosmology.
        x1 (float or array_like): Argument to fn.
        x2 (float or array_like): Argument to fn.
        returns_stats (bool): Indicates whether fn returns a status.

    """
    # Access ccl_cosmology object
    cosmo_in = cosmo
    cosmo = cosmo.cosmo
    status = 0

    # If a scalar was passed, convert to an array
    if isinstance(x1, int):
        x1 = float(x1)
        x2 = float(x2)
    if isinstance(x1, float):
        # Use single-value function
        if returns_status:
            f, status = fn(cosmo, x1, x2, status)
        else:
            f = fn(cosmo, x1, x2)
    elif isinstance(x1, np.ndarray):
        # Use vectorised function
        if returns_status:
            f, status = fn_vec(cosmo, x1, x2, x1.size, status)
        else:
            f = fn_vec(cosmo, x1, x2, x1.size)
    else:
        # Use vectorised function
        if returns_status:
            f, status = fn_vec(cosmo, x1, x2, len(x2), status)
        else:
            f = fn_vec(cosmo, x1, x2, len(x2))

    # Check result and return
    check(status, cosmo_in)
    return f


def _vectorize_fn6(fn, fn_vec, cosmo, x1, x2, returns_status=True):
    """Generic wrapper to allow vectorized (1D array) access to CCL
    functions with two vector arguments of the any length,
    with a cosmology dependence.

    Args:
        fn (callable): Function with a single argument.
        fn_vec (callable): Function that has a vectorized implementation in
                           a .i file.
        cosmo (ccl_cosmology or Cosmology): The input cosmology which gets
                                            converted to a ccl_cosmology.
        x1 (float or array_like): Argument to fn.
        x2 (float or array_like): Argument to fn.
        returns_stats (bool): Indicates whether fn returns a status.

    """
    # Access ccl_cosmology object
    cosmo_in = cosmo
    cosmo = cosmo.cosmo
    status = 0

    # If a scalar was passed, convert to an array
    if isinstance(x1, int):
        x1 = float(x1)
        x2 = float(x2)
    if isinstance(x1, float):
        # Use single-value function
        if returns_status:
            f, status = fn(cosmo, x1, x2, status)
        else:
            f = fn(cosmo, x1, x2)
    elif isinstance(x1, np.ndarray):
        # Use vectorised function
        if returns_status:
            f, status = fn_vec(cosmo, x1, x2, int(x1.size*x2.size), status)
        else:
            f = fn_vec(cosmo, x1, x2, int(x1.size*x2.size))
    else:
        # Use vectorised function
        if returns_status:
            f, status = fn_vec(cosmo, x1, x2, int(len(x1)*len(x2)), status)
        else:
            f = fn_vec(cosmo, x1, x2, int(len(x1)*len(x2)))

    # Check result and return
    check(status, cosmo_in)
    return f


def get_pk_spline_nk(cosmo=None):
    """Get the number of sampling points in the wavenumber dimension.

    Arguments:
        cosmo (``~pyccl.ccllib.cosmology`` via SWIG, optional):
            Input cosmology.
    """
    if cosmo is not None:
        return lib.get_pk_spline_nk(cosmo)
    ndecades = np.log10(spline_params.K_MAX / spline_params.K_MIN)
    return int(np.ceil(ndecades*spline_params.N_K))


def get_pk_spline_na(cosmo=None):
    """Get the number of sampling points in the scale factor dimension.

    Arguments:
        cosmo (``~pyccl.ccllib.cosmology`` via SWIG, optional):
            Input cosmology.
    """
    if cosmo is not None:
        return lib.get_pk_spline_na(cosmo)
    return spline_params.A_SPLINE_NA_PK + spline_params.A_SPLINE_NLOG_PK - 1


def get_pk_spline_lk(cosmo=None):
    """Get a log(k)-array with sampling rate defined by ``ccl.spline_params``
    or by the spline parameters of the input ``cosmo``.

    Arguments:
        cosmo (``~pyccl.ccllib.cosmology`` via SWIG, optional):
            Input cosmology.
    """
    nk = get_pk_spline_nk(cosmo=cosmo)
    if cosmo is not None:
        lk_arr, status = lib.get_pk_spline_lk(cosmo, nk, 0)
        check(status, cosmo)
        return lk_arr
    lk_arr, status = lib.get_pk_spline_lk_from_params(
        lib.cvar.user_spline_params, nk, 0)
    check(status)
    return lk_arr


def get_pk_spline_a(cosmo=None):
    """Get an a-array with sampling rate defined by ``ccl.spline_params``
    or by the spline parameters of the input ``cosmo``.

    Arguments:
        cosmo (``~pyccl.ccllib.cosmology`` via SWIG, optional):
            Input cosmology.
    """
    na = get_pk_spline_na(cosmo=cosmo)
    if cosmo is not None:
        a_arr, status = lib.get_pk_spline_a(cosmo, na, 0)
        check(status, cosmo)
        return a_arr
    a_arr, status = lib.get_pk_spline_a_from_params(
        lib.cvar.user_spline_params, na, 0)
    check(status)
    return a_arr


def resample_array(x_in, y_in, x_out,
                   extrap_lo='none', extrap_hi='none',
                   fill_value_lo=0, fill_value_hi=0):
    """ Interpolates an input y array onto a set of x values.

    Args:
        x_in (array_like): input x-values.
        y_in (array_like): input y-values.
        x_out (array_like): x-values for output array.
        extrap_lo (string): type of extrapolation for x-values below the
            range of `x_in`. 'none' (for no interpolation), 'constant',
            'linx_liny' (linear in x and y), 'linx_logy', 'logx_liny' and
            'logx_logy'.
        extrap_hi (string): type of extrapolation for x-values above the
            range of `x_in`.
        fill_value_lo (float): constant value if `extrap_lo` is
            'constant'.
        fill_value_hi (float): constant value if `extrap_hi` is
            'constant'.
    Returns:
        array_like: output array.
    """

    if extrap_lo not in extrap_types.keys():
        raise ValueError("'%s' is not a valid extrapolation type. "
                         "Available options are: %s"
                         % (extrap_lo, extrap_types.keys()))
    if extrap_hi not in extrap_types.keys():
        raise ValueError("'%s' is not a valid extrapolation type. "
                         "Available options are: %s"
                         % (extrap_hi, extrap_types.keys()))

    status = 0
    y_out, status = lib.array_1d_resample(x_in, y_in, x_out,
                                          fill_value_lo, fill_value_hi,
                                          extrap_types[extrap_lo],
                                          extrap_types[extrap_hi],
                                          x_out.size, status)
    check(status)
    return y_out


def _fftlog_transform(rs, frs,
                      dim, mu, power_law_index):
    if np.ndim(rs) != 1:
        raise ValueError("rs should be a 1D array")
    if np.ndim(frs) < 1 or np.ndim(frs) > 2:
        raise ValueError("frs should be a 1D or 2D array")
    if np.ndim(frs) == 1:
        n_transforms = 1
        n_r = len(frs)
    else:
        n_transforms, n_r = frs.shape

    if len(rs) != n_r:
        raise ValueError("rs should have %d elements" % n_r)

    status = 0
    result, status = lib.fftlog_transform(n_transforms,
                                          rs, frs.flatten(),
                                          dim, mu, power_law_index,
                                          (n_transforms + 1) * n_r,
                                          status)
    check(status)
    result = result.reshape([n_transforms + 1, n_r])
    ks = result[0]
    fks = result[1:]
    if np.ndim(frs) == 1:
        fks = fks.squeeze()

    return ks, fks


def _spline_integrate(x, ys, a, b):
    if np.ndim(x) != 1:
        raise ValueError("x should be a 1D array")
    if np.ndim(ys) < 1 or np.ndim(ys) > 2:
        raise ValueError("ys should be 1D or a 2D array")
    if np.ndim(ys) == 1:
        n_integ = 1
        n_x = len(ys)
    else:
        n_integ, n_x = ys.shape

    if len(x) != n_x:
        raise ValueError("x should have %d elements" % n_x)

    if np.ndim(a) > 0 or np.ndim(b) > 0:
        raise TypeError("Integration limits should be scalar")

    status = 0
    result, status = lib.spline_integrate(n_integ,
                                          x, ys.flatten(),
                                          a, b, n_integ,
                                          status)
    check(status)

    if np.ndim(ys) == 1:
        result = result[0]

    return result


def _check_array_params(f_arg, name=None, arr3=False):
    """Check whether an argument `f_arg` passed into the constructor of
    Tracer() is valid.

    If the argument is set to `None`, it will be replaced with a special array
    that signals to the CCL wrapper that this argument is NULL.
    """
    if f_arg is None:
        # Return empty array if argument is None
        f1 = NoneArr
        f2 = NoneArr
        f3 = NoneArr
    else:
        if ((not isinstance(f_arg, Iterable))
            or (len(f_arg) != (3 if arr3 else 2))
            or (not (isinstance(f_arg[0], Iterable)
                     and isinstance(f_arg[1], Iterable)))):
            raise ValueError("%s needs to be a tuple of two arrays." % name)

        f1 = np.atleast_1d(np.array(f_arg[0], dtype=float))
        f2 = np.atleast_1d(np.array(f_arg[1], dtype=float))
        if arr3:
            f3 = np.atleast_1d(np.array(f_arg[2], dtype=float))
    if arr3:
        return f1, f2, f3
    else:
        return f1, f2


def _get_spline1d_arrays(gsl_spline):
    """Get array data from a 1D GSL spline.

    Args:
        gsl_spline: `SWIGObject` of gsl_spline
            The SWIG object of the GSL spline.

    Returns:
        xarr: array_like
            The x array of the spline.
        yarr: array_like
            The y array of the spline.
    """
    status = 0
    size, status = lib.get_spline1d_array_size(gsl_spline, status)
    check(status)

    xarr, yarr, status = lib.get_spline1d_arrays(gsl_spline, size, size,
                                                 status)
    check(status)

    return xarr, yarr


def _get_spline2d_arrays(gsl_spline):
    """Get array data from a 2D GSL spline.

    Args:
        gsl_spline: `SWIGObject` of gsl_spline2d *
            The SWIG object of the 2D GSL spline.

    Returns:
        yarr: array_like
            The y array of the spline.
        xarr: array_like
            The x array of the spline.
        zarr: array_like
            The z array of the spline. The shape is (yarr.size, xarr.size).
    """
    status = 0
    x_size, y_size, status = lib.get_spline2d_array_sizes(gsl_spline, status)
    check(status)

    z_size = x_size*y_size
    xarr, yarr, zarr, status = lib.get_spline2d_arrays(gsl_spline,
                                                       x_size, y_size, z_size,
                                                       status)
    check(status)

    return yarr, xarr, zarr.reshape(y_size, x_size)


def _get_spline3d_arrays(gsl_spline, length):
    """Get array data from a 3D GSL spline.

    Args:
        gsl_spline (`SWIGObject` of gsl_spline2d **):
            The SWIG object of the 2D GSL spline.
        length (int):
            The length of the 3rd dimension.

    Returns:
        xarr: array_like
            The x array of the spline.
        yarr: array_like
            The y array of the spline.
        zarr: array_like
            The z array of the spline. The shape is (yarr.size, xarr.size).
    """
    status = 0
    x_size, y_size, status = lib.get_spline3d_array_sizes(gsl_spline, status)
    check(status)

    z_size = x_size*y_size*length
    xarr, yarr, zarr, status = lib.get_spline3d_arrays(gsl_spline,
                                                       x_size, y_size, z_size,
                                                       length, status)
    check(status)

    return xarr, yarr, zarr.reshape((length, x_size, y_size))<|MERGE_RESOLUTION|>--- conflicted
+++ resolved
@@ -2,14 +2,10 @@
 well as wrappers to automatically vectorize functions."""
 from . import ccllib as lib
 from ._types import error_types
-<<<<<<< HEAD
-from .errors import CCLError
-=======
 from .parameters import spline_params
 from .errors import CCLError, CCLWarning
 import functools
 import warnings
->>>>>>> 60d75704
 import numpy as np
 try:
     from collections.abc import Iterable
