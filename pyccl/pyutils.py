"""Utility functions to analyze status and error messages passed from CCL, as
well as wrappers to automatically vectorize functions."""
from . import ccllib as lib
from ._types import error_types
from .parameters import spline_params
from .errors import CCLError, CCLWarning
import functools
import warnings
import numpy as np
try:
    from collections.abc import Iterable
except ImportError:  # pragma: no cover  (for py2.7)
    from collections import Iterable

NoneArr = np.array([])

integ_types = {'qag_quad': lib.integration_qag_quad,
               'spline': lib.integration_spline}

extrap_types = {'none': lib.f1d_extrap_0,
                'constant': lib.f1d_extrap_const,
                'linx_liny': lib.f1d_extrap_linx_liny,
                'linx_logy': lib.f1d_extrap_linx_logy,
                'logx_liny': lib.f1d_extrap_logx_liny,
                'logx_logy': lib.f1d_extrap_logx_logy}


def check(status, cosmo=None):
    """Check the status returned by a ccllib function.

    Args:
        status (int or :obj:`~pyccl.core.error_types`):
            Flag or error describing the success of a function.
        cosmo (:class:`~pyccl.core.Cosmology`, optional):
            A Cosmology object.
    """
    # Check for normal status (no action required)
    if status == 0:
        return

    # Get status message from Cosmology object, if there is one
    if cosmo is not None:
        msg = cosmo.cosmo.status_message
    else:
        msg = ""

    # Check for known error status
    if status in error_types.keys():
        raise CCLError("Error %s: %s" % (error_types[status], msg))

    # Check for unknown error
    if status != 0:
        raise CCLError("Error %d: %s" % (status, msg))


def debug_mode(debug):
    """Toggle debug mode on or off. If debug mode is on, the C backend is
    forced to print error messages as soon as they are raised, even if the
    flow of the program continues. This makes it easier to track down errors.

    If debug mode is off, the C code will not print errors, and the Python
    wrapper will raise the last error that was detected. If multiple errors
    were raised, all but the last will be overwritten within the C code, so the
    user will not necessarily be informed of the root cause of the error.

    Args:
        debug (bool): Switch debug mode on (True) or off (False).

    """
    if debug:
        lib.set_debug_policy(lib.CCL_DEBUG_MODE_ON)
    else:
        lib.set_debug_policy(lib.CCL_DEBUG_MODE_OFF)


# This function is not used anymore so we don't want Coveralls to
# include it, but we keep it in case it is needed at some point.
# def _vectorize_fn_simple(fn, fn_vec, x,
#                          returns_status=True):  # pragma: no cover
#     """Generic wrapper to allow vectorized (1D array) access to CCL
#     functions with one vector argument (but no dependence on cosmology).
#
#     Args:
#         fn (callable): Function with a single argument.
#         fn_vec (callable): Function that has a vectorized implementation in
#                            a .i file.
#         x (float or array_like): Argument to fn.
#         returns_stats (bool): Indicates whether fn returns a status.
#
#     """
#     status = 0
#     if isinstance(x, int):
#         x = float(x)
#     if isinstance(x, float):
#         # Use single-value function
#         if returns_status:
#             f, status = fn(x, status)
#         else:
#             f = fn(x)
#     elif isinstance(x, np.ndarray):
#         # Use vectorised function
#         if returns_status:
#             f, status = fn_vec(x, x.size, status)
#         else:
#             f = fn_vec(x, x.size)
#     else:
#         # Use vectorised function
#         if returns_status:
#             f, status = fn_vec(x, len(x), status)
#         else:
#             f = fn_vec(x, len(x))
#
#     # Check result and return
#     check(status)
#     return f


def _vectorize_fn(fn, fn_vec, cosmo, x, returns_status=True):
    """Generic wrapper to allow vectorized (1D array) access to CCL functions with
    one vector argument, with a cosmology dependence.

    Args:
        fn (callable): Function with a single argument.
        fn_vec (callable): Function that has a vectorized implementation in
                           a .i file.
        cosmo (ccl_cosmology or Cosmology): The input cosmology which gets
                                            converted to a ccl_cosmology.
        x (float or array_like): Argument to fn.
        returns_stats (bool): Indicates whether fn returns a status.

    """

    # Access ccl_cosmology object
    cosmo_in = cosmo
    cosmo = cosmo.cosmo

    status = 0

    if isinstance(x, int):
        x = float(x)
    if isinstance(x, float):
        # Use single-value function
        if returns_status:
            f, status = fn(cosmo, x, status)
        else:
            f = fn(cosmo, x)
    elif isinstance(x, np.ndarray):
        # Use vectorised function
        if returns_status:
            f, status = fn_vec(cosmo, x, x.size, status)
        else:
            f = fn_vec(cosmo, x, x.size)
    else:
        # Use vectorised function
        if returns_status:
            f, status = fn_vec(cosmo, x, len(x), status)
        else:
            f = fn_vec(cosmo, x, len(x))

    # Check result and return
    check(status, cosmo_in)
    return f


def _vectorize_fn3(fn, fn_vec, cosmo, x, n, returns_status=True):
    """Generic wrapper to allow vectorized (1D array) access to CCL functions with
    one vector argument and one integer argument, with a cosmology dependence.

    Args:
        fn (callable): Function with a single argument.
        fn_vec (callable): Function that has a vectorized implementation in
                           a .i file.
        cosmo (ccl_cosmology or Cosmology): The input cosmology which gets
                                            converted to a ccl_cosmology.
        x (float or array_like): Argument to fn.
        n (int): Integer argument to fn.
        returns_stats (bool): Indicates whether fn returns a status.

    """
    # Access ccl_cosmology object
    cosmo_in = cosmo
    cosmo = cosmo.cosmo
    status = 0

    if isinstance(x, int):
        x = float(x)
    if isinstance(x, float):
        # Use single-value function
        if returns_status:
            f, status = fn(cosmo, x, n, status)
        else:
            f = fn(cosmo, x, n)
    elif isinstance(x, np.ndarray):
        # Use vectorised function
        if returns_status:
            f, status = fn_vec(cosmo, n, x, x.size, status)
        else:
            f = fn_vec(cosmo, n, x, x.size)
    else:
        # Use vectorised function
        if returns_status:
            f, status = fn_vec(cosmo, n, x, len(x), status)
        else:
            f = fn_vec(cosmo, n, x, len(x))

    # Check result and return
    check(status, cosmo_in)
    return f


def _vectorize_fn4(fn, fn_vec, cosmo, x, a, d, returns_status=True):
    """Generic wrapper to allow vectorized (1D array) access to CCL functions with
    one vector argument and two float arguments, with a cosmology dependence.

    Args:
        fn (callable): Function with a single argument.
        fn_vec (callable): Function that has a vectorized implementation in
                           a .i file.
        cosmo (ccl_cosmology or Cosmology): The input cosmology which gets
                                            converted to a ccl_cosmology.
        x (float or array_like): Argument to fn.
        a (float): Float argument to fn.
        d (float): Float argument to fn.
        returns_stats (bool): Indicates whether fn returns a status.

    """
    # Access ccl_cosmology object
    cosmo_in = cosmo
    cosmo = cosmo.cosmo
    status = 0

    if isinstance(x, int):
        x = float(x)
    if isinstance(x, float):
        if returns_status:
            f, status = fn(cosmo, x, a, d, status)
        else:
            f = fn(cosmo, x, a, d)
    elif isinstance(x, np.ndarray):
        # Use vectorised function
        if returns_status:
            f, status = fn_vec(cosmo, a, d, x, x.size, status)
        else:
            f = fn_vec(cosmo, a, d, x, x.size)
    else:
        # Use vectorised function
        if returns_status:
            f, status = fn_vec(cosmo, a, d, x, len(x), status)
        else:
            f = fn_vec(cosmo, a, d, x, len(x))

    # Check result and return
    check(status, cosmo_in)
    return f


def _vectorize_fn5(fn, fn_vec, cosmo, x1, x2, returns_status=True):
    """Generic wrapper to allow vectorized (1D array) access to CCL
    functions with two vector arguments of the same length,
    with a cosmology dependence.

    Args:
        fn (callable): Function with a single argument.
        fn_vec (callable): Function that has a vectorized implementation in
                           a .i file.
        cosmo (ccl_cosmology or Cosmology): The input cosmology which gets
                                            converted to a ccl_cosmology.
        x1 (float or array_like): Argument to fn.
        x2 (float or array_like): Argument to fn.
        returns_stats (bool): Indicates whether fn returns a status.

    """
    # Access ccl_cosmology object
    cosmo_in = cosmo
    cosmo = cosmo.cosmo
    status = 0

    # If a scalar was passed, convert to an array
    if isinstance(x1, int):
        x1 = float(x1)
        x2 = float(x2)
    if isinstance(x1, float):
        # Use single-value function
        if returns_status:
            f, status = fn(cosmo, x1, x2, status)
        else:
            f = fn(cosmo, x1, x2)
    elif isinstance(x1, np.ndarray):
        # Use vectorised function
        if returns_status:
            f, status = fn_vec(cosmo, x1, x2, x1.size, status)
        else:
            f = fn_vec(cosmo, x1, x2, x1.size)
    else:
        # Use vectorised function
        if returns_status:
            f, status = fn_vec(cosmo, x1, x2, len(x2), status)
        else:
            f = fn_vec(cosmo, x1, x2, len(x2))

    # Check result and return
    check(status, cosmo_in)
    return f


def _vectorize_fn6(fn, fn_vec, cosmo, x1, x2, returns_status=True):
    """Generic wrapper to allow vectorized (1D array) access to CCL
    functions with two vector arguments of the any length,
    with a cosmology dependence.

    Args:
        fn (callable): Function with a single argument.
        fn_vec (callable): Function that has a vectorized implementation in
                           a .i file.
        cosmo (ccl_cosmology or Cosmology): The input cosmology which gets
                                            converted to a ccl_cosmology.
        x1 (float or array_like): Argument to fn.
        x2 (float or array_like): Argument to fn.
        returns_stats (bool): Indicates whether fn returns a status.

    """
    # Access ccl_cosmology object
    cosmo_in = cosmo
    cosmo = cosmo.cosmo
    status = 0

    # If a scalar was passed, convert to an array
    if isinstance(x1, int):
        x1 = float(x1)
        x2 = float(x2)
    if isinstance(x1, float):
        # Use single-value function
        if returns_status:
            f, status = fn(cosmo, x1, x2, status)
        else:
            f = fn(cosmo, x1, x2)
    elif isinstance(x1, np.ndarray):
        # Use vectorised function
        if returns_status:
            f, status = fn_vec(cosmo, x1, x2, int(x1.size*x2.size), status)
        else:
            f = fn_vec(cosmo, x1, x2, int(x1.size*x2.size))
    else:
        # Use vectorised function
        if returns_status:
            f, status = fn_vec(cosmo, x1, x2, int(len(x1)*len(x2)), status)
        else:
            f = fn_vec(cosmo, x1, x2, int(len(x1)*len(x2)))

    # Check result and return
    check(status, cosmo_in)
    return f


def get_pk_spline_nk(cosmo=None):
    """Get the number of sampling points in the wavenumber dimension.

    Arguments:
        cosmo (``~pyccl.ccllib.cosmology`` via SWIG, optional):
            Input cosmology.
    """
    if cosmo is not None:
        return lib.get_pk_spline_nk(cosmo.cosmo)
    ndecades = np.log10(spline_params.K_MAX / spline_params.K_MIN)
    return int(np.ceil(ndecades*spline_params.N_K))


def get_pk_spline_na(cosmo=None):
    """Get the number of sampling points in the scale factor dimension.

    Arguments:
        cosmo (``~pyccl.ccllib.cosmology`` via SWIG, optional):
            Input cosmology.
    """
    if cosmo is not None:
        return lib.get_pk_spline_na(cosmo.cosmo)
    return spline_params.A_SPLINE_NA_PK + spline_params.A_SPLINE_NLOG_PK - 1


def get_pk_spline_lk(cosmo=None):
    """Get a log(k)-array with sampling rate defined by ``ccl.spline_params``
    or by the spline parameters of the input ``cosmo``.

    Arguments:
        cosmo (``~pyccl.ccllib.cosmology`` via SWIG, optional):
            Input cosmology.
    """
    nk = get_pk_spline_nk(cosmo=cosmo)
    if cosmo is not None:
        lk_arr, status = lib.get_pk_spline_lk(cosmo.cosmo, nk, 0)
        check(status, cosmo)
        return lk_arr
    lk_arr, status = lib.get_pk_spline_lk_from_params(
        lib.cvar.user_spline_params, nk, 0)
    check(status)
    return lk_arr


def get_pk_spline_a(cosmo=None):
    """Get an a-array with sampling rate defined by ``ccl.spline_params``
    or by the spline parameters of the input ``cosmo``.

    Arguments:
        cosmo (``~pyccl.ccllib.cosmology`` via SWIG, optional):
            Input cosmology.
    """
    na = get_pk_spline_na(cosmo=cosmo)
    if cosmo is not None:
        a_arr, status = lib.get_pk_spline_a(cosmo.cosmo, na, 0)
        check(status, cosmo)
        return a_arr
    a_arr, status = lib.get_pk_spline_a_from_params(
        lib.cvar.user_spline_params, na, 0)
    check(status)
    return a_arr


def resample_array(x_in, y_in, x_out,
                   extrap_lo='none', extrap_hi='none',
                   fill_value_lo=0, fill_value_hi=0):
    """ Interpolates an input y array onto a set of x values.

    Args:
        x_in (array_like): input x-values.
        y_in (array_like): input y-values.
        x_out (array_like): x-values for output array.
        extrap_lo (string): type of extrapolation for x-values below the
            range of `x_in`. 'none' (for no interpolation), 'constant',
            'linx_liny' (linear in x and y), 'linx_logy', 'logx_liny' and
            'logx_logy'.
        extrap_hi (string): type of extrapolation for x-values above the
            range of `x_in`.
        fill_value_lo (float): constant value if `extrap_lo` is
            'constant'.
        fill_value_hi (float): constant value if `extrap_hi` is
            'constant'.
    Returns:
        array_like: output array.
    """

    if extrap_lo not in extrap_types.keys():
        raise ValueError("'%s' is not a valid extrapolation type. "
                         "Available options are: %s"
                         % (extrap_lo, extrap_types.keys()))
    if extrap_hi not in extrap_types.keys():
        raise ValueError("'%s' is not a valid extrapolation type. "
                         "Available options are: %s"
                         % (extrap_hi, extrap_types.keys()))

    status = 0
    y_out, status = lib.array_1d_resample(x_in, y_in, x_out,
                                          fill_value_lo, fill_value_hi,
                                          extrap_types[extrap_lo],
                                          extrap_types[extrap_hi],
                                          x_out.size, status)
    check(status)
    return y_out


def deprecated(new_function=None):
    """This is a decorator which can be used to mark functions
    as deprecated. It will result in a warning being emitted
    when the function is used. If there is a replacement function,
    pass it as `new_function`.
    """
    def _depr_decorator(func):
        @functools.wraps(func)
        def new_func(*args, **kwargs):
            s = "The function {} is deprecated.".format(func.__name__)
            if new_function:
                s += " Use {} instead.".format(new_function.__name__)
            warnings.warn(s, CCLWarning)
            return func(*args, **kwargs)
        return new_func
    return _depr_decorator


def _fftlog_transform(rs, frs,
                      dim, mu, power_law_index):
    if np.ndim(rs) != 1:
        raise ValueError("rs should be a 1D array")
    if np.ndim(frs) < 1 or np.ndim(frs) > 2:
        raise ValueError("frs should be a 1D or 2D array")
    if np.ndim(frs) == 1:
        n_transforms = 1
        n_r = len(frs)
    else:
        n_transforms, n_r = frs.shape

    if len(rs) != n_r:
        raise ValueError("rs should have %d elements" % n_r)

    status = 0
    result, status = lib.fftlog_transform(n_transforms,
                                          rs, frs.flatten(),
                                          dim, mu, power_law_index,
                                          (n_transforms + 1) * n_r,
                                          status)
    check(status)
    result = result.reshape([n_transforms + 1, n_r])
    ks = result[0]
    fks = result[1:]
    if np.ndim(frs) == 1:
        fks = fks.squeeze()

    return ks, fks


def _spline_integrate(x, ys, a, b):
    if np.ndim(x) != 1:
        raise ValueError("x should be a 1D array")
    if np.ndim(ys) < 1 or np.ndim(ys) > 2:
        raise ValueError("ys should be 1D or a 2D array")
    if np.ndim(ys) == 1:
        n_integ = 1
        n_x = len(ys)
    else:
        n_integ, n_x = ys.shape

    if len(x) != n_x:
        raise ValueError("x should have %d elements" % n_x)

    if np.ndim(a) > 0 or np.ndim(b) > 0:
        raise TypeError("Integration limits should be scalar")

    status = 0
    result, status = lib.spline_integrate(n_integ,
                                          x, ys.flatten(),
                                          a, b, n_integ,
                                          status)
    check(status)

    if np.ndim(ys) == 1:
        result = result[0]

    return result


def _check_array_params(f_arg, name=None, arr3=False):
    """Check whether an argument `f_arg` passed into the constructor of
    Tracer() is valid.

    If the argument is set to `None`, it will be replaced with a special array
    that signals to the CCL wrapper that this argument is NULL.
    """
    if f_arg is None:
        # Return empty array if argument is None
        f1 = NoneArr
        f2 = NoneArr
        f3 = NoneArr
    else:
        if ((not isinstance(f_arg, Iterable))
            or (len(f_arg) != (3 if arr3 else 2))
            or (not (isinstance(f_arg[0], Iterable)
                     and isinstance(f_arg[1], Iterable)))):
            raise ValueError("%s needs to be a tuple of two arrays." % name)

        f1 = np.atleast_1d(np.array(f_arg[0], dtype=float))
        f2 = np.atleast_1d(np.array(f_arg[1], dtype=float))
        if arr3:
            f3 = np.atleast_1d(np.array(f_arg[2], dtype=float))
    if arr3:
        return f1, f2, f3
    else:
        return f1, f2


def assert_warns(wtype, f, *args, **kwargs):
    """Check that a function call `f(*args, **kwargs)` raises a warning of
    type wtype.

    Returns the output of `f(*args, **kwargs)` unless there was no warning,
    in which case an AssertionError is raised.
    """
    import warnings
    # Check that f() raises a warning, but not an error.
    with warnings.catch_warnings(record=True) as w:
        warnings.simplefilter("always")
        res = f(*args, **kwargs)
    assert len(w) >= 1, "Expected warning was not raised."
    assert issubclass(w[0].category, wtype), \
        "Warning raised was the wrong type (got %s, expected %s)" % (
            w[0].category, wtype)
    return res


def _get_spline1d_arrays(gsl_spline):
    """Get array data from a 1D GSL spline.

    Args:
        gsl_spline: `SWIGObject` of gsl_spline
            The SWIG object of the GSL spline.

    Returns:
        xarr: array_like
            The x array of the spline.
        yarr: array_like
            The y array of the spline.
    """
    status = 0
    size, status = lib.get_spline1d_array_size(gsl_spline, status)
    check(status)

    xarr, yarr, status = lib.get_spline1d_arrays(gsl_spline, size, size,
                                                 status)
    check(status)

    return xarr, yarr


def _get_spline2d_arrays(gsl_spline):
    """Get array data from a 2D GSL spline.

    Args:
        gsl_spline: `SWIGObject` of gsl_spline2d *
            The SWIG object of the 2D GSL spline.

    Returns:
        yarr: array_like
            The y array of the spline.
        xarr: array_like
            The x array of the spline.
        zarr: array_like
            The z array of the spline. The shape is (yarr.size, xarr.size).
    """
    status = 0
    x_size, y_size, status = lib.get_spline2d_array_sizes(gsl_spline, status)
    check(status)

    z_size = x_size*y_size
    xarr, yarr, zarr, status = lib.get_spline2d_arrays(gsl_spline,
                                                       x_size, y_size, z_size,
                                                       status)
    check(status)

    return yarr, xarr, zarr.reshape(y_size, x_size)


def _get_spline3d_arrays(gsl_spline, length):
<<<<<<< HEAD
    """Get array data from a 3D GSL spline.
=======
    """Get array data from an array of 2D GSL splines.
>>>>>>> 339040e7

    Args:
        gsl_spline (`SWIGObject` of gsl_spline2d **):
            The SWIG object of the 2D GSL spline.
        length (int):
            The length of the 3rd dimension.

    Returns:
        xarr: array_like
            The x array of the spline.
        yarr: array_like
            The y array of the spline.
        zarr: array_like
            The z array of the spline. The shape is (yarr.size, xarr.size).
    """
    status = 0
    x_size, y_size, status = lib.get_spline3d_array_sizes(gsl_spline, status)
    check(status)

    z_size = x_size*y_size*length
    xarr, yarr, zarr, status = lib.get_spline3d_arrays(gsl_spline,
                                                       x_size, y_size, z_size,
                                                       length, status)
    check(status)

    return xarr, yarr, zarr.reshape((length, x_size, y_size))<|MERGE_RESOLUTION|>--- conflicted
+++ resolved
@@ -637,11 +637,7 @@
 
 
 def _get_spline3d_arrays(gsl_spline, length):
-<<<<<<< HEAD
-    """Get array data from a 3D GSL spline.
-=======
     """Get array data from an array of 2D GSL splines.
->>>>>>> 339040e7
 
     Args:
         gsl_spline (`SWIGObject` of gsl_spline2d **):
