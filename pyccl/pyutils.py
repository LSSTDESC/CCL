--- conflicted
+++ resolved
@@ -291,7 +291,7 @@
     return f
 
 
-<<<<<<< HEAD
+
 def _vectorize_fn5(fn, fn_vec, cosmo, x1, x2, returns_status=True):
 
     """Generic wrapper to allow vectorized (1D array) access to CCL
@@ -340,7 +340,7 @@
     # Check result and return
     check(status, cosmo_in)
     return f
-=======
+
 def resample_array(x_in, y_in, x_out,
                    extrap_lo='none', extrap_hi='none',
                    fill_value_lo=0, fill_value_hi=0):
@@ -429,5 +429,4 @@
     if np.ndim(frs) == 1:
         fks = fks.squeeze()
 
-    return ks, fks
->>>>>>> 7d6da30b
+    return ks, fks