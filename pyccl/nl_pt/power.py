__all__ = ("PTCalculator", "get_pt_pk2d",)

import warnings

import numpy as np
<<<<<<< HEAD
from ..pk2d import Pk2D
from ..power import linear_matter_power, nonlin_matter_power
from ..background import growth_factor
from .tracers import PTTracer
=======

from .. import CCLDeprecationWarning, Pk2D, check, lib
from . import PTTracer
>>>>>>> 4c7eda51


class PTCalculator:
    """ This class implements a set of methods that can be
    used to compute the various components needed to estimate
    perturbation theory correlations. These calculations are
    currently based on FAST-PT
    (https://github.com/JoeMcEwen/FAST-PT).

    Args:
        with_NC (bool): set to True if you'll want to use
            this calculator to compute correlations involving
            number counts.
        with_IA(bool): set to True if you'll want to use
            this calculator to compute correlations involving
            intrinsic alignments.
        with_dd(bool): set to True if you'll want to use
            this calculator to compute the one-loop matter power
            spectrum.
        log10k_min (float): decimal logarithm of the minimum
            Fourier scale (in Mpc^-1) for which you want to
            calculate perturbation theory quantities.
        log10k_max (float): decimal logarithm of the maximum
            Fourier scale (in Mpc^-1) for which you want to
            calculate perturbation theory quantities.
        pad_factor (float): fraction of the log(k) interval
            you want to add as padding for FFTLog calculations
            within FAST-PT.
        low_extrap (float): decimal logaritm of the minimum
            Fourier scale (in Mpc^-1) for which FAST-PT will
            extrapolate.
        high_extrap (float): decimal logaritm of the maximum
            Fourier scale (in Mpc^-1) for which FAST-PT will
            extrapolate.
        P_window (array_like or None): 2-element array describing
            the tapering window used by FAST-PT. See FAST-PT
            documentation for more details.
        C_window (float): `C_window` parameter used by FAST-PT
            to smooth the edges and avoid ringing. See FAST-PT
            documentation for more details.
        k_cutoff (float): exponential cutoff scale. All power
            spectra will be multiplied by a cutoff factor of the
            form :math:`\\exp(-(k/k_*)^n)`, where :math:`k_*` is
            the cutoff scale. This may be useful when using the
            resulting power spectra to compute correlation
            functions if some of the PT contributions do not
            fall sufficiently fast on small scales. If `None`
            (default), no cutoff factor will be applied.
        n_exp_cutoff (float): exponent of the cutoff factor (see
            `k_cutoff`).
    """

    def __init__(self, with_NC=False, with_IA=False, with_dd=True,
                 log10k_min=-4, log10k_max=2, nk_per_decade=20,
                 pad_factor=1, low_extrap=-5, high_extrap=3,
                 P_window=None, C_window=.75,
                 k_cutoff=None, n_exp_cutoff=4):
        warnings.warn("PTCalculators are deprecated and will be removed in "
                      "future versions. Use the new perturbation theory "
                      "calculators (e.g. EulerianPTCalculator).",
                      CCLDeprecationWarning)
        self.with_dd = with_dd
        self.with_NC = with_NC
        self.with_IA = with_IA
        self.P_window = P_window
        self.C_window = C_window

        to_do = ['one_loop_dd']
        if self.with_NC:
            to_do.append('dd_bias')
        if self.with_IA:
            to_do.append('IA')

        nk_total = int((log10k_max - log10k_min) * nk_per_decade)
        self.ks = np.logspace(log10k_min, log10k_max, nk_total)
        n_pad = int(pad_factor * len(self.ks))
        if k_cutoff is not None:
            self.exp_cutoff = np.exp(-(self.ks/k_cutoff)**n_exp_cutoff)
            self.exp_cutoff = self.exp_cutoff[:, None]
        else:
            self.exp_cutoff = 1

        import fastpt as fpt
        self.pt = fpt.FASTPT(self.ks, to_do=to_do,
                             low_extrap=low_extrap,
                             high_extrap=high_extrap,
                             n_pad=n_pad)
        self.one_loop_dd = None
        self.dd_bias = None
        self.ia_ta = None
        self.ia_tt = None
        self.ia_mix = None

    def update_pk(self, pk):
        """ Update the internal PT arrays.

        Args:
            pk (array_like): linear power spectrum sampled at the
                internal `k` values used by this calculator.
        """
        if pk.shape != self.ks.shape:
            raise ValueError("Input spectrum has wrong shape")
        if self.with_NC:
            self._get_dd_bias(pk)
            self.with_dd = True
        elif self.with_dd:
            self._get_one_loop_dd(pk)
        if self.with_IA:
            self._get_ia_bias(pk)

    def _get_one_loop_dd(self, pk):
        # Precompute quantities needed for one-loop dd
        # power spectra. Only needed if dd_bias is not called.
        self.one_loop_dd = self.pt.one_loop_dd(pk,
                                               P_window=self.P_window,
                                               C_window=self.C_window)

    def _get_dd_bias(self, pk):
        # Precompute quantities needed for number counts
        # power spectra.
        self.dd_bias = self.pt.one_loop_dd_bias_b3nl(pk,
                                                     P_window=self.P_window,
                                                     C_window=self.C_window)
        self.one_loop_dd = self.dd_bias[0:1]

    def _get_ia_bias(self, pk):
        # Precompute quantities needed for intrinsic alignment
        # power spectra.
        self.ia_ta = self.pt.IA_ta(pk,
                                   P_window=self.P_window,
                                   C_window=self.C_window)
        self.ia_tt = self.pt.IA_tt(pk,
                                   P_window=self.P_window,
                                   C_window=self.C_window)
        self.ia_mix = self.pt.IA_mix(pk,
                                     P_window=self.P_window,
                                     C_window=self.C_window)

    def get_pgg(self, Pd1d1, g4,
                b11, b21, bs1, b12, b22, bs2,
                sub_lowk, b3nl1=None, b3nl2=None,
                bk21=None, bk22=None, Pgrad=None):
        """ Get the number counts auto-spectrum at the internal
        set of wavenumbers (given by this object's `ks` attribute)
        and a number of redshift values.

        Args:
            Pd1d1 (array_like): 1-loop matter power spectrum at the
                wavenumber values given by this object's `ks` list.
            g4 (array_like): fourth power of the growth factor at
                a number of redshifts.
            b11 (array_like): 1-st order bias for the first tracer
                being correlated at the same set of input redshifts.
            b21 (array_like): 2-nd order bias for the first tracer
                being correlated at the same set of input redshifts.
            bs1 (array_like): tidal bias for the first tracer
                being correlated at the same set of input redshifts.
            b12 (array_like): 1-st order bias for the second tracer
                being correlated at the same set of input redshifts.
            b22 (array_like): 2-nd order bias for the second tracer
                being correlated at the same set of input redshifts.
            bs2 (array_like): tidal bias for the second tracer
                being correlated at the same set of input redshifts.
            sub_lowk (bool): if True, the small-scale white noise
                contribution will be subtracted.
            b3nl1 (array_like): 3-rd order bias for the first tracer.
                If `None`, this contribution won't be included.
            b3nl2 (array_like): 3-rd order bias for the second tracer.
                If `None`, this contribution won't be included.
            bk21 (array_like): non-local bias for the first tracer.
                If `None`, this contribution won't be included.
            bk22 (array_like): non-local bias for the second tracer.
                If `None`, this contribution won't be included.
            Pgrad (array_like): cross-correlation spectrum between
                the matter overdensity :math:`\\delta` and its
                Laplacian (divided by :math:`-k^2`). Evaluated at
                the wavenumber values given by this object's `ks`
                list. If `None`, `Pd1d1` will be used.

        Returns:
            array_like: 2D array of shape `(N_k, N_z)`, where `N_k` \
                is the size of this object's `ks` attribute, and \
                `N_z` is the size of the input redshift-dependent \
                biases and growth factor.
        """
        Pd1d2 = g4[None, :] * self.dd_bias[2][:, None]
        Pd2d2 = g4[None, :] * self.dd_bias[3][:, None]
        Pd1s2 = g4[None, :] * self.dd_bias[4][:, None]
        Pd2s2 = g4[None, :] * self.dd_bias[5][:, None]
        Ps2s2 = g4[None, :] * self.dd_bias[6][:, None]
        Pd1p3 = g4[None, :] * self.dd_bias[8][:, None]
        if Pgrad is None:
            Pgrad = Pd1d1
        Pd1k2 = Pgrad * (self.ks**2)[:, None]

        if b3nl1 is None:
            b3nl1 = np.zeros_like(g4)
        if b3nl2 is None:
            b3nl2 = np.zeros_like(g4)
        if bk21 is None:
            bk21 = np.zeros_like(g4)
        if bk22 is None:
            bk22 = np.zeros_like(g4)

        s4 = 0.
        if sub_lowk:
            s4 = g4 * self.dd_bias[7]
            s4 = s4[None, :]

        pgg = ((b11*b12)[None, :] * Pd1d1 +
               0.5*(b11*b22 + b12*b21)[None, :] * Pd1d2 +
               0.25*(b21*b22)[None, :] * (Pd2d2 - 2.*s4) +
               0.5*(b11*bs2 + b12*bs1)[None, :] * Pd1s2 +
               0.25*(b21*bs2 + b22*bs1)[None, :] * (Pd2s2 - (4./3.)*s4) +
               0.25*(bs1*bs2)[None, :] * (Ps2s2 - (8./9.)*s4) +
               0.5*(b12*b3nl1+b11*b3nl2)[None, :] * Pd1p3 +
               0.5*(b12*bk21+b11*bk22)[None, :] * Pd1k2)

        return pgg*self.exp_cutoff

    def get_pgi(self, Pd1d1, g4, b1, b2, bs, c1, c2, cd):
        """ Get the number counts - IA cross-spectrum at the
        internal set of wavenumbers (given by this object's
        `ks` attribute) and a number of redshift values.

        .. note:: The full non-linear model for the cross-correlation
                  between number counts and intrinsic alignments is
                  still work in progress in FastPT. As a workaround
                  CCL assumes a non-linear treatment of IAs, but only
                  linearly biased number counts.

        Args:
            Pd1d1 (array_like): 1-loop matter power spectrum at the
                wavenumber values given by this object's `ks` list.
            g4 (array_like): fourth power of the growth factor at
                a number of redshifts.
            b1 (array_like): 1-st order bias for the number counts
                being correlated at the same set of input redshifts.
            b2 (array_like): 2-nd order bias for the number counts
                being correlated at the same set of input redshifts.
            bs (array_like): tidal bias for the number counts
                being correlated at the same set of input redshifts.
            c1 (array_like): 1-st order bias for the IA tracer
                being correlated at the same set of input redshifts.
            c2 (array_like): 2-nd order bias for the IA tracer
                being correlated at the same set of input redshifts.
            cd (array_like): overdensity bias for the IA tracer
                being correlated at the same set of input redshifts.

        Returns:
            array_like: 2D array of shape `(N_k, N_z)`, where `N_k` \
                is the size of this object's `ks` attribute, and \
                `N_z` is the size of the input redshift-dependent \
                biases and growth factor.
        """
        a00e, c00e, a0e0e, a0b0b = self.ia_ta
        a0e2, b0e2, d0ee2, d0bb2 = self.ia_mix

        pgi = b1[None, :] * (c1[None, :] * Pd1d1 +
                             (g4*cd)[None, :] * (a00e + c00e)[:, None] +
                             (g4*c2)[None, :] * (a0e2 + b0e2)[:, None])
        return pgi*self.exp_cutoff

    def get_pgm(self, Pd1d1, g4, b1, b2, bs, b3nl=None,
                bk2=None, Pgrad=None):
        """ Get the number counts - matter cross-spectrum at the
        internal set of wavenumbers (given by this object's `ks`
        attribute) and a number of redshift values.

        Args:
            Pd1d1 (array_like): 1-loop matter power spectrum at the
                wavenumber values given by this object's `ks` list.
            g4 (array_like): fourth power of the growth factor at
                a number of redshifts.
            b1 (array_like): 1-st order bias for the number counts
                tracer being correlated at the same set of input
                redshifts.
            b2 (array_like): 2-nd order bias for the number counts
                tracer being correlated at the same set of input
                redshifts.
            bs (array_like): tidal bias for the number counts
                tracer being correlated at the same set of input
                redshifts.
            b3nl (array_like): 3-rd order bias for the number counts
                tracer being correlated at the same set of input
                redshifts. If `None`, this contribution won't be
                included.
            bk2 (array_like): non-local bias for the number counts
                tracer being correlated at the same set of input
                redshifts. If `None`, this contribution won't be
                included.
            Pgrad (array_like): cross-correlation spectrum between
                the matter overdensity :math:`\\delta` and its
                Laplacian (divided by :math:`-k^2`). Evaluated at
                the wavenumber values given by this object's `ks`
                list. If `None`, `Pd1d1` will be used.

        Returns:
            array_like: 2D array of shape `(N_k, N_z)`, where `N_k` \
                is the size of this object's `ks` attribute, and \
                `N_z` is the size of the input redshift-dependent \
                biases and growth factor.
        """
        Pd1d2 = g4[None, :] * self.dd_bias[2][:, None]
        Pd1s2 = g4[None, :] * self.dd_bias[4][:, None]
        Pd1p3 = g4[None, :] * self.dd_bias[8][:, None]
        if Pgrad is None:
            Pgrad = Pd1d1
        Pd1k2 = Pgrad*(self.ks**2)[:, None]
        if b3nl is None:
            b3nl = np.zeros_like(g4)
        if bk2 is None:
            bk2 = np.zeros_like(g4)

        pgm = (b1[None, :] * Pd1d1 +
               0.5 * b2[None, :] * Pd1d2 +
               0.5 * bs[None, :] * Pd1s2 +
               0.5 * b3nl[None, :] * Pd1p3 +
               0.5 * bk2[None, :] * Pd1k2)

        return pgm*self.exp_cutoff

    def get_pii(self, Pd1d1, g4, c11, c21, cd1,
                c12, c22, cd2, return_bb=False,
                return_both=False):
        """ Get the intrinsic alignment auto-spectrum at the internal
        set of wavenumbers (given by this object's `ks` attribute)
        and a number of redshift values.

        Args:
            Pd1d1 (array_like): 1-loop matter power spectrum at the
                wavenumber values given by this object's `ks` list.
            g4 (array_like): fourth power of the growth factor at
                a number of redshifts.
            c11 (array_like): 1-st order bias for the first tracer
                being correlated at the same set of input redshifts.
            c21 (array_like): 2-nd order bias for the first tracer
                being correlated at the same set of input redshifts.
            cd1 (array_like): overdensity bias for the first tracer
                being correlated at the same set of input redshifts.
            c12 (array_like): 1-st order bias for the second tracer
                being correlated at the same set of input redshifts.
            c22 (array_like): 2-nd order bias for the second tracer
                being correlated at the same set of input redshifts.
            cd2 (array_like): overdensity bias for the second tracer
                being correlated at the same set of input redshifts.
            return_bb (bool): if `True`, the B-mode power spectrum
                will be returned.
            return_both (bool): if `True`, both the E- and B-mode
                power spectra will be returned. Supersedes `return_bb`.

        Returns:
            array_like: 2D array of shape `(N_k, N_z)`, where `N_k` \
                is the size of this object's `ks` attribute, and \
                `N_z` is the size of the input redshift-dependent \
                biases and growth factor.
        """
        a00e, c00e, a0e0e, a0b0b = self.ia_ta
        ae2e2, ab2b2 = self.ia_tt
        a0e2, b0e2, d0ee2, d0bb2 = self.ia_mix

        if return_both:
            return_bb = True

        if return_bb:
            pii_bb = ((cd1*cd2*g4)[None, :] * a0b0b[:, None] +
                      (c21*c22*g4)[None, :] * ab2b2[:, None] +
                      ((cd1*c22 + c21*cd2)*g4)[None, :] * d0bb2[:, None])
            if not return_both:
                pii = pii_bb

        if (not return_bb) or return_both:
            pii = ((c11*c12)[None, :] * Pd1d1 +
                   ((c11*cd2 + c12*cd1)*g4)[None, :] * (a00e + c00e)[:, None] +
                   (cd1*cd2*g4)[None, :] * a0e0e[:, None] +
                   (c21*c22*g4)[None, :] * ae2e2[:, None] +
                   ((c11*c22 + c21*c12)*g4)[None, :] * (a0e2 + b0e2)[:, None] +
                   ((cd1*c22 + cd2*c21)*g4)[None, :] * d0ee2[:, None])

        if return_both:
            return pii*self.exp_cutoff, pii_bb*self.exp_cutoff
        else:
            return pii*self.exp_cutoff

    def get_pim(self, Pd1d1, g4, c1, c2, cd):
        """ Get the intrinsic alignment - matter cross-spectrum at
        the internal set of wavenumbers (given by this object's `ks`
        attribute) and a number of redshift values.

        Args:
            Pd1d1 (array_like): 1-loop matter power spectrum at the
                wavenumber values given by this object's `ks` list.
            g4 (array_like): fourth power of the growth factor at
                a number of redshifts.
            c1 (array_like): 1-st order bias for the IA
                tracer being correlated at the same set of input
                redshifts.
            c2 (array_like): 2-nd order bias for the IA
                tracer being correlated at the same set of input
                redshifts.
            cd (array_like): overdensity bias for the IA
                tracer being correlated at the same set of input
                redshifts.

        Returns:
            array_like: 2D array of shape `(N_k, N_z)`, where `N_k` \
                is the size of this object's `ks` attribute, and \
                `N_z` is the size of the input redshift-dependent \
                biases and growth factor.
        """
        a00e, c00e, a0e0e, a0b0b = self.ia_ta
        a0e2, b0e2, d0ee2, d0bb2 = self.ia_mix

        pim = (c1[None, :] * Pd1d1 +
               (g4*cd)[None, :] * (a00e + c00e)[:, None] +
               (g4*c2)[None, :] * (a0e2 + b0e2)[:, None])
        return pim*self.exp_cutoff

    def get_pmm(self, Pd1d1_lin, g4):
        """ Get the one-loop matter power spectrum.

        Args:
            Pd1d1_lin (array_like): 1-loop linear matter power spectrum
                at the wavenumber values given by this object's
                `ks` list.
            g4 (array_like): fourth power of the growth factor at
                a number of redshifts.

        Returns:
            array_like: 2D array of shape `(N_k, N_z)`, where `N_k` \
                is the size of this object's `ks` attribute, and \
                `N_z` is the size of the input redshift-dependent \
                biases and growth factor.
        """
        P1loop = g4[None, :] * self.one_loop_dd[0][:, None]
        pmm = (Pd1d1_lin + P1loop)
        return pmm*self.exp_cutoff


def get_pt_pk2d(cosmo, tracer1, tracer2=None, ptc=None,
                sub_lowk=False, nonlin_pk_type='nonlinear',
                nonloc_pk_type='nonlinear',
                a_arr=None, extrap_order_lok=1, extrap_order_hik=2,
                return_ia_bb=False, return_ia_ee_and_bb=False,
                return_ptc=False, update_ptc=True):
    """Returns a :class:`~pyccl.pk2d.Pk2D` object containing
    the PT power spectrum for two quantities defined by
    two :class:`~pyccl.nl_pt.tracers.PTTracer` objects.

    .. note:: The full non-linear model for the cross-correlation
              between number counts and intrinsic alignments is
              still work in progress in FastPT. As a workaround
              CCL assumes a non-linear treatment of IAs, but only
              linearly biased number counts.

    Args:
        cosmo (:class:`~pyccl.core.Cosmology`): a Cosmology object.
        tracer1 (:class:`~pyccl.nl_pt.tracers.PTTracer`): the first
            tracer being correlated.
        ptc (:class:`PTCalculator`): a perturbation theory
            calculator.
        tracer2 (:class:`~pyccl.nl_pt.tracers.PTTracer`): the second
            tracer being correlated. If `None`, the auto-correlation
            of the first tracer will be returned.
        sub_lowk (bool): if True, the small-scale white noise
            contribution will be subtracted for number counts
            auto-correlations.
        nonlin_pk_type (str): type of 1-loop matter power spectrum
            to use. 'linear' for linear P(k), 'nonlinear' for the internal
            non-linear power spectrum, 'spt' for standard perturbation
            theory power spectrum. Default: 'nonlinear'.
        nonloc_pk_type (str): type of "non-local" matter power spectrum
            to use (i.e. the cross-spectrum between the overdensity and
            its Laplacian divided by :math:`k^2`). Same options as
            `nonlin_pk_type`. Default: 'nonlinear'.
        a_arr (array): an array holding values of the scale factor
            at which the power spectrum should be calculated for
            interpolation. If `None`, the internal values used by
            `cosmo` will be used.
        extrap_order_lok (int): extrapolation order to be used on
            k-values below the minimum of the splines. See
            :class:`~pyccl.pk2d.Pk2D`.
        extrap_order_hik (int): extrapolation order to be used on
            k-values above the maximum of the splines. See
            :class:`~pyccl.pk2d.Pk2D`.
        return_ia_bb (bool): if `True`, the B-mode power spectrum
            for intrinsic alignments will be returned (if both
            input tracers are of type
            :class:`~pyccl.nl_pt.tracers.PTIntrinsicAlignmentTracer`)
            If `False` (default) E-mode power spectrum is returned.
        return_ia_ee_and_bb (bool): if `True`, the E-mode power spectrum
            for intrinsic alignments will be returned in addition to
            the B-mode one (if both input tracers are of type
            :class:`~pyccl.nl_pt.tracers.PTIntrinsicAlignmentTracer`)
            If `False` (default) E-mode power spectrum is returned.
            Supersedes `return_ia_bb`.
        return_ptc (bool): if `True`, the fastpt object used as the PT
            calculator (ptc) will also be returned. This feature may
            be useful if an input ptc is not specified and one is
            initialized when this function is called. If `False` (default)
            the ptc is not output, whether or not it is initialized as
            part of the function call.
        update_ptc (bool): if `False`, do not recompute the tracer-independent
            perturbative quantitities in the fastpt object.

    Returns:
        :class:`~pyccl.pk2d.Pk2D`: PT power spectrum.
        :class:`~pyccl.nl_pt.power.PTCalculator`: PT Calc [optional]
    """
    warnings.warn("get_pt_pk2d is deprecated and will be removed in "
                  "future versions. Use the methods of the new perturbation "
                  "theory calculators (e.g. "
                  "EulerianPTCalculator.get_biased_pk2d).",
                  CCLDeprecationWarning)
    if a_arr is None:
        a_arr = cosmo.get_pk_spline_a()

    if tracer2 is None:
        tracer2 = tracer1
    if not isinstance(tracer1, PTTracer):
        raise TypeError("tracer1 must be of type `PTTracer`")
    if not isinstance(tracer2, PTTracer):
        raise TypeError("tracer2 must be of type `PTTracer`")

    if ptc is None:
        with_NC = ((tracer1.type == 'NC')
                   or (tracer2.type == 'NC'))
        with_IA = ((tracer1.type == 'IA')
                   or (tracer2.type == 'IA'))
        with_dd = nonlin_pk_type == 'spt'
        with warnings.catch_warnings():
            # ignore deprecation warning because the function already has one
            warnings.simplefilter("ignore")
            ptc = PTCalculator(with_dd=with_dd,
                               with_NC=with_NC,
                               with_IA=with_IA)
        update_ptc = True
    if not isinstance(ptc, PTCalculator):
        raise TypeError("ptc should be of type `PTCalculator`")

    if (tracer1.type == 'NC') or (tracer2.type == 'NC'):
        if not ptc.with_NC:
            raise ValueError("Need number counts bias, "
                             "but calculator didn't compute it")
    if (tracer1.type == 'IA') or (tracer2.type == 'IA'):
        if not ptc.with_IA:
            raise ValueError("Need intrinsic alignment bias, "
                             "but calculator didn't compute it")
    if nonlin_pk_type == 'spt':
        if not ptc.with_dd:
            raise ValueError("Need 1-loop matter power spectrum, "
                             "but calculator didn't compute it")

    if return_ia_ee_and_bb:
        return_ia_bb = True

    # z
    z_arr = 1. / a_arr - 1
    # P_lin(k) at z=0
    pk_lin_z0 = cosmo.linear_matter_power(ptc.ks, 1.)

    # Linear growth factor
    ga = cosmo.growth_factor(a_arr)
    ga4 = ga**4

    if update_ptc:
        # update the PTC to have the require Pk components
        ptc.update_pk(pk_lin_z0)

    if nonlin_pk_type == 'nonlinear':
        Pd1d1 = np.array([cosmo.nonlin_matter_power(ptc.ks, a)
                          for a in a_arr]).T
    elif nonlin_pk_type == 'linear':
        Pd1d1 = np.array([cosmo.linear_matter_power(ptc.ks, a)
                          for a in a_arr]).T
    elif nonlin_pk_type == 'spt':
        pklin = np.array([cosmo.linear_matter_power(ptc.ks, a)
                          for a in a_arr]).T
        Pd1d1 = ptc.get_pmm(pklin, ga4)
    else:
        raise NotImplementedError("Nonlinear option %s not implemented yet" %
                                  (nonlin_pk_type))

    # Compute non-local power spectrum only if needed
    Pgrad = None
    if (((tracer1.type == 'NC') or (tracer2.type == 'NC')) and
            (nonloc_pk_type != nonlin_pk_type)):
        if nonloc_pk_type == 'nonlinear':
            Pgrad = np.array([cosmo.nonlin_matter_power(ptc.ks, a)
                              for a in a_arr]).T
        elif nonloc_pk_type == 'linear':
            Pgrad = np.array([cosmo.linear_matter_power(ptc.ks, a)
                              for a in a_arr]).T
        elif nonloc_pk_type == 'spt':
            pklin = np.array([cosmo.linear_matter_power(ptc.ks, a)
                              for a in a_arr]).T
            Pgrad = ptc.get_pmm(pklin, ga4)
        else:
            raise NotImplementedError("Non-local option %s "
                                      "not implemented yet" %
                                      (nonloc_pk_type))

    if (tracer1.type == 'NC'):
        b11 = tracer1.b1(z_arr)
        b21 = tracer1.b2(z_arr)
        bs1 = tracer1.bs(z_arr)
        b31 = tracer1.b3nl(z_arr)
        bk21 = tracer1.bk2(z_arr)
        if (tracer2.type == 'NC'):
            b12 = tracer2.b1(z_arr)
            b22 = tracer2.b2(z_arr)
            bs2 = tracer2.bs(z_arr)
            b32 = tracer2.b3nl(z_arr)
            bk22 = tracer2.bk2(z_arr)

            p_pt = ptc.get_pgg(Pd1d1, ga4,
                               b11, b21, bs1, b12, b22, bs2,
                               sub_lowk, b3nl1=b31, b3nl2=b32,
                               bk21=bk21, bk22=bk22,
                               Pgrad=Pgrad)
        elif (tracer2.type == 'IA'):
            c12 = tracer2.c1(z_arr)
            c22 = tracer2.c2(z_arr)
            cd2 = tracer2.cdelta(z_arr)
            p_pt = ptc.get_pgi(Pd1d1, ga4,
                               b11, b21, bs1, c12, c22, cd2)
        elif (tracer2.type == 'M'):
            p_pt = ptc.get_pgm(Pd1d1, ga4,
                               b11, b21, bs1, b3nl=b31, bk2=bk21,
                               Pgrad=Pgrad)
        else:
            raise NotImplementedError("Combination %s-%s not implemented yet" %
                                      (tracer1.type, tracer2.type))
    elif (tracer1.type == 'IA'):
        c11 = tracer1.c1(z_arr)
        c21 = tracer1.c2(z_arr)
        cd1 = tracer1.cdelta(z_arr)
        if (tracer2.type == 'IA'):
            c12 = tracer2.c1(z_arr)
            c22 = tracer2.c2(z_arr)
            cd2 = tracer2.cdelta(z_arr)
            p_pt = ptc.get_pii(Pd1d1, ga4,
                               c11, c21, cd1, c12, c22, cd2,
                               return_bb=return_ia_bb,
                               return_both=return_ia_ee_and_bb)
        elif (tracer2.type == 'NC'):
            b12 = tracer2.b1(z_arr)
            b22 = tracer2.b2(z_arr)
            bs2 = tracer2.bs(z_arr)
            p_pt = ptc.get_pgi(Pd1d1, ga4,
                               b12, b22, bs2, c11, c21, cd1)
        elif (tracer2.type == 'M'):
            p_pt = ptc.get_pim(Pd1d1, ga4,
                               c11, c21, cd1)
        else:
            raise NotImplementedError("Combination %s-%s not implemented yet" %
                                      (tracer1.type, tracer2.type))
    elif (tracer1.type == 'M'):
        if (tracer2.type == 'NC'):
            b12 = tracer2.b1(z_arr)
            b22 = tracer2.b2(z_arr)
            bs2 = tracer2.bs(z_arr)
            b32 = tracer2.b3nl(z_arr)
            bk22 = tracer2.bk2(z_arr)
            p_pt = ptc.get_pgm(Pd1d1, ga4,
                               b12, b22, bs2, b3nl=b32, bk2=bk22,
                               Pgrad=Pgrad)
        elif (tracer2.type == 'IA'):
            c12 = tracer2.c1(z_arr)
            c22 = tracer2.c2(z_arr)
            cd2 = tracer2.cdelta(z_arr)
            p_pt = ptc.get_pim(Pd1d1, ga4,
                               c12, c22, cd2)
        elif (tracer2.type == 'M'):
            p_pt = Pd1d1
        else:
            raise NotImplementedError("Combination %s-%s not implemented yet" %
                                      (tracer1.type, tracer2.type))
    else:
        raise NotImplementedError("Combination %s-%s not implemented yet" %
                                  (tracer1.type, tracer2.type))

    # Once you have created the 2-dimensional P(k) array,
    # then generate a Pk2D object as described in pk2d.py.
    if return_ia_ee_and_bb:
        pt_pk_ee = Pk2D(a_arr=a_arr,
                        lk_arr=np.log(ptc.ks),
                        pk_arr=p_pt[0].T,
                        is_logp=False,
                        extrap_order_lok=extrap_order_lok,
                        extrap_order_hik=extrap_order_hik)
        pt_pk_bb = Pk2D(a_arr=a_arr,
                        lk_arr=np.log(ptc.ks),
                        pk_arr=p_pt[1].T,
                        is_logp=False,
                        extrap_order_lok=extrap_order_lok,
                        extrap_order_hik=extrap_order_hik)
        if return_ptc:
            return pt_pk_ee, pt_pk_bb, ptc
        else:
            return pt_pk_ee, pt_pk_bb
    else:
        pt_pk = Pk2D(a_arr=a_arr,
                     lk_arr=np.log(ptc.ks),
                     pk_arr=p_pt.T,
                     is_logp=False,
                     extrap_order_lok=extrap_order_lok,
                     extrap_order_hik=extrap_order_hik)
        if return_ptc:
            return pt_pk, ptc
        else:
            return pt_pk<|MERGE_RESOLUTION|>--- conflicted
+++ resolved
@@ -3,16 +3,9 @@
 import warnings
 
 import numpy as np
-<<<<<<< HEAD
-from ..pk2d import Pk2D
-from ..power import linear_matter_power, nonlin_matter_power
-from ..background import growth_factor
-from .tracers import PTTracer
-=======
-
-from .. import CCLDeprecationWarning, Pk2D, check, lib
+
+from .. import CCLDeprecationWarning, Pk2D
 from . import PTTracer
->>>>>>> 4c7eda51
 
 
 class PTCalculator:
