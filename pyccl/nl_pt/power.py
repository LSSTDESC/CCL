--- conflicted
+++ resolved
@@ -277,13 +277,9 @@
                              (g4*c2)[None, :] * (a0e2 + b0e2)[:, None])
         return pgi*self.exp_cutoff
 
-<<<<<<< HEAD
     @warn_api()
-    def get_pgm(self, *, Pd1d1, g4, b1, b2, bs):
-=======
-    def get_pgm(self, Pd1d1, g4, b1, b2, bs, b3nl=None,
+    def get_pgm(self, *, Pd1d1, g4, b1, b2, bs, b3nl=None,
                 bk2=None, Pgrad=None):
->>>>>>> e9317b4f
         """ Get the number counts - matter cross-spectrum at the
         internal set of wavenumbers (given by this object's `ks`
         attribute) and a number of redshift values.
@@ -633,18 +629,13 @@
             b32 = tracer2.b3nl(z_arr)
             bk22 = tracer2.bk2(z_arr)
 
-<<<<<<< HEAD
             p_pt = ptc.get_pgg(Pd1d1=Pd1d1, g4=ga4,
                                b11=b11, b21=b21, bs1=bs1,
                                b12=b12, b22=b22, bs2=bs2,
-                               sub_lowk=sub_lowk)
-=======
-            p_pt = ptc.get_pgg(Pd1d1, ga4,
-                               b11, b21, bs1, b12, b22, bs2,
-                               sub_lowk, b3nl1=b31, b3nl2=b32,
+                               sub_lowk=sub_lowk,
+                               b3nl1=b31, b3nl2=b32,
                                bk21=bk21, bk22=bk22,
                                Pgrad=Pgrad)
->>>>>>> e9317b4f
         elif (tracer2.type == 'IA'):
             c12 = tracer2.c1(z_arr)
             c22 = tracer2.c2(z_arr)
@@ -653,14 +644,10 @@
                                b1=b11, b2=b21, bs=bs1,
                                c1=c12, c2=c22, cd=cd2)
         elif (tracer2.type == 'M'):
-<<<<<<< HEAD
             p_pt = ptc.get_pgm(Pd1d1=Pd1d1, g4=ga4,
-                               b1=b11, b2=b21, bs=bs1)
-=======
-            p_pt = ptc.get_pgm(Pd1d1, ga4,
-                               b11, b21, bs1, b3nl=b31, bk2=bk21,
+                               b1=b11, b2=b21, bs=bs1,
+                               b3nl=b31, bk2=bk21,
                                Pgrad=Pgrad)
->>>>>>> e9317b4f
         else:
             raise NotImplementedError("Combination %s-%s not implemented yet" %
                                       (tracer1.type, tracer2.type))
@@ -695,16 +682,10 @@
             b12 = tracer2.b1(z_arr)
             b22 = tracer2.b2(z_arr)
             bs2 = tracer2.bs(z_arr)
-<<<<<<< HEAD
             p_pt = ptc.get_pgm(Pd1d1=Pd1d1, g4=ga4,
-                               b1=b12, b2=b22, bs=bs2)
-=======
-            b32 = tracer2.b3nl(z_arr)
-            bk22 = tracer2.bk2(z_arr)
-            p_pt = ptc.get_pgm(Pd1d1, ga4,
-                               b12, b22, bs2, b3nl=b32, bk2=bk22,
+                               b1=b12, b2=b22, bs=bs2,
+                               b3nl=b32, bk2=bk22,
                                Pgrad=Pgrad)
->>>>>>> e9317b4f
         elif (tracer2.type == 'IA'):
             c12 = tracer2.c1(z_arr)
             c22 = tracer2.c2(z_arr)
