import numpy as np
from .. import ccllib as lib
from ..core import check
from ..pk2d import Pk2D
from ..power import linear_matter_power, nonlin_matter_power
from ..background import growth_factor
from ..base import warn_api
from .tracers import PTTracer

<<<<<<< HEAD
import fastpt as fpt

=======
>>>>>>> 86196793

class PTCalculator(object):
    """ This class implements a set of methods that can be
    used to compute the various components needed to estimate
    perturbation theory correlations. These calculations are
    currently based on FAST-PT
    (https://github.com/JoeMcEwen/FAST-PT).

    Args:
        with_NC (bool): set to True if you'll want to use
            this calculator to compute correlations involving
            number counts.
        with_IA(bool): set to True if you'll want to use
            this calculator to compute correlations involving
            intrinsic alignments.
        with_dd(bool): set to True if you'll want to use
            this calculator to compute the one-loop matter power
            spectrum.
        log10k_min (float): decimal logarithm of the minimum
            Fourier scale (in Mpc^-1) for which you want to
            calculate perturbation theory quantities.
        log10k_max (float): decimal logarithm of the maximum
            Fourier scale (in Mpc^-1) for which you want to
            calculate perturbation theory quantities.
        pad_factor (float): fraction of the log(k) interval
            you want to add as padding for FFTLog calculations
            within FAST-PT.
        low_extrap (float): decimal logaritm of the minimum
            Fourier scale (in Mpc^-1) for which FAST-PT will
            extrapolate.
        high_extrap (float): decimal logaritm of the maximum
            Fourier scale (in Mpc^-1) for which FAST-PT will
            extrapolate.
        P_window (array_like or None): 2-element array describing
            the tapering window used by FAST-PT. See FAST-PT
            documentation for more details.
        C_window (float): `C_window` parameter used by FAST-PT
            to smooth the edges and avoid ringing. See FAST-PT
            documentation for more details.
        k_cutoff (float): exponential cutoff scale. All power
            spectra will be multiplied by a cutoff factor of the
            form :math:`\\exp(-(k/k_*)^n)`, where :math:`k_*` is
            the cutoff scale. This may be useful when using the
            resulting power spectra to compute correlation
            functions if some of the PT contributions do not
            fall sufficiently fast on small scales. If `None`
            (default), no cutoff factor will be applied.
        n_exp_cutoff (float): exponent of the cutoff factor (see
            `k_cutoff`).
    """
<<<<<<< HEAD
    @warn_api
    def __init__(self, *, with_NC=False, with_IA=False, with_dd=True,
=======

    def __init__(self, with_NC=False, with_IA=False, with_dd=True,
>>>>>>> 86196793
                 log10k_min=-4, log10k_max=2, nk_per_decade=20,
                 pad_factor=1, low_extrap=-5, high_extrap=3,
                 P_window=None, C_window=.75,
                 k_cutoff=None, n_exp_cutoff=4):
        self.with_dd = with_dd
        self.with_NC = with_NC
        self.with_IA = with_IA
        self.P_window = P_window
        self.C_window = C_window

        to_do = ['one_loop_dd']
        if self.with_NC:
            to_do.append('dd_bias')
        if self.with_IA:
            to_do.append('IA')

        nk_total = int((log10k_max - log10k_min) * nk_per_decade)
        self.ks = np.logspace(log10k_min, log10k_max, nk_total)
        n_pad = int(pad_factor * len(self.ks))
        if k_cutoff is not None:
            self.exp_cutoff = np.exp(-(self.ks/k_cutoff)**n_exp_cutoff)
            self.exp_cutoff = self.exp_cutoff[:, None]
        else:
            self.exp_cutoff = 1

        import fastpt as fpt
        self.pt = fpt.FASTPT(self.ks, to_do=to_do,
                             low_extrap=low_extrap,
                             high_extrap=high_extrap,
                             n_pad=n_pad)
        self.one_loop_dd = None
        self.dd_bias = None
        self.ia_ta = None
        self.ia_tt = None
        self.ia_mix = None

    def update_pk(self, pk):
        """ Update the internal PT arrays.

        Args:
            pk (array_like): linear power spectrum sampled at the
                internal `k` values used by this calculator.
        """
        if pk.shape != self.ks.shape:
            raise ValueError("Input spectrum has wrong shape")
        if self.with_NC:
            self._get_dd_bias(pk)
            self.with_dd = True
        elif self.with_dd:
            self._get_one_loop_dd(pk)
        if self.with_IA:
            self._get_ia_bias(pk)

    def _get_one_loop_dd(self, pk):
        # Precompute quantities needed for one-loop dd
        # power spectra. Only needed if dd_bias is not called.
        self.one_loop_dd = self.pt.one_loop_dd(pk,
                                               P_window=self.P_window,
                                               C_window=self.C_window)

    def _get_dd_bias(self, pk):
        # Precompute quantities needed for number counts
        # power spectra.
        self.dd_bias = self.pt.one_loop_dd_bias_b3nl(pk,
                                                     P_window=self.P_window,
                                                     C_window=self.C_window)
        self.one_loop_dd = self.dd_bias[0:1]

    def _get_ia_bias(self, pk):
        # Precompute quantities needed for intrinsic alignment
        # power spectra.
        self.ia_ta = self.pt.IA_ta(pk,
                                   P_window=self.P_window,
                                   C_window=self.C_window)
        self.ia_tt = self.pt.IA_tt(pk,
                                   P_window=self.P_window,
                                   C_window=self.C_window)
        self.ia_mix = self.pt.IA_mix(pk,
                                     P_window=self.P_window,
                                     C_window=self.C_window)

    @warn_api
    def get_pgg(self, *, Pd1d1, g4,
                b11, b21, bs1, b12, b22, bs2,
                sub_lowk, b3nl1=None, b3nl2=None,
                bk21=None, bk22=None, Pgrad=None):
        """ Get the number counts auto-spectrum at the internal
        set of wavenumbers (given by this object's `ks` attribute)
        and a number of redshift values.

        Args:
            Pd1d1 (array_like): 1-loop matter power spectrum at the
                wavenumber values given by this object's `ks` list.
            g4 (array_like): fourth power of the growth factor at
                a number of redshifts.
            b11 (array_like): 1-st order bias for the first tracer
                being correlated at the same set of input redshifts.
            b21 (array_like): 2-nd order bias for the first tracer
                being correlated at the same set of input redshifts.
            bs1 (array_like): tidal bias for the first tracer
                being correlated at the same set of input redshifts.
            b12 (array_like): 1-st order bias for the second tracer
                being correlated at the same set of input redshifts.
            b22 (array_like): 2-nd order bias for the second tracer
                being correlated at the same set of input redshifts.
            bs2 (array_like): tidal bias for the second tracer
                being correlated at the same set of input redshifts.
            sub_lowk (bool): if True, the small-scale white noise
                contribution will be subtracted.
            b3nl1 (array_like): 3-rd order bias for the first tracer.
                If `None`, this contribution won't be included.
            b3nl2 (array_like): 3-rd order bias for the second tracer.
                If `None`, this contribution won't be included.
            bk21 (array_like): non-local bias for the first tracer.
                If `None`, this contribution won't be included.
            bk22 (array_like): non-local bias for the second tracer.
                If `None`, this contribution won't be included.
            Pgrad (array_like): cross-correlation spectrum between
                the matter overdensity :math:`\\delta` and its
                Laplacian (divided by :math:`-k^2`). Evaluated at
                the wavenumber values given by this object's `ks`
                list. If `None`, `Pd1d1` will be used.

        Returns:
            array_like: 2D array of shape `(N_k, N_z)`, where `N_k` \
                is the size of this object's `ks` attribute, and \
                `N_z` is the size of the input redshift-dependent \
                biases and growth factor.
        """
        Pd1d2 = g4[None, :] * self.dd_bias[2][:, None]
        Pd2d2 = g4[None, :] * self.dd_bias[3][:, None]
        Pd1s2 = g4[None, :] * self.dd_bias[4][:, None]
        Pd2s2 = g4[None, :] * self.dd_bias[5][:, None]
        Ps2s2 = g4[None, :] * self.dd_bias[6][:, None]
        Pd1p3 = g4[None, :] * self.dd_bias[8][:, None]
        if Pgrad is None:
            Pgrad = Pd1d1
        Pd1k2 = Pgrad * (self.ks**2)[:, None]

        if b3nl1 is None:
            b3nl1 = np.zeros_like(g4)
        if b3nl2 is None:
            b3nl2 = np.zeros_like(g4)
        if bk21 is None:
            bk21 = np.zeros_like(g4)
        if bk22 is None:
            bk22 = np.zeros_like(g4)

        s4 = 0.
        if sub_lowk:
            s4 = g4 * self.dd_bias[7]
            s4 = s4[None, :]

        pgg = ((b11*b12)[None, :] * Pd1d1 +
               0.5*(b11*b22 + b12*b21)[None, :] * Pd1d2 +
               0.25*(b21*b22)[None, :] * (Pd2d2 - 2.*s4) +
               0.5*(b11*bs2 + b12*bs1)[None, :] * Pd1s2 +
               0.25*(b21*bs2 + b22*bs1)[None, :] * (Pd2s2 - (4./3.)*s4) +
               0.25*(bs1*bs2)[None, :] * (Ps2s2 - (8./9.)*s4) +
               0.5*(b12*b3nl1+b11*b3nl2)[None, :] * Pd1p3 +
               0.5*(b12*bk21+b11*bk22)[None, :] * Pd1k2)

        return pgg*self.exp_cutoff

    @warn_api
    def get_pgi(self, *, Pd1d1, g4, b1, b2, bs, c1, c2, cd):
        """ Get the number counts - IA cross-spectrum at the
        internal set of wavenumbers (given by this object's
        `ks` attribute) and a number of redshift values.

        .. note:: The full non-linear model for the cross-correlation
                  between number counts and intrinsic alignments is
                  still work in progress in FastPT. As a workaround
                  CCL assumes a non-linear treatment of IAs, but only
                  linearly biased number counts.

        Args:
            Pd1d1 (array_like): 1-loop matter power spectrum at the
                wavenumber values given by this object's `ks` list.
            g4 (array_like): fourth power of the growth factor at
                a number of redshifts.
            b1 (array_like): 1-st order bias for the number counts
                being correlated at the same set of input redshifts.
            b2 (array_like): 2-nd order bias for the number counts
                being correlated at the same set of input redshifts.
            bs (array_like): tidal bias for the number counts
                being correlated at the same set of input redshifts.
            c1 (array_like): 1-st order bias for the IA tracer
                being correlated at the same set of input redshifts.
            c2 (array_like): 2-nd order bias for the IA tracer
                being correlated at the same set of input redshifts.
            cd (array_like): overdensity bias for the IA tracer
                being correlated at the same set of input redshifts.

        Returns:
            array_like: 2D array of shape `(N_k, N_z)`, where `N_k` \
                is the size of this object's `ks` attribute, and \
                `N_z` is the size of the input redshift-dependent \
                biases and growth factor.
        """
        a00e, c00e, a0e0e, a0b0b = self.ia_ta
        a0e2, b0e2, d0ee2, d0bb2 = self.ia_mix

        pgi = b1[None, :] * (c1[None, :] * Pd1d1 +
                             (g4*cd)[None, :] * (a00e + c00e)[:, None] +
                             (g4*c2)[None, :] * (a0e2 + b0e2)[:, None])
        return pgi*self.exp_cutoff

    @warn_api
    def get_pgm(self, *, Pd1d1, g4, b1, b2, bs, b3nl=None,
                bk2=None, Pgrad=None):
        """ Get the number counts - matter cross-spectrum at the
        internal set of wavenumbers (given by this object's `ks`
        attribute) and a number of redshift values.

        Args:
            Pd1d1 (array_like): 1-loop matter power spectrum at the
                wavenumber values given by this object's `ks` list.
            g4 (array_like): fourth power of the growth factor at
                a number of redshifts.
            b1 (array_like): 1-st order bias for the number counts
                tracer being correlated at the same set of input
                redshifts.
            b2 (array_like): 2-nd order bias for the number counts
                tracer being correlated at the same set of input
                redshifts.
            bs (array_like): tidal bias for the number counts
                tracer being correlated at the same set of input
                redshifts.
            b3nl (array_like): 3-rd order bias for the number counts
                tracer being correlated at the same set of input
                redshifts. If `None`, this contribution won't be
                included.
            bk2 (array_like): non-local bias for the number counts
                tracer being correlated at the same set of input
                redshifts. If `None`, this contribution won't be
                included.
            Pgrad (array_like): cross-correlation spectrum between
                the matter overdensity :math:`\\delta` and its
                Laplacian (divided by :math:`-k^2`). Evaluated at
                the wavenumber values given by this object's `ks`
                list. If `None`, `Pd1d1` will be used.

        Returns:
            array_like: 2D array of shape `(N_k, N_z)`, where `N_k` \
                is the size of this object's `ks` attribute, and \
                `N_z` is the size of the input redshift-dependent \
                biases and growth factor.
        """
        Pd1d2 = g4[None, :] * self.dd_bias[2][:, None]
        Pd1s2 = g4[None, :] * self.dd_bias[4][:, None]
        Pd1p3 = g4[None, :] * self.dd_bias[8][:, None]
        if Pgrad is None:
            Pgrad = Pd1d1
        Pd1k2 = Pgrad*(self.ks**2)[:, None]
        if b3nl is None:
            b3nl = np.zeros_like(g4)
        if bk2 is None:
            bk2 = np.zeros_like(g4)

        pgm = (b1[None, :] * Pd1d1 +
               0.5 * b2[None, :] * Pd1d2 +
               0.5 * bs[None, :] * Pd1s2 +
               0.5 * b3nl[None, :] * Pd1p3 +
               0.5 * bk2[None, :] * Pd1k2)

        return pgm*self.exp_cutoff

    @warn_api
    def get_pii(self, *, Pd1d1, g4, c11, c21, cd1,
                c12, c22, cd2, return_bb=False,
                return_both=False):
        """ Get the intrinsic alignment auto-spectrum at the internal
        set of wavenumbers (given by this object's `ks` attribute)
        and a number of redshift values.

        Args:
            Pd1d1 (array_like): 1-loop matter power spectrum at the
                wavenumber values given by this object's `ks` list.
            g4 (array_like): fourth power of the growth factor at
                a number of redshifts.
            c11 (array_like): 1-st order bias for the first tracer
                being correlated at the same set of input redshifts.
            c21 (array_like): 2-nd order bias for the first tracer
                being correlated at the same set of input redshifts.
            cd1 (array_like): overdensity bias for the first tracer
                being correlated at the same set of input redshifts.
            c12 (array_like): 1-st order bias for the second tracer
                being correlated at the same set of input redshifts.
            c22 (array_like): 2-nd order bias for the second tracer
                being correlated at the same set of input redshifts.
            cd2 (array_like): overdensity bias for the second tracer
                being correlated at the same set of input redshifts.
            return_bb (bool): if `True`, the B-mode power spectrum
                will be returned.
            return_both (bool): if `True`, both the E- and B-mode
                power spectra will be returned. Supersedes `return_bb`.

        Returns:
            array_like: 2D array of shape `(N_k, N_z)`, where `N_k` \
                is the size of this object's `ks` attribute, and \
                `N_z` is the size of the input redshift-dependent \
                biases and growth factor.
        """
        a00e, c00e, a0e0e, a0b0b = self.ia_ta
        ae2e2, ab2b2 = self.ia_tt
        a0e2, b0e2, d0ee2, d0bb2 = self.ia_mix

        if return_both:
            return_bb = True

        if return_bb:
            pii_bb = ((cd1*cd2*g4)[None, :] * a0b0b[:, None] +
                      (c21*c22*g4)[None, :] * ab2b2[:, None] +
                      ((cd1*c22 + c21*cd2)*g4)[None, :] * d0bb2[:, None])
            if not return_both:
                pii = pii_bb

        if (not return_bb) or return_both:
            pii = ((c11*c12)[None, :] * Pd1d1 +
                   ((c11*cd2 + c12*cd1)*g4)[None, :] * (a00e + c00e)[:, None] +
                   (cd1*cd2*g4)[None, :] * a0e0e[:, None] +
                   (c21*c22*g4)[None, :] * ae2e2[:, None] +
                   ((c11*c22 + c21*c12)*g4)[None, :] * (a0e2 + b0e2)[:, None] +
                   ((cd1*c22 + cd2*c21)*g4)[None, :] * d0ee2[:, None])

        if return_both:
            return pii*self.exp_cutoff, pii_bb*self.exp_cutoff
        else:
            return pii*self.exp_cutoff

    @warn_api
    def get_pim(self, *, Pd1d1, g4, c1, c2, cd):
        """ Get the intrinsic alignment - matter cross-spectrum at
        the internal set of wavenumbers (given by this object's `ks`
        attribute) and a number of redshift values.

        Args:
            Pd1d1 (array_like): 1-loop matter power spectrum at the
                wavenumber values given by this object's `ks` list.
            g4 (array_like): fourth power of the growth factor at
                a number of redshifts.
            c1 (array_like): 1-st order bias for the IA
                tracer being correlated at the same set of input
                redshifts.
            c2 (array_like): 2-nd order bias for the IA
                tracer being correlated at the same set of input
                redshifts.
            cd (array_like): overdensity bias for the IA
                tracer being correlated at the same set of input
                redshifts.

        Returns:
            array_like: 2D array of shape `(N_k, N_z)`, where `N_k` \
                is the size of this object's `ks` attribute, and \
                `N_z` is the size of the input redshift-dependent \
                biases and growth factor.
        """
        a00e, c00e, a0e0e, a0b0b = self.ia_ta
        a0e2, b0e2, d0ee2, d0bb2 = self.ia_mix

        pim = (c1[None, :] * Pd1d1 +
               (g4*cd)[None, :] * (a00e + c00e)[:, None] +
               (g4*c2)[None, :] * (a0e2 + b0e2)[:, None])
        return pim*self.exp_cutoff

    @warn_api
    def get_pmm(self, *, Pd1d1_lin, g4):
        """ Get the one-loop matter power spectrum.

        Args:
            Pd1d1_lin (array_like): 1-loop linear matter power spectrum
                at the wavenumber values given by this object's
                `ks` list.
            g4 (array_like): fourth power of the growth factor at
                a number of redshifts.

        Returns:
            array_like: 2D array of shape `(N_k, N_z)`, where `N_k` \
                is the size of this object's `ks` attribute, and \
                `N_z` is the size of the input redshift-dependent \
                biases and growth factor.
        """
        P1loop = g4[None, :] * self.one_loop_dd[0][:, None]
        pmm = (Pd1d1_lin + P1loop)
        return pmm*self.exp_cutoff


def get_pt_pk2d(cosmo, ptc=None, tracer1=None, tracer2=None, *,
                sub_lowk=False, nonlin_pk_type='nonlinear',
                nonloc_pk_type='nonlinear',
                a_arr=None, extrap_order_lok=1, extrap_order_hik=2,
                return_ia_bb=False, return_ia_ee_and_bb=False,
                return_ptc=False):
    """Returns a :class:`~pyccl.pk2d.Pk2D` object containing
    the PT power spectrum for two quantities defined by
    two :class:`~pyccl.nl_pt.tracers.PTTracer` objects.

    .. note:: The full non-linear model for the cross-correlation
              between number counts and intrinsic alignments is
              still work in progress in FastPT. As a workaround
              CCL assumes a non-linear treatment of IAs, but only
              linearly biased number counts.

    Args:
        cosmo (:class:`~pyccl.core.Cosmology`): a Cosmology object.
        ptc (:class:`PTCalculator`): a perturbation theory
            calculator.
        tracer1 (:class:`~pyccl.nl_pt.tracers.PTTracer`): the first
            tracer being correlated.
        tracer2 (:class:`~pyccl.nl_pt.tracers.PTTracer`): the second
            tracer being correlated. If `None`, the auto-correlation
            of the first tracer will be returned.
        sub_lowk (bool): if True, the small-scale white noise
            contribution will be subtracted for number counts
            auto-correlations.
        nonlin_pk_type (str): type of 1-loop matter power spectrum
            to use. 'linear' for linear P(k), 'nonlinear' for the internal
            non-linear power spectrum, 'spt' for standard perturbation
            theory power spectrum. Default: 'nonlinear'.
        nonloc_pk_type (str): type of "non-local" matter power spectrum
            to use (i.e. the cross-spectrum between the overdensity and
            its Laplacian divided by :math:`k^2`). Same options as
            `nonlin_pk_type`. Default: 'nonlinear'.
        a_arr (array): an array holding values of the scale factor
            at which the power spectrum should be calculated for
            interpolation. If `None`, the internal values used by
            `cosmo` will be used.
        extrap_order_lok (int): extrapolation order to be used on
            k-values below the minimum of the splines. See
            :class:`~pyccl.pk2d.Pk2D`.
        extrap_order_hik (int): extrapolation order to be used on
            k-values above the maximum of the splines. See
            :class:`~pyccl.pk2d.Pk2D`.
        return_ia_bb (bool): if `True`, the B-mode power spectrum
            for intrinsic alignments will be returned (if both
            input tracers are of type
            :class:`~pyccl.nl_pt.tracers.PTIntrinsicAlignmentTracer`)
            If `False` (default) E-mode power spectrum is returned.
        return_ia_ee_and_bb (bool): if `True`, the E-mode power spectrum
            for intrinsic alignments will be returned in addition to
            the B-mode one (if both input tracers are of type
            :class:`~pyccl.nl_pt.tracers.PTIntrinsicAlignmentTracer`)
            If `False` (default) E-mode power spectrum is returned.
            Supersedes `return_ia_bb`.
        return_ptc (bool): if `True`, the fastpt object used as the PT
            calculator (ptc) will also be returned. This feature may
            be useful if an input ptc is not specified and one is
            initialized when this function is called. If `False` (default)
            the ptc is not output, whether or not it is initialized as
            part of the function call.

    Returns:
        :class:`~pyccl.pk2d.Pk2D`: PT power spectrum.
        :class:`~pyccl.nl_pt.power.PTCalculator`: PT Calc [optional]
    """
    if a_arr is None:
        status = 0
        na = lib.get_pk_spline_na(cosmo.cosmo)
        a_arr, status = lib.get_pk_spline_a(cosmo.cosmo, na, status)
        check(status)

    if tracer2 is None:
        tracer2 = tracer1
    if not isinstance(tracer1, PTTracer):
        raise TypeError("tracer1 must be of type `PTTracer`")
    if not isinstance(tracer2, PTTracer):
        raise TypeError("tracer2 must be of type `PTTracer`")

    if ptc is None:
        with_NC = ((tracer1.type == 'NC')
                   or (tracer2.type == 'NC'))
        with_IA = ((tracer1.type == 'IA')
                   or (tracer2.type == 'IA'))
        with_dd = nonlin_pk_type == 'spt'
        ptc = PTCalculator(with_dd=with_dd,
                           with_NC=with_NC,
                           with_IA=with_IA)
    if not isinstance(ptc, PTCalculator):
        raise TypeError("ptc should be of type `PTCalculator`")

    if (tracer1.type == 'NC') or (tracer2.type == 'NC'):
        if not ptc.with_NC:
            raise ValueError("Need number counts bias, "
                             "but calculator didn't compute it")
    if (tracer1.type == 'IA') or (tracer2.type == 'IA'):
        if not ptc.with_IA:
            raise ValueError("Need intrinsic alignment bias, "
                             "but calculator didn't compute it")
    if nonlin_pk_type == 'spt':
        if not ptc.with_dd:
            raise ValueError("Need 1-loop matter power spectrum, "
                             "but calculator didn't compute it")

    if return_ia_ee_and_bb:
        return_ia_bb = True

    # z
    z_arr = 1. / a_arr - 1
    # P_lin(k) at z=0
    pk_lin_z0 = linear_matter_power(cosmo, ptc.ks, 1.)

    # Linear growth factor
    ga = growth_factor(cosmo, a_arr)
    ga4 = ga**4

    # update the PTC to have the require Pk components
    ptc.update_pk(pk_lin_z0)

    if nonlin_pk_type == 'nonlinear':
        Pd1d1 = np.array([nonlin_matter_power(cosmo, ptc.ks, a)
                          for a in a_arr]).T
    elif nonlin_pk_type == 'linear':
        Pd1d1 = np.array([linear_matter_power(cosmo, ptc.ks, a)
                          for a in a_arr]).T
    elif nonlin_pk_type == 'spt':
        pklin = np.array([linear_matter_power(cosmo, ptc.ks, a)
                          for a in a_arr]).T
        Pd1d1 = ptc.get_pmm(Pd1d1_lin=pklin, g4=ga4)
    else:
        raise NotImplementedError("Nonlinear option %s not implemented yet" %
                                  (nonlin_pk_type))

    # Compute non-local power spectrum only if needed
    Pgrad = None
    if (((tracer1.type == 'NC') or (tracer2.type == 'NC')) and
            (nonloc_pk_type != nonlin_pk_type)):
        if nonloc_pk_type == 'nonlinear':
            Pgrad = np.array([nonlin_matter_power(cosmo, ptc.ks, a)
                              for a in a_arr]).T
        elif nonloc_pk_type == 'linear':
            Pgrad = np.array([linear_matter_power(cosmo, ptc.ks, a)
                              for a in a_arr]).T
        elif nonloc_pk_type == 'spt':
            pklin = np.array([linear_matter_power(cosmo, ptc.ks, a)
                              for a in a_arr]).T
            Pgrad = ptc.get_pmm(Pd1d1_lin=pklin, g4=ga4)
        else:
            raise NotImplementedError("Non-local option %s "
                                      "not implemented yet" %
                                      (nonloc_pk_type))

    if (tracer1.type == 'NC'):
        b11 = tracer1.b1(z_arr)
        b21 = tracer1.b2(z_arr)
        bs1 = tracer1.bs(z_arr)
        b31 = tracer1.b3nl(z_arr)
        bk21 = tracer1.bk2(z_arr)
        if (tracer2.type == 'NC'):
            b12 = tracer2.b1(z_arr)
            b22 = tracer2.b2(z_arr)
            bs2 = tracer2.bs(z_arr)
            b32 = tracer2.b3nl(z_arr)
            bk22 = tracer2.bk2(z_arr)

            p_pt = ptc.get_pgg(Pd1d1=Pd1d1, g4=ga4,
                               b11=b11, b21=b21, bs1=bs1,
                               b12=b12, b22=b22, bs2=bs2,
                               sub_lowk=sub_lowk,
                               b3nl1=b31, b3nl2=b32,
                               bk21=bk21, bk22=bk22,
                               Pgrad=Pgrad)
        elif (tracer2.type == 'IA'):
            c12 = tracer2.c1(z_arr)
            c22 = tracer2.c2(z_arr)
            cd2 = tracer2.cdelta(z_arr)
            p_pt = ptc.get_pgi(Pd1d1=Pd1d1, g4=ga4,
                               b1=b11, b2=b21, bs=bs1,
                               c1=c12, c2=c22, cd=cd2)
        elif (tracer2.type == 'M'):
            p_pt = ptc.get_pgm(Pd1d1=Pd1d1, g4=ga4,
                               b1=b11, b2=b21, bs=bs1,
                               b3nl=b31, bk2=bk21,
                               Pgrad=Pgrad)
        else:
            raise NotImplementedError("Combination %s-%s not implemented yet" %
                                      (tracer1.type, tracer2.type))
    elif (tracer1.type == 'IA'):
        c11 = tracer1.c1(z_arr)
        c21 = tracer1.c2(z_arr)
        cd1 = tracer1.cdelta(z_arr)
        if (tracer2.type == 'IA'):
            c12 = tracer2.c1(z_arr)
            c22 = tracer2.c2(z_arr)
            cd2 = tracer2.cdelta(z_arr)
            p_pt = ptc.get_pii(Pd1d1=Pd1d1, g4=ga4,
                               c11=c11, c21=c21, cd1=cd1,
                               c12=c12, c22=c22, cd2=cd2,
                               return_bb=return_ia_bb,
                               return_both=return_ia_ee_and_bb)
        elif (tracer2.type == 'NC'):
            b12 = tracer2.b1(z_arr)
            b22 = tracer2.b2(z_arr)
            bs2 = tracer2.bs(z_arr)
            p_pt = ptc.get_pgi(Pd1d1=Pd1d1, g4=ga4,
                               b1=b12, b2=b22, bs=bs2,
                               c1=c11, c2=c21, cd=cd1)
        elif (tracer2.type == 'M'):
            p_pt = ptc.get_pim(Pd1d1=Pd1d1, g4=ga4,
                               c1=c11, c2=c21, cd=cd1)
        else:
            raise NotImplementedError("Combination %s-%s not implemented yet" %
                                      (tracer1.type, tracer2.type))
    elif (tracer1.type == 'M'):
        if (tracer2.type == 'NC'):
            b12 = tracer2.b1(z_arr)
            b22 = tracer2.b2(z_arr)
            bs2 = tracer2.bs(z_arr)
            b32 = tracer2.b3nl(z_arr)
            bk22 = tracer2.bk2(z_arr)
            p_pt = ptc.get_pgm(Pd1d1=Pd1d1, g4=ga4,
                               b1=b12, b2=b22, bs=bs2,
                               b3nl=b32, bk2=bk22,
                               Pgrad=Pgrad)
        elif (tracer2.type == 'IA'):
            c12 = tracer2.c1(z_arr)
            c22 = tracer2.c2(z_arr)
            cd2 = tracer2.cdelta(z_arr)
            p_pt = ptc.get_pim(Pd1d1=Pd1d1, g4=ga4,
                               c1=c12, c2=c22, cd=cd2)
        elif (tracer2.type == 'M'):
            p_pt = Pd1d1
        else:
            raise NotImplementedError("Combination %s-%s not implemented yet" %
                                      (tracer1.type, tracer2.type))
    else:
        raise NotImplementedError("Combination %s-%s not implemented yet" %
                                  (tracer1.type, tracer2.type))

    # Once you have created the 2-dimensional P(k) array,
    # then generate a Pk2D object as described in pk2d.py.
    if return_ia_ee_and_bb:
        pt_pk_ee = Pk2D(a_arr=a_arr,
                        lk_arr=np.log(ptc.ks),
                        pk_arr=p_pt[0].T,
                        is_logp=False)
        pt_pk_bb = Pk2D(a_arr=a_arr,
                        lk_arr=np.log(ptc.ks),
                        pk_arr=p_pt[1].T,
                        is_logp=False)
        if return_ptc:
            return pt_pk_ee, pt_pk_bb, ptc
        else:
            return pt_pk_ee, pt_pk_bb
    else:
        pt_pk = Pk2D(a_arr=a_arr,
                     lk_arr=np.log(ptc.ks),
                     pk_arr=p_pt.T,
                     is_logp=False)
        if return_ptc:
            return pt_pk, ptc
        else:
            return pt_pk<|MERGE_RESOLUTION|>--- conflicted
+++ resolved
@@ -7,11 +7,6 @@
 from ..base import warn_api
 from .tracers import PTTracer
 
-<<<<<<< HEAD
-import fastpt as fpt
-
-=======
->>>>>>> 86196793
 
 class PTCalculator(object):
     """ This class implements a set of methods that can be
@@ -62,13 +57,8 @@
         n_exp_cutoff (float): exponent of the cutoff factor (see
             `k_cutoff`).
     """
-<<<<<<< HEAD
     @warn_api
     def __init__(self, *, with_NC=False, with_IA=False, with_dd=True,
-=======
-
-    def __init__(self, with_NC=False, with_IA=False, with_dd=True,
->>>>>>> 86196793
                  log10k_min=-4, log10k_max=2, nk_per_decade=20,
                  pad_factor=1, low_extrap=-5, high_extrap=3,
                  P_window=None, C_window=.75,
