--- conflicted
+++ resolved
@@ -8,11 +8,6 @@
 
 from .. import CCLAutoRepr, physical_constants, warn_api
 from ..pyutils import _check_array_params
-<<<<<<< HEAD
-from ..background import growth_factor
-from ..base.parameters import physical_constants
-=======
->>>>>>> 4c7eda51
 
 
 @warn_api
