__all__ = ("nfw_profile_3d", "einasto_profile_3d", "hernquist_profile_3d",
           "nfw_profile_2d",)

from .import deprecated
from . import halos as hal


@deprecated(hal.HaloProfileNFW)
def nfw_profile_3d(cosmo, concentration, halo_mass, odelta, a, r):
    """Calculate the 3D NFW halo profile at a given radius or an array
    of radii, for a halo with a given mass, mass definition, and
    concentration, at a given scale factor, with a cosmology dependence.

    .. note:: Note that this function is deprecated. Please use the
              functionality in the :mod:`~pyccl.halos.profiles` module.

    Args:
        cosmo (:class:`~pyccl.core.Cosmology`): cosmological parameters.
        concentration (float): halo concentration.
        halo_mass (float): halo masses; in units of Msun.
        odelta (float): overdensity with respect to mean matter density.
        a (float): scale factor.
        r (float or array_like): radius or radii to calculate profile for,
         in units of Mpc.

    Returns:
        float or array_like: 3D NFW density at r, in units of Msun/Mpc^3.
    """
    mdef = hal.MassDef(odelta, 'matter')
    c = hal.ConcentrationConstant(c=concentration, mass_def=mdef)
    p = hal.HaloProfileNFW(c, truncated=False)
<<<<<<< HEAD
    return p.real(cosmo, r, halo_mass, a, mass_def=mdef)
=======
    return p.real(cosmo, r, halo_mass, a)
>>>>>>> 4c7eda51


@deprecated(hal.HaloProfileEinasto)
def einasto_profile_3d(cosmo, concentration, halo_mass, odelta, a, r):
    """Calculate the 3D Einasto halo profile
    at a given radius or an array of radii,
    for a halo with a given mass, mass definition, and concentration,
    at a given scale factor, with a cosmology dependence.
    The alpha parameter is calibrated using the relation with peak height in
    https://arxiv.org/pdf/1401.1216.pdf eqn5, assuming virial mass.

    .. note:: Note that this function is deprecated. Please use the
              functionality in the :mod:`~pyccl.halos.profiles` module.

    Args:
        cosmo (:class:`~pyccl.core.Cosmology`): cosmological parameters.
        concentration (float): halo concentration.
        halo_mass (float): halo masses; in units of Msun.
        odelta (float): overdensity with respect to mean matter density.
        a (float): scale factor.
        r (float or array_like): radius or radii to calculate profile for,
         in units of Mpc.

    Returns:
        float or array_like: 3D NFW density at r, in units of Msun/Mpc^3.
    """
    mdef = hal.MassDef(odelta, 'matter')
    c = hal.ConcentrationConstant(c=concentration, mass_def=mdef)
<<<<<<< HEAD
    mdef = hal.MassDef(odelta, 'matter', concentration=c)
    p = hal.HaloProfileEinasto(c, truncated=False)
    return p.real(cosmo, r, halo_mass, a, mass_def=mdef)
=======
    p = hal.HaloProfileEinasto(c, truncated=False)
    return p.real(cosmo, r, halo_mass, a)
>>>>>>> 4c7eda51


@deprecated(hal.HaloProfileHernquist)
def hernquist_profile_3d(cosmo, concentration, halo_mass, odelta, a, r):
    """Calculate the 3D Hernquist halo profile
    at a given radius or an array of radii,
    for a halo with a given mass, mass definition, and concentration,
    at a given scale factor, with a cosmology dependence.

    .. note:: Note that this function is deprecated. Please use the
              functionality in the :mod:`~pyccl.halos.profiles` module.

    Args:
        cosmo (:class:`~pyccl.core.Cosmology`): cosmological parameters.
        concentration (float): halo concentration.
        halo_mass (float): halo masses; in units of Msun.
        odelta (float): overdensity with respect to mean matter density.
        a (float): scale factor.
        r (float or array_like): radius or radii to calculate profile for,
         in units of Mpc.

    Returns:
        float or array_like: 3D NFW density at r, in units of Msun/Mpc^3.
    """
    mdef = hal.MassDef(odelta, 'matter')
    c = hal.ConcentrationConstant(c=concentration, mass_def=mdef)
    p = hal.HaloProfileHernquist(c, truncated=False)
<<<<<<< HEAD
    return p.real(cosmo, r, halo_mass, a, mass_def=mdef)
=======
    return p.real(cosmo, r, halo_mass, a)
>>>>>>> 4c7eda51


@deprecated(hal.HaloProfileNFW)
def nfw_profile_2d(cosmo, concentration, halo_mass, odelta, a, r):
    """Calculate the 2D projected NFW halo profile
    at a given radius or an array of radii,
    for a halo with a given mass, mass definition, and concentration,
    at a given scale factor, with a cosmology dependence.

    .. note:: Note that this function is deprecated. Please use the
              functionality in the :mod:`~pyccl.halos.profiles` module.

    Args:
        cosmo (:class:`~pyccl.core.Cosmology`): cosmological parameters.
        concentration (float): halo concentration.
        halo_mass (float): halo masses; in units of Msun.
        odelta (float): overdensity with respect to mean matter density.
        a (float): scale factor.
        r (float or array_like): radius or radii to calculate profile for,
         in units of Mpc.

    Returns:
        float or array_like: 2D projected NFW density at r, \
         in units of Msun/Mpc^2.
    """
    mdef = hal.MassDef(odelta, 'matter')
    c = hal.ConcentrationConstant(c=concentration, mass_def=mdef)
    p = hal.HaloProfileNFW(c, truncated=False, projected_analytic=True)
<<<<<<< HEAD
    return p.projected(cosmo, r, halo_mass, a, mass_def=mdef)
=======
    return p.projected(cosmo, r, halo_mass, a)
>>>>>>> 4c7eda51
<|MERGE_RESOLUTION|>--- conflicted
+++ resolved
@@ -29,11 +29,7 @@
     mdef = hal.MassDef(odelta, 'matter')
     c = hal.ConcentrationConstant(c=concentration, mass_def=mdef)
     p = hal.HaloProfileNFW(c, truncated=False)
-<<<<<<< HEAD
-    return p.real(cosmo, r, halo_mass, a, mass_def=mdef)
-=======
     return p.real(cosmo, r, halo_mass, a)
->>>>>>> 4c7eda51
 
 
 @deprecated(hal.HaloProfileEinasto)
@@ -62,14 +58,8 @@
     """
     mdef = hal.MassDef(odelta, 'matter')
     c = hal.ConcentrationConstant(c=concentration, mass_def=mdef)
-<<<<<<< HEAD
-    mdef = hal.MassDef(odelta, 'matter', concentration=c)
-    p = hal.HaloProfileEinasto(c, truncated=False)
-    return p.real(cosmo, r, halo_mass, a, mass_def=mdef)
-=======
     p = hal.HaloProfileEinasto(c, truncated=False)
     return p.real(cosmo, r, halo_mass, a)
->>>>>>> 4c7eda51
 
 
 @deprecated(hal.HaloProfileHernquist)
@@ -97,11 +87,7 @@
     mdef = hal.MassDef(odelta, 'matter')
     c = hal.ConcentrationConstant(c=concentration, mass_def=mdef)
     p = hal.HaloProfileHernquist(c, truncated=False)
-<<<<<<< HEAD
-    return p.real(cosmo, r, halo_mass, a, mass_def=mdef)
-=======
     return p.real(cosmo, r, halo_mass, a)
->>>>>>> 4c7eda51
 
 
 @deprecated(hal.HaloProfileNFW)
@@ -130,8 +116,4 @@
     mdef = hal.MassDef(odelta, 'matter')
     c = hal.ConcentrationConstant(c=concentration, mass_def=mdef)
     p = hal.HaloProfileNFW(c, truncated=False, projected_analytic=True)
-<<<<<<< HEAD
-    return p.projected(cosmo, r, halo_mass, a, mass_def=mdef)
-=======
-    return p.projected(cosmo, r, halo_mass, a)
->>>>>>> 4c7eda51
+    return p.projected(cosmo, r, halo_mass, a)