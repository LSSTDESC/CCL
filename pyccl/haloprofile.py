--- conflicted
+++ resolved
@@ -37,11 +37,8 @@
     at a given scale factor, with a cosmology dependence.
     The alpha parameter is calibrated using the relation with peak height in
     https://arxiv.org/pdf/1401.1216.pdf eqn5, assuming virial mass.
-<<<<<<< HEAD
-=======
     Note that this function is deprecated. Please use the functionality in
     :py:mod:`pyccl.halos.profiles`.
->>>>>>> 0280db61
 
     Args:
         cosmo (:obj:`Cosmology`): cosmological parameters.
@@ -70,11 +67,8 @@
     at a given radius or an array of radii,
     for a halo with a given mass, mass definition, and concentration,
     at a given scale factor, with a cosmology dependence.
-<<<<<<< HEAD
-=======
     Note that this function is deprecated. Please use the functionality in
     :py:mod:`pyccl.halos.profiles`.
->>>>>>> 0280db61
 
     Args:
         cosmo (:obj:`Cosmology`): cosmological parameters.
