--- conflicted
+++ resolved
@@ -151,8 +151,6 @@
                 "`with UnlockInstance(...): prof.normprof = [True|False]`.",
                 CCLDeprecationWarning)
 
-<<<<<<< HEAD
-=======
         # API compatibility for deprecated HMCalculator argument k_min.
         if func.__qualname__ == "HMCalculator.__init__" and "k_min" in kwargs:
             warnings.warn(
@@ -160,7 +158,6 @@
                 "This is now specified in each profile's `_normalization()` "
                 "method.", CCLDeprecationWarning)
 
->>>>>>> 590cc0eb
         # API compatibility for non-None default `MassDef` in `halos`.
         if (params.get("mass_def") is not None
                 and "mass_def" in kwargs
