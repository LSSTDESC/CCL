from ..errors import CCLDeprecationWarning
from inspect import signature, Parameter
import functools
import warnings


__all__ = ("deprecated", "warn_api", "deprecate_attr",)


def deprecated(new_function=None):
    """This is a decorator which can be used to mark functions
    as deprecated. It will result in a warning being emitted
    when the function is used. If there is a replacement function,
    pass it as `new_function`.
    """
    def decorator(func):
        @functools.wraps(func)
        def wrapper(*args, **kwargs):
            s = f"The function {func.__qualname__} is deprecated."
            if new_function:
                s += f" Use {new_function.__qualname__} instead."
            warnings.warn(s, CCLDeprecationWarning)
            return func(*args, **kwargs)
        return wrapper
    return decorator


def warn_api(func=None, *, pairs=[], reorder=[]):
    """This decorator translates old API to new API for:
      - functions/methods whose arguments have been ranamed,
      - functions/methods with changed argument order,
      - constructors in the ``halos`` sub-package where ``cosmo`` is removed,
      - constructors in ``halos`` where the default ``MassDef`` is not None,
      - functions/methods where ``normprof`` is deprecated.

    Parameters:
        pairs : list of pairs, optional
            List of renaming pairs ``('old', 'new')``.
        reorder : list, optional
            List of the **previous** order of the arguments whose order
            has been changed, under their **new** name.

    Example:
        We have the legacy constructor:

        >>> def __init__(self, cosmo, a, b, c=0, d=1, normprof=False):
                # do something
                return a, b, c, d, normprof

        and we want to change the API to

        >>> def __init__(self, a, *, see=0, bee, d=1, normprof=None):
                # do the same thing
                return a, bee, see, d, normprof

        Then, adding this decorator to our new function would preserve API

        >>> @warn_api(pairs=[('b', 'bee'), ('c', 'see')],
                      reorder=['bee', 'see'])

        - ``cosmo`` is automatically detected for all constructors in ``halos``
        - ``normprof`` is automatically detected for all decorated functions.
    """
    if func is None:
        # called with parentheses
        return functools.partial(warn_api, pairs=pairs, reorder=reorder)

    name = func.__qualname__
    plural = lambda expr: "" if not len(expr)-1 else "s"  # noqa: final 's'
    params = signature(func).parameters
    POK = Parameter.POSITIONAL_OR_KEYWORD
    KWO = Parameter.KEYWORD_ONLY
    pos_names = [k for k, v in params.items() if v.kind == POK]
    kwo_names = [k for k, v in params.items() if v.kind == KWO]
    npos = len(pos_names)
    rename = dict(pairs)

    @functools.wraps(func)
    def wrapper(*args, **kwargs):
        # Custom definition of `isinstance` to avoic cyclic imports.
        is_instance = lambda obj, cl: cl in obj.__class__.__name__  # noqa

        # API compatibility with `cosmo` as a first argument in `halos`.
        catch_cosmo = args[1] if len(args) > 1 else kwargs.get("cosmo")
        if ("pyccl.halos" in func.__module__
                and func.__name__ == "__init__"
                and is_instance(catch_cosmo, "Cosmology")):
            warnings.warn(
                f"Use of argument `cosmo` has been deprecated in {name}. "
                "This will trigger an exception in the future.",
                CCLDeprecationWarning)
            # `cosmo` may be in `args` or in `kwargs`, so we check both.
            args = tuple(
                item for item in args if not is_instance(item, "Cosmology"))
            kwargs.pop("cosmo", None)

        # API compatibility for reordered positionals in `fourier_2pt`.
        first_arg = args[1] if len(args) > 1 else None
        if (func.__name__ == "fourier_2pt"
                and is_instance(first_arg, "HaloProfile")):
            api = dict(zip(["prof", "cosmo", "k", "M", "a"], args[1: 6]))
            args = (args[0],) + args[6:]  # discard args [1-5]
            kwargs.update(api)            # they are now kwargs
            warnings.warn(
                "API for Profile2pt.fourier_2pt has changed. "
                "Argument order (prof, cosmo, k, M, a) has been replaced by "
                "(cosmo, k, M, a, prof).", CCLDeprecationWarning)

        # API compatibility for renamed arguments.
        warn_names = set(kwargs) - set(params)
        unexpected = [k for k in warn_names if k not in rename]
        if unexpected:
            # emulate Python default behavior for arguments that don't exist
            raise TypeError(
                f"{func.__name__}() got an unexpected keyword argument "
                f"'{unexpected[0]}'")
        if warn_names:
            s = plural(warn_names)
            warnings.warn(
                f"Use of argument{s} {list(warn_names)} is deprecated "
                f"in {name}. Pass the new name{s} of the argument{s} "
                f"{', '.join([rename[k] for k in warn_names])}, respectively.",
                CCLDeprecationWarning)
            for param in warn_names:
                kwargs[rename[param]] = kwargs.pop(param)

        # API compatibility for star operator.
        if len(args) > npos:
            # API compatibility for shuffled order.
            if reorder:
                # Pick up the positions of the common elements.
                mask = [param in reorder for param in kwo_names]
                start = mask.index(True)
                stop = start + len(reorder)
                # Sort the reordered part of `kwo_names` by `reorder` indexing.
                kwo_names[start: stop] = sorted(kwo_names[start: stop],
                                                key=reorder.index)
            extras = dict(zip(kwo_names, args[npos:]))
            kwargs.update(extras)
            s = plural(extras)
            warnings.warn(
                f"Use of argument{s} {list(extras)} as positional is "
                f"deprecated in {func.__qualname__}.", CCLDeprecationWarning)

        # API compatibility for `normprof` as a required argument.
<<<<<<< HEAD
        if any([par.startswith("normprof") and kwargs.get(par) is not None
                for par in kwargs]):
=======
        if any(["normprof" in par for par in kwargs]):
>>>>>>> e93b3174
            warnings.warn(
                "Argument `normprof` has been deprecated. Change the default "
                "value only by subclassing. More comprehensive profile "
                "normalization options will be provided with CCLv3.0.0.",
                CCLDeprecationWarning)

        # API compatibility for deprecated HMCalculator argument k_min.
        if func.__qualname__ == "HMCalculator.__init__" and "k_min" in kwargs:
            warnings.warn(
                "Argument `k_min` has been deprecated in `HMCalculator. "
                "This is now specified in each profile's `_normalization()` "
                "method.", CCLDeprecationWarning)

        # API compatibility for non-None default `MassDef` in `halos`.
        if (params.get("mass_def") is not None
                and "mass_def" in kwargs
                and kwargs["mass_def"] is None):
            kwargs["mass_def"] = params["mass_def"].default
            warnings.warn(
                "`None` has been deprecated as a value for mass_def. "
                "To use the default, leave the parameter empty.",
                CCLDeprecationWarning)

        # Collect what's remaining and sort to preserve signature order.
        pos = dict(zip(pos_names, args))
        kwargs.update(pos)
        kwargs = {param: kwargs[param]
                  for param in sorted(kwargs, key=list(params).index)}

        return func(**kwargs)
    return wrapper


def deprecate_attr(getter=None, *, pairs=[]):
    """This decorator can be used to deprecate attributes,
    warning users about it and pointing them to the new attribute.

    Parameters
    ----------
    getter : slot wrapper ``__getattribute__``
        This is the getter method to be decorated.
    pairs : list of pairs
        List of renaming pairs ``('old', 'new')``.

    Example
    -------
    We have the legacy attribute ``old_name`` which we want to rename
    to ``new_name``. To achieve this we decorate the ``__getattribute__``
    method of the parent class in the main class body to retrieve the
    ``__getattr__`` method for the main class, like so:

    >>>  __getattr__ = deprecate_attr([('old_name', 'new_name')])(
             super.__getattribute__)

    Now, every time the attribute is called via its old name, the user will
    be warned about the renaming, and the attribute value will be returned.

    .. note:: Make sure that you bind ``__getattr__`` to the decorator,
              rather than ``__getattribute__``, because ``__getattr__``
              provides the fallback mechanism we want to use. Otherwise,
              an infinite recursion will initiate.

    """
    if getter is None:
        return functools.partial(deprecate_attr, pairs=pairs)

    rename = dict(pairs)

    @functools.wraps(getter)
    def wrapper(cls, name):
        if name in rename:
            new_name = rename[name]
            class_name = cls.__class__.__name__
            warnings.warn(
                f"Attribute {name} is deprecated in {class_name}. "
                f"Pass the new name {new_name}.", CCLDeprecationWarning)
            name = new_name

        return cls.__getattribute__(name)
    return wrapper<|MERGE_RESOLUTION|>--- conflicted
+++ resolved
@@ -117,7 +117,7 @@
         if warn_names:
             s = plural(warn_names)
             warnings.warn(
-                f"Use of argument{s} {list(warn_names)} is deprecated "
+                f"Use of argument{s} {', '.join(warn_names)} is deprecated "
                 f"in {name}. Pass the new name{s} of the argument{s} "
                 f"{', '.join([rename[k] for k in warn_names])}, respectively.",
                 CCLDeprecationWarning)
@@ -139,16 +139,12 @@
             kwargs.update(extras)
             s = plural(extras)
             warnings.warn(
-                f"Use of argument{s} {list(extras)} as positional is "
+                f"Use of argument{s} {', '.join(extras)} as positional is "
                 f"deprecated in {func.__qualname__}.", CCLDeprecationWarning)
 
         # API compatibility for `normprof` as a required argument.
-<<<<<<< HEAD
         if any([par.startswith("normprof") and kwargs.get(par) is not None
                 for par in kwargs]):
-=======
-        if any(["normprof" in par for par in kwargs]):
->>>>>>> e93b3174
             warnings.warn(
                 "Argument `normprof` has been deprecated. Change the default "
                 "value only by subclassing. More comprehensive profile "
