--- conflicted
+++ resolved
@@ -4,12 +4,7 @@
 import warnings
 from inspect import Parameter, signature
 
-<<<<<<< HEAD
-
-__all__ = ("deprecated", "warn_api", "deprecate_attr",)
-=======
 from .. import CCLDeprecationWarning
->>>>>>> 4c7eda51
 
 
 def deprecated(new_function=None):
@@ -148,19 +143,11 @@
                 f"deprecated in {func.__qualname__}.", CCLDeprecationWarning)
 
         # API compatibility for `normprof` as a required argument.
-<<<<<<< HEAD
-        if any(["normprof" in par for par in kwargs.items()]):
-            warnings.warn(
-                "Argument `normprof` has been deprecated. Change the default "
-                "value only by subclassing. More comprehensive profile "
-                "normalization options will be provided with CCLv3.0.0.",
-=======
         if any([par.startswith("normprof") and kwargs.get(par) is not None
                 for par in kwargs]):
             warnings.warn(
                 "Argument `normprof` will be deprecated in CCL v3. All "
                 "profiles will carry their own normalization.",
->>>>>>> 4c7eda51
                 CCLDeprecationWarning)
 
         # API compatibility for deprecated HMCalculator argument k_min.
