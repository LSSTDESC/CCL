"""The core functionality of ccl, including the core data types. This includes
the cosmology and parameters objects used to instantiate a model from which one
can compute a set of theoretical predictions.
"""
import warnings
import numpy as np
import yaml
import inspect

from . import ccllib as lib
from .errors import CCLError, CCLWarning
from ._types import error_types
from .boltzmann import get_class_pk_lin, get_camb_pk_lin, get_isitgr_pk_lin
from .pyutils import check
from .pk2d import Pk2D
from .bcm import bcm_correct_pk2d

# Configuration types
transfer_function_types = {
    None: lib.transfer_none,
    'eisenstein_hu': lib.eisenstein_hu,
    'bbks': lib.bbks,
    'boltzmann_class': lib.boltzmann_class,
    'boltzmann_camb': lib.boltzmann_camb,
    'boltzmann_isitgr': lib.boltzmann_isitgr,
    'calculator': lib.pklin_from_input
}

matter_power_spectrum_types = {
    None: lib.pknl_none,
    'halo_model': lib.halo_model,
    'halofit': lib.halofit,
    'linear': lib.linear,
    'emu': lib.emu,
    'calculator': lib.pknl_from_input,
    'camb': lib.pknl_from_boltzman
}

baryons_power_spectrum_types = {
    'nobaryons': lib.nobaryons,
    'bcm': lib.bcm
}

# List which transfer functions can be used with the muSigma_MG
# parameterisation of modified gravity

mass_function_types = {
    'angulo': lib.angulo,
    'tinker': lib.tinker,
    'tinker10': lib.tinker10,
    'watson': lib.watson,
    'shethtormen': lib.shethtormen
}

halo_concentration_types = {
    'bhattacharya2011': lib.bhattacharya2011,
    'duffy2008': lib.duffy2008,
    'constant_concentration': lib.constant_concentration,
}

emulator_neutrinos_types = {
    'strict': lib.emu_strict,
    'equalize': lib.emu_equalize
}


class Cosmology(object):
    """A cosmology including parameters and associated data.

    .. note:: Although some arguments default to `None`, they will raise a
              ValueError inside this function if not specified, so they are not
              optional.

    .. note:: The parameter Omega_g can be used to set the radiation density
              (not including relativistic neutrinos) to zero. Doing this will
              give you a model that is physically inconsistent since the
              temperature of the CMB will still be non-zero. Note however
              that this approximation is common for late-time LSS computations.

    .. note:: BCM stands for the "baryonic correction model" of Schneider &
              Teyssier (2015; https://arxiv.org/abs/1510.06034). See the
              `DESC Note <https://github.com/LSSTDESC/CCL/blob/master/doc\
/0000-ccl_note/main.pdf>`_
              for details.

    .. note:: After instantiation, you can set parameters related to the
              internal splines and numerical integration accuracy by setting
              the values of the attributes of
              :obj:`Cosmology.cosmo.spline_params` and
              :obj:`Cosmology.cosmo.gsl_params`. For example, you can set
              the generic relative accuracy for integration by executing
              ``c = Cosmology(...); c.cosmo.gsl_params.INTEGRATION_EPSREL \
= 1e-5``.
              See the module level documentation of `pyccl.core` for details.

    Args:
        Omega_c (:obj:`float`): Cold dark matter density fraction.
        Omega_b (:obj:`float`): Baryonic matter density fraction.
        h (:obj:`float`): Hubble constant divided by 100 km/s/Mpc; unitless.
        A_s (:obj:`float`): Power spectrum normalization. Exactly one of A_s
            and sigma_8 is required.
        sigma8 (:obj:`float`): Variance of matter density perturbations at
            an 8 Mpc/h scale. Exactly one of A_s and sigma_8 is required.
        n_s (:obj:`float`): Primordial scalar perturbation spectral index.
        Omega_k (:obj:`float`, optional): Curvature density fraction.
            Defaults to 0.
        Omega_g (:obj:`float`, optional): Density in relativistic species
            except massless neutrinos. The default of `None` corresponds
            to setting this from the CMB temperature. Note that if a non-`None`
            value is given, this may result in a physically inconsistent model
            because the CMB temperature will still be non-zero in the
            parameters.
        Neff (:obj:`float`, optional): Effective number of massless
            neutrinos present. Defaults to 3.046.
        m_nu (:obj:`float`, optional): Total mass in eV of the massive
            neutrinos present. Defaults to 0.
        m_nu_type (:obj:`str`, optional): The type of massive neutrinos. Should
            be one of 'inverted', 'normal', 'equal', 'single', or 'list'.
            The default of None is the same as 'normal'.
        w0 (:obj:`float`, optional): First order term of dark energy equation
            of state. Defaults to -1.
        wa (:obj:`float`, optional): Second order term of dark energy equation
            of state. Defaults to 0.
        T_CMB (:obj:`float`): The CMB temperature today. The default of
            ``None`` uses the global CCL value in
            ``pyccl.physical_constants.T_CMB``.
        bcm_log10Mc (:obj:`float`, optional): One of the parameters of the
            BCM model. Defaults to `np.log10(1.2e14)`.
        bcm_etab (:obj:`float`, optional): One of the parameters of the BCM
            model. Defaults to 0.5.
        bcm_ks (:obj:`float`, optional): One of the parameters of the BCM
            model. Defaults to 55.0.
        mu_0 (:obj:`float`, optional): One of the parameters of the mu-Sigma
            modified gravity model. Defaults to 0.0
        sigma_0 (:obj:`float`, optional): One of the parameters of the mu-Sigma
            modified gravity model. Defaults to 0.0
        c1_mg (:obj:`float`, optional): MG parameter that enters in the scale
            dependence of mu affecting its large scale behavior. Default to 1.
            See, e.g., Eqs. (46) in Ade et al. 2015, arXiv:1502.01590
            where their f1 and f2 functions are set equal to the commonly used
            ratio of dark energy density parameter at scale factor a over
            the dark energy density parameter today
        c2_mg (:obj:`float`, optional): MG parameter that enters in the scale
            dependence of Sigma affecting its large scale behavior. Default 1.
            See, e.g., Eqs. (47) in Ade et al. 2015, arXiv:1502.01590
            where their f1 and f2 functions are set equal to the commonly used
            ratio of dark energy density parameter at scale factor a over
            the dark energy density parameter today
        lambda_mg (:obj:`float`, optional): MG parameter that sets the start
            of dependance on c1 and c2 MG parameters. Defaults to 0.0
            See, e.g., Eqs. (46) & (47) in Ade et al. 2015, arXiv:1502.01590
            where their f1 and f2 functions are set equal to the commonly used
            ratio of dark energy density parameter at scale factor a over
            the dark energy density parameter today
        df_mg (array_like, optional): Perturbations to the GR growth rate as
            a function of redshift :math:`\\Delta f`. Used to implement simple
            modified growth scenarios.
        z_mg (array_like, optional): Array of redshifts corresponding to df_mg.
        transfer_function (:obj:`str`, optional): The transfer function to
            use. Defaults to 'boltzmann_camb'.
        matter_power_spectrum (:obj:`str`, optional): The matter power
            spectrum to use. Defaults to 'halofit'.
        baryons_power_spectrum (:obj:`str`, optional): The correction from
            baryonic effects to be implemented. Defaults to 'nobaryons'.
        mass_function (:obj:`str`, optional): The mass function to use.
            Defaults to 'tinker10' (2010).
        halo_concentration (:obj:`str`, optional): The halo concentration
            relation to use. Defaults to Duffy et al. (2008) 'duffy2008'.
        emulator_neutrinos (:obj:`str`, optional): If using the emulator for
            the power spectrum, specified treatment of unequal neutrinos.
            Options are 'strict', which will raise an error and quit if the
            user fails to pass either a set of three equal masses or a sum with
            m_nu_type = 'equal', and 'equalize', which will redistribute
            masses to be equal right before calling the emulator but results in
            internal inconsistencies. Defaults to 'strict'.
<<<<<<< HEAD
        DE_model_camb (:`str`, optional): It tells camb which dark energy model
            to use. Defaults to 'DarkEnergyFluid'.
=======
        extra_parameters (:obj:`dict`, optional): Dictionary holding extra
            parameters. Currently supports extra parameters for CAMB, with
            details described below. Defaults to None.

    Currently supported extra parameters for CAMB are:

        * `halofit_version`
        * `HMCode_A_baryon`
        * `HMCode_eta_baryon`
        * `HMCode_logT_AGN`
        * `kmax`
        * `lmax`

    Consult the CAMB documentation for their usage. These parameters are passed
    in a :obj:`dict` to `extra_parameters` as::

        extra_parameters = {"camb": {"halofit_version": "mead2020",
                                     "HMCode_logT_AGN": 7.8}}

>>>>>>> 285066d5
    """
    def __init__(
            self, Omega_c=None, Omega_b=None, h=None, n_s=None,
            sigma8=None, A_s=None,
            Omega_k=0., Omega_g=None, Neff=3.046, m_nu=0., m_nu_type=None,
            w0=-1., wa=0., T_CMB=None,
            bcm_log10Mc=np.log10(1.2e14), bcm_etab=0.5,
            bcm_ks=55., mu_0=0., sigma_0=0.,
            c1_mg=1., c2_mg=1., lambda_mg=0., z_mg=None, df_mg=None,
            DE_model_camb=None,
            transfer_function='boltzmann_camb',
            matter_power_spectrum='halofit',
            baryons_power_spectrum='nobaryons',
            mass_function='tinker10',
            halo_concentration='duffy2008',
            emulator_neutrinos='strict',
            extra_parameters=None):

        # going to save these for later
        self._params_init_kwargs = dict(
            Omega_c=Omega_c, Omega_b=Omega_b, h=h, n_s=n_s, sigma8=sigma8,
            A_s=A_s, Omega_k=Omega_k, Omega_g=Omega_g, Neff=Neff, m_nu=m_nu,
            m_nu_type=m_nu_type, w0=w0, wa=wa, T_CMB=T_CMB,
            bcm_log10Mc=bcm_log10Mc,
            bcm_etab=bcm_etab, bcm_ks=bcm_ks, mu_0=mu_0, sigma_0=sigma_0,
            c1_mg=c1_mg, c2_mg=c2_mg, lambda_mg=lambda_mg,
            z_mg=z_mg, df_mg=df_mg,
<<<<<<< HEAD
            DE_model_camb=DE_model_camb)
=======
            extra_parameters=extra_parameters)
>>>>>>> 285066d5

        self._config_init_kwargs = dict(
            transfer_function=transfer_function,
            matter_power_spectrum=matter_power_spectrum,
            baryons_power_spectrum=baryons_power_spectrum,
            mass_function=mass_function,
            halo_concentration=halo_concentration,
            emulator_neutrinos=emulator_neutrinos)

        self._build_cosmo()

        self._has_pk_lin = False
        self._pk_lin = {}
        self._has_pk_nl = False
        self._pk_nl = {}

    def _build_cosmo(self):
        """Assemble all of the input data into a valid ccl_cosmology object."""
        # We have to make all of the C stuff that goes into a cosmology
        # and then we make the cosmology.
        self._build_parameters(**self._params_init_kwargs)
        self._build_config(**self._config_init_kwargs)
        self.cosmo = lib.cosmology_create(self._params, self._config)

        if self.cosmo.status != 0:
            raise CCLError(
                "(%d): %s"
                % (self.cosmo.status, self.cosmo.status_message))

    def write_yaml(self, filename):
        """Write a YAML representation of the parameters to file.

        Args:
            filename (:obj:`str`) Filename, file pointer, or stream to write "
                "parameters to."
        """
        def make_yaml_friendly(d):
            for k, v in d.items():
                if isinstance(v, np.floating):
                    d[k] = float(v)
                elif isinstance(v, np.integer):
                    d[k] = int(v)
                elif isinstance(v, np.bool):
                    d[k] = bool(v)
                elif isinstance(v, dict):
                    make_yaml_friendly(v)

        params = {**self._params_init_kwargs,
                  **self._config_init_kwargs}
        make_yaml_friendly(params)

        if isinstance(filename, str):
            with open(filename, "w") as fp:
                yaml.dump(params, fp,
                          default_flow_style=False, sort_keys=False)
        else:
            yaml.dump(params, filename,
                      default_flow_style=False, sort_keys=False)

    @classmethod
    def read_yaml(cls, filename, **kwargs):
        """Read the parameters from a YAML file.

        Args:
            filename (:obj:`str`) Filename, file pointer, or stream to read
                parameters from.
            **kwargs (dict) Additional keywords that supersede file contents
        """
        if isinstance(filename, str):
            with open(filename, 'r') as fp:
                params = yaml.load(fp, Loader=yaml.Loader)
        else:
            params = yaml.load(filename, Loader=yaml.Loader)

        if "sigma8" in params and params["sigma8"] == "nan":
            del params["sigma8"]
        if "A_s" in params and params["A_s"] == "nan":
            del params["A_s"]

        # Get the call signature of Cosmology (i.e., the names of
        # all arguments)
        init_param_names = inspect.signature(cls).parameters.keys()

        # Read the values we need from the loaded yaml dictionary. Missing
        # values take their default values from Cosmology.__init__
<<<<<<< HEAD
        inits = {k: params[k] for k in ["Omega_c", "Omega_b", "h", "n_s",
                                        "sigma8", "A_s", "Omega_k",
                                        "Neff", "m_nu", "m_nu_type",
                                        "w0", "wa",
                                        "bcm_log10Mc", "bcm_etab", "bcm_ks",
                                        "mu_0", "sigma_0", "c1_mg", "c2_mg",
                                        "lambda_mg",
                                        "DE_model_camb"] if k in params}
=======
        inits = {k: params[k] for k in init_param_names if k in params}

        # Overwrite with extra values
>>>>>>> 285066d5
        inits.update(kwargs)

        return cls(**inits)

    def _build_config(
            self, transfer_function=None, matter_power_spectrum=None,
            baryons_power_spectrum=None,
            mass_function=None, halo_concentration=None,
            emulator_neutrinos=None):
        """Build a ccl_configuration struct.

        This function builds C ccl_configuration struct. This structure
        controls which various approximations are used for the transfer
        function, matter power spectrum, baryonic effect in the matter
        power spectrum, mass function, halo concentration relation, and
        neutrino effects in the emulator.

        It also does some error checking on the inputs to make sure they
        are valid and physically consistent.
        """

        # Check validity of configuration-related arguments
        if transfer_function not in transfer_function_types.keys():
            raise ValueError(
                "'%s' is not a valid transfer_function type. "
                "Available options are: %s"
                % (transfer_function,
                   transfer_function_types.keys()))
        if matter_power_spectrum not in matter_power_spectrum_types.keys():
            raise ValueError(
                "'%s' is not a valid matter_power_spectrum "
                "type. Available options are: %s"
                % (matter_power_spectrum,
                   matter_power_spectrum_types.keys()))
        if (baryons_power_spectrum not in
                baryons_power_spectrum_types.keys()):
            raise ValueError(
                "'%s' is not a valid baryons_power_spectrum "
                "type. Available options are: %s"
                % (baryons_power_spectrum,
                   baryons_power_spectrum_types.keys()))
        if mass_function not in mass_function_types.keys():
            raise ValueError(
                "'%s' is not a valid mass_function type. "
                "Available options are: %s"
                % (mass_function,
                   mass_function_types.keys()))
        if halo_concentration not in halo_concentration_types.keys():
            raise ValueError(
                "'%s' is not a valid halo_concentration type. "
                "Available options are: %s"
                % (halo_concentration,
                   halo_concentration_types.keys()))
        if emulator_neutrinos not in emulator_neutrinos_types.keys():
            raise ValueError("'%s' is not a valid emulator neutrinos "
                             "method. Available options are: %s"
                             % (emulator_neutrinos,
                                emulator_neutrinos_types.keys()))

        # Assign values to new ccl_configuration object
        config = lib.configuration()

        config.transfer_function_method = \
            transfer_function_types[transfer_function]
        config.matter_power_spectrum_method = \
            matter_power_spectrum_types[matter_power_spectrum]
        config.baryons_power_spectrum_method = \
            baryons_power_spectrum_types[baryons_power_spectrum]
        config.mass_function_method = \
            mass_function_types[mass_function]
        config.halo_concentration_method = \
            halo_concentration_types[halo_concentration]
        config.emulator_neutrinos_method = \
            emulator_neutrinos_types[emulator_neutrinos]

        # Store ccl_configuration for later access
        self._config = config

    def _build_parameters(
            self, Omega_c=None, Omega_b=None, h=None, n_s=None, sigma8=None,
            A_s=None, Omega_k=None, Neff=None, m_nu=None, m_nu_type=None,
            w0=None, wa=None, T_CMB=None,
            bcm_log10Mc=None, bcm_etab=None, bcm_ks=None,
            mu_0=None, sigma_0=None, c1_mg=None, c2_mg=None, lambda_mg=None,
<<<<<<< HEAD
            z_mg=None, df_mg=None, Omega_g=None, DE_model_camb=None):
=======
            z_mg=None, df_mg=None, Omega_g=None,
            extra_parameters=None):
>>>>>>> 285066d5
        """Build a ccl_parameters struct"""

        # Check to make sure Omega_k is within reasonable bounds.
        if Omega_k is not None and Omega_k < -1.0135:
            raise ValueError("Omega_k must be more than -1.0135.")

        # Set nz_mg (no. of redshift bins for modified growth fns.)
        if z_mg is not None and df_mg is not None:
            # Get growth array size and do sanity check
            z_mg = np.atleast_1d(z_mg)
            df_mg = np.atleast_1d(df_mg)
            if z_mg.size != df_mg.size:
                raise ValueError(
                    "The parameters `z_mg` and `dF_mg` are "
                    "not the same shape!")
            nz_mg = z_mg.size
        else:
            # If one or both of the MG growth arrays are set to zero, disable
            # all of them
            if z_mg is not None or df_mg is not None:
                raise ValueError("Must specify both z_mg and df_mg.")
            z_mg = None
            df_mg = None
            nz_mg = -1

        # Check to make sure specified amplitude parameter is consistent
        if ((A_s is None and sigma8 is None) or
                (A_s is not None and sigma8 is not None)):
            raise ValueError("Must set either A_s or sigma8 and not both.")

        # Set norm_pk to either A_s or sigma8
        norm_pk = A_s if A_s is not None else sigma8

        # The C library decides whether A_s or sigma8 was the input parameter
        # based on value, so we need to make sure this is consistent too
        if norm_pk >= 1e-5 and A_s is not None:
            raise ValueError("A_s must be less than 1e-5.")

        if norm_pk < 1e-5 and sigma8 is not None:
            raise ValueError("sigma8 must be greater than 1e-5.")

        # Make sure the neutrino parameters are consistent
        # and if a sum is given for mass, split into three masses.
        if hasattr(m_nu, "__len__"):
            if (len(m_nu) != 3):
                raise ValueError("m_nu must be a float or array-like object "
                                 "with length 3.")
            elif m_nu_type in ['normal', 'inverted', 'equal']:
                raise ValueError(
                    "m_nu_type '%s' cannot be passed with a list "
                    "of neutrino masses, only with a sum." % m_nu_type)
            elif m_nu_type is None:
                m_nu_type = 'list'  # False
            mnu_list = [0]*3
            for i in range(0, 3):
                mnu_list[i] = m_nu[i]

        else:
            try:
                m_nu = float(m_nu)
            except Exception:
                raise ValueError(
                    "m_nu must be a float or array-like object with "
                    "length 3.")

            if m_nu_type is None:
                m_nu_type = 'normal'
            m_nu = [m_nu]
            if (m_nu_type == 'normal'):
                if (m_nu[0] < (np.sqrt(7.62E-5) + np.sqrt(2.55E-3))
                        and (m_nu[0] > 1e-15)):
                    raise ValueError("if m_nu_type is 'normal', we are "
                                     "using the normal hierarchy and so "
                                     "m_nu must be greater than (~)0.0592 "
                                     "(or zero)")

                # Split the sum into 3 masses under normal hierarchy.
                if (m_nu[0] > 1e-15):
                    mnu_list = [0]*3
                    # This is a starting guess.
                    mnu_list[0] = 0.
                    mnu_list[1] = np.sqrt(7.62E-5)
                    mnu_list[2] = np.sqrt(2.55E-3)
                    sum_check = mnu_list[0] + mnu_list[1] + mnu_list[2]
                    # This is the Newton's method
                    while (np.abs(m_nu[0] - sum_check) > 1e-15):
                        dsdm1 = (1. + mnu_list[0] / mnu_list[1]
                                 + mnu_list[0] / mnu_list[2])
                        mnu_list[0] = mnu_list[0] - (sum_check
                                                     - m_nu[0]) / dsdm1
                        mnu_list[1] = np.sqrt(mnu_list[0]*mnu_list[0]
                                              + 7.62E-5)
                        mnu_list[2] = np.sqrt(mnu_list[0]*mnu_list[0]
                                              + 2.55E-3)
                        sum_check = mnu_list[0] + mnu_list[1] + mnu_list[2]

            elif (m_nu_type == 'inverted'):
                if (m_nu[0] < (np.sqrt(2.43e-3 - 7.62e-5) + np.sqrt(2.43e-3))
                        and (m_nu[0] > 1e-15)):
                    raise ValueError("if m_nu_type is 'inverted', we "
                                     "are using the inverted hierarchy "
                                     "and so m_nu must be greater than "
                                     "(~)0.0978 (or zero)")
                # Split the sum into 3 masses under inverted hierarchy.
                if (m_nu[0] > 1e-15):
                    mnu_list = [0]*3
                    mnu_list[0] = 0.  # This is a starting guess.
                    mnu_list[1] = np.sqrt(2.43e-3 - 7.62E-5)
                    mnu_list[2] = np.sqrt(2.43e-3)
                    sum_check = mnu_list[0] + mnu_list[1] + mnu_list[2]
                    # This is the Newton's method
                    while (np.abs(m_nu[0] - sum_check) > 1e-15):
                        dsdm1 = (1. + (mnu_list[0] / mnu_list[1])
                                 + (mnu_list[0] / mnu_list[2]))
                        mnu_list[0] = mnu_list[0] - (sum_check
                                                     - m_nu[0]) / dsdm1
                        mnu_list[1] = np.sqrt(mnu_list[0]*mnu_list[0]
                                              + 7.62E-5)
                        mnu_list[2] = np.sqrt(mnu_list[0]*mnu_list[0]
                                              - 2.43e-3)
                        sum_check = mnu_list[0] + mnu_list[1] + mnu_list[2]
            elif (m_nu_type == 'equal'):
                mnu_list = [0]*3
                mnu_list[0] = m_nu[0]/3.
                mnu_list[1] = m_nu[0]/3.
                mnu_list[2] = m_nu[0]/3.
            elif (m_nu_type == 'single'):
                mnu_list = [0]*3
                mnu_list[0] = m_nu[0]
                mnu_list[1] = 0.
                mnu_list[2] = 0.

        # Check which of the neutrino species are non-relativistic today
        N_nu_mass = 0
        if (np.abs(np.amax(m_nu) > 1e-15)):
            for i in range(0, 3):
                if (mnu_list[i] > 0.00017):  # Lesgourges et al. 2012
                    N_nu_mass = N_nu_mass + 1
            N_nu_rel = Neff - (N_nu_mass * 0.71611**4 * (4./11.)**(-4./3.))
            if N_nu_rel < 0.:
                raise ValueError("Neff and m_nu must result in a number "
                                 "of relativistic neutrino species greater "
                                 "than or equal to zero.")

        # Fill an array with the non-relativistic neutrino masses
        if N_nu_mass > 0:
            mnu_final_list = [0]*N_nu_mass
            relativistic = [0]*3
            for i in range(0, N_nu_mass):
                for j in range(0, 3):
                    if (mnu_list[j] > 0.00017 and relativistic[j] == 0):
                        relativistic[j] = 1
                        mnu_final_list[i] = mnu_list[j]
                        break
        else:
            mnu_final_list = [0.]

        # Check if any compulsory parameters are not set
        compul = [Omega_c, Omega_b, Omega_k, w0, wa, h, norm_pk,
                  n_s]
        names = ['Omega_c', 'Omega_b', 'Omega_k', 'w0', 'wa',
                 'h', 'norm_pk', 'n_s']
        for nm, item in zip(names, compul):
            if item is None:
                raise ValueError("Necessary parameter '%s' was not set "
                                 "(or set to None)." % nm)

        # Create new instance of ccl_parameters object
        # Create an internal status variable; needed to check massive neutrino
        # integral.
        T_CMB_old = lib.cvar.constants.T_CMB
        try:
            if T_CMB is not None:
                lib.cvar.constants.T_CMB = T_CMB
            status = 0
            if nz_mg == -1:
                # Create ccl_parameters without modified growth
                self._params, status = lib.parameters_create_nu(
                    Omega_c, Omega_b, Omega_k, Neff,
                    w0, wa, h, norm_pk, n_s, bcm_log10Mc,
                    bcm_etab, bcm_ks, mu_0, sigma_0, c1_mg,
                    c2_mg, lambda_mg, mnu_final_list, status)
            else:
                # Create ccl_parameters with modified growth arrays
                self._params, status = lib.parameters_create_nu_vec(
                    Omega_c, Omega_b, Omega_k, Neff, w0, wa, h,
                    norm_pk, n_s, bcm_log10Mc, bcm_etab, bcm_ks,
                    mu_0, sigma_0, c1_mg, c2_mg, lambda_mg, z_mg,
                    df_mg, mnu_final_list, status)
            check(status)
        finally:
            lib.cvar.constants.T_CMB = T_CMB_old

        if Omega_g is not None:
            total = self._params.Omega_g + self._params.Omega_l
            self._params.Omega_g = Omega_g
            self._params.Omega_l = total - Omega_g

        # Check if the user has defined a dark energy model for camb to use,
        # and if they have not, then default to 'fluid'.
        self._params.DE_model_camb = DE_model_camb
        DE_model_camb_types = ['fluid', 'ppf',
                               'DarkEnergyFluid', 'DarkEnergyPPF']
        if DE_model_camb is None:
            DE_model_camb = 'fluid'
        elif DE_model_camb not in DE_model_camb_types:
            raise ValueError("The only dark energy models CCL supports with"
                             " camb are fluid and ppf.")

    def __getitem__(self, key):
        """Access parameter values by name."""
        try:
            if key == 'm_nu':
                val = lib.parameters_get_nu_masses(self._params, 3)
            elif key == 'extra_parameters':
                val = self._params_init_kwargs["extra_parameters"]
            else:
                val = getattr(self._params, key)
        except AttributeError:
            raise KeyError("Parameter '%s' not recognized." % key)
        return val

    def __setitem__(self, key, val):
        """Set parameter values by name."""
        raise NotImplementedError("Cosmology objects are immutable; create a "
                                  "new Cosmology() instance instead.")

    def __del__(self):
        """Free the C memory this object is managing as it is being garbage
        collected (hopefully)."""
        if hasattr(self, "cosmo"):
            if (self.cosmo is not None and
                    hasattr(lib, 'cosmology_free') and
                    lib.cosmology_free is not None):
                lib.cosmology_free(self.cosmo)
        if hasattr(self, "_params"):
            if (self._params is not None and
                    hasattr(lib, 'parameters_free') and
                    lib.parameters_free is not None):
                lib.parameters_free(self._params)

        # finally delete some attributes we don't want to be around for safety
        # when the context manager exits or if __del__ is called twice
        if hasattr(self, "cosmo"):
            delattr(self, "cosmo")
        if hasattr(self, "_params"):
            delattr(self, "_params")

    def __enter__(self):
        return self

    def __exit__(self, type, value, traceback):
        """Free the C memory this object is managing when the context manager
        exits."""
        self.__del__()

    def __getstate__(self):
        # we are removing any C data before pickling so that the
        # is pure python when pickled.
        state = self.__dict__.copy()
        state.pop('cosmo', None)
        state.pop('_params', None)
        state.pop('_config', None)
        return state

    def __setstate__(self, state):
        self.__dict__ = state
        # we removed the C data when it was pickled, so now we unpickle
        # and rebuild the C data
        self._build_cosmo()

    def __repr__(self):
        """Make an eval-able string.

        This feature can be used like this:

        >>> import pyccl
        >>> cosmo = pyccl.Cosmology(...)
        >>> cosmo2 = eval(repr(cosmo))
        """
        string = "pyccl.Cosmology("
        string += ", ".join(
            "%s=%s" % (k, v)
            for k, v in self._params_init_kwargs.items()
            if k not in ['m_nu', 'm_nu_type', 'z_mg', 'df_mg'])

        if hasattr(self._params_init_kwargs['m_nu'], '__len__'):
            string += ", m_nu=[%s, %s, %s]" % tuple(
                self._params_init_kwargs['m_nu'])
        else:
            string += ', m_nu=%s' % self._params_init_kwargs['m_nu']

        if self._params_init_kwargs['m_nu_type'] is not None:
            string += (
                ", m_nu_type='%s'" % self._params_init_kwargs['m_nu_type'])
        else:
            string += ', m_nu_type=None'

        if self._params_init_kwargs['z_mg'] is not None:
            vals = ", ".join(
                ["%s" % v for v in self._params_init_kwargs['z_mg']])
            string += ", z_mg=[%s]" % vals
        else:
            string += ", z_mg=%s" % self._params_init_kwargs['z_mg']

        if self._params_init_kwargs['df_mg'] is not None:
            vals = ", ".join(
                ["%s" % v for v in self._params_init_kwargs['df_mg']])
            string += ", df_mg=[%s]" % vals
        else:
            string += ", df_mg=%s" % self._params_init_kwargs['df_mg']

        string += ", "
        string += ", ".join(
            "%s='%s'" % (k, v) for k, v in self._config_init_kwargs.items())
        string += ")"

        return string

    def compute_distances(self):
        """Compute the distance splines."""
        if self.has_distances:
            return
        status = 0
        status = lib.cosmology_compute_distances(self.cosmo, status)
        check(status, self)

    def compute_growth(self):
        """Compute the growth function."""
        if self.has_growth:
            return
        if self['N_nu_mass'] > 0:
            warnings.warn(
                "CCL does not properly compute the linear growth rate in "
                "cosmological models with massive neutrinos!",
                category=CCLWarning)

            if self._params_init_kwargs['df_mg'] is not None:
                warnings.warn(
                    "Modified growth rates via the `df_mg` keyword argument "
                    "cannot be consistently combined with cosmological models "
                    "with massive neutrinos in CCL!",
                    category=CCLWarning)

            if (self._params_init_kwargs['mu_0'] > 0 or
                    self._params_init_kwargs['sigma_0'] > 0):
                warnings.warn(
                    "Modified growth rates via the mu-Sigma model "
                    "cannot be consistently combined with cosmological models "
                    "with massive neutrinos in CCL!",
                    category=CCLWarning)

        status = 0
        status = lib.cosmology_compute_growth(self.cosmo, status)
        check(status, self)

    def compute_linear_power(self):
        """Compute the linear power spectrum."""
        if self.has_linear_power:
            return

        if (self['N_nu_mass'] > 0 and
                self._config_init_kwargs['transfer_function'] in
                ['bbks', 'eisenstein_hu']):
            warnings.warn(
                "The '%s' linear power spectrum model does not properly "
                "account for massive neutrinos!" %
                self._config_init_kwargs['transfer_function'],
                category=CCLWarning)

        if self._config_init_kwargs['matter_power_spectrum'] == 'emu':
            warnings.warn(
                "None of the linear power spectrum models in CCL are "
                "consistent with that implicitly used in the emulated "
                "non-linear power spectrum!",
                category=CCLWarning)

        # needed to init some models
        self.compute_growth()

        # Populate power spectrum splines
        trf = self._config_init_kwargs['transfer_function']
        pk = None
        rescale_s8 = True
        rescale_mg = True
        if trf is None:
            raise CCLError("You want to compute the linear power spectrum, "
                           "but you selected `transfer_function=None`.")
        elif trf == 'boltzmann_class':
            pk = get_class_pk_lin(self)
        elif trf == 'boltzmann_isitgr':
            rescale_mg = False
            pk = get_isitgr_pk_lin(self)
        elif trf == 'boltzmann_camb':
            pk_nl_from_camb = False
            if self._config_init_kwargs['matter_power_spectrum'] == "camb":
                pk_nl_from_camb = True
            pk = get_camb_pk_lin(self, nonlin=pk_nl_from_camb)
            if pk_nl_from_camb:
                pk, pk_nl = pk
                self._pk_nl['delta_matter:delta_matter'] = pk_nl
                self._has_pk_nl = True
                rescale_mg = False
                rescale_s8 = False
                if abs(self["mu_0"]) > 1e-14:
                    warnings.warn("You want to compute the non-linear power "
                                  "spectrum using CAMB. This cannot be "
                                  "consistently done with mu_0 > 0.",
                                  category=CCLWarning)
                if np.isfinite(self["sigma8"]) \
                        and not np.isfinite(self["A_s"]):
                    raise CCLError("You want to compute the non-linear "
                                   "power spectrum using CAMB and specified"
                                   " sigma8 but the non-linear power spectrum "
                                   "cannot be consistenty rescaled.")
        elif trf in ['bbks', 'eisenstein_hu']:
            rescale_s8 = False
            rescale_mg = False
            pk = Pk2D.pk_from_model(self,
                                    model=trf)

        # Rescale by sigma8/mu-sigma if needed
        if pk:
            status = 0
            status = lib.rescale_linpower(self.cosmo, pk.psp,
                                          int(rescale_mg),
                                          int(rescale_s8),
                                          status)
            check(status, self)

        # Assign
        self._pk_lin['delta_matter:delta_matter'] = pk
        if pk:
            self._has_pk_lin = True

    def _get_halo_model_nonlin_power(self):
        from . import halos as hal
        mdef = hal.MassDef('vir', 'matter')
        conc = self._config.halo_concentration_method
        mfm = self._config.mass_function_method

        if conc == lib.bhattacharya2011:
            c = hal.ConcentrationBhattacharya13(mdef=mdef)
        elif conc == lib.duffy2008:
            c = hal.ConcentrationDuffy08(mdef=mdef)
        elif conc == lib.constant_concentration:
            c = hal.ConcentrationConstant(c=4., mdef=mdef)

        if mfm == lib.tinker10:
            hmf = hal.MassFuncTinker10(self, mass_def=mdef,
                                       mass_def_strict=False)
            hbf = hal.HaloBiasTinker10(self, mass_def=mdef,
                                       mass_def_strict=False)
        elif mfm == lib.shethtormen:
            hmf = hal.MassFuncSheth99(self, mass_def=mdef,
                                      mass_def_strict=False,
                                      use_delta_c_fit=True)
            hbf = hal.HaloBiasSheth99(self, mass_def=mdef,
                                      mass_def_strict=False)
        else:
            raise ValueError("Halo model spectra not available for your "
                             "current choice of mass function with the "
                             "deprecated implementation.")
        prf = hal.HaloProfileNFW(c)
        hmc = hal.HMCalculator(self, hmf, hbf, mdef)
        return hal.halomod_Pk2D(self, hmc, prf, normprof1=True)

    def compute_nonlin_power(self):
        """Compute the non-linear power spectrum."""
        if self.has_nonlin_power:
            return

        if self._config_init_kwargs['matter_power_spectrum'] != 'linear':
            if self._params_init_kwargs['df_mg'] is not None:
                warnings.warn(
                    "Modified growth rates via the `df_mg` keyword argument "
                    "cannot be consistently combined with '%s' for "
                    "computing the non-linear power spectrum!" %
                    self._config_init_kwargs['matter_power_spectrum'],
                    category=CCLWarning)

            if (self._params_init_kwargs['mu_0'] != 0 or
                    self._params_init_kwargs['sigma_0'] != 0):
                warnings.warn(
                    "mu-Sigma modified cosmologies "
                    "cannot be consistently combined with '%s' "
                    "for computing the non-linear power spectrum!" %
                    self._config_init_kwargs['matter_power_spectrum'],
                    category=CCLWarning)

        if (self['N_nu_mass'] > 0 and
                self._config_init_kwargs['baryons_power_spectrum'] == 'bcm'):
            warnings.warn(
                "The BCM baryonic correction model's default parameters "
                "were not calibrated for cosmological models with "
                "massive neutrinos!",
                category=CCLWarning)

        self.compute_distances()

        # Populate power spectrum splines
        mps = self._config_init_kwargs['matter_power_spectrum']
        # needed for halofit, halomodel and linear options
        if (mps != 'emu') and (mps is not None):
            self.compute_linear_power()

        if mps == "camb" and self._has_pk_nl:
            # Already computed
            return

        pk = None
        if mps is None:
            raise CCLError("You want to compute the non-linear power "
                           "spectrum, but you selected "
                           "`matter_power_spectrum=None`.")
        elif mps == 'halo_model':
            warnings.warn(
                "The halo model option for the internal CCL matter power "
                "spectrum is deprecated. Use the more general functionality "
                "in the `halos` module.", category=CCLWarning)
            pk = self._get_halo_model_nonlin_power()
        elif mps == 'halofit':
            pkl = self._pk_lin['delta_matter:delta_matter']
            if pkl is None:
                raise CCLError("The linear power spectrum is a "
                               "necessary input for halofit")
            pk = Pk2D.apply_halofit(self, pkl)
        elif mps == 'emu':
            pk = Pk2D.pk_from_model(self, model='emu')
        elif mps == 'linear':
            pk = self._pk_lin['delta_matter:delta_matter']

        # Correct for baryons if required
        if self._config_init_kwargs['baryons_power_spectrum'] == 'bcm':
            bcm_correct_pk2d(self, pk)

        # Assign
        self._pk_nl['delta_matter:delta_matter'] = pk
        if pk:
            self._has_pk_nl = True

    def compute_sigma(self):
        """Compute the sigma(M) spline."""
        if self.has_sigma:
            return

        # we need these things before building the mass function splines
        if self['N_nu_mass'] > 0:
            # these are not consistent with anything - fun
            warnings.warn(
                "All of the halo mass function, concentration, and bias "
                "models in CCL are not properly calibrated for cosmological "
                "models with massive neutrinos!",
                category=CCLWarning)

        if self._config_init_kwargs['baryons_power_spectrum'] != 'nobaryons':
            warnings.warn(
                "All of the halo mass function, concentration, and bias "
                "models in CCL are not consistently adjusted for baryons "
                "when the power spectrum is via the BCM model!",
                category=CCLWarning)

        self.compute_linear_power()
        pk = self._pk_lin['delta_matter:delta_matter']
        if pk is None:
            raise CCLError("Linear power spectrum can't be None")
        status = 0
        status = lib.cosmology_compute_sigma(self.cosmo, pk.psp, status)
        check(status, self)

    def get_linear_power(self, name='delta_matter:delta_matter'):
        """Get the :class:`~pyccl.pk2d.Pk2D` object associated with
        the linear power spectrum with name `name`.

        Args:
            name (:obj:`str` or `None`): name of the power spectrum to
                return. If `None`, `'delta_matter:delta_matter'` will
                be used.

        Returns:
            :class:`~pyccl.pk2d.Pk2D` object containing the linear
            power spectrum with name `name`.
        """
        if name is None:
            name = 'delta_matter:delta_matter'
        if name not in self._pk_lin:
            raise KeyError("Unknown power spectrum %s." % name)
        return self._pk_lin[name]

    def get_nonlin_power(self, name='delta_matter:delta_matter'):
        """Get the :class:`~pyccl.pk2d.Pk2D` object associated with
        the non-linear power spectrum with name `name`.

        Args:
            name (:obj:`str` or `None`): name of the power spectrum to
                return. If `None`, `'delta_matter:delta_matter'` will
                be used.

        Returns:
            :class:`~pyccl.pk2d.Pk2D` object containing the non-linear
            power spectrum with name `name`.
        """
        if name is None:
            name = 'delta_matter:delta_matter'
        if name not in self._pk_nl:
            raise KeyError("Unknown power spectrum %s." % name)
        return self._pk_nl[name]

    @property
    def has_distances(self):
        """Checks if the distances have been precomputed."""
        return bool(self.cosmo.computed_distances)

    @property
    def has_growth(self):
        """Checks if the growth function has been precomputed."""
        return bool(self.cosmo.computed_growth)

    @property
    def has_linear_power(self):
        """Checks if the linear power spectra have been precomputed."""
        return self._has_pk_lin

    @property
    def has_nonlin_power(self):
        """Checks if the non-linear power spectra have been precomputed."""
        return self._has_pk_nl

    @property
    def has_sigma(self):
        """Checks if sigma(M) is precomputed."""
        return bool(self.cosmo.computed_sigma)

    def status(self):
        """Get error status of the ccl_cosmology object.

        .. note:: The error statuses are currently under development and
                  may not be fully descriptive.

        Returns:
            :obj:`str` containing the status message.
        """
        # Get status ID string if one exists
        if self.cosmo.status in error_types.keys():
            status = error_types[self.cosmo.status]
        else:
            status = self.cosmo.status

        # Get status message
        msg = self.cosmo.status_message

        # Return status information
        return "status(%s): %s" % (status, msg)


class CosmologyVanillaLCDM(Cosmology):
    """A cosmology with typical flat Lambda-CDM parameters (`Omega_c=0.25`,
    `Omega_b = 0.05`, `Omega_k = 0`, `sigma8 = 0.81`, `n_s = 0.96`, `h = 0.67`,
    no massive neutrinos).

    Args:
        **kwargs (dict): a dictionary of parameters passed as arguments
            to the `Cosmology` constructor. It should not contain any of
            the LambdaCDM parameters (`"Omega_c"`, `"Omega_b"`, `"n_s"`,
            `"sigma8"`, `"A_s"`, `"h"`), since these are fixed.
    """
    def __init__(self, **kwargs):
        p = {'h': 0.67,
             'Omega_c': 0.25,
             'Omega_b': 0.05,
             'n_s': 0.96,
             'sigma8': 0.81,
             'A_s': None}
        if any(k in kwargs for k in p.keys()):
            raise ValueError("You cannot change the LCDM parameters: "
                             "%s " % list(p.keys()))
        kwargs.update(p)
        super(CosmologyVanillaLCDM, self).__init__(**kwargs)


class CosmologyCalculator(Cosmology):
    """A "calculator-mode" CCL `Cosmology` object.
    This allows users to build a cosmology from a set of arrays
    describing the background expansion, linear growth factor and
    linear and non-linear power spectra, which can then be used
    to compute more complex observables (e.g. angular power
    spectra or halo-model quantities). These are stored in
    `background`, `growth`, `pk_linear` and `pk_nonlin`.

    .. note:: Although in principle these arrays should suffice
              to compute most observable quantities some
              calculations implemented in CCL (e.g. the halo
              mass function) requires knowledge of basic
              cosmological parameters such as :math:`\\Omega_M`.
              For this reason, users must pass a minimal set
              of :math:`\\Lambda` CDM cosmological parameters.

    Args:
        Omega_c (:obj:`float`): Cold dark matter density fraction.
        Omega_b (:obj:`float`): Baryonic matter density fraction.
        h (:obj:`float`): Hubble constant divided by 100 km/s/Mpc;
            unitless.
        A_s (:obj:`float`): Power spectrum normalization. Exactly
            one of A_s and sigma_8 is required.
        sigma8 (:obj:`float`): Variance of matter density
            perturbations at an 8 Mpc/h scale. Exactly one of A_s
            and sigma_8 is required.
        n_s (:obj:`float`): Primordial scalar perturbation spectral
            index.
        Omega_k (:obj:`float`, optional): Curvature density fraction.
            Defaults to 0.
        Omega_g (:obj:`float`, optional): Density in relativistic species
            except massless neutrinos. The default of `None` corresponds
            to setting this from the CMB temperature. Note that if a
            non-`None` value is given, this may result in a physically
            inconsistent model because the CMB temperature will still
            be non-zero in the parameters.
        Neff (:obj:`float`, optional): Effective number of massless
            neutrinos present. Defaults to 3.046.
        m_nu (:obj:`float`, optional): Total mass in eV of the massive
            neutrinos present. Defaults to 0.
        m_nu_type (:obj:`str`, optional): The type of massive neutrinos.
            Should be one of 'inverted', 'normal', 'equal', 'single', or
            'list'. The default of None is the same as 'normal'.
        w0 (:obj:`float`, optional): First order term of dark energy
            equation of state. Defaults to -1.
        wa (:obj:`float`, optional): Second order term of dark energy
            equation of state. Defaults to 0.
        T_CMB (:obj:`float`): The CMB temperature today. The default of
            ``None`` uses the global CCL value in
            ``pyccl.physical_constants.T_CMB``.
        background (:obj:`dict`): a dictionary describing the background
            expansion. It must contain three mandatory entries: `'a'`: an
            array of monotonically ascending scale-factor values. `'chi'`:
            an array containing the values of the comoving radial distance
            (in units of Mpc) at the scale factor values stored in `a`.
            '`h_over_h0`': an array containing the Hubble expansion rate at
            the scale factor values stored in `a`, divided by its value
            today (at `a=1`).
        growth (:obj:`dict`): a dictionary describing the linear growth of
            matter fluctuations. It must contain three mandatory entries:
            `'a'`: an array of monotonically ascending scale-factor
            values. `'growth_factor'`: an array containing the values of
            the linear growth factor :math:`D(a)` at the scale factor
            values stored in `a`. '`growth_rate`': an array containing the
            growth rate :math:`f(a)\\equiv d\\log D/d\\log a` at the scale
            factor values stored in `a`.
        pk_linear (:obj:`dict`): a dictionary containing linear power
            spectra. It must contain the following mandatory entries:
            `'a'`: an array of scale factor values. `'k'`: an array of
            comoving wavenumbers in units of inverse Mpc.
            `'delta_matter:delta_matter'`: a 2D array of shape
            `(n_a, n_k)`, where `n_a` and `n_k` are the lengths of
            `'a'` and `'k'` respectively, containing the linear matter
            power spectrum :math:`P(k,a)`. This dictionary may also
            contain other entries with keys of the form `'q1:q2'`,
            containing other cross-power spectra between quantities
            `'q1'` and `'q2'`.
        pk_nonlin (:obj:`dict`): a dictionary containing non-linear
            power spectra. It must contain the following mandatory
            entries: `'a'`: an array of scale factor values.
            `'k'`: an array of comoving wavenumbers in units of
            inverse Mpc. If `nonlinear_model` is `None`, it should also
            contain `'delta_matter:delta_matter'`: a 2D array of
            shape `(n_a, n_k)`, where `n_a` and `n_k` are the lengths
            of `'a'` and `'k'` respectively, containing the non-linear
            matter power spectrum :math:`P(k,a)`. This dictionary may
            also contain other entries with keys of the form `'q1:q2'`,
            containing other cross-power spectra between quantities
            `'q1'` and `'q2'`.
        nonlinear_model (:obj:`str`, :obj:`dict` or `None`): model to
            compute non-linear power spectra. If a string, the associated
            non-linear model will be applied to all entries in `pk_linear`
            which do not appear in `pk_nonlin`. If a dictionary, it should
            contain entries of the form `'q1:q2': model`, where `model`
            is a string designating the non-linear model to apply to the
            `'q1:q2'` power spectrum, which must also be present in
            `pk_linear`. If `model` is `None`, this non-linear power
            spectrum will not be calculated. If `nonlinear_model` is
            `None`, no additional non-linear power spectra will be
            computed. The only non-linear model supported is `'halofit'`,
            corresponding to the "HALOFIT" transformation of
            Takahashi et al. 2012 (arXiv:1208.2701).
    """
    def __init__(
            self, Omega_c=None, Omega_b=None, h=None, n_s=None,
            sigma8=None, A_s=None, Omega_k=0., Omega_g=None,
            Neff=3.046, m_nu=0., m_nu_type=None, w0=-1., wa=0.,
            T_CMB=None, background=None, growth=None,
            pk_linear=None, pk_nonlin=None, nonlinear_model=None):
        if pk_linear:
            transfer_function = 'calculator'
        else:
            transfer_function = None
        if pk_nonlin or nonlinear_model:
            matter_power_spectrum = 'calculator'
        else:
            matter_power_spectrum = None

        # Cosmology
        super(CosmologyCalculator, self).__init__(
            Omega_c=Omega_c, Omega_b=Omega_b, h=h,
            n_s=n_s, sigma8=sigma8, A_s=A_s,
            Omega_k=Omega_k, Omega_g=Omega_g,
            Neff=Neff, m_nu=m_nu, m_nu_type=m_nu_type,
            w0=w0, wa=wa, T_CMB=T_CMB,
            transfer_function=transfer_function,
            matter_power_spectrum=matter_power_spectrum)

        # Parse arrays
        has_bg = background is not None
        has_dz = growth is not None
        has_pklin = pk_linear is not None
        has_pknl = pk_nonlin is not None
        has_nonlin_model = nonlinear_model is not None

        if has_bg:
            self._init_bg(background)
        if has_dz:
            self._init_growth(growth)
        if has_pklin:
            self._init_pklin(pk_linear)
        if has_pknl:
            self._init_pknl(pk_nonlin, has_nonlin_model)
        self._apply_nonlinear_model(nonlinear_model)

    def _init_bg(self, background):
        # Background
        if not isinstance(background, dict):
            raise TypeError("`background` must be a dictionary.")
        if (('a' not in background) or ('chi' not in background) or
                ('h_over_h0' not in background)):
            raise ValueError("`background` must contain keys "
                             "'a', 'chi' and 'h_over_h0'")
        a = background['a']
        chi = background['chi']
        hoh0 = background['h_over_h0']
        # Check that input arrays have the same size.
        if not (a.shape == chi.shape == hoh0.shape):
            raise ValueError("Input arrays must have the same size.")
        # Check that `a` is a monotonically increasing array.
        if not np.array_equal(a, np.sort(a)):
            raise ValueError("Input scale factor array is not "
                             "monotonically increasing.")
        # Check that the last element of a_array_back is 1:
        if np.abs(a[-1]-1.0) > 1e-5:
            raise ValueError("The last element of the input scale factor"
                             "array must be 1.0.")
        status = 0
        status = lib.cosmology_distances_from_input(self.cosmo,
                                                    a, chi, hoh0,
                                                    status)
        check(status, self)

    def _init_growth(self, growth):
        # Growth
        if not isinstance(growth, dict):
            raise TypeError("`growth` must be a dictionary.")
        if (('a' not in growth) or ('growth_factor' not in growth) or
                ('growth_rate' not in growth)):
            raise ValueError("`growth` must contain keys "
                             "'a', 'growth_factor' and 'growth_rate'")
        a = growth['a']
        dz = growth['growth_factor']
        fz = growth['growth_rate']
        # Check that input arrays have the same size.
        if not (a.shape == dz.shape
                == fz.shape):
            raise ValueError("Input arrays must have the same size.")
        # Check that a_array_grth is a monotonically increasing array.
        if not np.array_equal(a,
                              np.sort(a)):
            raise ValueError("Input scale factor array is not "
                             "monotonically increasing.")
        # Check that the last element of a is 1:
        if np.abs(a[-1]-1.0) > 1e-5:
            raise ValueError("The last element of the input scale factor"
                             "array must be 1.0.")
        status = 0
        status = lib.cosmology_growth_from_input(self.cosmo,
                                                 a, dz, fz,
                                                 status)
        check(status, self)

    def _init_pklin(self, pk_linear):
        # Linear power spectrum
        if not isinstance(pk_linear, dict):
            raise TypeError("`pk_linear` must be a dictionary")
        if (('delta_matter:delta_matter' not in pk_linear) or
                ('a' not in pk_linear) or ('k' not in pk_linear)):
            raise ValueError("`pk_linear` must contain keys 'a', 'k' "
                             "and 'delta_matter:delta_matter' "
                             "(at least)")

        # needed for high-z extrapolation
        self.compute_growth()

        na = len(pk_linear['a'])
        nk = len(pk_linear['k'])
        lk = np.log(pk_linear['k'])
        pk_names = [key for key in pk_linear if key not in ('a', 'k')]
        for n in pk_names:
            qs = n.split(':')
            if len(qs) != 2:
                raise ValueError("Power spectrum label %s could " % n +
                                 "not be parsed. Label must be of the " +
                                 "form 'q1:q2'")
            pk = pk_linear[n]
            if pk.shape != (na, nk):
                raise ValueError("Power spectrum %s has shape " % n +
                                 str(pk.shape) + " but shape " +
                                 "(%d, %d) was expected." % (na, nk))
            # Spline in log-space if the P(k) is positive-definite
            use_log = np.all(pk > 0)
            if use_log:
                pk = np.log(pk)
            # Initialize and store
            pk = Pk2D(pkfunc=None,
                      a_arr=pk_linear['a'], lk_arr=lk, pk_arr=pk,
                      is_logp=use_log, extrap_order_lok=1,
                      extrap_order_hik=2, cosmo=None)
            self._pk_lin[n] = pk
        # Set linear power spectrum as initialized
        self._has_pk_lin = True

    def _init_pknl(self, pk_nonlin, has_nonlin_model):
        # Non-linear power spectrum
        if not isinstance(pk_nonlin, dict):
            raise TypeError("`pk_nonlin` must be a dictionary")
        if (('a' not in pk_nonlin) or ('k' not in pk_nonlin)):
            raise ValueError("`pk_nonlin` must contain keys "
                             "'a' and 'k' (at least)")
        if ((not has_nonlin_model) and
                ('delta_matter:delta_matter' not in pk_nonlin)):
            raise ValueError("`pk_nonlin` must contain key "
                             "'delta_matter:delta_matter' or "
                             "use halofit to compute it")
        na = len(pk_nonlin['a'])
        nk = len(pk_nonlin['k'])
        lk = np.log(pk_nonlin['k'])
        pk_names = [key for key in pk_nonlin if key not in ('a', 'k')]
        for n in pk_names:
            qs = n.split(':')
            if len(qs) != 2:
                raise ValueError("Power spectrum label %s could " % n +
                                 "not be parsed. Label must be of the " +
                                 "form 'q1:q2'")
            pk = pk_nonlin[n]
            if pk.shape != (na, nk):
                raise ValueError("Power spectrum %s has shape " % n +
                                 str(pk.shape) + " but shape " +
                                 "(%d, %d) was expected." % (na, nk))
            # Spline in log-space if the P(k) is positive-definite
            use_log = np.all(pk > 0)
            if use_log:
                pk = np.log(pk)
            # Initialize and store
            pk = Pk2D(pkfunc=None,
                      a_arr=pk_nonlin['a'], lk_arr=lk, pk_arr=pk,
                      is_logp=use_log, extrap_order_lok=1,
                      extrap_order_hik=2, cosmo=None)
            self._pk_nl[n] = pk
        # Set non-linear power spectrum as initialized
        self._has_pk_nl = True

    def _apply_nonlinear_model(self, nonlin_model):
        if nonlin_model is None:
            return
        elif isinstance(nonlin_model, str):
            if not self._pk_lin:
                raise ValueError("You asked to use the non-linear "
                                 "model " + nonlin_model + " but "
                                 "provided no linear power spectrum "
                                 "to apply it to.")
            nld = {n: nonlin_model
                   for n in self._pk_lin}
        elif isinstance(nonlin_model, dict):
            nld = nonlin_model
        else:
            raise TypeError("`nonlinear_model` must be a string, "
                            "a dictionary or `None`")

        for name, model in nld.items():
            if name in self._pk_nl:
                continue

            if name not in self._pk_lin:
                raise KeyError(name + " is not a "
                               "known linear power spectrum")

            if ((name == 'delta_matter:delta_matter') and
                    (model is None)):
                raise ValueError("The non-linear matter power spectrum "
                                 "can't be `None`")

            if model == 'halofit':
                pkl = self._pk_lin[name]
                self._pk_nl[name] = Pk2D.apply_halofit(self, pkl)
            elif model is None:
                pass
            else:
                raise KeyError(model + " is not a valid "
                               "non-linear model.")
        # Set non-linear power spectrum as initialized
        self._has_pk_nl = True<|MERGE_RESOLUTION|>--- conflicted
+++ resolved
@@ -173,10 +173,6 @@
             m_nu_type = 'equal', and 'equalize', which will redistribute
             masses to be equal right before calling the emulator but results in
             internal inconsistencies. Defaults to 'strict'.
-<<<<<<< HEAD
-        DE_model_camb (:`str`, optional): It tells camb which dark energy model
-            to use. Defaults to 'DarkEnergyFluid'.
-=======
         extra_parameters (:obj:`dict`, optional): Dictionary holding extra
             parameters. Currently supports extra parameters for CAMB, with
             details described below. Defaults to None.
@@ -196,7 +192,6 @@
         extra_parameters = {"camb": {"halofit_version": "mead2020",
                                      "HMCode_logT_AGN": 7.8}}
 
->>>>>>> 285066d5
     """
     def __init__(
             self, Omega_c=None, Omega_b=None, h=None, n_s=None,
@@ -224,11 +219,7 @@
             bcm_etab=bcm_etab, bcm_ks=bcm_ks, mu_0=mu_0, sigma_0=sigma_0,
             c1_mg=c1_mg, c2_mg=c2_mg, lambda_mg=lambda_mg,
             z_mg=z_mg, df_mg=df_mg,
-<<<<<<< HEAD
-            DE_model_camb=DE_model_camb)
-=======
             extra_parameters=extra_parameters)
->>>>>>> 285066d5
 
         self._config_init_kwargs = dict(
             transfer_function=transfer_function,
@@ -314,20 +305,9 @@
 
         # Read the values we need from the loaded yaml dictionary. Missing
         # values take their default values from Cosmology.__init__
-<<<<<<< HEAD
-        inits = {k: params[k] for k in ["Omega_c", "Omega_b", "h", "n_s",
-                                        "sigma8", "A_s", "Omega_k",
-                                        "Neff", "m_nu", "m_nu_type",
-                                        "w0", "wa",
-                                        "bcm_log10Mc", "bcm_etab", "bcm_ks",
-                                        "mu_0", "sigma_0", "c1_mg", "c2_mg",
-                                        "lambda_mg",
-                                        "DE_model_camb"] if k in params}
-=======
         inits = {k: params[k] for k in init_param_names if k in params}
 
         # Overwrite with extra values
->>>>>>> 285066d5
         inits.update(kwargs)
 
         return cls(**inits)
@@ -412,12 +392,8 @@
             w0=None, wa=None, T_CMB=None,
             bcm_log10Mc=None, bcm_etab=None, bcm_ks=None,
             mu_0=None, sigma_0=None, c1_mg=None, c2_mg=None, lambda_mg=None,
-<<<<<<< HEAD
-            z_mg=None, df_mg=None, Omega_g=None, DE_model_camb=None):
-=======
             z_mg=None, df_mg=None, Omega_g=None,
             extra_parameters=None):
->>>>>>> 285066d5
         """Build a ccl_parameters struct"""
 
         # Check to make sure Omega_k is within reasonable bounds.
