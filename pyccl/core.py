"""The core functionality of ccl, including the core data types. This includes
the cosmology and parameters objects used to instantiate a model from which one
can compute a set of theoretical predictions.
"""
import warnings
import numpy as np
import yaml
from inspect import getmembers, isfunction, signature

from . import ccllib as lib
from .errors import CCLError, CCLWarning, CCLDeprecationWarning
from ._types import error_types
from ._core import _docstring_extra_parameters
from .boltzmann import get_class_pk_lin, get_camb_pk_lin, get_isitgr_pk_lin
from .pyutils import check, warn_api
from .pk2d import Pk2D
<<<<<<< HEAD
=======
from .base import CCLObject, cache, unlock_instance
from ._repr import _build_string_Cosmology
from .parameters import CCLParameters
>>>>>>> 1ab7ad3b

# Configuration types
transfer_function_types = {
    None: lib.transfer_none,
    'eisenstein_hu': lib.eisenstein_hu,
    'eisenstein_hu_nowiggles': lib.eisenstein_hu_nowiggles,
    'bbks': lib.bbks,
    'boltzmann_class': lib.boltzmann_class,
    'boltzmann_camb': lib.boltzmann_camb,
    'boltzmann_isitgr': lib.boltzmann_isitgr,
    'calculator': lib.pklin_from_input,
    'bacco': lib.pklin_from_input,
}

matter_power_spectrum_types = {
    None: lib.pknl_none,
    'halo_model': lib.halo_model,
    'halofit': lib.halofit,
    'linear': lib.linear,
    'emu': lib.emu,
    'calculator': lib.pknl_from_input,
    'camb': lib.pknl_from_boltzman,
    'bacco': lib.pknl_from_input,
}

baryons_power_spectrum_types = {
    'nobaryons': lib.nobaryons,
    'bcm': lib.bcm,
    'bacco': lib.nobaryons,
}

# List which transfer functions can be used with the muSigma_MG
# parameterisation of modified gravity

mass_function_types = {
    'angulo': lib.angulo,
    'tinker': lib.tinker,
    'tinker10': lib.tinker10,
    'watson': lib.watson,
    'shethtormen': lib.shethtormen
}

halo_concentration_types = {
    'bhattacharya2011': lib.bhattacharya2011,
    'duffy2008': lib.duffy2008,
    'constant_concentration': lib.constant_concentration,
}

emulator_neutrinos_types = {
    'strict': lib.emu_strict,
    'equalize': lib.emu_equalize
}


class Cosmology(CCLObject):
    """A cosmology including parameters and associated data.

    .. note:: Although some arguments default to `None`, they will raise a
              ValueError inside this function if not specified, so they are not
              optional.

    .. note:: The parameter Omega_g can be used to set the radiation density
              (not including relativistic neutrinos) to zero. Doing this will
              give you a model that is physically inconsistent since the
              temperature of the CMB will still be non-zero. Note however
              that this approximation is common for late-time LSS computations.

    .. note:: After instantiation, you can set parameters related to the
              internal splines and numerical integration accuracy by setting
              the values of the attributes of
              :obj:`Cosmology.cosmo.spline_params` and
              :obj:`Cosmology.cosmo.gsl_params`. via the `update_parameters`
              method of `Cosmology`. For example, you can set
              the generic relative accuracy for integration by executing
              ``c = Cosmology(...); cosmo.update_parameters(INTEGRATION_EPSREL\
= 1e-5``.
              If you bypass `update_parameters` and set it directly with
              ``setattr``, hashing the Cosmology object will be inconsistent.
              See the module level documentation of `pyccl.core` for details.

    Args:
        Omega_c (:obj:`float`):
            Cold dark matter density fraction.
        Omega_b (:obj:`float`):
            Baryonic matter density fraction.
        h (:obj:`float`):
            Hubble constant divided by 100 km/s/Mpc; unitless.
        A_s (:obj:`float`):
            Power spectrum normalization.
            Exactly one of A_s and sigma_8 is required.
        sigma8 (:obj:`float`):
            Variance of matter density perturbations at an 8 Mpc/h scale.
            Exactly one of A_s and sigma_8 is required.
        n_s (:obj:`float`):
            Primordial scalar perturbation spectral index.
        Omega_k (:obj:`float`, optional):
            Curvature density fraction. Defaults to 0.
        Omega_g (:obj:`float`, optional):
            Density in relativistic species except massless neutrinos.
            The default of `None` corresponds to setting this from the CMB
            temperature. Note that if a non-`None` value is given, it may
            result in a physically inconsistent model because the CMB
            temperature will still be non-zero in the parameters.
        Neff (:obj:`float`, optional):
            Effective number of massless neutrinos present.
            Defaults to 3.046.
        m_nu (:obj:`float`, optional):
            Total mass in eV of the massive neutrinos present. Defaults to 0.
        m_nu_type (:obj:`str`, optional):
            The type of massive neutrinos. Accepted types are ``'inverted'``,
            ``'normal'``, ``'equal'``, ``'single'``, and ``'list'``.
            The default of None is the same as 'normal'.
        w0 (:obj:`float`, optional):
            First order term of dark energy equation of state. Defaults to -1.
        wa (:obj:`float`, optional):
            Second order term of dark energy equation of state. Defaults to 0.
        T_CMB (:obj:`float`):
            The CMB temperature today.
            The default of ``None`` uses the global CCL value in
            ``pyccl.physical_constants.T_CMB``.
        bcm_log10Mc (:obj:`float`, optional):
            Deprecated; pass via ``extra parameters``.
            One of the parameters of the BCM model.
            Defaults to ``log10(1.2e14)``.
        bcm_etab (:obj:`float`, optional):
            Deprecated; pass via ``extra parameters``.
            One of the parameters of the BCM model. Defaults to 0.5.
        bcm_ks (:obj:`float`, optional):
            Deprecated; pass via ``extra parameters``.
            One of the parameters of the BCM model. Defaults to 55.0.
        mu_0 (:obj:`float`, optional):
            One of the parameters of the mu-Sigma modified gravity model.
            Defaults to 0.0
        sigma_0 (:obj:`float`, optional):
            One of the parameters of the mu-Sigma modified gravity model.
            Defaults to 0.0
        c1_mg (:obj:`float`, optional):
            Deprecated; pass via ``extra_parameters``.
            MG parameter that enters in the scale dependence of mu affecting
            its large scale behavior. Defaults to 1.
            See, e.g., Eqs. (46) in Ade et al. 2015, arXiv:1502.01590
            where their f1 and f2 functions are set equal to the commonly used
            ratio of dark energy density parameter at scale factor a over
            the dark energy density parameter today
        c2_mg (:obj:`float`, optional):
            Deprecated; pass via ``extra_parameters``.
            MG parameter that enters in the scale dependence of Sigma
            affecting its large scale behavior. Defaults to 1.
            See, e.g., Eqs. (47) in Ade et al. 2015, arXiv:1502.01590
            where their f1 and f2 functions are set equal to the commonly used
            ratio of dark energy density parameter at scale factor a over
            the dark energy density parameter today
        lambda_mg (:obj:`float`, optional):
            Deprecated; pass via ``extra_parameters``.
            MG parameter that sets the start of dependance on c1 and c2 MG
            parameters. Defaults to 0.0.
            See, e.g., Eqs. (46) & (47) in Ade et al. 2015, arXiv:1502.01590
            where their f1 and f2 functions are set equal to the commonly used
            ratio of dark energy density parameter at scale factor a over
            the dark energy density parameter today
<<<<<<< HEAD
        df_mg (array_like, optional):
            Deprecated; will be removed in a future release.
            Perturbations to the GR growth rate as a function of redshift
            :math:`\\Delta f`. Used to implement simple modified growth
            scenarios.
        z_mg (array_like, optional):
            Deprecated; will be removed in a future release.
            Redshifts corresponding to df_mg.
        transfer_function (:obj:`str`, optional):
            The transfer function to use. Defaults to ``'boltzmann_camb'``.
        matter_power_spectrum (:obj:`str`, optional):
            The matter power spectrum to use. Defaults to ``'halofit'``.
        baryons_power_spectrum (:obj:`str`, optional):
            The correction from baryonic effects to be implemented.
            Defaults to ``'nobaryons'``.
        mass_function (:obj:`str`, optional):
            Deprecated; pass via `extra_parameters` or use the `halos`
            sub-package.
            The mass function to use. Defaults to ``'tinker10'``.
        halo_concentration (:obj:`str`, optional):
            Deprecated; pass via `extra_parameters` or use the `halos`
            sub-package.
            The halo concentration relation to use.
            Defaults to ``'duffy2008'``.
        emulator_neutrinos (:obj:`str`, optional):
            If using CosmicEmu for the power spectrum, specified treatment
            of unequal neutrinos.
            Options are ``'strict'``, which will raise an error and quit if
            the user fails to pass either a set of three equal masses or a sum
            with ``m_nu_type = 'equal'``, and ``'equalize'``, which will
            redistribute masses to be equal right before calling the emulator,
            but results in internal inconsistencies. Defaults to ``'strict'``.
        extra_parameters (:obj:`dict`, optional):
            Dictionary holding extra parameters.
            Accepted keys are detailed below.

    """
    __doc__ += _docstring_extra_parameters
=======
        df_mg (array_like, optional): Perturbations to the GR growth rate as
            a function of redshift :math:`\\Delta f`. Used to implement simple
            modified growth scenarios.
        z_mg (array_like, optional): Array of redshifts corresponding to df_mg.
        transfer_function (:obj:`str`, optional): The transfer function to
            use. Defaults to 'boltzmann_camb'.
        matter_power_spectrum (:obj:`str`, optional): The matter power
            spectrum to use. Defaults to 'halofit'.
        baryons_power_spectrum (:obj:`str`, optional): The correction from
            baryonic effects to be implemented. Defaults to 'nobaryons'.
        mass_function (:obj:`str`, optional): The mass function to use.
            Defaults to 'tinker10' (2010).
        halo_concentration (:obj:`str`, optional): The halo concentration
            relation to use. Defaults to Duffy et al. (2008) 'duffy2008'.
        emulator_neutrinos (:obj:`str`, optional): If using the emulator for
            the power spectrum, specified treatment of unequal neutrinos.
            Options are 'strict', which will raise an error and quit if the
            user fails to pass either a set of three equal masses or a sum with
            m_nu_type = 'equal', and 'equalize', which will redistribute
            masses to be equal right before calling the emulator but results in
            internal inconsistencies. Defaults to 'strict'.
        extra_parameters (:obj:`dict`, optional): Dictionary holding extra
            parameters. Currently supports extra parameters for CAMB, and
            implemented power spectrum emulator models, with details
            described below.

    Currently supported extra parameters for CAMB are:

        * `halofit_version`
        * `HMCode_A_baryon`
        * `HMCode_eta_baryon`
        * `HMCode_logT_AGN`
        * `kmax`
        * `lmax`
        * `dark_energy_model`

    Consult the CAMB documentation for their usage. These parameters are passed
    in a :obj:`dict` to `extra_parameters` as::

        extra_parameters = {"camb": {"halofit_version": "mead2020_feedback",
                                     "HMCode_logT_AGN": 7.8}}

    """
    __repr__ = _build_string_Cosmology
>>>>>>> 1ab7ad3b

    # Go through all functions in the main package and the subpackages
    # and make every function that takes `cosmo` as its first argument
    # an attribute of this class.
    from . import background, baryons, boltzmann, \
        cells, correlations, covariances, neutrinos, \
        pk2d, power, tk3d, tracers, halos, nl_pt
    subs = [background, boltzmann, baryons, cells, correlations, covariances,
            neutrinos, pk2d, power, tk3d, tracers, halos, nl_pt]
    funcs = [getmembers(sub, isfunction) for sub in subs]
    funcs = [func for sub in funcs for func in sub]
    for name, func in funcs:
        pars = signature(func).parameters
        if list(pars)[0] == "cosmo":
            vars()[name] = func
    del background, boltzmann, baryons, cells, correlations, covariances, \
        neutrinos, pk2d, power, tk3d, tracers, halos, nl_pt, \
        subs, funcs, func, name, pars  # clear unnecessary locals

    @warn_api
    def __init__(
            self, *, Omega_c=None, Omega_b=None, h=None, n_s=None,
            sigma8=None, A_s=None,
            Omega_k=0., Omega_g=None, Neff=3.046, m_nu=0., m_nu_type=None,
            w0=-1., wa=0., T_CMB=None,
            bcm_log10Mc=None, bcm_etab=None, bcm_ks=None,
            mu_0=0., sigma_0=0.,
            c1_mg=None, c2_mg=None, lambda_mg=None, z_mg=None, df_mg=None,
            transfer_function='boltzmann_camb',
            matter_power_spectrum='halofit',
            baryons_power_spectrum='nobaryons',
            mass_function=None, halo_concentration=None,
            emulator_neutrinos='strict',
            extra_parameters=None):

        # going to save these for later
        self._params_init_kwargs = dict(
            Omega_c=Omega_c, Omega_b=Omega_b, h=h, n_s=n_s, sigma8=sigma8,
            A_s=A_s, Omega_k=Omega_k, Omega_g=Omega_g, Neff=Neff, m_nu=m_nu,
            m_nu_type=m_nu_type, w0=w0, wa=wa, T_CMB=T_CMB,
            bcm_log10Mc=bcm_log10Mc, bcm_etab=bcm_etab, bcm_ks=bcm_ks,
            mu_0=mu_0, sigma_0=sigma_0,
            c1_mg=c1_mg, c2_mg=c2_mg, lambda_mg=lambda_mg,
            z_mg=z_mg, df_mg=df_mg,
            extra_parameters=extra_parameters)

        self._config_init_kwargs = dict(
            transfer_function=transfer_function,
            matter_power_spectrum=matter_power_spectrum,
            baryons_power_spectrum=baryons_power_spectrum,
            mass_function=mass_function,
            halo_concentration=halo_concentration,
            emulator_neutrinos=emulator_neutrinos)

        self._build_cosmo()

        self._has_pk_lin = False
        self._pk_lin = {}
        self._has_pk_nl = False
        self._pk_nl = {}

    def _build_cosmo(self):
        """Assemble all of the input data into a valid ccl_cosmology object."""
        # We have to make all of the C stuff that goes into a cosmology
        # and then we make the cosmology.
        self._build_parameters(**self._params_init_kwargs)
        self._build_config(**self._config_init_kwargs)
        self.cosmo = lib.cosmology_create(self._params, self._config)
        CCLParameters.populate(self.cosmo)

        if self.cosmo.status != 0:
            raise CCLError(
                "(%d): %s"
                % (self.cosmo.status, self.cosmo.status_message))

    def update_parameters(self, **kwargs):
        """Update any of the ``gsl_params`` or ``spline_params`` associated
        with this Cosmology object.
        """
        from pyccl import gsl_params, spline_params
        keys = list(gsl_params.keys()) + list(spline_params.keys())
        set_diff = list(set(kwargs.keys()) - set(keys))
        if set_diff:
            raise ValueError(f"Parameter(s) {set_diff} not recognized.")
        for param, value in kwargs.items():
            if param in gsl_params.keys():
                attr = getattr(self.cosmo, "gsl_params")
            else:
                attr = getattr(self.cosmo, "spline_params")
            setattr(attr, param, value)

    def write_yaml(self, filename):
        """Write a YAML representation of the parameters to file.

        Args:
            filename (:obj:`str`) Filename, file pointer, or stream to write "
                "parameters to."
        """
        def make_yaml_friendly(d):
            for k, v in d.items():
                if isinstance(v, np.floating):
                    d[k] = float(v)
                elif isinstance(v, np.integer):
                    d[k] = int(v)
                elif isinstance(v, bool):
                    d[k] = bool(v)
                elif isinstance(v, dict):
                    make_yaml_friendly(v)

        params = {**self._params_init_kwargs,
                  **self._config_init_kwargs}
        make_yaml_friendly(params)

        if isinstance(filename, str):
            with open(filename, "w") as fp:
                yaml.dump(params, fp,
                          default_flow_style=False, sort_keys=False)
        else:
            yaml.dump(params, filename,
                      default_flow_style=False, sort_keys=False)

    @classmethod
    def read_yaml(cls, filename, **kwargs):
        """Read the parameters from a YAML file.

        Args:
            filename (:obj:`str`) Filename, file pointer, or stream to read
                parameters from.
            **kwargs (dict) Additional keywords that supersede file contents
        """
        if isinstance(filename, str):
            with open(filename, 'r') as fp:
                params = yaml.load(fp, Loader=yaml.Loader)
        else:
            params = yaml.load(filename, Loader=yaml.Loader)

        if "sigma8" in params and params["sigma8"] == "nan":
            del params["sigma8"]
        if "A_s" in params and params["A_s"] == "nan":
            del params["A_s"]

        # Get the call signature of Cosmology (i.e., the names of
        # all arguments)
        init_param_names = signature(cls).parameters.keys()

        # Read the values we need from the loaded yaml dictionary. Missing
        # values take their default values from Cosmology.__init__
        inits = {k: params[k] for k in init_param_names if k in params}

        # Overwrite with extra values
        inits.update(kwargs)

        return cls(**inits)

    def _build_config(
            self, transfer_function=None, matter_power_spectrum=None,
            baryons_power_spectrum=None,
            mass_function=None, halo_concentration=None,
            emulator_neutrinos=None):
        """Build a ccl_configuration struct.

        This function builds C ccl_configuration struct. This structure
        controls which various approximations are used for the transfer
        function, matter power spectrum, baryonic effect in the matter
        power spectrum, mass function, halo concentration relation, and
        neutrino effects in the emulator.

        It also does some error checking on the inputs to make sure they
        are valid and physically consistent.
        """

        # Check validity of configuration-related arguments
        if transfer_function not in transfer_function_types.keys():
            raise ValueError(
                "'%s' is not a valid transfer_function type. "
                "Available options are: %s"
                % (transfer_function,
                   transfer_function_types.keys()))
        if matter_power_spectrum not in matter_power_spectrum_types.keys():
            raise ValueError(
                "'%s' is not a valid matter_power_spectrum "
                "type. Available options are: %s"
                % (matter_power_spectrum,
                   matter_power_spectrum_types.keys()))
        if (baryons_power_spectrum not in
                baryons_power_spectrum_types.keys()):
            raise ValueError(
                "'%s' is not a valid baryons_power_spectrum "
                "type. Available options are: %s"
                % (baryons_power_spectrum,
                   baryons_power_spectrum_types.keys()))
        if (mass_function, halo_concentration) != (None, None):
            warnings.warn(
                "Arguments `mass_function` and `halo_concentration` are "
                "deprecated in `pyccl.Cosmology` and will be removed in a "
                "future release. To compute the Halo Model power spectrum "
                "refer to the 'halo_model' key in `extra_parameters`.",
                CCLDeprecationWarning)
            if ((mass_function not in mass_function_types.keys()) and
                    (mass_function is not None)):
                raise ValueError(
                    "'%s' is not a valid mass_function type. "
                    "Available options are: %s or None."
                    % (mass_function, mass_function_types.keys()))
            if ((halo_concentration not in halo_concentration_types.keys()) and
                    (halo_concentration is not None)):
                raise ValueError(
                    "'%s' is not a valid halo_concentration type. "
                    "Available options are: %s or None."
                    % (halo_concentration, halo_concentration_types.keys()))
        if emulator_neutrinos not in emulator_neutrinos_types.keys():
            raise ValueError(
                "'%s' is not a valid emulator neutrinos "
                "method. Available options are: %s"
                % (emulator_neutrinos, emulator_neutrinos_types.keys()))

        # Assign values to new ccl_configuration object
        # TODO: remove mass function and concentration from config
        if mass_function is None:
            mass_function = "tinker10"
        if halo_concentration is None:
            halo_concentration = "duffy2008"

        config = lib.configuration()

        config.transfer_function_method = \
            transfer_function_types[transfer_function]
        config.matter_power_spectrum_method = \
            matter_power_spectrum_types[matter_power_spectrum]
        config.baryons_power_spectrum_method = \
            baryons_power_spectrum_types[baryons_power_spectrum]
        config.mass_function_method = \
            mass_function_types[mass_function]
        config.halo_concentration_method = \
            halo_concentration_types[halo_concentration]
        config.emulator_neutrinos_method = \
            emulator_neutrinos_types[emulator_neutrinos]

        # Store ccl_configuration for later access
        self._config = config

    def _build_parameters(
            self, Omega_c=None, Omega_b=None, h=None, n_s=None, sigma8=None,
            A_s=None, Omega_k=None, Neff=None, m_nu=None, m_nu_type=None,
            w0=None, wa=None, T_CMB=None,
            bcm_log10Mc=None, bcm_etab=None, bcm_ks=None,
            mu_0=None, sigma_0=None, c1_mg=None, c2_mg=None, lambda_mg=None,
            z_mg=None, df_mg=None, Omega_g=None,
            extra_parameters=None):
        """Build a ccl_parameters struct"""

        # Check to make sure Omega_k is within reasonable bounds.
        if Omega_k is not None and Omega_k < -1.0135:
            raise ValueError("Omega_k must be more than -1.0135.")

        # Set nz_mg (no. of redshift bins for modified growth fns.)
        if z_mg is not None and df_mg is not None:
            warnings.warn(
                "Arguments `z_mg` and `df_mg` are deprecated and will be "
                "removed in a future release.", CCLDeprecationWarning)
            # Get growth array size and do sanity check
            z_mg = np.atleast_1d(z_mg)
            df_mg = np.atleast_1d(df_mg)
            if z_mg.size != df_mg.size:
                raise ValueError(
                    "The parameters `z_mg` and `dF_mg` are "
                    "not the same shape!")
            nz_mg = z_mg.size
        else:
            # If one or both of the MG growth arrays are set to zero, disable
            # all of them
            if z_mg is not None or df_mg is not None:
                raise ValueError("Must specify both z_mg and df_mg.")
            z_mg = None
            df_mg = None
            nz_mg = -1

        # Check to make sure specified amplitude parameter is consistent
        if not (A_s is None) ^ (sigma8 is None):
            raise ValueError("Must set either A_s or sigma8 and not both.")

        # Set norm_pk to either A_s or sigma8
        norm_pk = A_s if A_s is not None else sigma8

        # The C library decides whether A_s or sigma8 was the input parameter
        # based on value, so we need to make sure this is consistent too
        if norm_pk >= 1e-5 and A_s is not None:
            raise ValueError("A_s must be less than 1e-5.")

        if norm_pk < 1e-5 and sigma8 is not None:
            raise ValueError("sigma8 must be greater than 1e-5.")

        # Make sure the neutrino parameters are consistent
        # and if a sum is given for mass, split into three masses.
        if hasattr(m_nu, "__len__"):
            if (len(m_nu) != 3):
                raise ValueError("m_nu must be a float or array-like object "
                                 "with length 3.")
            elif m_nu_type in ['normal', 'inverted', 'equal']:
                raise ValueError(
                    "m_nu_type '%s' cannot be passed with a list "
                    "of neutrino masses, only with a sum." % m_nu_type)
            elif m_nu_type is None:
                m_nu_type = 'list'  # False
            mnu_list = [0]*3
            for i in range(0, 3):
                mnu_list[i] = m_nu[i]

        else:
            try:
                m_nu = float(m_nu)
            except Exception:
                raise ValueError(
                    "m_nu must be a float or array-like object with "
                    "length 3.")

            if m_nu_type is None:
                m_nu_type = 'normal'
            m_nu = [m_nu]
            if (m_nu_type == 'normal'):
                if (m_nu[0] < (np.sqrt(7.62E-5) + np.sqrt(2.55E-3))
                        and (m_nu[0] > 1e-15)):
                    raise ValueError("if m_nu_type is 'normal', we are "
                                     "using the normal hierarchy and so "
                                     "m_nu must be greater than (~)0.0592 "
                                     "(or zero)")

                # Split the sum into 3 masses under normal hierarchy.
                if (m_nu[0] > 1e-15):
                    mnu_list = [0]*3
                    # This is a starting guess.
                    mnu_list[0] = 0.
                    mnu_list[1] = np.sqrt(7.62E-5)
                    mnu_list[2] = np.sqrt(2.55E-3)
                    sum_check = mnu_list[0] + mnu_list[1] + mnu_list[2]
                    # This is the Newton's method
                    while (np.abs(m_nu[0] - sum_check) > 1e-15):
                        dsdm1 = (1. + mnu_list[0] / mnu_list[1]
                                 + mnu_list[0] / mnu_list[2])
                        mnu_list[0] = mnu_list[0] - (sum_check
                                                     - m_nu[0]) / dsdm1
                        mnu_list[1] = np.sqrt(mnu_list[0]*mnu_list[0]
                                              + 7.62E-5)
                        mnu_list[2] = np.sqrt(mnu_list[0]*mnu_list[0]
                                              + 2.55E-3)
                        sum_check = mnu_list[0] + mnu_list[1] + mnu_list[2]

            elif (m_nu_type == 'inverted'):
                if (m_nu[0] < (np.sqrt(2.43e-3 - 7.62e-5) + np.sqrt(2.43e-3))
                        and (m_nu[0] > 1e-15)):
                    raise ValueError("if m_nu_type is 'inverted', we "
                                     "are using the inverted hierarchy "
                                     "and so m_nu must be greater than "
                                     "(~)0.0978 (or zero)")
                # Split the sum into 3 masses under inverted hierarchy.
                if (m_nu[0] > 1e-15):
                    mnu_list = [0]*3
                    mnu_list[0] = 0.  # This is a starting guess.
                    mnu_list[1] = np.sqrt(2.43e-3 - 7.62E-5)
                    mnu_list[2] = np.sqrt(2.43e-3)
                    sum_check = mnu_list[0] + mnu_list[1] + mnu_list[2]
                    # This is the Newton's method
                    while (np.abs(m_nu[0] - sum_check) > 1e-15):
                        dsdm1 = (1. + (mnu_list[0] / mnu_list[1])
                                 + (mnu_list[0] / mnu_list[2]))
                        mnu_list[0] = mnu_list[0] - (sum_check
                                                     - m_nu[0]) / dsdm1
                        mnu_list[1] = np.sqrt(mnu_list[0]*mnu_list[0]
                                              + 7.62E-5)
                        mnu_list[2] = np.sqrt(mnu_list[0]*mnu_list[0]
                                              - 2.43e-3)
                        sum_check = mnu_list[0] + mnu_list[1] + mnu_list[2]
            elif (m_nu_type == 'equal'):
                mnu_list = [0]*3
                mnu_list[0] = m_nu[0]/3.
                mnu_list[1] = m_nu[0]/3.
                mnu_list[2] = m_nu[0]/3.
            elif (m_nu_type == 'single'):
                mnu_list = [0]*3
                mnu_list[0] = m_nu[0]
                mnu_list[1] = 0.
                mnu_list[2] = 0.

        # Check which of the neutrino species are non-relativistic today
        N_nu_mass = 0
        if (np.abs(np.amax(m_nu) > 1e-15)):
            for i in range(0, 3):
                if (mnu_list[i] > 0.00017):  # Lesgourges et al. 2012
                    N_nu_mass = N_nu_mass + 1
            N_nu_rel = Neff - (N_nu_mass * 0.71611**4 * (4./11.)**(-4./3.))
            if N_nu_rel < 0.:
                raise ValueError("Neff and m_nu must result in a number "
                                 "of relativistic neutrino species greater "
                                 "than or equal to zero.")

        # Fill an array with the non-relativistic neutrino masses
        if N_nu_mass > 0:
            mnu_final_list = [0]*N_nu_mass
            relativistic = [0]*3
            for i in range(0, N_nu_mass):
                for j in range(0, 3):
                    if (mnu_list[j] > 0.00017 and relativistic[j] == 0):
                        relativistic[j] = 1
                        mnu_final_list[i] = mnu_list[j]
                        break
        else:
            mnu_final_list = [0.]

        # Check if any compulsory parameters are not set
        compul = [Omega_c, Omega_b, Omega_k, w0, wa, h, norm_pk, n_s]
        names = ['Omega_c', 'Omega_b', 'Omega_k',
                 'w0', 'wa', 'h', 'norm_pk', 'n_s']
        for nm, item in zip(names, compul):
            if item is None:
                raise ValueError("Necessary parameter '%s' was not set "
                                 "(or set to None)." % nm)

        # BCM parameters: deprecate old usage and sub-in defaults if needed
        if (extra_parameters is not None) and ("bcm" in extra_parameters):
            bcm = extra_parameters["bcm"]
        else:
            bcm = {"log10Mc": None, "etab": None, "ks": None}

        if any([par is not None for par in [bcm_log10Mc, bcm_etab, bcm_ks]]):
            warnings.warn(
                "BCM parameters as arguments of Cosmology are deprecated "
                "and will be removed in a future release. Specify them in "
                "`extra_parameters` instead, using the model key 'bcm', "
                "and omitting the 'bcm_' prefix from the parameter name.",
                CCLDeprecationWarning)
            bcm = {"log10Mc": bcm_log10Mc, "etab": bcm_etab, "ks": bcm_ks}

        bcm_defaults = {"log10Mc": np.log10(1.2e14), "etab": 0.5, "ks": 55}
        for par, val in bcm.items():
            if val is None:
                bcm[par] = bcm_defaults[par]
        log10Mc, etab, ks = bcm["log10Mc"], bcm["etab"], bcm["ks"]

        # Planck MG params: deprecate old usage and sub-in defaults if needed
        if (extra_parameters is not None) and \
                ("PlanckMG" in extra_parameters):
            planckMG = extra_parameters["PlanckMG"]
        else:
            planckMG = {"c1": None, "c2": None, "lambda": None}

        if any([par is not None for par in [c1_mg, c2_mg, lambda_mg]]):
            warnings.warn(
                "MG parameters [c1, c2, lambda] as arguments of Cosmology "
                "are deprecated and will be removed in a future release. "
                "Specify them in `extra_parameters` instead, using the model "
                "key 'PlanckMG', and omitting the '_mg' suffix from the "
                "parameter name.", CCLDeprecationWarning)
            planckMG = {"c1": c1_mg, "c2": c2_mg, "lambda": lambda_mg}

        planckMG_defaults = {"c1": 1.0, "c2": 1.0, "lambda": 0.0}
        for par, val in planckMG.items():
            if val is None:
                planckMG[par] = planckMG_defaults[par]
        c1, c2, lambda_ = planckMG["c1"], planckMG["c2"], planckMG["lambda"]

        # Create new instance of ccl_parameters object
        # Create an internal status variable; needed to check massive neutrino
        # integral.
        T_CMB_old = lib.cvar.constants.T_CMB
        try:
            if T_CMB is not None:
                lib.cvar.constants.T_CMB = T_CMB
            status = 0
            if nz_mg == -1:
                # Create ccl_parameters without modified growth
                self._params, status = lib.parameters_create_nu(
                    Omega_c, Omega_b, Omega_k, Neff, w0, wa, h,
                    norm_pk, n_s, log10Mc, etab, ks, mu_0, sigma_0,
                    c1, c2, lambda_, mnu_final_list, status)
            else:
                # Create ccl_parameters with modified growth arrays
                self._params, status = lib.parameters_create_nu_vec(
                    Omega_c, Omega_b, Omega_k, Neff, w0, wa, h,
                    norm_pk, n_s, log10Mc, etab, ks, mu_0, sigma_0,
                    c1, c2, lambda_,
                    z_mg, df_mg, mnu_final_list, status)
            check(status)
        finally:
            lib.cvar.constants.T_CMB = T_CMB_old

        if Omega_g is not None:
            total = self._params.Omega_g + self._params.Omega_l
            self._params.Omega_g = Omega_g
            self._params.Omega_l = total - Omega_g

    def __getitem__(self, key):
        """Access parameter values by name."""
        try:
            if key == 'm_nu':
                val = lib.parameters_get_nu_masses(self._params, 3)
            elif key == 'extra_parameters':
                val = self._params_init_kwargs["extra_parameters"]
            else:
                val = getattr(self._params, key)
        except AttributeError:
            raise KeyError("Parameter '%s' not recognized." % key)
        return val

    def __setitem__(self, key, val):
        """Set parameter values by name."""
        raise NotImplementedError("Cosmology objects are immutable; create a "
                                  "new Cosmology() instance instead.")

    def __del__(self):
        """Free the C memory this object is managing as it is being garbage
        collected (hopefully)."""
        if hasattr(self, "cosmo"):
            if (self.cosmo is not None and
                    hasattr(lib, 'cosmology_free') and
                    lib.cosmology_free is not None):
                lib.cosmology_free(self.cosmo)
        if hasattr(self, "_params"):
            if (self._params is not None and
                    hasattr(lib, 'parameters_free') and
                    lib.parameters_free is not None):
                lib.parameters_free(self._params)

        # finally delete some attributes we don't want to be around for safety
        # when the context manager exits or if __del__ is called twice
        if hasattr(self, "cosmo"):
            delattr(self, "cosmo")
        if hasattr(self, "_params"):
            delattr(self, "_params")

    def __enter__(self):
        return self

    def __exit__(self, type, value, traceback):
        """Free the C memory this object is managing when the context manager
        exits."""
        self.__del__()

    @unlock_instance
    def __getstate__(self):
        # we are removing any C data before pickling so that the
        # is pure python when pickled.
        state = self.__dict__.copy()
        state.pop('cosmo', None)
        state.pop('_params', None)
        state.pop('_config', None)
        return state

    @unlock_instance
    def __setstate__(self, state):
        self.__dict__ = state
        # we removed the C data when it was pickled, so now we unpickle
        # and rebuild the C data
        self._build_cosmo()

    def compute_distances(self):
        """Compute the distance splines."""
        if self.has_distances:
            return
        status = 0
        status = lib.cosmology_compute_distances(self.cosmo, status)
        check(status, self)

    def compute_growth(self):
        """Compute the growth function."""
        if self.has_growth:
            return
        if self['N_nu_mass'] > 0:
            warnings.warn(
                "CCL does not properly compute the linear growth rate in "
                "cosmological models with massive neutrinos!",
                category=CCLWarning)

            if self._params_init_kwargs['df_mg'] is not None:
                warnings.warn(
                    "Modified growth rates via the `df_mg` keyword argument "
                    "cannot be consistently combined with cosmological models "
                    "with massive neutrinos in CCL!",
                    category=CCLWarning)

            if (self._params_init_kwargs['mu_0'] > 0 or
                    self._params_init_kwargs['sigma_0'] > 0):
                warnings.warn(
                    "Modified growth rates via the mu-Sigma model "
                    "cannot be consistently combined with cosmological models "
                    "with massive neutrinos in CCL!",
                    category=CCLWarning)

        status = 0
        status = lib.cosmology_compute_growth(self.cosmo, status)
        check(status, self)

<<<<<<< HEAD
    def _compute_linear_power(self):
        """Compute the linear power spectrum."""
=======
    @cache
    def _compute_linear_power(self):
        """Return the linear power spectrum."""
>>>>>>> 1ab7ad3b
        if (self['N_nu_mass'] > 0 and
                self._config_init_kwargs['transfer_function'] in
                ['bbks', 'eisenstein_hu', 'eisenstein_hu_nowiggles', ]):
            warnings.warn(
                "The '%s' linear power spectrum model does not properly "
                "account for massive neutrinos!" %
                self._config_init_kwargs['transfer_function'],
                category=CCLWarning)

        if self._config_init_kwargs['matter_power_spectrum'] == 'emu':
            warnings.warn(
                "None of the linear power spectrum models in CCL are "
                "consistent with that implicitly used in the emulated "
                "non-linear power spectrum!",
                category=CCLWarning)

        # needed to init some models
        self.compute_growth()

        # Populate power spectrum splines
        trf = self._config_init_kwargs['transfer_function']
        pk = None
        rescale_s8 = True
        rescale_mg = True
        if trf is None:
            raise CCLError("You want to compute the linear power spectrum, "
                           "but you selected `transfer_function=None`.")
        elif trf == 'boltzmann_class':
            pk = get_class_pk_lin(self)
        elif trf == 'boltzmann_isitgr':
            rescale_mg = False
            pk = get_isitgr_pk_lin(self)
        elif trf == 'boltzmann_camb':
            pk_nl_from_camb = False
            if self._config_init_kwargs['matter_power_spectrum'] == "camb":
                pk_nl_from_camb = True
            pk = get_camb_pk_lin(self, nonlin=pk_nl_from_camb)
            if pk_nl_from_camb:
                pk, pk_nl = pk
                self._pk_nl['delta_matter:delta_matter'] = pk_nl
                self._has_pk_nl = True
                rescale_mg = False
                rescale_s8 = False
                if abs(self["mu_0"]) > 1e-14:
                    warnings.warn("You want to compute the non-linear power "
                                  "spectrum using CAMB. This cannot be "
                                  "consistently done with mu_0 > 0.",
                                  category=CCLWarning)
                if np.isfinite(self["sigma8"]) \
                        and not np.isfinite(self["A_s"]):
                    raise CCLError("You want to compute the non-linear "
                                   "power spectrum using CAMB and specified "
                                   "sigma8 but the non-linear power spectrum "
                                   "cannot be consistenty rescaled.")
        elif trf in ['bbks', 'eisenstein_hu', 'eisenstein_hu_nowiggles',
                     'bacco']:
            rescale_s8 = False
            rescale_mg = False
<<<<<<< HEAD
            pk = Pk2D.from_model(self, model=trf)
=======
            pk = Pk2D.pk_from_model(self, model=trf)
>>>>>>> 1ab7ad3b

        # Rescale by sigma8/mu-sigma if needed
        if pk:
            status = 0
            status = lib.rescale_linpower(self.cosmo, pk.psp,
                                          int(rescale_mg),
                                          int(rescale_s8),
                                          status)
            check(status, self)

        return pk

<<<<<<< HEAD
=======
    @unlock_instance(mutate=False)
>>>>>>> 1ab7ad3b
    def compute_linear_power(self):
        """Compute the linear power spectrum."""
        if self.has_linear_power:
            return
        pk = self._compute_linear_power()
        # Assign
        self._pk_lin['delta_matter:delta_matter'] = pk
        if pk:
            self._has_pk_lin = True

    def _get_halo_model_nonlin_power(self):
        from . import halos as hal
        HM = {"mass_def": None, "mass_def_strict": None,
              "mass_function": None, "halo_bias": None,
              "concentration": None}
        try:
            extras = self._params_init_kwargs["extra_parameters"]
            HM.update(extras["halo_model"])
        except (KeyError, TypeError):
            warnings.warn(
                "You want to compute the Halo Model power spectrum but the "
                "`halo_model` parameters are not specified in "
                "`extra_parameters`. Refer to the documentation for the "
                "default values. "
                "Defaults will be overriden by the deprecated "
                "`mass_function` and `halo_concentration`, if specified.",
                CCLWarning)

        # override with deprecated Cosmology arguments
        mass_function = self._config_init_kwargs["mass_function"]
        halo_concentration = self._config_init_kwargs["halo_concentration"]
        if mass_function is not None:
            mfs = {"angulo": "Angulo12", "tinker": "Tinker08",
                   "tinker10": "Tinker10", "watson": "Watson13",
                   "shethtormen": "Sheth99"}
            HM["mass_function"] = mfs[mass_function]
        if halo_concentration is not None:
            cms = {"bhattacharya2011": "Bhattacharya13",
                   "duffy2008": "Duffy08",
                   "constant_concentration": "Constant"}
            HM["concentration"] = cms[halo_concentration]

        if (HM["halo_bias"] is None and
                HM["mass_function"] in ["Tinker10", "Sheth99"]):
            HM["halo_bias"] = HM["mass_function"]

        HM_defaults = {"mass_def": "200m", "mass_def_strict": False,
                       "mass_function": "Tinker10", "halo_bias": "Tinker10",
                       "concentration": "Duffy08"}
        for par, val in HM.items():
            if val is None:
                HM[par] = HM_defaults[par]

        hmd = hal.MassDef.from_name(HM["mass_def"])()
        mf_pars = {"mass_def": hmd, "mass_def_strict": HM["mass_def_strict"]}
        hb_pars = mf_pars.copy()
        if HM["mass_function"] == "Sheth99":
            mf_pars["use_delta_c_fit"] = True
        hmf = hal.MassFunc.from_name(HM["mass_function"])(**mf_pars)
        hbf = hal.HaloBias.from_name(HM["halo_bias"])(**hb_pars)
        hmc = hal.HMCalculator(mass_function=hmf, halo_bias=hbf, mass_def=hmd)
        cM_pars = {"mass_def": hmd}
        if HM["concentration"] == "Constant":
            cM_pars["c"] = 4.
        cM = hal.Concentration.from_name(HM["concentration"])(**cM_pars)
        prof = hal.HaloProfileNFW(c_m_relation=cM)
        return hal.halomod_Pk2D(self, hmc, prof, normprof=True)

    @cache
    def _compute_nonlin_power(self):
        """Return the non-linear power spectrum."""
        if self.has_nonlin_power:
            return self._pk_nl['delta_matter:delta_matter']

        if self._config_init_kwargs['matter_power_spectrum'] != 'linear':
            if self._params_init_kwargs['df_mg'] is not None:
                warnings.warn(
                    "Modified growth rates via the `df_mg` keyword argument "
                    "cannot be consistently combined with '%s' for "
                    "computing the non-linear power spectrum!" %
                    self._config_init_kwargs['matter_power_spectrum'],
                    category=CCLWarning)

            if (self._params_init_kwargs['mu_0'] != 0 or
                    self._params_init_kwargs['sigma_0'] != 0):
                warnings.warn(
                    "mu-Sigma modified cosmologies "
                    "cannot be consistently combined with '%s' "
                    "for computing the non-linear power spectrum!" %
                    self._config_init_kwargs['matter_power_spectrum'],
                    category=CCLWarning)

        if (self['N_nu_mass'] > 0 and
                self._config_init_kwargs['baryons_power_spectrum'] == 'bcm'):
            warnings.warn(
                "The BCM baryonic correction model's default parameters "
                "were not calibrated for cosmological models with "
                "massive neutrinos!",
                category=CCLWarning)

        self.compute_distances()

        # Populate power spectrum splines
        mps = self._config_init_kwargs['matter_power_spectrum']
        # needed for halofit, halomodel and linear options
        if (mps != 'emu') and (mps is not None):
            self.compute_linear_power()

        if mps == "camb" and self._has_pk_nl:
            # Already computed
            return self._pk_nl['delta_matter:delta_matter']

        pk = None
        if mps is None:
            raise CCLError("You want to compute the non-linear power "
                           "spectrum, but you selected "
                           "`matter_power_spectrum=None`.")
        elif mps == 'halo_model':
            pk = self._get_halo_model_nonlin_power()
        elif mps == 'halofit':
            pkl = self._pk_lin['delta_matter:delta_matter']
            if pkl is None:
                raise CCLError("The linear power spectrum is a "
                               "necessary input for halofit")
            pk = pkl.apply_halofit(self)
        elif mps == 'emu':
            pk = Pk2D.from_model(self, model='emu')
        elif mps == 'linear':
            pk = self._pk_lin['delta_matter:delta_matter']
        elif mps in ['bacco', ]:  # other emulators go in here
            pkl = self._pk_lin['delta_matter:delta_matter']
<<<<<<< HEAD
            pk = pkl.apply_nonlin_model(self, model=mps)
=======
            pk = Pk2D.apply_nonlin_model(self, model=mps, pk_linear=pkl)
>>>>>>> 1ab7ad3b

        # Correct for baryons if required
        bps = self._config_init_kwargs['baryons_power_spectrum']
        if bps in ['bcm', 'bacco', ]:
<<<<<<< HEAD
            pk = pk.include_baryons(self, model=bps)
=======
            pk = Pk2D.include_baryons(self, model=bps, pk_nonlin=pk)

        return pk
>>>>>>> 1ab7ad3b

    @unlock_instance(mutate=False)
    def compute_nonlin_power(self):
        """Compute the non-linear power spectrum."""
        if self.has_nonlin_power:
            return
        pk = self._compute_nonlin_power()
        # Assign
        self._pk_nl['delta_matter:delta_matter'] = pk
        if pk:
            self._has_pk_nl = True

    def compute_sigma(self):
        """Compute the sigma(M) spline."""
        if self.has_sigma:
            return

        # we need these things before building the mass function splines
        if self['N_nu_mass'] > 0:
            # these are not consistent with anything - fun
            warnings.warn(
                "All of the halo mass function, concentration, and bias "
                "models in CCL are not properly calibrated for cosmological "
                "models with massive neutrinos!",
                category=CCLWarning)

        if self._config_init_kwargs['baryons_power_spectrum'] != 'nobaryons':
            warnings.warn(
                "All of the halo mass function, concentration, and bias "
                "models in CCL are not consistently adjusted for baryons "
                "when the power spectrum is via the BCM model!",
                category=CCLWarning)

        self.compute_linear_power()
        pk = self._pk_lin['delta_matter:delta_matter']
        if pk is None:
            raise CCLError("Linear power spectrum can't be None")
        status = 0
        status = lib.cosmology_compute_sigma(self.cosmo, pk.psp, status)
        check(status, self)

    def get_linear_power(self, name='delta_matter:delta_matter'):
        """Get the :class:`~pyccl.pk2d.Pk2D` object associated with
        the linear power spectrum with name `name`.

        Args:
            name (:obj:`str` or `None`): name of the power spectrum to
                return. If `None`, `'delta_matter:delta_matter'` will
                be used.

        Returns:
            :class:`~pyccl.pk2d.Pk2D` object containing the linear
            power spectrum with name `name`.
        """
        if name is None:
            name = 'delta_matter:delta_matter'
        if name not in self._pk_lin:
            raise KeyError("Unknown power spectrum %s." % name)
        return self._pk_lin[name]

    def get_nonlin_power(self, name='delta_matter:delta_matter'):
        """Get the :class:`~pyccl.pk2d.Pk2D` object associated with
        the non-linear power spectrum with name `name`.

        Args:
            name (:obj:`str` or `None`): name of the power spectrum to
                return. If `None`, `'delta_matter:delta_matter'` will
                be used.

        Returns:
            :class:`~pyccl.pk2d.Pk2D` object containing the non-linear
            power spectrum with name `name`.
        """
        if name is None:
            name = 'delta_matter:delta_matter'
        if name not in self._pk_nl:
            raise KeyError("Unknown power spectrum %s." % name)
        return self._pk_nl[name]

    @property
    def has_distances(self):
        """Checks if the distances have been precomputed."""
        return bool(self.cosmo.computed_distances)

    @property
    def has_growth(self):
        """Checks if the growth function has been precomputed."""
        return bool(self.cosmo.computed_growth)

    @property
    def has_linear_power(self):
        """Checks if the linear power spectra have been precomputed."""
        return self._has_pk_lin

    @property
    def has_nonlin_power(self):
        """Checks if the non-linear power spectra have been precomputed."""
        return self._has_pk_nl

    @property
    def has_sigma(self):
        """Checks if sigma(M) is precomputed."""
        return bool(self.cosmo.computed_sigma)

    def status(self):
        """Get error status of the ccl_cosmology object.

        .. note:: The error statuses are currently under development and
                  may not be fully descriptive.

        Returns:
            :obj:`str` containing the status message.
        """
        # Get status ID string if one exists
        if self.cosmo.status in error_types.keys():
            status = error_types[self.cosmo.status]
        else:
            status = self.cosmo.status

        # Get status message
        msg = self.cosmo.status_message

        # Return status information
        return "status(%s): %s" % (status, msg)


class CosmologyVanillaLCDM(Cosmology):
    """A cosmology with typical flat Lambda-CDM parameters (`Omega_c=0.25`,
    `Omega_b = 0.05`, `Omega_k = 0`, `sigma8 = 0.81`, `n_s = 0.96`, `h = 0.67`,
    no massive neutrinos).

    Args:
        **kwargs (dict): a dictionary of parameters passed as arguments
            to the `Cosmology` constructor. It should not contain any of
            the LambdaCDM parameters (`"Omega_c"`, `"Omega_b"`, `"n_s"`,
            `"sigma8"`, `"A_s"`, `"h"`), since these are fixed.
    """
    def __init__(self, **kwargs):
        p = {'Omega_c': 0.25,
             'Omega_b': 0.05,
             'h': 0.67,
             'n_s': 0.96,
             'sigma8': 0.81,
             'A_s': None}
        if any(k in kwargs for k in p.keys()):
            raise ValueError("You cannot change the LCDM parameters: "
                             "%s " % list(p.keys()))
        p.update(kwargs)
        super(CosmologyVanillaLCDM, self).__init__(**p)


class CosmologyCalculator(Cosmology):
    """A "calculator-mode" CCL `Cosmology` object.
    This allows users to build a cosmology from a set of arrays
    describing the background expansion, linear growth factor and
    linear and non-linear power spectra, which can then be used
    to compute more complex observables (e.g. angular power
    spectra or halo-model quantities). These are stored in
    `background`, `growth`, `pk_linear` and `pk_nonlin`.

    .. note:: Although in principle these arrays should suffice
              to compute most observable quantities some
              calculations implemented in CCL (e.g. the halo
              mass function) requires knowledge of basic
              cosmological parameters such as :math:`\\Omega_M`.
              For this reason, users must pass a minimal set
              of :math:`\\Lambda` CDM cosmological parameters.

    Args:
        Omega_c (:obj:`float`): Cold dark matter density fraction.
        Omega_b (:obj:`float`): Baryonic matter density fraction.
        h (:obj:`float`): Hubble constant divided by 100 km/s/Mpc;
            unitless.
        A_s (:obj:`float`): Power spectrum normalization. Exactly
            one of A_s and sigma_8 is required.
        sigma8 (:obj:`float`): Variance of matter density
            perturbations at an 8 Mpc/h scale. Exactly one of A_s
            and sigma_8 is required.
        n_s (:obj:`float`): Primordial scalar perturbation spectral
            index.
        Omega_k (:obj:`float`, optional): Curvature density fraction.
            Defaults to 0.
        Omega_g (:obj:`float`, optional): Density in relativistic species
            except massless neutrinos. The default of `None` corresponds
            to setting this from the CMB temperature. Note that if a
            non-`None` value is given, this may result in a physically
            inconsistent model because the CMB temperature will still
            be non-zero in the parameters.
        Neff (:obj:`float`, optional): Effective number of massless
            neutrinos present. Defaults to 3.046.
        m_nu (:obj:`float`, optional): Total mass in eV of the massive
            neutrinos present. Defaults to 0.
        m_nu_type (:obj:`str`, optional): The type of massive neutrinos.
            Should be one of 'inverted', 'normal', 'equal', 'single', or
            'list'. The default of None is the same as 'normal'.
        w0 (:obj:`float`, optional): First order term of dark energy
            equation of state. Defaults to -1.
        wa (:obj:`float`, optional): Second order term of dark energy
            equation of state. Defaults to 0.
        T_CMB (:obj:`float`): The CMB temperature today. The default of
            ``None`` uses the global CCL value in
            ``pyccl.physical_constants.T_CMB``.
        background (:obj:`dict`): a dictionary describing the background
            expansion. It must contain three mandatory entries: `'a'`: an
            array of monotonically ascending scale-factor values. `'chi'`:
            an array containing the values of the comoving radial distance
            (in units of Mpc) at the scale factor values stored in `a`.
            '`h_over_h0`': an array containing the Hubble expansion rate at
            the scale factor values stored in `a`, divided by its value
            today (at `a=1`).
        growth (:obj:`dict`): a dictionary describing the linear growth of
            matter fluctuations. It must contain three mandatory entries:
            `'a'`: an array of monotonically ascending scale-factor
            values. `'growth_factor'`: an array containing the values of
            the linear growth factor :math:`D(a)` at the scale factor
            values stored in `a`. '`growth_rate`': an array containing the
            growth rate :math:`f(a)\\equiv d\\log D/d\\log a` at the scale
            factor values stored in `a`.
        pk_linear (:obj:`dict`): a dictionary containing linear power
            spectra. It must contain the following mandatory entries:
            `'a'`: an array of scale factor values. `'k'`: an array of
            comoving wavenumbers in units of inverse Mpc.
            `'delta_matter:delta_matter'`: a 2D array of shape
            `(n_a, n_k)`, where `n_a` and `n_k` are the lengths of
            `'a'` and `'k'` respectively, containing the linear matter
            power spectrum :math:`P(k,a)`. This dictionary may also
            contain other entries with keys of the form `'q1:q2'`,
            containing other cross-power spectra between quantities
            `'q1'` and `'q2'`.
        pk_nonlin (:obj:`dict`): a dictionary containing non-linear
            power spectra. It must contain the following mandatory
            entries: `'a'`: an array of scale factor values.
            `'k'`: an array of comoving wavenumbers in units of
            inverse Mpc. If `nonlinear_model` is `None`, it should also
            contain `'delta_matter:delta_matter'`: a 2D array of
            shape `(n_a, n_k)`, where `n_a` and `n_k` are the lengths
            of `'a'` and `'k'` respectively, containing the non-linear
            matter power spectrum :math:`P(k,a)`. This dictionary may
            also contain other entries with keys of the form `'q1:q2'`,
            containing other cross-power spectra between quantities
            `'q1'` and `'q2'`.
        nonlinear_model (:obj:`str`, :obj:`dict` or `None`): model to
            compute non-linear power spectra. If a string, the associated
            non-linear model will be applied to all entries in `pk_linear`
            which do not appear in `pk_nonlin`. If a dictionary, it should
            contain entries of the form `'q1:q2': model`, where `model`
            is a string designating the non-linear model to apply to the
            `'q1:q2'` power spectrum, which must also be present in
            `pk_linear`. If `model` is `None`, this non-linear power
            spectrum will not be calculated. If `nonlinear_model` is
            `None`, no additional non-linear power spectra will be
            computed. The only non-linear model supported is `'halofit'`,
            corresponding to the "HALOFIT" transformation of
            Takahashi et al. 2012 (arXiv:1208.2701).
    """
    @warn_api
    def __init__(
            self, *, Omega_c=None, Omega_b=None, h=None, n_s=None,
            sigma8=None, A_s=None, Omega_k=0., Omega_g=None,
            Neff=3.046, m_nu=0., m_nu_type=None, w0=-1., wa=0.,
            T_CMB=None, background=None, growth=None,
            pk_linear=None, pk_nonlin=None, nonlinear_model=None):
        if pk_linear:
            transfer_function = 'calculator'
        else:
            transfer_function = None
        if pk_nonlin or nonlinear_model:
            matter_power_spectrum = 'calculator'
        else:
            matter_power_spectrum = None

        # Cosmology
        super(CosmologyCalculator, self).__init__(
            Omega_c=Omega_c, Omega_b=Omega_b, h=h,
            n_s=n_s, sigma8=sigma8, A_s=A_s,
            Omega_k=Omega_k, Omega_g=Omega_g,
            Neff=Neff, m_nu=m_nu, m_nu_type=m_nu_type,
            w0=w0, wa=wa, T_CMB=T_CMB,
            transfer_function=transfer_function,
            matter_power_spectrum=matter_power_spectrum)

        # Parse arrays
        has_bg = background is not None
        has_dz = growth is not None
        has_pklin = pk_linear is not None
        has_pknl = pk_nonlin is not None
        has_nonlin_model = nonlinear_model is not None

        if has_bg:
            self._init_bg(background)
        if has_dz:
            self._init_growth(growth)
        if has_pklin:
            self._init_pklin(pk_linear)
        if has_pknl:
            self._init_pknl(pk_nonlin, has_nonlin_model)
        self._apply_nonlinear_model(nonlinear_model)

    def _init_bg(self, background):
        # Background
        if not isinstance(background, dict):
            raise TypeError("`background` must be a dictionary.")
        if (('a' not in background) or ('chi' not in background) or
                ('h_over_h0' not in background)):
            raise ValueError("`background` must contain keys "
                             "'a', 'chi' and 'h_over_h0'")
        a = background['a']
        chi = background['chi']
        hoh0 = background['h_over_h0']
        # Check that input arrays have the same size.
        if not (a.shape == chi.shape == hoh0.shape):
            raise ValueError("Input arrays must have the same size.")
        # Check that `a` is a monotonically increasing array.
        if not np.array_equal(a, np.sort(a)):
            raise ValueError("Input scale factor array is not "
                             "monotonically increasing.")
        # Check that the last element of a_array_back is 1:
        if np.abs(a[-1]-1.0) > 1e-5:
            raise ValueError("The last element of the input scale factor"
                             "array must be 1.0.")
        status = 0
        status = lib.cosmology_distances_from_input(self.cosmo,
                                                    a, chi, hoh0,
                                                    status)
        check(status, self)

    def _init_growth(self, growth):
        # Growth
        if not isinstance(growth, dict):
            raise TypeError("`growth` must be a dictionary.")
        if (('a' not in growth) or ('growth_factor' not in growth) or
                ('growth_rate' not in growth)):
            raise ValueError("`growth` must contain keys "
                             "'a', 'growth_factor' and 'growth_rate'")
        a = growth['a']
        dz = growth['growth_factor']
        fz = growth['growth_rate']
        # Check that input arrays have the same size.
        if not (a.shape == dz.shape
                == fz.shape):
            raise ValueError("Input arrays must have the same size.")
        # Check that a_array_grth is a monotonically increasing array.
        if not np.array_equal(a,
                              np.sort(a)):
            raise ValueError("Input scale factor array is not "
                             "monotonically increasing.")
        # Check that the last element of a is 1:
        if np.abs(a[-1]-1.0) > 1e-5:
            raise ValueError("The last element of the input scale factor"
                             "array must be 1.0.")
        status = 0
        status = lib.cosmology_growth_from_input(self.cosmo,
                                                 a, dz, fz,
                                                 status)
        check(status, self)

    def _init_pklin(self, pk_linear):
        # Linear power spectrum
        if not isinstance(pk_linear, dict):
            raise TypeError("`pk_linear` must be a dictionary")
        if (('delta_matter:delta_matter' not in pk_linear) or
                ('a' not in pk_linear) or ('k' not in pk_linear)):
            raise ValueError("`pk_linear` must contain keys 'a', 'k' "
                             "and 'delta_matter:delta_matter' "
                             "(at least)")

        # Check that `a` is a monotonically increasing array.
        if not np.array_equal(pk_linear['a'], np.sort(pk_linear['a'])):
            raise ValueError("Input scale factor array in `pk_linear` is not "
                             "monotonically increasing.")

        # needed for high-z extrapolation
        self.compute_growth()

        na = len(pk_linear['a'])
        nk = len(pk_linear['k'])
        lk = np.log(pk_linear['k'])
        pk_names = [key for key in pk_linear if key not in ('a', 'k')]
        for n in pk_names:
            qs = n.split(':')
            if len(qs) != 2:
                raise ValueError("Power spectrum label %s could " % n +
                                 "not be parsed. Label must be of the " +
                                 "form 'q1:q2'")
            pk = pk_linear[n]
            if pk.shape != (na, nk):
                raise ValueError("Power spectrum %s has shape " % n +
                                 str(pk.shape) + " but shape " +
                                 "(%d, %d) was expected." % (na, nk))
            # Spline in log-space if the P(k) is positive-definite
            use_log = np.all(pk > 0)
            if use_log:
                pk = np.log(pk)
            # Initialize and store
            pk = Pk2D(pkfunc=None,
                      a_arr=pk_linear['a'], lk_arr=lk, pk_arr=pk,
                      is_logp=use_log, extrap_order_lok=1,
                      extrap_order_hik=2, cosmo=None)
            self._pk_lin[n] = pk
        # Set linear power spectrum as initialized
        self._has_pk_lin = True

    def _init_pknl(self, pk_nonlin, has_nonlin_model):
        # Non-linear power spectrum
        if not isinstance(pk_nonlin, dict):
            raise TypeError("`pk_nonlin` must be a dictionary")
        if (('a' not in pk_nonlin) or ('k' not in pk_nonlin)):
            raise ValueError("`pk_nonlin` must contain keys "
                             "'a' and 'k' (at least)")
        # Check that `a` is a monotonically increasing array.
        if not np.array_equal(pk_nonlin['a'], np.sort(pk_nonlin['a'])):
            raise ValueError("Input scale factor array in `pk_nonlin` is not "
                             "monotonically increasing.")

        if ((not has_nonlin_model) and
                ('delta_matter:delta_matter' not in pk_nonlin)):
            raise ValueError("`pk_nonlin` must contain key "
                             "'delta_matter:delta_matter' or "
                             "use halofit to compute it")
        na = len(pk_nonlin['a'])
        nk = len(pk_nonlin['k'])
        lk = np.log(pk_nonlin['k'])
        pk_names = [key for key in pk_nonlin if key not in ('a', 'k')]
        for n in pk_names:
            qs = n.split(':')
            if len(qs) != 2:
                raise ValueError("Power spectrum label %s could " % n +
                                 "not be parsed. Label must be of the " +
                                 "form 'q1:q2'")
            pk = pk_nonlin[n]
            if pk.shape != (na, nk):
                raise ValueError("Power spectrum %s has shape " % n +
                                 str(pk.shape) + " but shape " +
                                 "(%d, %d) was expected." % (na, nk))
            # Spline in log-space if the P(k) is positive-definite
            use_log = np.all(pk > 0)
            if use_log:
                pk = np.log(pk)
            # Initialize and store
            pk = Pk2D(pkfunc=None,
                      a_arr=pk_nonlin['a'], lk_arr=lk, pk_arr=pk,
                      is_logp=use_log, extrap_order_lok=1,
                      extrap_order_hik=2, cosmo=None)
            self._pk_nl[n] = pk
        # Set non-linear power spectrum as initialized
        self._has_pk_nl = True

    def _apply_nonlinear_model(self, nonlin_model):
        if nonlin_model is None:
            return
        elif isinstance(nonlin_model, str):
            if not self._pk_lin:
                raise ValueError("You asked to use the non-linear "
                                 "model " + nonlin_model + " but "
                                 "provided no linear power spectrum "
                                 "to apply it to.")
            nld = {n: nonlin_model
                   for n in self._pk_lin}
        elif isinstance(nonlin_model, dict):
            nld = nonlin_model
        else:
            raise TypeError("`nonlinear_model` must be a string, "
                            "a dictionary or `None`")

        for name, model in nld.items():
            if name in self._pk_nl:
                continue

            if name not in self._pk_lin:
                raise KeyError(name + " is not a "
                               "known linear power spectrum")

            if ((name == 'delta_matter:delta_matter') and
                    (model is None)):
                raise ValueError("The non-linear matter power spectrum "
                                 "can't be `None`")

            if model == 'halofit':
                pkl = self._pk_lin[name]
                self._pk_nl[name] = pkl.apply_halofit(self)
            elif model is None:
                pass
            else:
                raise KeyError(model + " is not a valid "
                               "non-linear model.")
        # Set non-linear power spectrum as initialized
        self._has_pk_nl = True<|MERGE_RESOLUTION|>--- conflicted
+++ resolved
@@ -14,12 +14,9 @@
 from .boltzmann import get_class_pk_lin, get_camb_pk_lin, get_isitgr_pk_lin
 from .pyutils import check, warn_api
 from .pk2d import Pk2D
-<<<<<<< HEAD
-=======
 from .base import CCLObject, cache, unlock_instance
 from ._repr import _build_string_Cosmology
 from .parameters import CCLParameters
->>>>>>> 1ab7ad3b
 
 # Configuration types
 transfer_function_types = {
@@ -180,7 +177,6 @@
             where their f1 and f2 functions are set equal to the commonly used
             ratio of dark energy density parameter at scale factor a over
             the dark energy density parameter today
-<<<<<<< HEAD
         df_mg (array_like, optional):
             Deprecated; will be removed in a future release.
             Perturbations to the GR growth rate as a function of redshift
@@ -219,52 +215,7 @@
 
     """
     __doc__ += _docstring_extra_parameters
-=======
-        df_mg (array_like, optional): Perturbations to the GR growth rate as
-            a function of redshift :math:`\\Delta f`. Used to implement simple
-            modified growth scenarios.
-        z_mg (array_like, optional): Array of redshifts corresponding to df_mg.
-        transfer_function (:obj:`str`, optional): The transfer function to
-            use. Defaults to 'boltzmann_camb'.
-        matter_power_spectrum (:obj:`str`, optional): The matter power
-            spectrum to use. Defaults to 'halofit'.
-        baryons_power_spectrum (:obj:`str`, optional): The correction from
-            baryonic effects to be implemented. Defaults to 'nobaryons'.
-        mass_function (:obj:`str`, optional): The mass function to use.
-            Defaults to 'tinker10' (2010).
-        halo_concentration (:obj:`str`, optional): The halo concentration
-            relation to use. Defaults to Duffy et al. (2008) 'duffy2008'.
-        emulator_neutrinos (:obj:`str`, optional): If using the emulator for
-            the power spectrum, specified treatment of unequal neutrinos.
-            Options are 'strict', which will raise an error and quit if the
-            user fails to pass either a set of three equal masses or a sum with
-            m_nu_type = 'equal', and 'equalize', which will redistribute
-            masses to be equal right before calling the emulator but results in
-            internal inconsistencies. Defaults to 'strict'.
-        extra_parameters (:obj:`dict`, optional): Dictionary holding extra
-            parameters. Currently supports extra parameters for CAMB, and
-            implemented power spectrum emulator models, with details
-            described below.
-
-    Currently supported extra parameters for CAMB are:
-
-        * `halofit_version`
-        * `HMCode_A_baryon`
-        * `HMCode_eta_baryon`
-        * `HMCode_logT_AGN`
-        * `kmax`
-        * `lmax`
-        * `dark_energy_model`
-
-    Consult the CAMB documentation for their usage. These parameters are passed
-    in a :obj:`dict` to `extra_parameters` as::
-
-        extra_parameters = {"camb": {"halofit_version": "mead2020_feedback",
-                                     "HMCode_logT_AGN": 7.8}}
-
-    """
     __repr__ = _build_string_Cosmology
->>>>>>> 1ab7ad3b
 
     # Go through all functions in the main package and the subpackages
     # and make every function that takes `cosmo` as its first argument
@@ -856,14 +807,9 @@
         status = lib.cosmology_compute_growth(self.cosmo, status)
         check(status, self)
 
-<<<<<<< HEAD
-    def _compute_linear_power(self):
-        """Compute the linear power spectrum."""
-=======
     @cache
     def _compute_linear_power(self):
         """Return the linear power spectrum."""
->>>>>>> 1ab7ad3b
         if (self['N_nu_mass'] > 0 and
                 self._config_init_kwargs['transfer_function'] in
                 ['bbks', 'eisenstein_hu', 'eisenstein_hu_nowiggles', ]):
@@ -922,11 +868,7 @@
                      'bacco']:
             rescale_s8 = False
             rescale_mg = False
-<<<<<<< HEAD
             pk = Pk2D.from_model(self, model=trf)
-=======
-            pk = Pk2D.pk_from_model(self, model=trf)
->>>>>>> 1ab7ad3b
 
         # Rescale by sigma8/mu-sigma if needed
         if pk:
@@ -939,10 +881,7 @@
 
         return pk
 
-<<<<<<< HEAD
-=======
     @unlock_instance(mutate=False)
->>>>>>> 1ab7ad3b
     def compute_linear_power(self):
         """Compute the linear power spectrum."""
         if self.has_linear_power:
@@ -1074,22 +1013,14 @@
             pk = self._pk_lin['delta_matter:delta_matter']
         elif mps in ['bacco', ]:  # other emulators go in here
             pkl = self._pk_lin['delta_matter:delta_matter']
-<<<<<<< HEAD
             pk = pkl.apply_nonlin_model(self, model=mps)
-=======
-            pk = Pk2D.apply_nonlin_model(self, model=mps, pk_linear=pkl)
->>>>>>> 1ab7ad3b
 
         # Correct for baryons if required
         bps = self._config_init_kwargs['baryons_power_spectrum']
         if bps in ['bcm', 'bacco', ]:
-<<<<<<< HEAD
             pk = pk.include_baryons(self, model=bps)
-=======
-            pk = Pk2D.include_baryons(self, model=bps, pk_nonlin=pk)
 
         return pk
->>>>>>> 1ab7ad3b
 
     @unlock_instance(mutate=False)
     def compute_nonlin_power(self):
