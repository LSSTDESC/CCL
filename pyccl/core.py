"""The core functionality of ccl, including the core data types. This includes
the cosmology and parameters objects used to instantiate a model from which one
can compute a set of theoretical predictions.
"""
import warnings
import numpy as np
import yaml
from inspect import getmembers, isfunction, signature

from . import ccllib as lib
from .errors import CCLError, CCLWarning
from ._types import error_types
from .boltzmann import get_class_pk_lin, get_camb_pk_lin, get_isitgr_pk_lin
from .pyutils import check
from .pk2d import Pk2D
from .bcm import bcm_correct_pk2d
from .base import CCLObject, cache, unlock_instance
from .parameters import CCLParameters, CosmologyParams
from .parameters import physical_constants as const


# Configuration types
transfer_function_types = {
    None: lib.transfer_none,
    'eisenstein_hu': lib.eisenstein_hu,
    'eisenstein_hu_nowiggles': lib.eisenstein_hu_nowiggles,
    'bbks': lib.bbks,
    'boltzmann_class': lib.boltzmann_class,
    'boltzmann_camb': lib.boltzmann_camb,
    'boltzmann_isitgr': lib.boltzmann_isitgr,
    'calculator': lib.pklin_from_input
}

matter_power_spectrum_types = {
    None: lib.pknl_none,
    'halo_model': lib.halo_model,
    'halofit': lib.halofit,
    'linear': lib.linear,
    'emu': lib.emu,
    'calculator': lib.pknl_from_input,
    'camb': lib.pknl_from_boltzman
}

baryons_power_spectrum_types = {
    'nobaryons': lib.nobaryons,
    'bcm': lib.bcm
}

# List which transfer functions can be used with the muSigma_MG
# parameterisation of modified gravity

mass_function_types = {
    'angulo': lib.angulo,
    'tinker': lib.tinker,
    'tinker10': lib.tinker10,
    'watson': lib.watson,
    'shethtormen': lib.shethtormen
}

halo_concentration_types = {
    'bhattacharya2011': lib.bhattacharya2011,
    'duffy2008': lib.duffy2008,
    'constant_concentration': lib.constant_concentration,
}

emulator_neutrinos_types = {
    'strict': lib.emu_strict,
    'equalize': lib.emu_equalize
}


class _Defaults:
    """Default cosmological parameters used throughout the library."""
    T_CMB = 2.725
    T_ncdm = 0.71611


class Cosmology(CCLObject):
    """A cosmology including parameters and associated data.

    .. note:: Although some arguments default to `None`, they will raise a
              ValueError inside this function if not specified, so they are not
              optional.

    .. note:: The parameter Omega_g can be used to set the radiation density
              (not including relativistic neutrinos) to zero. Doing this will
              give you a model that is physically inconsistent since the
              temperature of the CMB will still be non-zero. Note however
              that this approximation is common for late-time LSS computations.

    .. note:: BCM stands for the "baryonic correction model" of Schneider &
              Teyssier (2015; https://arxiv.org/abs/1510.06034). See the
              `DESC Note <https://github.com/LSSTDESC/CCL/blob/master/doc\
/0000-ccl_note/main.pdf>`_
              for details.

    .. note:: After instantiation, you can set parameters related to the
              internal splines and numerical integration accuracy by setting
              the values of the attributes of
              :obj:`Cosmology.cosmo.spline_params` and
              :obj:`Cosmology.cosmo.gsl_params`. For example, you can set
              the generic relative accuracy for integration by executing
              ``c = Cosmology(...); c.cosmo.gsl_params.INTEGRATION_EPSREL \
= 1e-5``.
              See the module level documentation of `pyccl.core` for details.

    Args:
        Omega_c (:obj:`float`): Cold dark matter density fraction.
        Omega_b (:obj:`float`): Baryonic matter density fraction.
        h (:obj:`float`): Hubble constant divided by 100 km/s/Mpc; unitless.
        A_s (:obj:`float`): Power spectrum normalization. Exactly one of A_s
            and sigma_8 is required.
        sigma8 (:obj:`float`): Variance of matter density perturbations at
            an 8 Mpc/h scale. Exactly one of A_s and sigma_8 is required.
        n_s (:obj:`float`): Primordial scalar perturbation spectral index.
        Omega_k (:obj:`float`, optional): Curvature density fraction.
            Defaults to 0.
        Omega_g (:obj:`float`, optional): Density in relativistic species
            except massless neutrinos. The default of `None` corresponds
            to setting this from the CMB temperature. Note that if a non-`None`
            value is given, this may result in a physically inconsistent model
            because the CMB temperature will still be non-zero in the
            parameters.
        Neff (:obj:`float`, optional): Effective number of massless
            neutrinos present. Defaults to 3.046.
        m_nu (:obj:`float`, optional): Total mass in eV of the massive
            neutrinos present. Defaults to 0.
        m_nu_type (:obj:`str`, optional): The type of massive neutrinos. Should
            be one of 'inverted', 'normal', 'equal', 'single', or 'list'.
            The default of None is the same as 'normal'.
        w0 (:obj:`float`, optional): First order term of dark energy equation
            of state. Defaults to -1.
        wa (:obj:`float`, optional): Second order term of dark energy equation
            of state. Defaults to 0.
        T_CMB (:obj:`float`): The CMB temperature today. The default of
            is 2.725.
        bcm_log10Mc (:obj:`float`, optional): One of the parameters of the
            BCM model. Defaults to `np.log10(1.2e14)`.
        bcm_etab (:obj:`float`, optional): One of the parameters of the BCM
            model. Defaults to 0.5.
        bcm_ks (:obj:`float`, optional): One of the parameters of the BCM
            model. Defaults to 55.0.
        mu_0 (:obj:`float`, optional): One of the parameters of the mu-Sigma
            modified gravity model. Defaults to 0.0
        sigma_0 (:obj:`float`, optional): One of the parameters of the mu-Sigma
            modified gravity model. Defaults to 0.0
        c1_mg (:obj:`float`, optional): MG parameter that enters in the scale
            dependence of mu affecting its large scale behavior. Default to 1.
            See, e.g., Eqs. (46) in Ade et al. 2015, arXiv:1502.01590
            where their f1 and f2 functions are set equal to the commonly used
            ratio of dark energy density parameter at scale factor a over
            the dark energy density parameter today
        c2_mg (:obj:`float`, optional): MG parameter that enters in the scale
            dependence of Sigma affecting its large scale behavior. Default 1.
            See, e.g., Eqs. (47) in Ade et al. 2015, arXiv:1502.01590
            where their f1 and f2 functions are set equal to the commonly used
            ratio of dark energy density parameter at scale factor a over
            the dark energy density parameter today
        lambda_mg (:obj:`float`, optional): MG parameter that sets the start
            of dependance on c1 and c2 MG parameters. Defaults to 0.0
            See, e.g., Eqs. (46) & (47) in Ade et al. 2015, arXiv:1502.01590
            where their f1 and f2 functions are set equal to the commonly used
            ratio of dark energy density parameter at scale factor a over
            the dark energy density parameter today
        df_mg (array_like, optional): Perturbations to the GR growth rate as
            a function of redshift :math:`\\Delta f`. Used to implement simple
            modified growth scenarios.
        z_mg (array_like, optional): Array of redshifts corresponding to df_mg.
        transfer_function (:obj:`str`, optional): The transfer function to
            use. Defaults to 'boltzmann_camb'.
        matter_power_spectrum (:obj:`str`, optional): The matter power
            spectrum to use. Defaults to 'halofit'.
        baryons_power_spectrum (:obj:`str`, optional): The correction from
            baryonic effects to be implemented. Defaults to 'nobaryons'.
        mass_function (:obj:`str`, optional): The mass function to use.
            Defaults to 'tinker10' (2010).
        halo_concentration (:obj:`str`, optional): The halo concentration
            relation to use. Defaults to Duffy et al. (2008) 'duffy2008'.
        emulator_neutrinos (:obj:`str`, optional): If using the emulator for
            the power spectrum, specified treatment of unequal neutrinos.
            Options are 'strict', which will raise an error and quit if the
            user fails to pass either a set of three equal masses or a sum with
            m_nu_type = 'equal', and 'equalize', which will redistribute
            masses to be equal right before calling the emulator but results in
            internal inconsistencies. Defaults to 'strict'.
        extra_parameters (:obj:`dict`, optional): Dictionary holding extra
            parameters. Currently supports extra parameters for CAMB, with
            details described below. Defaults to None.
        T_ncdm (:obj:`float`): Non-CDM temperature in units of photon
            temperature. The default is 0.71611.

    Currently supported extra parameters for CAMB are:

        * `halofit_version`
        * `HMCode_A_baryon`
        * `HMCode_eta_baryon`
        * `HMCode_logT_AGN`
        * `kmax`
        * `lmax`
        * `dark_energy_model`

    Consult the CAMB documentation for their usage. These parameters are passed
    in a :obj:`dict` to `extra_parameters` as::

        extra_parameters = {"camb": {"halofit_version": "mead2020_feedback",
                                     "HMCode_logT_AGN": 7.8}}

    """
<<<<<<< HEAD
    # TODO: Docstring - Move T_ncdm after T_CMB for CCLv3.
    from ._repr import _build_string_Cosmology as __repr__
=======
    from .base.repr_ import build_string_Cosmology as __repr__
>>>>>>> 598c253f

    # Go through all functions in the main package and the subpackages
    # and make every function that takes `cosmo` as its first argument
    # an attribute of this class.
    from . import (background, bcm, boltzmann, cells,
                   correlations, covariances, neutrinos,
                   pk2d, power, pyutils, tk3d, tracers, halos, nl_pt)
    subs = [background, boltzmann, bcm, cells, correlations, covariances,
            neutrinos, pk2d, power, pyutils, tk3d, tracers, halos, nl_pt]
    funcs = [getmembers(sub, isfunction) for sub in subs]
    funcs = [func for sub in funcs for func in sub]
    for name, func in funcs:
        pars = list(signature(func).parameters)
        if pars and pars[0] == "cosmo":
            vars()[name] = func
    # clear unnecessary locals
    del (background, boltzmann, bcm, cells, correlations, covariances,
         neutrinos, pk2d, power, pyutils, tk3d, tracers, halos, nl_pt,
         subs, funcs, func, name, pars)

    def __init__(
            self, Omega_c=None, Omega_b=None, h=None, n_s=None,
            sigma8=None, A_s=None, Omega_k=0., Omega_g=None,
            Neff=3.046, m_nu=0., m_nu_type=None, w0=-1., wa=0.,
            T_CMB=_Defaults.T_CMB,
            bcm_log10Mc=np.log10(1.2e14), bcm_etab=0.5,
            bcm_ks=55., mu_0=0., sigma_0=0.,
            c1_mg=1., c2_mg=1., lambda_mg=0., z_mg=None, df_mg=None,
            transfer_function='boltzmann_camb',
            matter_power_spectrum='halofit',
            baryons_power_spectrum='nobaryons',
            mass_function='tinker10',
            halo_concentration='duffy2008',
            emulator_neutrinos='strict',
            extra_parameters=None,
            T_ncdm=_Defaults.T_ncdm):

        # going to save these for later
        self._params_init_kwargs = dict(
            Omega_c=Omega_c, Omega_b=Omega_b, h=h, n_s=n_s, sigma8=sigma8,
            A_s=A_s, Omega_k=Omega_k, Omega_g=Omega_g, Neff=Neff, m_nu=m_nu,
            m_nu_type=m_nu_type, w0=w0, wa=wa, T_CMB=T_CMB, T_ncdm=T_ncdm,
            bcm_log10Mc=bcm_log10Mc,
            bcm_etab=bcm_etab, bcm_ks=bcm_ks, mu_0=mu_0, sigma_0=sigma_0,
            c1_mg=c1_mg, c2_mg=c2_mg, lambda_mg=lambda_mg,
            z_mg=z_mg, df_mg=df_mg,
            extra_parameters=extra_parameters)

        self._config_init_kwargs = dict(
            transfer_function=transfer_function,
            matter_power_spectrum=matter_power_spectrum,
            baryons_power_spectrum=baryons_power_spectrum,
            mass_function=mass_function,
            halo_concentration=halo_concentration,
            emulator_neutrinos=emulator_neutrinos)

        self._build_cosmo()

        self._pk_lin = {}
        self._pk_nl = {}

    def _build_cosmo(self):
        """Assemble all of the input data into a valid ccl_cosmology object."""
        # We have to make all of the C stuff that goes into a cosmology
        # and then we make the cosmology.
        self._build_parameters(**self._params_init_kwargs)
        self._build_config(**self._config_init_kwargs)
        self.cosmo = lib.cosmology_create(self._params, self._config)
        self._spline_params = CCLParameters.get_params_dict("spline_params")
        self._gsl_params = CCLParameters.get_params_dict("gsl_params")
        self._accuracy_params = {**self._spline_params, **self._gsl_params}

        if self.cosmo.status != 0:
            raise CCLError(
                "(%d): %s"
                % (self.cosmo.status, self.cosmo.status_message))

    def write_yaml(self, filename):
        """Write a YAML representation of the parameters to file.

        Args:
            filename (:obj:`str`) Filename, file pointer, or stream to write "
                "parameters to."
        """
        def make_yaml_friendly(d):
            for k, v in d.items():
                if isinstance(v, float):
                    d[k] = float(v)
                elif isinstance(v, int):
                    d[k] = int(v)
                elif isinstance(v, bool):
                    d[k] = bool(v)
                elif isinstance(v, dict):
                    make_yaml_friendly(v)

        params = {**self._params_init_kwargs,
                  **self._config_init_kwargs}
        make_yaml_friendly(params)

        if isinstance(filename, str):
            with open(filename, "w") as fp:
                yaml.dump(params, fp,
                          default_flow_style=False, sort_keys=False)
        else:
            yaml.dump(params, filename,
                      default_flow_style=False, sort_keys=False)

    @classmethod
    def read_yaml(cls, filename, **kwargs):
        """Read the parameters from a YAML file.

        Args:
            filename (:obj:`str`) Filename, file pointer, or stream to read
                parameters from.
            **kwargs (dict) Additional keywords that supersede file contents
        """
        if isinstance(filename, str):
            with open(filename, 'r') as fp:
                params = yaml.load(fp, Loader=yaml.Loader)
        else:
            params = yaml.load(filename, Loader=yaml.Loader)

        if "sigma8" in params and params["sigma8"] == "nan":
            del params["sigma8"]
        if "A_s" in params and params["A_s"] == "nan":
            del params["A_s"]

        # Get the call signature of Cosmology (i.e., the names of
        # all arguments)
        init_param_names = signature(cls).parameters.keys()

        # Read the values we need from the loaded yaml dictionary. Missing
        # values take their default values from Cosmology.__init__
        inits = {k: params[k] for k in init_param_names if k in params}

        # Overwrite with extra values
        inits.update(kwargs)

        return cls(**inits)

    def _build_config(
            self, transfer_function=None, matter_power_spectrum=None,
            baryons_power_spectrum=None,
            mass_function=None, halo_concentration=None,
            emulator_neutrinos=None):
        """Build a ccl_configuration struct.

        This function builds C ccl_configuration struct. This structure
        controls which various approximations are used for the transfer
        function, matter power spectrum, baryonic effect in the matter
        power spectrum, mass function, halo concentration relation, and
        neutrino effects in the emulator.

        It also does some error checking on the inputs to make sure they
        are valid and physically consistent.
        """

        # Check validity of configuration-related arguments
        if transfer_function not in transfer_function_types.keys():
            raise ValueError(
                "'%s' is not a valid transfer_function type. "
                "Available options are: %s"
                % (transfer_function,
                   transfer_function_types.keys()))
        if matter_power_spectrum not in matter_power_spectrum_types.keys():
            raise ValueError(
                "'%s' is not a valid matter_power_spectrum "
                "type. Available options are: %s"
                % (matter_power_spectrum,
                   matter_power_spectrum_types.keys()))
        if (baryons_power_spectrum not in
                baryons_power_spectrum_types.keys()):
            raise ValueError(
                "'%s' is not a valid baryons_power_spectrum "
                "type. Available options are: %s"
                % (baryons_power_spectrum,
                   baryons_power_spectrum_types.keys()))
        if mass_function not in mass_function_types.keys():
            raise ValueError(
                "'%s' is not a valid mass_function type. "
                "Available options are: %s"
                % (mass_function,
                   mass_function_types.keys()))
        if halo_concentration not in halo_concentration_types.keys():
            raise ValueError(
                "'%s' is not a valid halo_concentration type. "
                "Available options are: %s"
                % (halo_concentration,
                   halo_concentration_types.keys()))
        if emulator_neutrinos not in emulator_neutrinos_types.keys():
            raise ValueError("'%s' is not a valid emulator neutrinos "
                             "method. Available options are: %s"
                             % (emulator_neutrinos,
                                emulator_neutrinos_types.keys()))
        if (matter_power_spectrum == "camb"
                and transfer_function != "boltzmann_camb"):
            raise CCLError(
                "To compute the non-linear matter power spectrum with CAMB "
                "the transfer function should be 'boltzmann_camb'.")

        # Assign values to new ccl_configuration object
        config = lib.configuration()

        config.transfer_function_method = \
            transfer_function_types[transfer_function]
        config.matter_power_spectrum_method = \
            matter_power_spectrum_types[matter_power_spectrum]
        config.baryons_power_spectrum_method = \
            baryons_power_spectrum_types[baryons_power_spectrum]
        config.mass_function_method = \
            mass_function_types[mass_function]
        config.halo_concentration_method = \
            halo_concentration_types[halo_concentration]
        config.emulator_neutrinos_method = \
            emulator_neutrinos_types[emulator_neutrinos]

        # Store ccl_configuration for later access
        self._config = config

    def _build_parameters(
            self, Omega_c=None, Omega_b=None, h=None, n_s=None, sigma8=None,
            A_s=None, Omega_k=None, Neff=None, m_nu=None, m_nu_type=None,
            w0=None, wa=None, T_CMB=None, T_ncdm=None,
            bcm_log10Mc=None, bcm_etab=None, bcm_ks=None,
            mu_0=None, sigma_0=None, c1_mg=None, c2_mg=None, lambda_mg=None,
            z_mg=None, df_mg=None, Omega_g=None,
            extra_parameters=None):
        """Build a ccl_parameters struct"""
        # Fill-in defaults (SWIG converts `numpy.nan` to `NAN`)
        A_s = np.nan if A_s is None else A_s
        sigma8 = np.nan if sigma8 is None else sigma8
        Omega_g = np.nan if Omega_g is None else Omega_g

        # Check to make sure Omega_k is within reasonable bounds.
        if Omega_k is not None and Omega_k < -1.0135:
            raise ValueError("Omega_k must be more than -1.0135.")

        # Modified growth.
        if (z_mg is None) != (df_mg is None):
            raise ValueError("Both z_mg and df_mg must be arrays or None.")
        if z_mg is not None:
            z_mg, df_mg = map(np.atleast_1d, [z_mg, df_mg])
            if z_mg.shape != df_mg.shape:
                raise ValueError("Shape mismatch for z_mg and df_mg.")

        # Check to make sure specified amplitude parameter is consistent
        if [A_s, sigma8].count(np.nan) != 1:
            raise ValueError("Set either A_s or sigma8 and not both.")

        # Check if any compulsory parameters are not set
        compul = [Omega_c, Omega_b, Omega_k, w0, wa, h, n_s]
        names = ['Omega_c', 'Omega_b', 'Omega_k', 'w0', 'wa', 'h', 'n_s']
        for name, item in zip(names, compul):
            if item is None:
                raise ValueError(f"Must set parameter {name}.")

        # Make sure the neutrino parameters are consistent
        # and if a sum is given for mass, split into three masses.
        if hasattr(m_nu, "__len__"):
            if (len(m_nu) != 3):
                raise ValueError("m_nu must be a float or array-like object "
                                 "with length 3.")
            elif m_nu_type in ['normal', 'inverted', 'equal']:
                raise ValueError(
                    "m_nu_type '%s' cannot be passed with a list "
                    "of neutrino masses, only with a sum." % m_nu_type)
            elif m_nu_type is None:
                m_nu_type = 'list'  # False
            mnu_list = [0]*3
            for i in range(0, 3):
                mnu_list[i] = m_nu[i]

        else:
            try:
                m_nu = float(m_nu)
            except Exception:
                raise ValueError(
                    "m_nu must be a float or array-like object with "
                    "length 3.")

            if m_nu_type is None:
                m_nu_type = 'normal'
            m_nu = [m_nu]
            if (m_nu_type == 'normal'):
                if (m_nu[0] < (np.sqrt(7.62E-5) + np.sqrt(2.55E-3))
                        and (m_nu[0] > 1e-15)):
                    raise ValueError("if m_nu_type is 'normal', we are "
                                     "using the normal hierarchy and so "
                                     "m_nu must be greater than (~)0.0592 "
                                     "(or zero)")

                # Split the sum into 3 masses under normal hierarchy.
                if (m_nu[0] > 1e-15):
                    mnu_list = [0]*3
                    # This is a starting guess.
                    mnu_list[0] = 0.
                    mnu_list[1] = np.sqrt(7.62E-5)
                    mnu_list[2] = np.sqrt(2.55E-3)
                    sum_check = mnu_list[0] + mnu_list[1] + mnu_list[2]
                    # This is the Newton's method
                    while (np.abs(m_nu[0] - sum_check) > 1e-15):
                        dsdm1 = (1. + mnu_list[0] / mnu_list[1]
                                 + mnu_list[0] / mnu_list[2])
                        mnu_list[0] = mnu_list[0] - (sum_check
                                                     - m_nu[0]) / dsdm1
                        mnu_list[1] = np.sqrt(mnu_list[0]*mnu_list[0]
                                              + 7.62E-5)
                        mnu_list[2] = np.sqrt(mnu_list[0]*mnu_list[0]
                                              + 2.55E-3)
                        sum_check = mnu_list[0] + mnu_list[1] + mnu_list[2]

            elif (m_nu_type == 'inverted'):
                if (m_nu[0] < (np.sqrt(2.43e-3 - 7.62e-5) + np.sqrt(2.43e-3))
                        and (m_nu[0] > 1e-15)):
                    raise ValueError("if m_nu_type is 'inverted', we "
                                     "are using the inverted hierarchy "
                                     "and so m_nu must be greater than "
                                     "(~)0.0978 (or zero)")
                # Split the sum into 3 masses under inverted hierarchy.
                if (m_nu[0] > 1e-15):
                    mnu_list = [0]*3
                    mnu_list[0] = 0.  # This is a starting guess.
                    mnu_list[1] = np.sqrt(2.43e-3 - 7.62E-5)
                    mnu_list[2] = np.sqrt(2.43e-3)
                    sum_check = mnu_list[0] + mnu_list[1] + mnu_list[2]
                    # This is the Newton's method
                    while (np.abs(m_nu[0] - sum_check) > 1e-15):
                        dsdm1 = (1. + (mnu_list[0] / mnu_list[1])
                                 + (mnu_list[0] / mnu_list[2]))
                        mnu_list[0] = mnu_list[0] - (sum_check
                                                     - m_nu[0]) / dsdm1
                        mnu_list[1] = np.sqrt(mnu_list[0]*mnu_list[0]
                                              + 7.62E-5)
                        mnu_list[2] = np.sqrt(mnu_list[0]*mnu_list[0]
                                              - 2.43e-3)
                        sum_check = mnu_list[0] + mnu_list[1] + mnu_list[2]
            elif (m_nu_type == 'equal'):
                mnu_list = [0]*3
                mnu_list[0] = m_nu[0]/3.
                mnu_list[1] = m_nu[0]/3.
                mnu_list[2] = m_nu[0]/3.
            elif (m_nu_type == 'single'):
                mnu_list = [0]*3
                mnu_list[0] = m_nu[0]
                mnu_list[1] = 0.
                mnu_list[2] = 0.

        # Check which of the neutrino species are non-relativistic today
        N_nu_mass = 0
        if (np.abs(np.amax(m_nu) > 1e-15)):
            for i in range(0, 3):
                if (mnu_list[i] > 0.00017):  # Lesgourges et al. 2012
                    N_nu_mass = N_nu_mass + 1
            N_nu_rel = Neff - (N_nu_mass * T_ncdm**4 * (4./11.)**(-4./3.))
            if N_nu_rel < 0.:
                raise ValueError("Neff and m_nu must result in a number "
                                 "of relativistic neutrino species greater "
                                 "than or equal to zero.")

        # Fill an array with the non-relativistic neutrino masses
        if N_nu_mass > 0:
            nu_mass = [0]*N_nu_mass
            relativistic = [0]*3
            for i in range(0, N_nu_mass):
                for j in range(0, 3):
                    if (mnu_list[j] > 0.00017 and relativistic[j] == 0):
                        relativistic[j] = 1
                        nu_mass[i] = mnu_list[j]
                        break
        else:
            nu_mass = [0.]

        c = const
        # Curvature parameters.
        k_sign = -np.sign(Omega_k) if np.abs(Omega_k) > 1e-6 else 0
        sqrtk = np.sqrt(np.abs(Omega_k)) * h / c.CLIGHT_HMPC

        # Fixed radiation parameters: (Omega_g h^2) is known from T_CMB.
        rho_g = 4 * c.STBOLTZ / c.CLIGHT**3 * T_CMB**4
        rho_crit = c.RHO_CRITICAL * c.SOLAR_MASS / c.MPC_TO_METER**3 * h**2

        # Get the N_nu_rel from Neff and N_nu_mass.
        N_nu_rel = Neff - N_nu_mass * T_ncdm**4 / (4/11)**(4/3)

        # Temperature of the relativistic neutrinos in K.
        T_nu = T_CMB * (4/11)**(1/3)
        rho_nu_rel = N_nu_rel * (7/8) * 4 * c.STBOLTZ / c.CLIGHT**3 * T_nu**4
        Omega_nu_rel = rho_nu_rel / rho_crit

        # For non-relativistic neutrinos, calculate the phase-space integral.
        self._fill_params(m_nu=nu_mass, N_nu_mass=N_nu_mass,
                          T_CMB=T_CMB, T_ncdm=T_ncdm, h=h)
        Omega_nu_mass = self._get_Omega_nu()

        Omega_m = Omega_b + Omega_c + Omega_nu_mass
        Omega_l = 1 - Omega_m - rho_g/rho_crit - Omega_nu_rel - Omega_k
        if np.isnan(Omega_g):
            # No value passed for Omega_g
            Omega_g = rho_g/rho_crit
        else:
            # Omega_g was passed - modify Omega_l
            Omega_l += rho_g/rho_crit - Omega_g

        self._fill_params(
            sum_nu_masses=sum(nu_mass), N_nu_rel=N_nu_rel, Neff=Neff,
            Omega_nu_mass=Omega_nu_mass, Omega_nu_rel=Omega_nu_rel,
            Omega_m=Omega_m, Omega_c=Omega_c, Omega_b=Omega_b, Omega_k=Omega_k,
            sqrtk=sqrtk, k_sign=int(k_sign), Omega_g=Omega_g, w0=w0, wa=wa,
            Omega_l=Omega_l, H0=h*100, A_s=A_s, sigma8=sigma8, n_s=n_s,
            mu_0=mu_0, sigma_0=sigma_0, c1_mg=c1_mg, c2_mg=c2_mg,
            lambda_mg=lambda_mg,
            bcm_log10Mc=bcm_log10Mc, bcm_etab=bcm_etab, bcm_ks=bcm_ks)

        # Modified growth (deprecated)
        if z_mg is not None:
            self._params.mgrowth = [z_mg, df_mg]

    def _fill_params(self, **kwargs):
        if not hasattr(self, "_params"):
            self._params = CosmologyParams()
        [setattr(self._params, par, val) for par, val in kwargs.items()]

    def __getitem__(self, key):
        if key == 'extra_parameters':
            return self._params_init_kwargs["extra_parameters"]
        return getattr(self._params, key)

    def __del__(self):
        """Free the C memory this object is managing as it is being garbage
        collected (hopefully)."""
        if hasattr(self, "cosmo"):
            lib.cosmology_free(self.cosmo)
            delattr(self, "cosmo")
        if hasattr(self, "_params"):
            lib.parameters_free(self._params)
            delattr(self, "_params")

    def __enter__(self):
        return self

    def __exit__(self, type, value, traceback):
        """Free the C memory this object is managing when the context manager
        exits."""
        self.__del__()

    def __getstate__(self):
        # we are removing any C data before pickling so that the
        # is pure python when pickled.
        state = self.__dict__.copy()
        state.pop('cosmo', None)
        state.pop('_params', None)
        state.pop('_config', None)
        return state

    def __setstate__(self, state):
        # This will create a new `Cosmology` object so we create another lock.
        state["_object_lock"] = type(state.pop("_object_lock"))()
        self.__dict__ = state
        # we removed the C data when it was pickled, so now we unpickle
        # and rebuild the C data
        self._build_cosmo()
        self._object_lock.lock()  # Lock on exit.

    def compute_distances(self):
        """Compute the distance splines."""
        if self.has_distances:
            return
        status = 0
        status = lib.cosmology_compute_distances(self.cosmo, status)
        check(status, self)

    def compute_growth(self):
        """Compute the growth function."""
        if self.has_growth:
            return
        if self['N_nu_mass'] > 0:
            warnings.warn(
                "CCL does not properly compute the linear growth rate in "
                "cosmological models with massive neutrinos!",
                category=CCLWarning)

            if self._params_init_kwargs['df_mg'] is not None:
                warnings.warn(
                    "Modified growth rates via the `df_mg` keyword argument "
                    "cannot be consistently combined with cosmological models "
                    "with massive neutrinos in CCL!",
                    category=CCLWarning)

            if (self._params_init_kwargs['mu_0'] > 0 or
                    self._params_init_kwargs['sigma_0'] > 0):
                warnings.warn(
                    "Modified growth rates via the mu-Sigma model "
                    "cannot be consistently combined with cosmological models "
                    "with massive neutrinos in CCL!",
                    category=CCLWarning)

        status = 0
        status = lib.cosmology_compute_growth(self.cosmo, status)
        check(status, self)

    @cache(maxsize=3)
    def _compute_linear_power(self):
        """Return the linear power spectrum."""
        if (self['N_nu_mass'] > 0 and
                self._config_init_kwargs['transfer_function'] in
                ['bbks', 'eisenstein_hu', 'eisenstein_hu_nowiggles', ]):
            warnings.warn(
                "The '%s' linear power spectrum model does not properly "
                "account for massive neutrinos!" %
                self._config_init_kwargs['transfer_function'],
                category=CCLWarning)

        if self._config_init_kwargs['matter_power_spectrum'] == 'emu':
            warnings.warn(
                "None of the linear power spectrum models in CCL are "
                "consistent with that implicitly used in the emulated "
                "non-linear power spectrum!",
                category=CCLWarning)

        # needed to init some models
        self.compute_growth()

        # Populate power spectrum splines
        trf = self._config_init_kwargs['transfer_function']
        pk = None
        rescale_s8 = True
        rescale_mg = True
        if trf is None:
            raise CCLError("You want to compute the linear power spectrum, "
                           "but you selected `transfer_function=None`.")
        elif trf == 'boltzmann_class':
            pk = get_class_pk_lin(self)
        elif trf == 'boltzmann_isitgr':
            rescale_mg = False
            pk = get_isitgr_pk_lin(self)
        elif trf in ['bbks', 'eisenstein_hu', 'eisenstein_hu_nowiggles']:
            rescale_s8 = False
            rescale_mg = False
            pk = Pk2D.from_model(self, model=trf)

        # Compute the CAMB nonlin power spectrum if needed,
        # to avoid repeating the code in `compute_nonlin_power`.
        # Because CAMB power spectra come in pairs with pkl always computed,
        # we set the nonlin power spectrum first, but keep the linear via a
        # status variable to use it later if the transfer function is CAMB too.
        pkl = None
        if self._config_init_kwargs["matter_power_spectrum"] == "camb":
            if abs(self["mu_0"]) > 1e-14:
                warnings.warn("CAMB doesn't compute non-linear power spectra "
                              "consistently with mu_0 > 0.", CCLWarning)
            if not np.isfinite(self["A_s"]):
                raise CCLError("CAMB doesn't rescale non-linear power spectra "
                               "consistently without A_s.")

            # no rescaling because A_s is necessarily provided
            rescale_mg = rescale_s8 = False
            name = "delta_matter:delta_matter"
            pkl, self._pk_nl[name] = get_camb_pk_lin(self, nonlin=True)

        if trf == "boltzmann_camb":
            pk = pkl if pkl is not None else get_camb_pk_lin(self)

        # Rescale by sigma8/mu-sigma if needed
        if pk:
            status = 0
            status = lib.rescale_linpower(self.cosmo, pk.psp,
                                          int(rescale_mg),
                                          int(rescale_s8),
                                          status)
            check(status, self)

        return pk

    @unlock_instance(mutate=False)
    def compute_linear_power(self):
        """Compute the linear power spectrum."""
        if self.has_linear_power:
            return
        pk = self._compute_linear_power()
        # Assign
        self._pk_lin['delta_matter:delta_matter'] = pk

    def _get_halo_model_nonlin_power(self):
        from . import halos as hal
        mdef = hal.MassDef('vir', 'matter')
        conc = self._config.halo_concentration_method
        mfm = self._config.mass_function_method

        if conc == lib.bhattacharya2011:
            c = hal.ConcentrationBhattacharya13(mdef=mdef)
        elif conc == lib.duffy2008:
            c = hal.ConcentrationDuffy08(mdef=mdef)
        elif conc == lib.constant_concentration:
            c = hal.ConcentrationConstant(c=4., mdef=mdef)

        if mfm == lib.tinker10:
            hmf = hal.MassFuncTinker10(self, mass_def=mdef,
                                       mass_def_strict=False)
            hbf = hal.HaloBiasTinker10(self, mass_def=mdef,
                                       mass_def_strict=False)
        elif mfm == lib.shethtormen:
            hmf = hal.MassFuncSheth99(self, mass_def=mdef,
                                      mass_def_strict=False,
                                      use_delta_c_fit=True)
            hbf = hal.HaloBiasSheth99(self, mass_def=mdef,
                                      mass_def_strict=False)
        else:
            raise ValueError("Halo model spectra not available for your "
                             "current choice of mass function with the "
                             "deprecated implementation.")
        prf = hal.HaloProfileNFW(c)
        hmc = hal.HaloModel(self, hmf, hbf, mdef)
        return hal.halomod_Pk2D(self, hmc, prf, normprof1=True)

    @cache(maxsize=3)
    def _compute_nonlin_power(self):
        """Return the non-linear power spectrum."""
        if self._config_init_kwargs['matter_power_spectrum'] != 'linear':
            if self._params_init_kwargs['df_mg'] is not None:
                warnings.warn(
                    "Modified growth rates via the `df_mg` keyword argument "
                    "cannot be consistently combined with '%s' for "
                    "computing the non-linear power spectrum!" %
                    self._config_init_kwargs['matter_power_spectrum'],
                    category=CCLWarning)

            if (self._params_init_kwargs['mu_0'] != 0 or
                    self._params_init_kwargs['sigma_0'] != 0):
                warnings.warn(
                    "mu-Sigma modified cosmologies "
                    "cannot be consistently combined with '%s' "
                    "for computing the non-linear power spectrum!" %
                    self._config_init_kwargs['matter_power_spectrum'],
                    category=CCLWarning)

        if (self['N_nu_mass'] > 0 and
                self._config_init_kwargs['baryons_power_spectrum'] == 'bcm'):
            warnings.warn(
                "The BCM baryonic correction model's default parameters "
                "were not calibrated for cosmological models with "
                "massive neutrinos!",
                category=CCLWarning)

        self.compute_distances()

        # Populate power spectrum splines
        mps = self._config_init_kwargs['matter_power_spectrum']
        # needed for halofit, halomodel and linear options
        if (mps != 'emu') and (mps is not None):
            self.compute_linear_power()

        if mps == "camb" and self.has_nonlin_power:
            # Already computed
            return self._pk_nl['delta_matter:delta_matter']

        if mps is None:
            raise CCLError("You want to compute the non-linear power "
                           "spectrum, but you selected "
                           "`matter_power_spectrum=None`.")
        elif mps == 'halo_model':
            warnings.warn(
                "The halo model option for the internal CCL matter power "
                "spectrum is deprecated. Use the more general functionality "
                "in the `halos` module.", category=CCLWarning)
            pk = self._get_halo_model_nonlin_power()
        elif mps == 'halofit':
            pkl = self._pk_lin['delta_matter:delta_matter']
            if pkl is None:
                raise CCLError("The linear power spectrum is a "
                               "necessary input for halofit")
            pk = Pk2D.apply_halofit(self, pkl)
        elif mps == 'emu':
            pk = Pk2D.from_model(self, model='emu')
        elif mps == 'linear':
            pk = self._pk_lin['delta_matter:delta_matter']

        # Correct for baryons if required
        if self._config_init_kwargs['baryons_power_spectrum'] == 'bcm':
            bcm_correct_pk2d(self, pk)

        return pk

    @unlock_instance(mutate=False)
    def compute_nonlin_power(self):
        """Compute the non-linear power spectrum."""
        if self.has_nonlin_power:
            return
        pk = self._compute_nonlin_power()
        # Assign
        self._pk_nl['delta_matter:delta_matter'] = pk

    def compute_sigma(self):
        """Compute the sigma(M) spline."""
        if self.has_sigma:
            return

        # we need these things before building the mass function splines
        if self['N_nu_mass'] > 0:
            # these are not consistent with anything - fun
            warnings.warn(
                "All of the halo mass function, concentration, and bias "
                "models in CCL are not properly calibrated for cosmological "
                "models with massive neutrinos!",
                category=CCLWarning)

        if self._config_init_kwargs['baryons_power_spectrum'] != 'nobaryons':
            warnings.warn(
                "All of the halo mass function, concentration, and bias "
                "models in CCL are not consistently adjusted for baryons "
                "when the power spectrum is via the BCM model!",
                category=CCLWarning)

        self.compute_linear_power()
        pk = self._pk_lin['delta_matter:delta_matter']
        if pk is None:
            raise CCLError("Linear power spectrum can't be None")
        status = 0
        status = lib.cosmology_compute_sigma(self.cosmo, pk.psp, status)
        check(status, self)

    def get_linear_power(self, name='delta_matter:delta_matter'):
        """Get the :class:`~pyccl.pk2d.Pk2D` object associated with
        the linear power spectrum with name `name`.

        Args:
            name (:obj:`str` or `None`): name of the power spectrum to
                return. If `None`, `'delta_matter:delta_matter'` will
                be used.

        Returns:
            :class:`~pyccl.pk2d.Pk2D` object containing the linear
            power spectrum with name `name`.
        """
        if name is None:
            name = 'delta_matter:delta_matter'
        if name not in self._pk_lin:
            raise KeyError("Unknown power spectrum %s." % name)
        return self._pk_lin[name]

    def get_nonlin_power(self, name='delta_matter:delta_matter'):
        """Get the :class:`~pyccl.pk2d.Pk2D` object associated with
        the non-linear power spectrum with name `name`.

        Args:
            name (:obj:`str` or `None`): name of the power spectrum to
                return. If `None`, `'delta_matter:delta_matter'` will
                be used.

        Returns:
            :class:`~pyccl.pk2d.Pk2D` object containing the non-linear
            power spectrum with name `name`.
        """
        if name is None:
            name = 'delta_matter:delta_matter'
        if name not in self._pk_nl:
            raise KeyError("Unknown power spectrum %s." % name)
        return self._pk_nl[name]

    def _get_Omega_nu(self, a=1):
        r"""Compute :math:`\Omega_\nu`.

        Arguments
        ---------
        a : float or (na,) array-like
            Scale factor(s), normalized to 1 today.

        Returns
        -------
        omega_nu : float or (na,) ``numpy.ndarray``
            Value(s) of :math:`\Omega_\nu` at ``a``.
        """
        a_use = np.atleast_1d(a).astype(float)

        status = 0
        OmNuh2, status = lib.Omeganuh2_vec(
            self["N_nu_mass"], self["T_CMB"], self["T_ncdm"],
            a_use, self["m_nu"], a_use.size, status)
        check(status)

        if np.ndim(a) == 0:
            return OmNuh2[0] / self["h"]**2
        return OmNuh2 / self["h"]**2

    @property
    def has_distances(self):
        """Checks if the distances have been precomputed."""
        return bool(self.cosmo.computed_distances)

    @property
    def has_growth(self):
        """Checks if the growth function has been precomputed."""
        return bool(self.cosmo.computed_growth)

    @property
    def has_linear_power(self):
        """Checks if the linear power spectra have been precomputed."""
        try:
            return isinstance(self._pk_lin["delta_matter:delta_matter"], Pk2D)
        except KeyError:
            return False

    @property
    def has_nonlin_power(self):
        """Checks if the non-linear power spectra have been precomputed."""
        try:
            return isinstance(self._pk_nl["delta_matter:delta_matter"], Pk2D)
        except KeyError:
            return False

    @property
    def has_sigma(self):
        """Checks if sigma(M) is precomputed."""
        return bool(self.cosmo.computed_sigma)

    def status(self):
        """Get error status of the ccl_cosmology object.

        .. note:: The error statuses are currently under development and
                  may not be fully descriptive.

        Returns:
            :obj:`str` containing the status message.
        """
        # Get status ID string if one exists
        if self.cosmo.status in error_types.keys():
            status = error_types[self.cosmo.status]
        else:
            status = self.cosmo.status

        # Get status message
        msg = self.cosmo.status_message

        # Return status information
        return "status(%s): %s" % (status, msg)


def CosmologyVanillaLCDM(**kwargs):
    """A cosmology with typical flat Lambda-CDM parameters (`Omega_c=0.25`,
    `Omega_b = 0.05`, `Omega_k = 0`, `sigma8 = 0.81`, `n_s = 0.96`, `h = 0.67`,
    no massive neutrinos).

    Arguments:
        **kwargs (dict): a dictionary of parameters passed as arguments
            to the `Cosmology` constructor. It should not contain any of
            the LambdaCDM parameters (`"Omega_c"`, `"Omega_b"`, `"n_s"`,
            `"sigma8"`, `"A_s"`, `"h"`), since these are fixed.
    """
    p = {'Omega_c': 0.25,
         'Omega_b': 0.05,
         'h': 0.67,
         'n_s': 0.96,
         'sigma8': 0.81,
         'A_s': None}
    if set(p).intersection(set(kwargs)):
        raise ValueError(
            f"You cannot change the ΛCDM parameters: {list(p.keys())}.")
    # TODO py39+: dictionary union operator `(p | kwargs)`.
    return Cosmology(**{**p, **kwargs})


class CosmologyCalculator(Cosmology):
    """A "calculator-mode" CCL `Cosmology` object.
    This allows users to build a cosmology from a set of arrays
    describing the background expansion, linear growth factor and
    linear and non-linear power spectra, which can then be used
    to compute more complex observables (e.g. angular power
    spectra or halo-model quantities). These are stored in
    `background`, `growth`, `pk_linear` and `pk_nonlin`.

    .. note:: Although in principle these arrays should suffice
              to compute most observable quantities some
              calculations implemented in CCL (e.g. the halo
              mass function) requires knowledge of basic
              cosmological parameters such as :math:`\\Omega_M`.
              For this reason, users must pass a minimal set
              of :math:`\\Lambda` CDM cosmological parameters.

    Args:
        Omega_c (:obj:`float`): Cold dark matter density fraction.
        Omega_b (:obj:`float`): Baryonic matter density fraction.
        h (:obj:`float`): Hubble constant divided by 100 km/s/Mpc;
            unitless.
        A_s (:obj:`float`): Power spectrum normalization. Exactly
            one of A_s and sigma_8 is required.
        sigma8 (:obj:`float`): Variance of matter density
            perturbations at an 8 Mpc/h scale. Exactly one of A_s
            and sigma_8 is required.
        n_s (:obj:`float`): Primordial scalar perturbation spectral
            index.
        Omega_k (:obj:`float`, optional): Curvature density fraction.
            Defaults to 0.
        Omega_g (:obj:`float`, optional): Density in relativistic species
            except massless neutrinos. The default of `None` corresponds
            to setting this from the CMB temperature. Note that if a
            non-`None` value is given, this may result in a physically
            inconsistent model because the CMB temperature will still
            be non-zero in the parameters.
        Neff (:obj:`float`, optional): Effective number of massless
            neutrinos present. Defaults to 3.046.
        m_nu (:obj:`float`, optional): Total mass in eV of the massive
            neutrinos present. Defaults to 0.
        m_nu_type (:obj:`str`, optional): The type of massive neutrinos.
            Should be one of 'inverted', 'normal', 'equal', 'single', or
            'list'. The default of None is the same as 'normal'.
        w0 (:obj:`float`, optional): First order term of dark energy
            equation of state. Defaults to -1.
        wa (:obj:`float`, optional): Second order term of dark energy
            equation of state. Defaults to 0.
        T_CMB (:obj:`float`): The CMB temperature today. The default is the
            same as in the Cosmology base class.
        mu_0 (:obj:`float`, optional): One of the parameters of the mu-Sigma
            modified gravity model. Defaults to 0.0
        sigma_0 (:obj:`float`, optional): One of the parameters of the mu-Sigma
            modified gravity model. Defaults to 0.0
        background (:obj:`dict`): a dictionary describing the background
            expansion. It must contain three mandatory entries: `'a'`: an
            array of monotonically ascending scale-factor values. `'chi'`:
            an array containing the values of the comoving radial distance
            (in units of Mpc) at the scale factor values stored in `a`.
            '`h_over_h0`': an array containing the Hubble expansion rate at
            the scale factor values stored in `a`, divided by its value
            today (at `a=1`).
        growth (:obj:`dict`): a dictionary describing the linear growth of
            matter fluctuations. It must contain three mandatory entries:
            `'a'`: an array of monotonically ascending scale-factor
            values. `'growth_factor'`: an array containing the values of
            the linear growth factor :math:`D(a)` at the scale factor
            values stored in `a`. '`growth_rate`': an array containing the
            growth rate :math:`f(a)\\equiv d\\log D/d\\log a` at the scale
            factor values stored in `a`.
        pk_linear (:obj:`dict`): a dictionary containing linear power
            spectra. It must contain the following mandatory entries:
            `'a'`: an array of scale factor values. `'k'`: an array of
            comoving wavenumbers in units of inverse Mpc.
            `'delta_matter:delta_matter'`: a 2D array of shape
            `(n_a, n_k)`, where `n_a` and `n_k` are the lengths of
            `'a'` and `'k'` respectively, containing the linear matter
            power spectrum :math:`P(k,a)`. This dictionary may also
            contain other entries with keys of the form `'q1:q2'`,
            containing other cross-power spectra between quantities
            `'q1'` and `'q2'`.
        pk_nonlin (:obj:`dict`): a dictionary containing non-linear
            power spectra. It must contain the following mandatory
            entries: `'a'`: an array of scale factor values.
            `'k'`: an array of comoving wavenumbers in units of
            inverse Mpc. If `nonlinear_model` is `None`, it should also
            contain `'delta_matter:delta_matter'`: a 2D array of
            shape `(n_a, n_k)`, where `n_a` and `n_k` are the lengths
            of `'a'` and `'k'` respectively, containing the non-linear
            matter power spectrum :math:`P(k,a)`. This dictionary may
            also contain other entries with keys of the form `'q1:q2'`,
            containing other cross-power spectra between quantities
            `'q1'` and `'q2'`.
        nonlinear_model (:obj:`str`, :obj:`dict` or `None`): model to
            compute non-linear power spectra. If a string, the associated
            non-linear model will be applied to all entries in `pk_linear`
            which do not appear in `pk_nonlin`. If a dictionary, it should
            contain entries of the form `'q1:q2': model`, where `model`
            is a string designating the non-linear model to apply to the
            `'q1:q2'` power spectrum, which must also be present in
            `pk_linear`. If `model` is `None`, this non-linear power
            spectrum will not be calculated. If `nonlinear_model` is
            `None`, no additional non-linear power spectra will be
            computed. The only non-linear model supported is `'halofit'`,
            corresponding to the "HALOFIT" transformation of
            Takahashi et al. 2012 (arXiv:1208.2701).
        T_ncdm (:obj:`float`): Non-CDM temperature in units of photon
            temperature. The default is the same as in the base class
    """
    # TODO: Docstring - Move T_ncdm after T_CMB for CCLv3.
    def __init__(
            self, Omega_c=None, Omega_b=None, h=None, n_s=None,
            sigma8=None, A_s=None, Omega_k=0., Omega_g=None,
            Neff=3.046, m_nu=0., m_nu_type=None, w0=-1., wa=0.,
            T_CMB=_Defaults.T_CMB, mu_0=0., sigma_0=0.,
            background=None, growth=None,
            pk_linear=None, pk_nonlin=None, nonlinear_model=None,
            T_ncdm=_Defaults.T_ncdm):
        if pk_linear:
            transfer_function = 'calculator'
        else:
            transfer_function = None
        if pk_nonlin or nonlinear_model:
            matter_power_spectrum = 'calculator'
        else:
            matter_power_spectrum = None

        # Cosmology
        super(CosmologyCalculator, self).__init__(
            Omega_c=Omega_c, Omega_b=Omega_b, h=h,
            n_s=n_s, sigma8=sigma8, A_s=A_s,
            Omega_k=Omega_k, Omega_g=Omega_g,
            Neff=Neff, m_nu=m_nu, m_nu_type=m_nu_type,
            w0=w0, wa=wa, T_CMB=T_CMB, T_ncdm=T_ncdm,
            mu_0=mu_0, sigma_0=sigma_0,
            transfer_function=transfer_function,
            matter_power_spectrum=matter_power_spectrum)

        # Parse arrays
        has_bg = background is not None
        has_dz = growth is not None
        has_pklin = pk_linear is not None
        has_pknl = pk_nonlin is not None
        has_nonlin_model = nonlinear_model is not None

        if has_bg:
            self._init_bg(background)
        if has_dz:
            self._init_growth(growth)
        if has_pklin:
            self._init_pklin(pk_linear)
        if has_pknl:
            self._init_pknl(pk_nonlin, has_nonlin_model)
        self._apply_nonlinear_model(nonlinear_model)

    def _init_bg(self, background):
        # Background
        if not isinstance(background, dict):
            raise TypeError("`background` must be a dictionary.")
        if (('a' not in background) or ('chi' not in background) or
                ('h_over_h0' not in background)):
            raise ValueError("`background` must contain keys "
                             "'a', 'chi' and 'h_over_h0'")
        a = background['a']
        chi = background['chi']
        hoh0 = background['h_over_h0']
        # Check that input arrays have the same size.
        if not (a.shape == chi.shape == hoh0.shape):
            raise ValueError("Input arrays must have the same size.")
        # Check that `a` is a monotonically increasing array.
        if not np.array_equal(a, np.sort(a)):
            raise ValueError("Input scale factor array is not "
                             "monotonically increasing.")
        # Check that the last element of a_array_back is 1:
        if np.abs(a[-1]-1.0) > 1e-5:
            raise ValueError("The last element of the input scale factor"
                             "array must be 1.0.")
        status = 0
        status = lib.cosmology_distances_from_input(self.cosmo,
                                                    a, chi, hoh0,
                                                    status)
        check(status, self)

    def _init_growth(self, growth):
        # Growth
        if not isinstance(growth, dict):
            raise TypeError("`growth` must be a dictionary.")
        if (('a' not in growth) or ('growth_factor' not in growth) or
                ('growth_rate' not in growth)):
            raise ValueError("`growth` must contain keys "
                             "'a', 'growth_factor' and 'growth_rate'")
        a = growth['a']
        dz = growth['growth_factor']
        fz = growth['growth_rate']
        # Check that input arrays have the same size.
        if not (a.shape == dz.shape
                == fz.shape):
            raise ValueError("Input arrays must have the same size.")
        # Check that a_array_grth is a monotonically increasing array.
        if not np.array_equal(a,
                              np.sort(a)):
            raise ValueError("Input scale factor array is not "
                             "monotonically increasing.")
        # Check that the last element of a is 1:
        if np.abs(a[-1]-1.0) > 1e-5:
            raise ValueError("The last element of the input scale factor"
                             "array must be 1.0.")
        status = 0
        status = lib.cosmology_growth_from_input(self.cosmo,
                                                 a, dz, fz,
                                                 status)
        check(status, self)

    def _init_pklin(self, pk_linear):
        # Linear power spectrum
        if not isinstance(pk_linear, dict):
            raise TypeError("`pk_linear` must be a dictionary")
        if (('delta_matter:delta_matter' not in pk_linear) or
                ('a' not in pk_linear) or ('k' not in pk_linear)):
            raise ValueError("`pk_linear` must contain keys 'a', 'k' "
                             "and 'delta_matter:delta_matter' "
                             "(at least)")

        # Check that `a` is a monotonically increasing array.
        if not np.array_equal(pk_linear['a'], np.sort(pk_linear['a'])):
            raise ValueError("Input scale factor array in `pk_linear` is not "
                             "monotonically increasing.")

        # needed for high-z extrapolation
        self.compute_growth()

        na = len(pk_linear['a'])
        nk = len(pk_linear['k'])
        lk = np.log(pk_linear['k'])
        pk_names = [key for key in pk_linear if key not in ('a', 'k')]
        for n in pk_names:
            qs = n.split(':')
            if len(qs) != 2:
                raise ValueError("Power spectrum label %s could " % n +
                                 "not be parsed. Label must be of the " +
                                 "form 'q1:q2'")
            pk = pk_linear[n]
            if pk.shape != (na, nk):
                raise ValueError("Power spectrum %s has shape " % n +
                                 str(pk.shape) + " but shape " +
                                 "(%d, %d) was expected." % (na, nk))
            # Spline in log-space if the P(k) is positive-definite
            use_log = np.all(pk > 0)
            if use_log:
                pk = np.log(pk)
            # Initialize and store
            pk = Pk2D(pkfunc=None,
                      a_arr=pk_linear['a'], lk_arr=lk, pk_arr=pk,
                      is_logp=use_log, extrap_order_lok=1,
                      extrap_order_hik=2, cosmo=None)
            self._pk_lin[n] = pk

    def _init_pknl(self, pk_nonlin, has_nonlin_model):
        # Non-linear power spectrum
        if not isinstance(pk_nonlin, dict):
            raise TypeError("`pk_nonlin` must be a dictionary")
        if (('a' not in pk_nonlin) or ('k' not in pk_nonlin)):
            raise ValueError("`pk_nonlin` must contain keys "
                             "'a' and 'k' (at least)")
        # Check that `a` is a monotonically increasing array.
        if not np.array_equal(pk_nonlin['a'], np.sort(pk_nonlin['a'])):
            raise ValueError("Input scale factor array in `pk_nonlin` is not "
                             "monotonically increasing.")

        if ((not has_nonlin_model) and
                ('delta_matter:delta_matter' not in pk_nonlin)):
            raise ValueError("`pk_nonlin` must contain key "
                             "'delta_matter:delta_matter' or "
                             "use halofit to compute it")
        na = len(pk_nonlin['a'])
        nk = len(pk_nonlin['k'])
        lk = np.log(pk_nonlin['k'])
        pk_names = [key for key in pk_nonlin if key not in ('a', 'k')]
        for n in pk_names:
            qs = n.split(':')
            if len(qs) != 2:
                raise ValueError("Power spectrum label %s could " % n +
                                 "not be parsed. Label must be of the " +
                                 "form 'q1:q2'")
            pk = pk_nonlin[n]
            if pk.shape != (na, nk):
                raise ValueError("Power spectrum %s has shape " % n +
                                 str(pk.shape) + " but shape " +
                                 "(%d, %d) was expected." % (na, nk))
            # Spline in log-space if the P(k) is positive-definite
            use_log = np.all(pk > 0)
            if use_log:
                pk = np.log(pk)
            # Initialize and store
            pk = Pk2D(pkfunc=None,
                      a_arr=pk_nonlin['a'], lk_arr=lk, pk_arr=pk,
                      is_logp=use_log, extrap_order_lok=1,
                      extrap_order_hik=2, cosmo=None)
            self._pk_nl[n] = pk

    def _apply_nonlinear_model(self, nonlin_model):
        if nonlin_model is None:
            return
        elif isinstance(nonlin_model, str):
            if not self._pk_lin:
                raise ValueError("You asked to use the non-linear "
                                 "model " + nonlin_model + " but "
                                 "provided no linear power spectrum "
                                 "to apply it to.")
            nld = {n: nonlin_model
                   for n in self._pk_lin}
        elif isinstance(nonlin_model, dict):
            nld = nonlin_model
        else:
            raise TypeError("`nonlinear_model` must be a string, "
                            "a dictionary or `None`")

        for name, model in nld.items():
            if name in self._pk_nl:
                continue

            if name not in self._pk_lin:
                raise KeyError(name + " is not a "
                               "known linear power spectrum")

            if ((name == 'delta_matter:delta_matter') and
                    (model is None)):
                raise ValueError("The non-linear matter power spectrum "
                                 "can't be `None`")

            if model == 'halofit':
                pkl = self._pk_lin[name]
                self._pk_nl[name] = Pk2D.apply_halofit(self, pkl)
            elif model is None:
                pass
            else:
                raise KeyError(model + " is not a valid "
                               "non-linear model.")<|MERGE_RESOLUTION|>--- conflicted
+++ resolved
@@ -206,12 +206,8 @@
                                      "HMCode_logT_AGN": 7.8}}
 
     """
-<<<<<<< HEAD
     # TODO: Docstring - Move T_ncdm after T_CMB for CCLv3.
-    from ._repr import _build_string_Cosmology as __repr__
-=======
     from .base.repr_ import build_string_Cosmology as __repr__
->>>>>>> 598c253f
 
     # Go through all functions in the main package and the subpackages
     # and make every function that takes `cosmo` as its first argument
