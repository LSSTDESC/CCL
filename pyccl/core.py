"""The core functionality of ccl, including the core data types. This includes
the cosmology and parameters objects used to instantiate a model from which one
can compute a set of theoretical predictions.
"""
import warnings
import numpy as np
import yaml
from inspect import getmembers, isfunction, signature

from . import ccllib as lib
from .errors import CCLError, CCLWarning, CCLDeprecationWarning
from ._types import error_types
from ._core import _docstring_extra_parameters
from .boltzmann import get_class_pk_lin, get_camb_pk_lin, get_isitgr_pk_lin
from .pyutils import check
from .pk2d import Pk2D
<<<<<<< HEAD
from .base import CCLObject, cache, unlock_instance, warn_api
from .parameters import CCLParameters
=======
from .base import CCLObject, cache, unlock_instance
from .parameters import CCLParameters, physical_constants
>>>>>>> 9ab684ca

# Configuration types
transfer_function_types = {
    None: lib.transfer_none,
    'eisenstein_hu': lib.eisenstein_hu,
    'eisenstein_hu_nowiggles': lib.eisenstein_hu_nowiggles,
    'bbks': lib.bbks,
    'boltzmann_class': lib.boltzmann_class,
    'boltzmann_camb': lib.boltzmann_camb,
    'boltzmann_isitgr': lib.boltzmann_isitgr,
    'calculator': lib.pklin_from_input,
    'bacco': lib.pklin_from_input,
}

matter_power_spectrum_types = {
    None: lib.pknl_none,
    'halo_model': lib.halo_model,
    'halofit': lib.halofit,
    'linear': lib.linear,
    'emu': lib.emu,
    'calculator': lib.pknl_from_input,
    'camb': lib.pknl_from_boltzman,
    'bacco': lib.pknl_from_input,
}

baryons_power_spectrum_types = {
    'nobaryons': lib.nobaryons,
    'bcm': lib.bcm,
    'bacco': lib.nobaryons,
}

# List which transfer functions can be used with the muSigma_MG
# parameterisation of modified gravity

mass_function_types = {
    'angulo': lib.angulo,
    'tinker': lib.tinker,
    'tinker10': lib.tinker10,
    'watson': lib.watson,
    'shethtormen': lib.shethtormen,
}

halo_concentration_types = {
    'bhattacharya2011': lib.bhattacharya2011,
    'duffy2008': lib.duffy2008,
    'constant_concentration': lib.constant_concentration,
}

emulator_neutrinos_types = {
    'strict': lib.emu_strict,
    'equalize': lib.emu_equalize,
}


class Cosmology(CCLObject):
    """A cosmology including parameters and associated data.

    .. note:: Although some arguments default to `None`, they will raise a
              ValueError inside this function if not specified, so they are not
              optional.

    .. note:: The parameter Omega_g can be used to set the radiation density
              (not including relativistic neutrinos) to zero. Doing this will
              give you a model that is physically inconsistent since the
              temperature of the CMB will still be non-zero. Note however
              that this approximation is common for late-time LSS computations.

<<<<<<< HEAD
    .. note:: After instantiation, you can set parameters related to the
              internal splines and numerical integration accuracy by setting
              the values of the attributes of
              :obj:`Cosmology.cosmo.spline_params` and
              :obj:`Cosmology.cosmo.gsl_params` via the `update_parameters`
              method of `Cosmology`. For example, you can set
              the generic relative accuracy for integration by executing
              ``c = Cosmology(...); cosmo.update_parameters(INTEGRATION_EPSREL\
= 1e-5``.
              If you bypass `update_parameters` and set it directly with
              ``setattr``, hashing the Cosmology object will be inconsistent.
              See the module level documentation of `pyccl.core` for details.
=======
    .. note:: BCM stands for the "baryonic correction model" of Schneider &
              Teyssier (2015; https://arxiv.org/abs/1510.06034). See the
              `DESC Note <https://github.com/LSSTDESC/CCL/blob/master/doc\
/0000-ccl_note/main.pdf>`_
              for details.
>>>>>>> 9ab684ca

    Args:
        Omega_c (:obj:`float`):
            Cold dark matter density fraction.
        Omega_b (:obj:`float`):
            Baryonic matter density fraction.
        h (:obj:`float`):
            Hubble constant divided by 100 km/s/Mpc; unitless.
        A_s (:obj:`float`):
            Power spectrum normalization.
            Exactly one of A_s and sigma_8 is required.
        sigma8 (:obj:`float`):
            Variance of matter density perturbations at an 8 Mpc/h scale.
            Exactly one of A_s and sigma_8 is required.
        n_s (:obj:`float`):
            Primordial scalar perturbation spectral index.
        Omega_k (:obj:`float`, optional):
            Curvature density fraction. Defaults to 0.
        Omega_g (:obj:`float`, optional):
            Density in relativistic species except massless neutrinos.
            The default of `None` corresponds to setting this from the CMB
            temperature. Note that if a non-`None` value is given, it may
            result in a physically inconsistent model because the CMB
            temperature will still be non-zero in the parameters.
        Neff (:obj:`float`, optional):
            Effective number of massless neutrinos present.
            Defaults to 3.046.
        m_nu (:obj:`float`, optional):
            Total mass in eV of the massive neutrinos present. Defaults to 0.
        m_nu_type (:obj:`str`, optional):
            The type of massive neutrinos. Accepted types are ``'inverted'``,
            ``'normal'``, ``'equal'``, ``'single'``, and ``'list'``.
            The default of None is the same as 'normal'.
        w0 (:obj:`float`, optional):
            First order term of dark energy equation of state. Defaults to -1.
        wa (:obj:`float`, optional):
            Second order term of dark energy equation of state. Defaults to 0.
        T_CMB (:obj:`float`):
            The CMB temperature today.
            The default of ``None`` uses the global CCL value in
            ``pyccl.physical_constants.T_CMB``.
        bcm_log10Mc (:obj:`float`, optional):
            Deprecated; pass via ``extra parameters``.
            One of the parameters of the BCM model.
            Defaults to ``log10(1.2e14)``.
        bcm_etab (:obj:`float`, optional):
            Deprecated; pass via ``extra parameters``.
            One of the parameters of the BCM model. Defaults to 0.5.
        bcm_ks (:obj:`float`, optional):
            Deprecated; pass via ``extra parameters``.
            One of the parameters of the BCM model. Defaults to 55.0.
        mu_0 (:obj:`float`, optional):
            One of the parameters of the mu-Sigma modified gravity model.
            Defaults to 0.0
        sigma_0 (:obj:`float`, optional):
            One of the parameters of the mu-Sigma modified gravity model.
            Defaults to 0.0
        c1_mg (:obj:`float`, optional):
            Deprecated; pass via ``extra_parameters``.
            MG parameter that enters in the scale dependence of mu affecting
            its large scale behavior. Defaults to 1.
            See, e.g., Eqs. (46) in Ade et al. 2015, arXiv:1502.01590
            where their f1 and f2 functions are set equal to the commonly used
            ratio of dark energy density parameter at scale factor a over
            the dark energy density parameter today
        c2_mg (:obj:`float`, optional):
            Deprecated; pass via ``extra_parameters``.
            MG parameter that enters in the scale dependence of Sigma
            affecting its large scale behavior. Defaults to 1.
            See, e.g., Eqs. (47) in Ade et al. 2015, arXiv:1502.01590
            where their f1 and f2 functions are set equal to the commonly used
            ratio of dark energy density parameter at scale factor a over
            the dark energy density parameter today
        lambda_mg (:obj:`float`, optional):
            Deprecated; pass via ``extra_parameters``.
            MG parameter that sets the start of dependance on c1 and c2 MG
            parameters. Defaults to 0.0.
            See, e.g., Eqs. (46) & (47) in Ade et al. 2015, arXiv:1502.01590
            where their f1 and f2 functions are set equal to the commonly used
            ratio of dark energy density parameter at scale factor a over
            the dark energy density parameter today
<<<<<<< HEAD
        df_mg (array_like, optional):
            Deprecated; will be removed in a future release.
            Perturbations to the GR growth rate as a function of redshift
            :math:`\\Delta f`. Used to implement simple modified growth
            scenarios.
        z_mg (array_like, optional):
            Deprecated; will be removed in a future release.
            Redshifts corresponding to df_mg.
        transfer_function (:obj:`str`, optional):
            The transfer function to use. Defaults to ``'boltzmann_camb'``.
        matter_power_spectrum (:obj:`str`, optional):
            The matter power spectrum to use. Defaults to ``'halofit'``.
        baryons_power_spectrum (:obj:`str`, optional):
            The correction from baryonic effects to be implemented.
            Defaults to ``'nobaryons'``.
        mass_function (:obj:`str`, optional):
            Deprecated; pass via `extra_parameters` or use the `halos`
            sub-package.
            The mass function to use. Defaults to ``'tinker10'``.
        halo_concentration (:obj:`str`, optional):
            Deprecated; pass via `extra_parameters` or use the `halos`
            sub-package.
            The halo concentration relation to use.
            Defaults to ``'duffy2008'``.
        emulator_neutrinos (:obj:`str`, optional):
            If using CosmicEmu for the power spectrum, specified treatment
            of unequal neutrinos.
            Options are ``'strict'``, which will raise an error and quit if
            the user fails to pass either a set of three equal masses or a sum
            with ``m_nu_type = 'equal'``, and ``'equalize'``, which will
            redistribute masses to be equal right before calling the emulator,
            but results in internal inconsistencies. Defaults to ``'strict'``.
        extra_parameters (:obj:`dict`, optional):
            Dictionary holding extra parameters.
            Accepted keys are detailed below.
=======
        df_mg (array_like, optional): Perturbations to the GR growth rate as
            a function of redshift :math:`\\Delta f`. Used to implement simple
            modified growth scenarios.
        z_mg (array_like, optional): Array of redshifts corresponding to df_mg.
        transfer_function (:obj:`str`, optional): The transfer function to
            use. Defaults to 'boltzmann_camb'.
        matter_power_spectrum (:obj:`str`, optional): The matter power
            spectrum to use. Defaults to 'halofit'.
        baryons_power_spectrum (:obj:`str`, optional): The correction from
            baryonic effects to be implemented. Defaults to 'nobaryons'.
        mass_function (:obj:`str`, optional): The mass function to use.
            Defaults to 'tinker10' (2010).
        halo_concentration (:obj:`str`, optional): The halo concentration
            relation to use. Defaults to Duffy et al. (2008) 'duffy2008'.
        emulator_neutrinos (:obj:`str`, optional): If using the emulator for
            the power spectrum, specified treatment of unequal neutrinos.
            Options are 'strict', which will raise an error and quit if the
            user fails to pass either a set of three equal masses or a sum with
            m_nu_type = 'equal', and 'equalize', which will redistribute
            masses to be equal right before calling the emulator but results in
            internal inconsistencies. Defaults to 'strict'.
        extra_parameters (:obj:`dict`, optional): Dictionary holding extra
            parameters. Currently supports extra parameters for CAMB, and
            implemented power spectrum emulator models, with details
            described below.

    Currently supported extra parameters for CAMB are:

        * `halofit_version`
        * `HMCode_A_baryon`
        * `HMCode_eta_baryon`
        * `HMCode_logT_AGN`
        * `kmax`
        * `lmax`
        * `dark_energy_model`

    Consult the CAMB documentation for their usage. These parameters are passed
    in a :obj:`dict` to `extra_parameters` as::

        extra_parameters = {"camb": {"halofit_version": "mead2020_feedback",
                                     "HMCode_logT_AGN": 7.8}}
>>>>>>> 9ab684ca

    """
    __doc__ += _docstring_extra_parameters
    from ._repr import _build_string_Cosmology as __repr__

    # Go through all functions in the main package and the subpackages
    # and make every function that takes `cosmo` as its first argument
    # an attribute of this class.
    from . import (background, baryons, boltzmann, cells,
                   correlations, covariances, neutrinos,
                   pk2d, power, tk3d, tracers, halos, nl_pt)
    subs = [background, boltzmann, baryons, cells, correlations, covariances,
            neutrinos, pk2d, power, tk3d, tracers, halos, nl_pt]
    funcs = [getmembers(sub, isfunction) for sub in subs]
    funcs = [func for sub in funcs for func in sub]
    for name, func in funcs:
        pars = list(signature(func).parameters)
        if pars and pars[0] == "cosmo":
            vars()[name] = func
    # clear unnecessary locals
    del (background, boltzmann, baryons, cells, correlations, covariances,
         neutrinos, pk2d, power, tk3d, tracers, halos, nl_pt,
         subs, funcs, func, name, pars)

    @warn_api
    def __init__(
            self, *, Omega_c=None, Omega_b=None, h=None, n_s=None,
            sigma8=None, A_s=None,
            Omega_k=0., Omega_g=None, Neff=3.046, m_nu=0., m_nu_type=None,
            w0=-1., wa=0., T_CMB=None,
            bcm_log10Mc=None, bcm_etab=None, bcm_ks=None,
            mu_0=0., sigma_0=0.,
            c1_mg=None, c2_mg=None, lambda_mg=None, z_mg=None, df_mg=None,
            transfer_function='boltzmann_camb',
            matter_power_spectrum='halofit',
            baryons_power_spectrum='nobaryons',
            mass_function=None, halo_concentration=None,
            emulator_neutrinos='strict',
            extra_parameters=None):

        # going to save these for later
        self._params_init_kwargs = dict(
            Omega_c=Omega_c, Omega_b=Omega_b, h=h, n_s=n_s, sigma8=sigma8,
            A_s=A_s, Omega_k=Omega_k, Omega_g=Omega_g, Neff=Neff, m_nu=m_nu,
            m_nu_type=m_nu_type, w0=w0, wa=wa, T_CMB=T_CMB,
            bcm_log10Mc=bcm_log10Mc, bcm_etab=bcm_etab, bcm_ks=bcm_ks,
            mu_0=mu_0, sigma_0=sigma_0,
            c1_mg=c1_mg, c2_mg=c2_mg, lambda_mg=lambda_mg,
            z_mg=z_mg, df_mg=df_mg,
            extra_parameters=extra_parameters)

        self._config_init_kwargs = dict(
            transfer_function=transfer_function,
            matter_power_spectrum=matter_power_spectrum,
            baryons_power_spectrum=baryons_power_spectrum,
            mass_function=mass_function,
            halo_concentration=halo_concentration,
            emulator_neutrinos=emulator_neutrinos)

        self._build_cosmo()

        self._has_pk_lin = False
        self._pk_lin = {}
        self._has_pk_nl = False
        self._pk_nl = {}

    def _build_cosmo(self):
        """Assemble all of the input data into a valid ccl_cosmology object."""
        # We have to make all of the C stuff that goes into a cosmology
        # and then we make the cosmology.
        self._build_parameters(**self._params_init_kwargs)
        self._build_config(**self._config_init_kwargs)
        self.cosmo = lib.cosmology_create(self._params, self._config)
        self._spline_params = CCLParameters.get_params_dict("spline_params")
        self._gsl_params = CCLParameters.get_params_dict("gsl_params")
        self._accuracy_params = {**self._spline_params, **self._gsl_params}

        if self.cosmo.status != 0:
            raise CCLError(
                "(%d): %s"
                % (self.cosmo.status, self.cosmo.status_message))

    def write_yaml(self, filename):
        """Write a YAML representation of the parameters to file.

        Args:
            filename (:obj:`str`) Filename, file pointer, or stream to write "
                "parameters to."
        """
        def make_yaml_friendly(d):
            for k, v in d.items():
                if isinstance(v, np.floating):
                    d[k] = float(v)
                elif isinstance(v, np.integer):
                    d[k] = int(v)
                elif isinstance(v, bool):
                    d[k] = bool(v)
                elif isinstance(v, dict):
                    make_yaml_friendly(v)

        params = {**self._params_init_kwargs,
                  **self._config_init_kwargs}
        make_yaml_friendly(params)

        if isinstance(filename, str):
            with open(filename, "w") as fp:
                yaml.dump(params, fp,
                          default_flow_style=False, sort_keys=False)
        else:
            yaml.dump(params, filename,
                      default_flow_style=False, sort_keys=False)

    @classmethod
    def read_yaml(cls, filename, **kwargs):
        """Read the parameters from a YAML file.

        Args:
            filename (:obj:`str`) Filename, file pointer, or stream to read
                parameters from.
            **kwargs (dict) Additional keywords that supersede file contents
        """
        if isinstance(filename, str):
            with open(filename, 'r') as fp:
                params = yaml.load(fp, Loader=yaml.Loader)
        else:
            params = yaml.load(filename, Loader=yaml.Loader)

        if "sigma8" in params and params["sigma8"] == "nan":
            del params["sigma8"]
        if "A_s" in params and params["A_s"] == "nan":
            del params["A_s"]

        # Get the call signature of Cosmology (i.e., the names of
        # all arguments)
        init_param_names = signature(cls).parameters.keys()

        # Read the values we need from the loaded yaml dictionary. Missing
        # values take their default values from Cosmology.__init__
        inits = {k: params[k] for k in init_param_names if k in params}

        # Overwrite with extra values
        inits.update(kwargs)

        return cls(**inits)

    def _build_config(
            self, transfer_function=None, matter_power_spectrum=None,
            baryons_power_spectrum=None,
            mass_function=None, halo_concentration=None,
            emulator_neutrinos=None):
        """Build a ccl_configuration struct.

        This function builds C ccl_configuration struct. This structure
        controls which various approximations are used for the transfer
        function, matter power spectrum, baryonic effect in the matter
        power spectrum, mass function, halo concentration relation, and
        neutrino effects in the emulator.

        It also does some error checking on the inputs to make sure they
        are valid and physically consistent.
        """

        # Check validity of configuration-related arguments
        if transfer_function not in transfer_function_types.keys():
            raise ValueError(
                "'%s' is not a valid transfer_function type. "
                "Available options are: %s"
                % (transfer_function,
                   transfer_function_types.keys()))
        if matter_power_spectrum not in matter_power_spectrum_types.keys():
            raise ValueError(
                "'%s' is not a valid matter_power_spectrum "
                "type. Available options are: %s"
                % (matter_power_spectrum,
                   matter_power_spectrum_types.keys()))
        if (baryons_power_spectrum not in
                baryons_power_spectrum_types.keys()):
            raise ValueError(
                "'%s' is not a valid baryons_power_spectrum "
                "type. Available options are: %s"
                % (baryons_power_spectrum,
                   baryons_power_spectrum_types.keys()))
        if (mass_function, halo_concentration) != (None, None):
            warnings.warn(
                "Arguments `mass_function` and `halo_concentration` are "
                "deprecated in `pyccl.Cosmology` and will be removed in a "
                "future release. To compute the Halo Model power spectrum "
                "refer to the 'halo_model' key in `extra_parameters`.",
                CCLDeprecationWarning)
            if ((mass_function not in mass_function_types.keys()) and
                    (mass_function is not None)):
                raise ValueError(
                    "'%s' is not a valid mass_function type. "
                    "Available options are: %s or None."
                    % (mass_function, mass_function_types.keys()))
            if ((halo_concentration not in halo_concentration_types.keys()) and
                    (halo_concentration is not None)):
                raise ValueError(
                    "'%s' is not a valid halo_concentration type. "
                    "Available options are: %s or None."
                    % (halo_concentration, halo_concentration_types.keys()))
        if emulator_neutrinos not in emulator_neutrinos_types.keys():
            raise ValueError(
                "'%s' is not a valid emulator neutrinos "
                "method. Available options are: %s"
                % (emulator_neutrinos, emulator_neutrinos_types.keys()))

        # Assign values to new ccl_configuration object
        # TODO: remove mass function and concentration from config
        if mass_function is None:
            mass_function = "tinker10"
        if halo_concentration is None:
            halo_concentration = "duffy2008"

        config = lib.configuration()

        config.transfer_function_method = \
            transfer_function_types[transfer_function]
        config.matter_power_spectrum_method = \
            matter_power_spectrum_types[matter_power_spectrum]
        config.baryons_power_spectrum_method = \
            baryons_power_spectrum_types[baryons_power_spectrum]
        config.mass_function_method = \
            mass_function_types[mass_function]
        config.halo_concentration_method = \
            halo_concentration_types[halo_concentration]
        config.emulator_neutrinos_method = \
            emulator_neutrinos_types[emulator_neutrinos]

        # Store ccl_configuration for later access
        self._config = config

    def _build_parameters(
            self, Omega_c=None, Omega_b=None, h=None, n_s=None, sigma8=None,
            A_s=None, Omega_k=None, Neff=None, m_nu=None, m_nu_type=None,
            w0=None, wa=None, T_CMB=None,
            bcm_log10Mc=None, bcm_etab=None, bcm_ks=None,
            mu_0=None, sigma_0=None, c1_mg=None, c2_mg=None, lambda_mg=None,
            z_mg=None, df_mg=None, Omega_g=None,
            extra_parameters=None):
        """Build a ccl_parameters struct"""

        # Check to make sure Omega_k is within reasonable bounds.
        if Omega_k is not None and Omega_k < -1.0135:
            raise ValueError("Omega_k must be more than -1.0135.")

        # Set nz_mg (no. of redshift bins for modified growth fns.)
        if z_mg is not None and df_mg is not None:
            warnings.warn(
                "Arguments `z_mg` and `df_mg` are deprecated and will be "
                "removed in a future release.", CCLDeprecationWarning)
            # Get growth array size and do sanity check
            z_mg = np.atleast_1d(z_mg)
            df_mg = np.atleast_1d(df_mg)
            if z_mg.size != df_mg.size:
                raise ValueError(
                    "The parameters `z_mg` and `dF_mg` are "
                    "not the same shape!")
            nz_mg = z_mg.size
        else:
            # If one or both of the MG growth arrays are set to zero, disable
            # all of them
            if z_mg is not None or df_mg is not None:
                raise ValueError("Must specify both z_mg and df_mg.")
            z_mg = None
            df_mg = None
            nz_mg = -1

        # Check to make sure specified amplitude parameter is consistent
        if not (A_s is None) ^ (sigma8 is None):
            raise ValueError("Must set either A_s or sigma8 and not both.")

        # Set norm_pk to either A_s or sigma8
        norm_pk = A_s if A_s is not None else sigma8

        # The C library decides whether A_s or sigma8 was the input parameter
        # based on value, so we need to make sure this is consistent too
        if norm_pk >= 1e-5 and A_s is not None:
            raise ValueError("A_s must be less than 1e-5.")

        if norm_pk < 1e-5 and sigma8 is not None:
            raise ValueError("sigma8 must be greater than 1e-5.")

        # Make sure the neutrino parameters are consistent
        # and if a sum is given for mass, split into three masses.
        if hasattr(m_nu, "__len__"):
            if (len(m_nu) != 3):
                raise ValueError("m_nu must be a float or array-like object "
                                 "with length 3.")
            elif m_nu_type in ['normal', 'inverted', 'equal']:
                raise ValueError(
                    "m_nu_type '%s' cannot be passed with a list "
                    "of neutrino masses, only with a sum." % m_nu_type)
            elif m_nu_type is None:
                m_nu_type = 'list'  # False
            mnu_list = [0]*3
            for i in range(0, 3):
                mnu_list[i] = m_nu[i]

        else:
            try:
                m_nu = float(m_nu)
            except Exception:
                raise ValueError(
                    "m_nu must be a float or array-like object with "
                    "length 3.")

            if m_nu_type is None:
                m_nu_type = 'normal'
            m_nu = [m_nu]
            if (m_nu_type == 'normal'):
                if (m_nu[0] < (np.sqrt(7.62E-5) + np.sqrt(2.55E-3))
                        and (m_nu[0] > 1e-15)):
                    raise ValueError("if m_nu_type is 'normal', we are "
                                     "using the normal hierarchy and so "
                                     "m_nu must be greater than (~)0.0592 "
                                     "(or zero)")

                # Split the sum into 3 masses under normal hierarchy.
                if (m_nu[0] > 1e-15):
                    mnu_list = [0]*3
                    # This is a starting guess.
                    mnu_list[0] = 0.
                    mnu_list[1] = np.sqrt(7.62E-5)
                    mnu_list[2] = np.sqrt(2.55E-3)
                    sum_check = mnu_list[0] + mnu_list[1] + mnu_list[2]
                    # This is the Newton's method
                    while (np.abs(m_nu[0] - sum_check) > 1e-15):
                        dsdm1 = (1. + mnu_list[0] / mnu_list[1]
                                 + mnu_list[0] / mnu_list[2])
                        mnu_list[0] = mnu_list[0] - (sum_check
                                                     - m_nu[0]) / dsdm1
                        mnu_list[1] = np.sqrt(mnu_list[0]*mnu_list[0]
                                              + 7.62E-5)
                        mnu_list[2] = np.sqrt(mnu_list[0]*mnu_list[0]
                                              + 2.55E-3)
                        sum_check = mnu_list[0] + mnu_list[1] + mnu_list[2]

            elif (m_nu_type == 'inverted'):
                if (m_nu[0] < (np.sqrt(2.43e-3 - 7.62e-5) + np.sqrt(2.43e-3))
                        and (m_nu[0] > 1e-15)):
                    raise ValueError("if m_nu_type is 'inverted', we "
                                     "are using the inverted hierarchy "
                                     "and so m_nu must be greater than "
                                     "(~)0.0978 (or zero)")
                # Split the sum into 3 masses under inverted hierarchy.
                if (m_nu[0] > 1e-15):
                    mnu_list = [0]*3
                    mnu_list[0] = 0.  # This is a starting guess.
                    mnu_list[1] = np.sqrt(2.43e-3 - 7.62E-5)
                    mnu_list[2] = np.sqrt(2.43e-3)
                    sum_check = mnu_list[0] + mnu_list[1] + mnu_list[2]
                    # This is the Newton's method
                    while (np.abs(m_nu[0] - sum_check) > 1e-15):
                        dsdm1 = (1. + (mnu_list[0] / mnu_list[1])
                                 + (mnu_list[0] / mnu_list[2]))
                        mnu_list[0] = mnu_list[0] - (sum_check
                                                     - m_nu[0]) / dsdm1
                        mnu_list[1] = np.sqrt(mnu_list[0]*mnu_list[0]
                                              + 7.62E-5)
                        mnu_list[2] = np.sqrt(mnu_list[0]*mnu_list[0]
                                              - 2.43e-3)
                        sum_check = mnu_list[0] + mnu_list[1] + mnu_list[2]
            elif (m_nu_type == 'equal'):
                mnu_list = [0]*3
                mnu_list[0] = m_nu[0]/3.
                mnu_list[1] = m_nu[0]/3.
                mnu_list[2] = m_nu[0]/3.
            elif (m_nu_type == 'single'):
                mnu_list = [0]*3
                mnu_list[0] = m_nu[0]
                mnu_list[1] = 0.
                mnu_list[2] = 0.

        # Check which of the neutrino species are non-relativistic today
        N_nu_mass = 0
        if (np.abs(np.amax(m_nu) > 1e-15)):
            for i in range(0, 3):
                if (mnu_list[i] > 0.00017):  # Lesgourges et al. 2012
                    N_nu_mass = N_nu_mass + 1
            N_nu_rel = Neff - (N_nu_mass * 0.71611**4 * (4./11.)**(-4./3.))
            if N_nu_rel < 0.:
                raise ValueError("Neff and m_nu must result in a number "
                                 "of relativistic neutrino species greater "
                                 "than or equal to zero.")

        # Fill an array with the non-relativistic neutrino masses
        if N_nu_mass > 0:
            mnu_final_list = [0]*N_nu_mass
            relativistic = [0]*3
            for i in range(0, N_nu_mass):
                for j in range(0, 3):
                    if (mnu_list[j] > 0.00017 and relativistic[j] == 0):
                        relativistic[j] = 1
                        mnu_final_list[i] = mnu_list[j]
                        break
        else:
            mnu_final_list = [0.]

        # Check if any compulsory parameters are not set
        compul = [Omega_c, Omega_b, Omega_k, w0, wa, h, norm_pk, n_s]
        names = ['Omega_c', 'Omega_b', 'Omega_k',
                 'w0', 'wa', 'h', 'norm_pk', 'n_s']
        for nm, item in zip(names, compul):
            if item is None:
                raise ValueError("Necessary parameter '%s' was not set "
                                 "(or set to None)." % nm)

        # BCM parameters: deprecate old usage and sub-in defaults if needed
        if (extra_parameters is not None) and ("bcm" in extra_parameters):
            bcm = extra_parameters["bcm"]
        else:
            bcm = {"log10Mc": None, "etab": None, "ks": None}

        if any([par is not None for par in [bcm_log10Mc, bcm_etab, bcm_ks]]):
            warnings.warn(
                "BCM parameters as arguments of Cosmology are deprecated "
                "and will be removed in a future release. Specify them in "
                "`extra_parameters` instead, using the model key 'bcm', "
                "and omitting the 'bcm_' prefix from the parameter name.",
                CCLDeprecationWarning)
            bcm = {"log10Mc": bcm_log10Mc, "etab": bcm_etab, "ks": bcm_ks}

        bcm_defaults = {"log10Mc": np.log10(1.2e14), "etab": 0.5, "ks": 55}
        for par, val in bcm.items():
            if val is None:
                bcm[par] = bcm_defaults[par]
        log10Mc, etab, ks = bcm["log10Mc"], bcm["etab"], bcm["ks"]

        # Planck MG params: deprecate old usage and sub-in defaults if needed
        if (extra_parameters is not None) and \
                ("PlanckMG" in extra_parameters):
            planckMG = extra_parameters["PlanckMG"]
        else:
            planckMG = {"c1": None, "c2": None, "lambda": None}

        if any([par is not None for par in [c1_mg, c2_mg, lambda_mg]]):
            warnings.warn(
                "MG parameters [c1, c2, lambda] as arguments of Cosmology "
                "are deprecated and will be removed in a future release. "
                "Specify them in `extra_parameters` instead, using the model "
                "key 'PlanckMG', and omitting the '_mg' suffix from the "
                "parameter name.", CCLDeprecationWarning)
            planckMG = {"c1": c1_mg, "c2": c2_mg, "lambda": lambda_mg}

        planckMG_defaults = {"c1": 1.0, "c2": 1.0, "lambda": 0.0}
        for par, val in planckMG.items():
            if val is None:
                planckMG[par] = planckMG_defaults[par]
        c1, c2, lambda_ = planckMG["c1"], planckMG["c2"], planckMG["lambda"]

        # Create new instance of ccl_parameters object
        # Create an internal status variable; needed to check massive neutrino
        # integral.
        T_CMB_old = physical_constants.T_CMB
        try:
            if T_CMB is not None:
                physical_constants.T_CMB = T_CMB
            status = 0
            if nz_mg == -1:
                # Create ccl_parameters without modified growth
                self._params, status = lib.parameters_create_nu(
                    Omega_c, Omega_b, Omega_k, Neff, w0, wa, h,
                    norm_pk, n_s, log10Mc, etab, ks, mu_0, sigma_0,
                    c1, c2, lambda_, mnu_final_list, status)
            else:
                # Create ccl_parameters with modified growth arrays
                self._params, status = lib.parameters_create_nu_vec(
                    Omega_c, Omega_b, Omega_k, Neff, w0, wa, h,
                    norm_pk, n_s, log10Mc, etab, ks, mu_0, sigma_0,
                    c1, c2, lambda_,
                    z_mg, df_mg, mnu_final_list, status)
            check(status)
        finally:
            physical_constants.T_CMB = T_CMB_old

        if Omega_g is not None:
            total = self._params.Omega_g + self._params.Omega_l
            self._params.Omega_g = Omega_g
            self._params.Omega_l = total - Omega_g

    def __getitem__(self, key):
        """Access parameter values by name."""
        try:
            if key == 'm_nu':
                val = lib.parameters_get_nu_masses(self._params, 3)
            elif key == 'extra_parameters':
                val = self._params_init_kwargs["extra_parameters"]
            else:
                val = getattr(self._params, key)
        except AttributeError:
            raise KeyError("Parameter '%s' not recognized." % key)
        return val

    def __setitem__(self, key, val):
        """Set parameter values by name."""
        raise NotImplementedError("Cosmology objects are immutable; create a "
                                  "new Cosmology() instance instead.")

    def __del__(self):
        """Free the C memory this object is managing as it is being garbage
        collected (hopefully)."""
        if hasattr(self, "cosmo"):
            if (self.cosmo is not None and
                    hasattr(lib, 'cosmology_free') and
                    lib.cosmology_free is not None):
                lib.cosmology_free(self.cosmo)
        if hasattr(self, "_params"):
            if (self._params is not None and
                    hasattr(lib, 'parameters_free') and
                    lib.parameters_free is not None):
                lib.parameters_free(self._params)

        # finally delete some attributes we don't want to be around for safety
        # when the context manager exits or if __del__ is called twice
        if hasattr(self, "cosmo"):
            delattr(self, "cosmo")
        if hasattr(self, "_params"):
            delattr(self, "_params")

    def __enter__(self):
        return self

    def __exit__(self, type, value, traceback):
        """Free the C memory this object is managing when the context manager
        exits."""
        self.__del__()

    @unlock_instance
    def __getstate__(self):
        # we are removing any C data before pickling so that the
        # is pure python when pickled.
        state = self.__dict__.copy()
        state.pop('cosmo', None)
        state.pop('_params', None)
        state.pop('_config', None)
        return state

    @unlock_instance
    def __setstate__(self, state):
        self.__dict__ = state
        # we removed the C data when it was pickled, so now we unpickle
        # and rebuild the C data
        self._build_cosmo()

    def compute_distances(self):
        """Compute the distance splines."""
        if self.has_distances:
            return
        status = 0
        status = lib.cosmology_compute_distances(self.cosmo, status)
        check(status, self)

    def compute_growth(self):
        """Compute the growth function."""
        if self.has_growth:
            return
        if self['N_nu_mass'] > 0:
            warnings.warn(
                "CCL does not properly compute the linear growth rate in "
                "cosmological models with massive neutrinos!",
                category=CCLWarning)

            if self._params_init_kwargs['df_mg'] is not None:
                warnings.warn(
                    "Modified growth rates via the `df_mg` keyword argument "
                    "cannot be consistently combined with cosmological models "
                    "with massive neutrinos in CCL!",
                    category=CCLWarning)

            if (self._params_init_kwargs['mu_0'] > 0 or
                    self._params_init_kwargs['sigma_0'] > 0):
                warnings.warn(
                    "Modified growth rates via the mu-Sigma model "
                    "cannot be consistently combined with cosmological models "
                    "with massive neutrinos in CCL!",
                    category=CCLWarning)

        status = 0
        status = lib.cosmology_compute_growth(self.cosmo, status)
        check(status, self)

    @cache(maxsize=3)
    def _compute_linear_power(self):
        """Return the linear power spectrum."""
        if (self['N_nu_mass'] > 0 and
                self._config_init_kwargs['transfer_function'] in
                ['bbks', 'eisenstein_hu', 'eisenstein_hu_nowiggles', ]):
            warnings.warn(
                "The '%s' linear power spectrum model does not properly "
                "account for massive neutrinos!" %
                self._config_init_kwargs['transfer_function'],
                category=CCLWarning)

        if self._config_init_kwargs['matter_power_spectrum'] == 'emu':
            warnings.warn(
                "None of the linear power spectrum models in CCL are "
                "consistent with that implicitly used in the emulated "
                "non-linear power spectrum!",
                category=CCLWarning)

        # needed to init some models
        self.compute_growth()

        # Populate power spectrum splines
        trf = self._config_init_kwargs['transfer_function']
        pk = None
        rescale_s8 = True
        rescale_mg = True
        if trf is None:
            raise CCLError("You want to compute the linear power spectrum, "
                           "but you selected `transfer_function=None`.")
        elif trf == 'boltzmann_class':
            pk = get_class_pk_lin(self)
        elif trf == 'boltzmann_isitgr':
            rescale_mg = False
            pk = get_isitgr_pk_lin(self)
        elif trf == 'boltzmann_camb':
            pk_nl_from_camb = False
            if self._config_init_kwargs['matter_power_spectrum'] == "camb":
                pk_nl_from_camb = True
            pk = get_camb_pk_lin(self, nonlin=pk_nl_from_camb)
            if pk_nl_from_camb:
                pk, pk_nl = pk
                self._pk_nl['delta_matter:delta_matter'] = pk_nl
                self._has_pk_nl = True
                rescale_mg = False
                rescale_s8 = False
                if abs(self["mu_0"]) > 1e-14:
                    warnings.warn("You want to compute the non-linear power "
                                  "spectrum using CAMB. This cannot be "
                                  "consistently done with mu_0 > 0.",
                                  category=CCLWarning)
                if np.isfinite(self["sigma8"]) \
                        and not np.isfinite(self["A_s"]):
                    raise CCLError("You want to compute the non-linear "
                                   "power spectrum using CAMB and specified "
                                   "sigma8 but the non-linear power spectrum "
                                   "cannot be consistenty rescaled.")
        elif trf in ['bbks', 'eisenstein_hu', 'eisenstein_hu_nowiggles',
                     'bacco']:
            rescale_s8 = False
            rescale_mg = False
            pk = Pk2D.from_model(self, model=trf)

        # Rescale by sigma8/mu-sigma if needed
        if pk:
            status = 0
            status = lib.rescale_linpower(self.cosmo, pk.psp,
                                          int(rescale_mg),
                                          int(rescale_s8),
                                          status)
            check(status, self)

        return pk

    @unlock_instance(mutate=False)
    def compute_linear_power(self):
        """Compute the linear power spectrum."""
        if self.has_linear_power:
            return
        pk = self._compute_linear_power()
        # Assign
        self._pk_lin['delta_matter:delta_matter'] = pk
        if pk:
            self._has_pk_lin = True

    def _get_halo_model_nonlin_power(self):
        from . import halos as hal
        HM = {"mass_def": None, "mass_def_strict": None,
              "mass_function": None, "halo_bias": None,
              "concentration": None}
        try:
            extras = self._params_init_kwargs["extra_parameters"]
            HM.update(extras["halo_model"])
        except (KeyError, TypeError):
            warnings.warn(
                "You want to compute the Halo Model power spectrum but the "
                "`halo_model` parameters are not specified in "
                "`extra_parameters`. Refer to the documentation for the "
                "default values. "
                "Defaults will be overriden by the deprecated "
                "`mass_function` and `halo_concentration`, if specified.",
                CCLWarning)

        # override with deprecated Cosmology arguments
        mass_function = self._config_init_kwargs["mass_function"]
        halo_concentration = self._config_init_kwargs["halo_concentration"]
        if mass_function is not None:
            mfs = {"angulo": "Angulo12", "tinker": "Tinker08",
                   "tinker10": "Tinker10", "watson": "Watson13",
                   "shethtormen": "Sheth99"}
            HM["mass_function"] = mfs[mass_function]
        if halo_concentration is not None:
            cms = {"bhattacharya2011": "Bhattacharya13",
                   "duffy2008": "Duffy08",
                   "constant_concentration": "Constant"}
            HM["concentration"] = cms[halo_concentration]

        if (HM["halo_bias"] is None and
                HM["mass_function"] in ["Tinker10", "Sheth99"]):
            HM["halo_bias"] = HM["mass_function"]

        HM_defaults = {"mass_def": "200m", "mass_def_strict": False,
                       "mass_function": "Tinker10", "halo_bias": "Tinker10",
                       "concentration": "Duffy08"}
        for par, val in HM.items():
            if val is None:
                HM[par] = HM_defaults[par]

        hmd = hal.MassDef.from_name(HM["mass_def"])()
        mf_pars = {"mass_def": hmd, "mass_def_strict": HM["mass_def_strict"]}
        hb_pars = mf_pars.copy()
        if HM["mass_function"] == "Sheth99":
            mf_pars["use_delta_c_fit"] = True
        hmf = hal.MassFunc.from_name(HM["mass_function"])(**mf_pars)
        hbf = hal.HaloBias.from_name(HM["halo_bias"])(**hb_pars)
        hmc = hal.HMCalculator(mass_function=hmf, halo_bias=hbf, mass_def=hmd)
        cM_pars = {"mass_def": hmd}
        if HM["concentration"] == "Constant":
            cM_pars["c"] = 4.
        cM = hal.Concentration.from_name(HM["concentration"])(**cM_pars)
        prof = hal.HaloProfileNFW(c_m_relation=cM)
        return hal.halomod_Pk2D(self, hmc, prof, normprof=True)

    @cache(maxsize=3)
    def _compute_nonlin_power(self):
        """Return the non-linear power spectrum."""
        if self._config_init_kwargs['matter_power_spectrum'] != 'linear':
            if self._params_init_kwargs['df_mg'] is not None:
                warnings.warn(
                    "Modified growth rates via the `df_mg` keyword argument "
                    "cannot be consistently combined with '%s' for "
                    "computing the non-linear power spectrum!" %
                    self._config_init_kwargs['matter_power_spectrum'],
                    category=CCLWarning)

            if (self._params_init_kwargs['mu_0'] != 0 or
                    self._params_init_kwargs['sigma_0'] != 0):
                warnings.warn(
                    "mu-Sigma modified cosmologies "
                    "cannot be consistently combined with '%s' "
                    "for computing the non-linear power spectrum!" %
                    self._config_init_kwargs['matter_power_spectrum'],
                    category=CCLWarning)

        if (self['N_nu_mass'] > 0 and
                self._config_init_kwargs['baryons_power_spectrum'] == 'bcm'):
            warnings.warn(
                "The BCM baryonic correction model's default parameters "
                "were not calibrated for cosmological models with "
                "massive neutrinos!",
                category=CCLWarning)

        self.compute_distances()

        # Populate power spectrum splines
        mps = self._config_init_kwargs['matter_power_spectrum']
        # needed for halofit, halomodel and linear options
        if (mps != 'emu') and (mps is not None):
            self.compute_linear_power()

        if mps == "camb" and self._has_pk_nl:
            # Already computed
            return self._pk_nl['delta_matter:delta_matter']

        pk = None
        if mps is None:
            raise CCLError("You want to compute the non-linear power "
                           "spectrum, but you selected "
                           "`matter_power_spectrum=None`.")
        elif mps == 'halo_model':
            pk = self._get_halo_model_nonlin_power()
        elif mps == 'halofit':
            pkl = self._pk_lin['delta_matter:delta_matter']
            if pkl is None:
                raise CCLError("The linear power spectrum is a "
                               "necessary input for halofit")
            pk = pkl.apply_halofit(self)
        elif mps == 'emu':
            pk = Pk2D.from_model(self, model='emu')
        elif mps == 'linear':
            pk = self._pk_lin['delta_matter:delta_matter']
        elif mps in ['bacco', ]:  # other emulators go in here
            pkl = self._pk_lin['delta_matter:delta_matter']
<<<<<<< HEAD
            pk = pkl.apply_nonlin_model(self, model=mps)
=======
            pk = Pk2D.apply_nonlin_model(self, model=mps, pk_linear=pkl)
>>>>>>> 9ab684ca

        # Correct for baryons if required
        bps = self._config_init_kwargs['baryons_power_spectrum']
        if bps in ['bcm', 'bacco', ]:
<<<<<<< HEAD
            pk = pk.include_baryons(self, model=bps)
=======
            pk = Pk2D.include_baryons(self, model=bps, pk_nonlin=pk)
>>>>>>> 9ab684ca

        return pk

    @unlock_instance(mutate=False)
    def compute_nonlin_power(self):
        """Compute the non-linear power spectrum."""
        if self.has_nonlin_power:
            return
        pk = self._compute_nonlin_power()
        # Assign
        self._pk_nl['delta_matter:delta_matter'] = pk
        if pk:
            self._has_pk_nl = True

    def compute_sigma(self):
        """Compute the sigma(M) spline."""
        if self.has_sigma:
            return

        # we need these things before building the mass function splines
        if self['N_nu_mass'] > 0:
            # these are not consistent with anything - fun
            warnings.warn(
                "All of the halo mass function, concentration, and bias "
                "models in CCL are not properly calibrated for cosmological "
                "models with massive neutrinos!",
                category=CCLWarning)

        if self._config_init_kwargs['baryons_power_spectrum'] != 'nobaryons':
            warnings.warn(
                "All of the halo mass function, concentration, and bias "
                "models in CCL are not consistently adjusted for baryons "
                "when the power spectrum is via the BCM model!",
                category=CCLWarning)

        self.compute_linear_power()
        pk = self._pk_lin['delta_matter:delta_matter']
        if pk is None:
            raise CCLError("Linear power spectrum can't be None")
        status = 0
        status = lib.cosmology_compute_sigma(self.cosmo, pk.psp, status)
        check(status, self)

    def get_linear_power(self, name='delta_matter:delta_matter'):
        """Get the :class:`~pyccl.pk2d.Pk2D` object associated with
        the linear power spectrum with name `name`.

        Args:
            name (:obj:`str` or `None`): name of the power spectrum to
                return. If `None`, `'delta_matter:delta_matter'` will
                be used.

        Returns:
            :class:`~pyccl.pk2d.Pk2D` object containing the linear
            power spectrum with name `name`.
        """
        if name is None:
            name = 'delta_matter:delta_matter'
        if name not in self._pk_lin:
            raise KeyError("Unknown power spectrum %s." % name)
        return self._pk_lin[name]

    def get_nonlin_power(self, name='delta_matter:delta_matter'):
        """Get the :class:`~pyccl.pk2d.Pk2D` object associated with
        the non-linear power spectrum with name `name`.

        Args:
            name (:obj:`str` or `None`): name of the power spectrum to
                return. If `None`, `'delta_matter:delta_matter'` will
                be used.

        Returns:
            :class:`~pyccl.pk2d.Pk2D` object containing the non-linear
            power spectrum with name `name`.
        """
        if name is None:
            name = 'delta_matter:delta_matter'
        if name not in self._pk_nl:
            raise KeyError("Unknown power spectrum %s." % name)
        return self._pk_nl[name]

    @property
    def has_distances(self):
        """Checks if the distances have been precomputed."""
        return bool(self.cosmo.computed_distances)

    @property
    def has_growth(self):
        """Checks if the growth function has been precomputed."""
        return bool(self.cosmo.computed_growth)

    @property
    def has_linear_power(self):
        """Checks if the linear power spectra have been precomputed."""
        return self._has_pk_lin

    @property
    def has_nonlin_power(self):
        """Checks if the non-linear power spectra have been precomputed."""
        return self._has_pk_nl

    @property
    def has_sigma(self):
        """Checks if sigma(M) is precomputed."""
        return bool(self.cosmo.computed_sigma)

    def status(self):
        """Get error status of the ccl_cosmology object.

        .. note:: The error statuses are currently under development and
                  may not be fully descriptive.

        Returns:
            :obj:`str` containing the status message.
        """
        # Get status ID string if one exists
        if self.cosmo.status in error_types.keys():
            status = error_types[self.cosmo.status]
        else:
            status = self.cosmo.status

        # Get status message
        msg = self.cosmo.status_message

        # Return status information
        return "status(%s): %s" % (status, msg)


def CosmologyVanillaLCDM(**kwargs):
    """A cosmology with typical flat Lambda-CDM parameters (`Omega_c=0.25`,
    `Omega_b = 0.05`, `Omega_k = 0`, `sigma8 = 0.81`, `n_s = 0.96`, `h = 0.67`,
    no massive neutrinos).

    Arguments:
        **kwargs (dict): a dictionary of parameters passed as arguments
            to the `Cosmology` constructor. It should not contain any of
            the LambdaCDM parameters (`"Omega_c"`, `"Omega_b"`, `"n_s"`,
            `"sigma8"`, `"A_s"`, `"h"`), since these are fixed.
    """
    p = {'Omega_c': 0.25,
         'Omega_b': 0.05,
         'h': 0.67,
         'n_s': 0.96,
         'sigma8': 0.81,
         'A_s': None}
    if set(p).intersection(set(kwargs)):
        raise ValueError(
            f"You cannot change the LCDM parameters: {list(p.keys())}.")
    # TODO py39+: dictionary union operator `(p | kwargs)`.
    return Cosmology(**{**p, **kwargs})


class CosmologyCalculator(Cosmology):
    """A "calculator-mode" CCL `Cosmology` object.
    This allows users to build a cosmology from a set of arrays
    describing the background expansion, linear growth factor and
    linear and non-linear power spectra, which can then be used
    to compute more complex observables (e.g. angular power
    spectra or halo-model quantities). These are stored in
    `background`, `growth`, `pk_linear` and `pk_nonlin`.

    .. note:: Although in principle these arrays should suffice
              to compute most observable quantities some
              calculations implemented in CCL (e.g. the halo
              mass function) requires knowledge of basic
              cosmological parameters such as :math:`\\Omega_M`.
              For this reason, users must pass a minimal set
              of :math:`\\Lambda` CDM cosmological parameters.

    Args:
        Omega_c (:obj:`float`): Cold dark matter density fraction.
        Omega_b (:obj:`float`): Baryonic matter density fraction.
        h (:obj:`float`): Hubble constant divided by 100 km/s/Mpc;
            unitless.
        A_s (:obj:`float`): Power spectrum normalization. Exactly
            one of A_s and sigma_8 is required.
        sigma8 (:obj:`float`): Variance of matter density
            perturbations at an 8 Mpc/h scale. Exactly one of A_s
            and sigma_8 is required.
        n_s (:obj:`float`): Primordial scalar perturbation spectral
            index.
        Omega_k (:obj:`float`, optional): Curvature density fraction.
            Defaults to 0.
        Omega_g (:obj:`float`, optional): Density in relativistic species
            except massless neutrinos. The default of `None` corresponds
            to setting this from the CMB temperature. Note that if a
            non-`None` value is given, this may result in a physically
            inconsistent model because the CMB temperature will still
            be non-zero in the parameters.
        Neff (:obj:`float`, optional): Effective number of massless
            neutrinos present. Defaults to 3.046.
        m_nu (:obj:`float`, optional): Total mass in eV of the massive
            neutrinos present. Defaults to 0.
        m_nu_type (:obj:`str`, optional): The type of massive neutrinos.
            Should be one of 'inverted', 'normal', 'equal', 'single', or
            'list'. The default of None is the same as 'normal'.
        w0 (:obj:`float`, optional): First order term of dark energy
            equation of state. Defaults to -1.
        wa (:obj:`float`, optional): Second order term of dark energy
            equation of state. Defaults to 0.
        T_CMB (:obj:`float`): The CMB temperature today. The default of
            ``None`` uses the global CCL value in
            ``pyccl.physical_constants.T_CMB``.
        background (:obj:`dict`): a dictionary describing the background
            expansion. It must contain three mandatory entries: `'a'`: an
            array of monotonically ascending scale-factor values. `'chi'`:
            an array containing the values of the comoving radial distance
            (in units of Mpc) at the scale factor values stored in `a`.
            '`h_over_h0`': an array containing the Hubble expansion rate at
            the scale factor values stored in `a`, divided by its value
            today (at `a=1`).
        growth (:obj:`dict`): a dictionary describing the linear growth of
            matter fluctuations. It must contain three mandatory entries:
            `'a'`: an array of monotonically ascending scale-factor
            values. `'growth_factor'`: an array containing the values of
            the linear growth factor :math:`D(a)` at the scale factor
            values stored in `a`. '`growth_rate`': an array containing the
            growth rate :math:`f(a)\\equiv d\\log D/d\\log a` at the scale
            factor values stored in `a`.
        pk_linear (:obj:`dict`): a dictionary containing linear power
            spectra. It must contain the following mandatory entries:
            `'a'`: an array of scale factor values. `'k'`: an array of
            comoving wavenumbers in units of inverse Mpc.
            `'delta_matter:delta_matter'`: a 2D array of shape
            `(n_a, n_k)`, where `n_a` and `n_k` are the lengths of
            `'a'` and `'k'` respectively, containing the linear matter
            power spectrum :math:`P(k,a)`. This dictionary may also
            contain other entries with keys of the form `'q1:q2'`,
            containing other cross-power spectra between quantities
            `'q1'` and `'q2'`.
        pk_nonlin (:obj:`dict`): a dictionary containing non-linear
            power spectra. It must contain the following mandatory
            entries: `'a'`: an array of scale factor values.
            `'k'`: an array of comoving wavenumbers in units of
            inverse Mpc. If `nonlinear_model` is `None`, it should also
            contain `'delta_matter:delta_matter'`: a 2D array of
            shape `(n_a, n_k)`, where `n_a` and `n_k` are the lengths
            of `'a'` and `'k'` respectively, containing the non-linear
            matter power spectrum :math:`P(k,a)`. This dictionary may
            also contain other entries with keys of the form `'q1:q2'`,
            containing other cross-power spectra between quantities
            `'q1'` and `'q2'`.
        nonlinear_model (:obj:`str`, :obj:`dict` or `None`): model to
            compute non-linear power spectra. If a string, the associated
            non-linear model will be applied to all entries in `pk_linear`
            which do not appear in `pk_nonlin`. If a dictionary, it should
            contain entries of the form `'q1:q2': model`, where `model`
            is a string designating the non-linear model to apply to the
            `'q1:q2'` power spectrum, which must also be present in
            `pk_linear`. If `model` is `None`, this non-linear power
            spectrum will not be calculated. If `nonlinear_model` is
            `None`, no additional non-linear power spectra will be
            computed. The only non-linear model supported is `'halofit'`,
            corresponding to the "HALOFIT" transformation of
            Takahashi et al. 2012 (arXiv:1208.2701).
    """
    @warn_api
    def __init__(
            self, *, Omega_c=None, Omega_b=None, h=None, n_s=None,
            sigma8=None, A_s=None, Omega_k=0., Omega_g=None,
            Neff=3.046, m_nu=0., m_nu_type=None, w0=-1., wa=0.,
            T_CMB=None, background=None, growth=None,
            pk_linear=None, pk_nonlin=None, nonlinear_model=None):
        if pk_linear:
            transfer_function = 'calculator'
        else:
            transfer_function = None
        if pk_nonlin or nonlinear_model:
            matter_power_spectrum = 'calculator'
        else:
            matter_power_spectrum = None

        # Cosmology
        super(CosmologyCalculator, self).__init__(
            Omega_c=Omega_c, Omega_b=Omega_b, h=h,
            n_s=n_s, sigma8=sigma8, A_s=A_s,
            Omega_k=Omega_k, Omega_g=Omega_g,
            Neff=Neff, m_nu=m_nu, m_nu_type=m_nu_type,
            w0=w0, wa=wa, T_CMB=T_CMB,
            transfer_function=transfer_function,
            matter_power_spectrum=matter_power_spectrum)

        # Parse arrays
        has_bg = background is not None
        has_dz = growth is not None
        has_pklin = pk_linear is not None
        has_pknl = pk_nonlin is not None
        has_nonlin_model = nonlinear_model is not None

        if has_bg:
            self._init_bg(background)
        if has_dz:
            self._init_growth(growth)
        if has_pklin:
            self._init_pklin(pk_linear)
        if has_pknl:
            self._init_pknl(pk_nonlin, has_nonlin_model)
        self._apply_nonlinear_model(nonlinear_model)

    def _init_bg(self, background):
        # Background
        if not isinstance(background, dict):
            raise TypeError("`background` must be a dictionary.")
        if (('a' not in background) or ('chi' not in background) or
                ('h_over_h0' not in background)):
            raise ValueError("`background` must contain keys "
                             "'a', 'chi' and 'h_over_h0'")
        a = background['a']
        chi = background['chi']
        hoh0 = background['h_over_h0']
        # Check that input arrays have the same size.
        if not (a.shape == chi.shape == hoh0.shape):
            raise ValueError("Input arrays must have the same size.")
        # Check that `a` is a monotonically increasing array.
        if not np.array_equal(a, np.sort(a)):
            raise ValueError("Input scale factor array is not "
                             "monotonically increasing.")
        # Check that the last element of a_array_back is 1:
        if np.abs(a[-1]-1.0) > 1e-5:
            raise ValueError("The last element of the input scale factor"
                             "array must be 1.0.")
        status = 0
        status = lib.cosmology_distances_from_input(self.cosmo,
                                                    a, chi, hoh0,
                                                    status)
        check(status, self)

    def _init_growth(self, growth):
        # Growth
        if not isinstance(growth, dict):
            raise TypeError("`growth` must be a dictionary.")
        if (('a' not in growth) or ('growth_factor' not in growth) or
                ('growth_rate' not in growth)):
            raise ValueError("`growth` must contain keys "
                             "'a', 'growth_factor' and 'growth_rate'")
        a = growth['a']
        dz = growth['growth_factor']
        fz = growth['growth_rate']
        # Check that input arrays have the same size.
        if not (a.shape == dz.shape
                == fz.shape):
            raise ValueError("Input arrays must have the same size.")
        # Check that a_array_grth is a monotonically increasing array.
        if not np.array_equal(a,
                              np.sort(a)):
            raise ValueError("Input scale factor array is not "
                             "monotonically increasing.")
        # Check that the last element of a is 1:
        if np.abs(a[-1]-1.0) > 1e-5:
            raise ValueError("The last element of the input scale factor"
                             "array must be 1.0.")
        status = 0
        status = lib.cosmology_growth_from_input(self.cosmo,
                                                 a, dz, fz,
                                                 status)
        check(status, self)

    def _init_pklin(self, pk_linear):
        # Linear power spectrum
        if not isinstance(pk_linear, dict):
            raise TypeError("`pk_linear` must be a dictionary")
        if (('delta_matter:delta_matter' not in pk_linear) or
                ('a' not in pk_linear) or ('k' not in pk_linear)):
            raise ValueError("`pk_linear` must contain keys 'a', 'k' "
                             "and 'delta_matter:delta_matter' "
                             "(at least)")

        # Check that `a` is a monotonically increasing array.
        if not np.array_equal(pk_linear['a'], np.sort(pk_linear['a'])):
            raise ValueError("Input scale factor array in `pk_linear` is not "
                             "monotonically increasing.")

        # needed for high-z extrapolation
        self.compute_growth()

        na = len(pk_linear['a'])
        nk = len(pk_linear['k'])
        lk = np.log(pk_linear['k'])
        pk_names = [key for key in pk_linear if key not in ('a', 'k')]
        for n in pk_names:
            qs = n.split(':')
            if len(qs) != 2:
                raise ValueError("Power spectrum label %s could " % n +
                                 "not be parsed. Label must be of the " +
                                 "form 'q1:q2'")
            pk = pk_linear[n]
            if pk.shape != (na, nk):
                raise ValueError("Power spectrum %s has shape " % n +
                                 str(pk.shape) + " but shape " +
                                 "(%d, %d) was expected." % (na, nk))
            # Spline in log-space if the P(k) is positive-definite
            use_log = np.all(pk > 0)
            if use_log:
                pk = np.log(pk)
            # Initialize and store
            pk = Pk2D(pkfunc=None,
                      a_arr=pk_linear['a'], lk_arr=lk, pk_arr=pk,
                      is_logp=use_log, extrap_order_lok=1,
                      extrap_order_hik=2, cosmo=None)
            self._pk_lin[n] = pk
        # Set linear power spectrum as initialized
        self._has_pk_lin = True

    def _init_pknl(self, pk_nonlin, has_nonlin_model):
        # Non-linear power spectrum
        if not isinstance(pk_nonlin, dict):
            raise TypeError("`pk_nonlin` must be a dictionary")
        if (('a' not in pk_nonlin) or ('k' not in pk_nonlin)):
            raise ValueError("`pk_nonlin` must contain keys "
                             "'a' and 'k' (at least)")
        # Check that `a` is a monotonically increasing array.
        if not np.array_equal(pk_nonlin['a'], np.sort(pk_nonlin['a'])):
            raise ValueError("Input scale factor array in `pk_nonlin` is not "
                             "monotonically increasing.")

        if ((not has_nonlin_model) and
                ('delta_matter:delta_matter' not in pk_nonlin)):
            raise ValueError("`pk_nonlin` must contain key "
                             "'delta_matter:delta_matter' or "
                             "use halofit to compute it")
        na = len(pk_nonlin['a'])
        nk = len(pk_nonlin['k'])
        lk = np.log(pk_nonlin['k'])
        pk_names = [key for key in pk_nonlin if key not in ('a', 'k')]
        for n in pk_names:
            qs = n.split(':')
            if len(qs) != 2:
                raise ValueError("Power spectrum label %s could " % n +
                                 "not be parsed. Label must be of the " +
                                 "form 'q1:q2'")
            pk = pk_nonlin[n]
            if pk.shape != (na, nk):
                raise ValueError("Power spectrum %s has shape " % n +
                                 str(pk.shape) + " but shape " +
                                 "(%d, %d) was expected." % (na, nk))
            # Spline in log-space if the P(k) is positive-definite
            use_log = np.all(pk > 0)
            if use_log:
                pk = np.log(pk)
            # Initialize and store
            pk = Pk2D(pkfunc=None,
                      a_arr=pk_nonlin['a'], lk_arr=lk, pk_arr=pk,
                      is_logp=use_log, extrap_order_lok=1,
                      extrap_order_hik=2, cosmo=None)
            self._pk_nl[n] = pk
        # Set non-linear power spectrum as initialized
        self._has_pk_nl = True

    def _apply_nonlinear_model(self, nonlin_model):
        if nonlin_model is None:
            return
        elif isinstance(nonlin_model, str):
            if not self._pk_lin:
                raise ValueError("You asked to use the non-linear "
                                 "model " + nonlin_model + " but "
                                 "provided no linear power spectrum "
                                 "to apply it to.")
            nld = {n: nonlin_model
                   for n in self._pk_lin}
        elif isinstance(nonlin_model, dict):
            nld = nonlin_model
        else:
            raise TypeError("`nonlinear_model` must be a string, "
                            "a dictionary or `None`")

        for name, model in nld.items():
            if name in self._pk_nl:
                continue

            if name not in self._pk_lin:
                raise KeyError(name + " is not a "
                               "known linear power spectrum")

            if ((name == 'delta_matter:delta_matter') and
                    (model is None)):
                raise ValueError("The non-linear matter power spectrum "
                                 "can't be `None`")

            if model == 'halofit':
                pkl = self._pk_lin[name]
                self._pk_nl[name] = pkl.apply_halofit(self)
            elif model is None:
                pass
            else:
                raise KeyError(model + " is not a valid "
                               "non-linear model.")
        # Set non-linear power spectrum as initialized
        self._has_pk_nl = True<|MERGE_RESOLUTION|>--- conflicted
+++ resolved
@@ -14,13 +14,8 @@
 from .boltzmann import get_class_pk_lin, get_camb_pk_lin, get_isitgr_pk_lin
 from .pyutils import check
 from .pk2d import Pk2D
-<<<<<<< HEAD
 from .base import CCLObject, cache, unlock_instance, warn_api
-from .parameters import CCLParameters
-=======
-from .base import CCLObject, cache, unlock_instance
 from .parameters import CCLParameters, physical_constants
->>>>>>> 9ab684ca
 
 # Configuration types
 transfer_function_types = {
@@ -87,27 +82,6 @@
               give you a model that is physically inconsistent since the
               temperature of the CMB will still be non-zero. Note however
               that this approximation is common for late-time LSS computations.
-
-<<<<<<< HEAD
-    .. note:: After instantiation, you can set parameters related to the
-              internal splines and numerical integration accuracy by setting
-              the values of the attributes of
-              :obj:`Cosmology.cosmo.spline_params` and
-              :obj:`Cosmology.cosmo.gsl_params` via the `update_parameters`
-              method of `Cosmology`. For example, you can set
-              the generic relative accuracy for integration by executing
-              ``c = Cosmology(...); cosmo.update_parameters(INTEGRATION_EPSREL\
-= 1e-5``.
-              If you bypass `update_parameters` and set it directly with
-              ``setattr``, hashing the Cosmology object will be inconsistent.
-              See the module level documentation of `pyccl.core` for details.
-=======
-    .. note:: BCM stands for the "baryonic correction model" of Schneider &
-              Teyssier (2015; https://arxiv.org/abs/1510.06034). See the
-              `DESC Note <https://github.com/LSSTDESC/CCL/blob/master/doc\
-/0000-ccl_note/main.pdf>`_
-              for details.
->>>>>>> 9ab684ca
 
     Args:
         Omega_c (:obj:`float`):
@@ -189,7 +163,6 @@
             where their f1 and f2 functions are set equal to the commonly used
             ratio of dark energy density parameter at scale factor a over
             the dark energy density parameter today
-<<<<<<< HEAD
         df_mg (array_like, optional):
             Deprecated; will be removed in a future release.
             Perturbations to the GR growth rate as a function of redshift
@@ -225,49 +198,6 @@
         extra_parameters (:obj:`dict`, optional):
             Dictionary holding extra parameters.
             Accepted keys are detailed below.
-=======
-        df_mg (array_like, optional): Perturbations to the GR growth rate as
-            a function of redshift :math:`\\Delta f`. Used to implement simple
-            modified growth scenarios.
-        z_mg (array_like, optional): Array of redshifts corresponding to df_mg.
-        transfer_function (:obj:`str`, optional): The transfer function to
-            use. Defaults to 'boltzmann_camb'.
-        matter_power_spectrum (:obj:`str`, optional): The matter power
-            spectrum to use. Defaults to 'halofit'.
-        baryons_power_spectrum (:obj:`str`, optional): The correction from
-            baryonic effects to be implemented. Defaults to 'nobaryons'.
-        mass_function (:obj:`str`, optional): The mass function to use.
-            Defaults to 'tinker10' (2010).
-        halo_concentration (:obj:`str`, optional): The halo concentration
-            relation to use. Defaults to Duffy et al. (2008) 'duffy2008'.
-        emulator_neutrinos (:obj:`str`, optional): If using the emulator for
-            the power spectrum, specified treatment of unequal neutrinos.
-            Options are 'strict', which will raise an error and quit if the
-            user fails to pass either a set of three equal masses or a sum with
-            m_nu_type = 'equal', and 'equalize', which will redistribute
-            masses to be equal right before calling the emulator but results in
-            internal inconsistencies. Defaults to 'strict'.
-        extra_parameters (:obj:`dict`, optional): Dictionary holding extra
-            parameters. Currently supports extra parameters for CAMB, and
-            implemented power spectrum emulator models, with details
-            described below.
-
-    Currently supported extra parameters for CAMB are:
-
-        * `halofit_version`
-        * `HMCode_A_baryon`
-        * `HMCode_eta_baryon`
-        * `HMCode_logT_AGN`
-        * `kmax`
-        * `lmax`
-        * `dark_energy_model`
-
-    Consult the CAMB documentation for their usage. These parameters are passed
-    in a :obj:`dict` to `extra_parameters` as::
-
-        extra_parameters = {"camb": {"halofit_version": "mead2020_feedback",
-                                     "HMCode_logT_AGN": 7.8}}
->>>>>>> 9ab684ca
 
     """
     __doc__ += _docstring_extra_parameters
@@ -1053,20 +983,12 @@
             pk = self._pk_lin['delta_matter:delta_matter']
         elif mps in ['bacco', ]:  # other emulators go in here
             pkl = self._pk_lin['delta_matter:delta_matter']
-<<<<<<< HEAD
             pk = pkl.apply_nonlin_model(self, model=mps)
-=======
-            pk = Pk2D.apply_nonlin_model(self, model=mps, pk_linear=pkl)
->>>>>>> 9ab684ca
 
         # Correct for baryons if required
         bps = self._config_init_kwargs['baryons_power_spectrum']
         if bps in ['bcm', 'bacco', ]:
-<<<<<<< HEAD
             pk = pk.include_baryons(self, model=bps)
-=======
-            pk = Pk2D.include_baryons(self, model=bps, pk_nonlin=pk)
->>>>>>> 9ab684ca
 
         return pk
 
