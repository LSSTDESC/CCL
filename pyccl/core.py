
import ccllib as lib
import numpy as np
from warnings import warn
from pyutils import check

# Configuration types
transfer_function_types = {
    'none':             lib.none,
    'emulator':         lib.emulator,
    'fitting_function': lib.fitting_function,
    'eisenstein_hu':    lib.eisenstein_hu,
    'bbks':             lib.bbks,
    'boltzmann':        lib.boltzmann,
    'boltzmann_camb':   lib.boltzmann_camb,
    'camb':             lib.boltzmann_camb,
    'boltzmann_class':  lib.boltzmann_class,
    'class':            lib.boltzmann_class
}

matter_power_spectrum_types = {
    'halo_model':   lib.halo_model,
    'halomodel':    lib.halo_model,
    'halofit':      lib.halofit,
    'linear':       lib.linear
}

mass_function_types = {
    'angulo':   lib.angulo,
    'tinker':   lib.tinker,
    'tinker10': lib.tinker10,
    'watson':   lib.watson
}

# Error types
error_types = {
    lib.CCL_ERROR_MEMORY:       'CCL_ERROR_MEMORY',
    lib.CCL_ERROR_LINSPACE:     'CCL_ERROR_LINSPACE',
    lib.CCL_ERROR_INCONSISTENT: 'CCL_ERROR_INCONSISTENT',
    lib.CCL_ERROR_SPLINE:       'CCL_ERROR_SPLINE',
    lib.CCL_ERROR_SPLINE_EV:    'CCL_ERROR_SPLINE_EV',
    lib.CCL_ERROR_INTEG:        'CCL_ERROR_INTEG',
    lib.CCL_ERROR_ROOT:         'CCL_ERROR_ROOT',
    lib.CCL_ERROR_CLASS:        'CCL_ERROR_CLASS'
}


class Parameters(object):
    """The Parameters class contains cosmological parameters.

    """
    
    def __init__(self, Omega_c=None, Omega_b=None, h=None, A_s=None, n_s=None, 
                 Omega_k=0., Omega_n=0., w0=-1., wa=0., sigma8=None,
                 zarr_mgrowth=None, dfarr_mgrowth=None):
        """Creates a set of cosmological parameters.

        Note:
            Although some arguments default to `None`, they will raise
            a ValueError inside this function, so they are not optional.
        
        Args:
            Omega_c (float): Cold dark matter density fraction.
            Omega_b (float): Baryonic matter density fraction.
            h (float): Hubble constant divided by 100 km/s/Mpc; unitless.
            A_s (float): Power spectrum normalization; Mpc^-3 CHECKTHIS - PHIL BULL. Optional if sigma8 is specified.
            n_s (float): Power spectrum index.
            Omega_k (float, optional): Curvature density fraction. Defaults to 0.
            Omega_n (float, optional): Massless neutrino density fracton. Defaults to 0.
            w0 (float, optional): First order term of dark energy equation of state. Defaults to -1.
            wa (float, optional): Second order term of dark energy equation of state. Defaults to 0.
            sigma8 (float): Mass variance at 8 Mpc scale. Optional if A_s is specified.
            zarr_mgrowth (:obj: list of floats): UNKNOWN - PHIL BULL.
            dfarr_mgrowth (UNKNOWN): UNKNOWN - PHIL BULL.

        """
        # Set current ccl_parameters object to None
        self.parameters = None
        
         # Set nz_mgrowth (no. of redshift bins for modified growth fns.)
        if zarr_mgrowth is not None and dfarr_mgrowth is not None:
            # Get growth array size and do sanity check
            zarr_mgrowth = np.atleast_1d(zarr_mgrowth)
            dfarr_mgrowth = np.atleast_1d(dfarr_mgrowth)
            assert zarr_mgrowth.size == dfarr_mgrowth.size
            nz_mgrowth = zarr_mgrowth.size
        else:
            # If one or both of the MG growth arrays are set to zero, disable 
            # all of them
            if zarr_mgrowth is not None:
                warn("zarr_mgrowth ignored; must also specify dfarr_mgrowth.",
                     UserWarning)
            if dfarr_mgrowth is not None:
                warn("dfarr_mgrowth ignored; must also specify zarr_mgrowth.",
                     UserWarning)
            zarr_mgrowth = None
            dfarr_mgrowth = None
            nz_mgrowth = -1
        
        # Check to make sure specified amplitude parameter is consistent
        if (A_s is None and sigma8 is None) \
        or (A_s is not None and sigma8 is not None):
            raise ValueError("Must set either A_s or sigma8.")
        
        # Set norm_pk to either A_s or sigma8
        norm_pk = A_s if A_s is not None else sigma8
        
        # The C library decides whether A_s or sigma8 was the input parameter 
        # based on value, so we need to make sure this is consistent too
        if norm_pk >= 1e-5 and A_s is not None:
            raise ValueError("A_s must be less than 1e-5.")
            
        if norm_pk < 1e-5 and sigma8 is not None:
            raise ValueError("sigma8 must be greater than 1e-5.")
        
        # Check if any compulsory parameters are not set
        compul = [Omega_c, Omega_b, Omega_k, Omega_n, w0, wa, h, norm_pk, n_s]
        names = ['Omega_c', 'Omega_b', 'Omega_k', 'Omega_n', 'w0', 'wa', 
                 'h', 'norm_pk', 'n_s']
        for nm, item in zip(names, compul):
            if item is None:
                raise ValueError("Necessary parameter '%s' was not set "
                                 "(or set to None)." % nm)
        
        # Create new instance of ccl_parameters object
        if nz_mgrowth == -1:
            # Create ccl_parameters without modified growth
            self.parameters = lib.parameters_create(
                                    Omega_c, Omega_b, Omega_k, Omega_n, 
                                    w0, wa, h, norm_pk, n_s, 
                                    -1, None, None)
        else:
            # Create ccl_parameters with modified growth arrays
            self.parameters = lib.parameters_create_vec(
                                    Omega_c, Omega_b, Omega_k, Omega_n, 
                                    w0, wa, h, norm_pk, n_s, 
                                    zarr_mgrowth, dfarr_mgrowth)
    
    def __getitem__(self, key):
        """Access parameter values by name.

        """
        try:
            val = getattr(self.parameters, key)
        except AttributeError:
            raise KeyError("Parameter '%s' not recognized." % key)
        return val
    
    def __setitem__(self, key, val):
        """Set parameter values by name.

        """
        raise NotImplementedError("Parameters objects are immutable; create a "
                                  "new Parameters() instance instead.")
        
        try:
            # First check if the key already exists (otherwise the parameter 
            # would be silently added to the ccl_parameters class instance)
            getattr(self.parameters, key)
        except AttributeError:
            raise KeyError("Parameter '%s' not recognized." % key)
        
        # Set value of parameter
        setattr(self.parameters, key, val)
        # TODO: Should update/replace CCL objects appropriately
    
    def __str__(self):
        """Output the parameters that were set, and their values.

        """
        params = ['Omega_c', 'Omega_b', 'Omega_m', 'Omega_n', 'Omega_k', 
                  'w0', 'wa', 'H0', 'h', 'A_s', 'n_s', 'Omega_g', 'T_CMB', 
                  'sigma_8', 'Omega_l', 'z_star', 'has_mgrowth']
  
        vals = ["%15s: %s" % (p, getattr(self.parameters, p)) for p in params]
        string = "Parameters\n----------\n"
        string += "\n".join(vals)
        return string


class Cosmology(object):
    """Wrapper for the ccl_cosmology object.

    Includes cosmological parameters and cached data.

    """
    
    def __init__(self, params, config=None, 
                 transfer_function='boltzmann_class',
                 matter_power_spectrum='halofit',
                 mass_function='tinker'):
        """Creates a wrapper for ccl_cosmology.

        TODO: enumerate transfer_function and 
        matter_power_spectrum options.

        Args:
            params (:obj:`Parameters`): Cosmological parameters object.
            config (:obj:`ccl_configuration`, optional): Configuration for how to use CCL. Takes precident over any other passed in configuration. Defaults to None.
            transfer_function (:obj:`str`, optional): The transfer function to use. Defaults to `boltzmann_class`.
            matter_power_spectrum (:obj:`str`, optional): The matter power spectrum to use. Defaults to `halofit`.
            mass_function (:obj:`str`, optional): The mass function to use. Defaults to `tinker` (2010).

        """
        # Check the type of the input params object
        if isinstance(params, lib.parameters):
            self.params = {} # Set to empty dict if ccl_parameters given directly
        elif isinstance(params, Parameters):
            self.params = params
            params = params.parameters # We only need the ccl_parameters object
        else:
            raise TypeError("'params' is not a valid ccl_parameters or "
                            "Parameters object.")
        
        # Check that the ccl_configuration-related arguments are valid
        if config is not None:
            # User passed a ccl_configuration object; ignore other arguments 
            # and use this
            
            # Check that input object is of the correct type
            if not isinstance(config, lib.configuration):
                raise TypeError("'config' is not a valid ccl_configuration "
                                "object.")
            
            # Store ccl_configuration for later access
            self.configuration = config
            
        else:
            # Construct a new ccl_configuration object from kwargs
            
            # Check validity of configuration-related arguments
            if transfer_function not in transfer_function_types.keys():
                raise ValueError( "'%s' is not a valid transfer_function type. "
                                  "Available options are: %s" \
                                 % (transfer_function, 
                                    transfer_function_types.keys()) )
            if matter_power_spectrum not in matter_power_spectrum_types.keys():
                raise ValueError( "'%s' is not a valid matter_power_spectrum "
                                  "type. Available options are: %s" \
                                 % (matter_power_spectrum, 
                                    matter_power_spectrum_types.keys()) )
            if mass_function not in mass_function_types.keys():
                raise ValueError( "'%s' is not a valid mass_function type. "
                                  "Available options are: %s" \
                                 % (mass_function, 
                                    mass_function_types.keys()) )
            
            # Assign values to new ccl_configuration object
            config = lib.configuration()
            
            config.transfer_function_method = \
                            transfer_function_types[transfer_function]
            config.matter_power_spectrum_method = \
                            matter_power_spectrum_types[matter_power_spectrum]
            config.mass_function_method = \
                            mass_function_types[mass_function]
            
            # Store ccl_configuration for later access
            self.configuration = config
        
        # Create new ccl_cosmology instance
        self.cosmo = lib.cosmology_create(params, config)
        
        # Check status
        if self.cosmo.status != 0:
            raise RuntimeError("(%d): %s" \
                               % (self.cosmo.status, self.cosmo.status_message))
    
    def __del__(self):
        """Free the ccl_cosmology instance that this Cosmology object is managing.

        """
        lib.cosmology_free(self.cosmo)
    
    def __str__(self):
        """Output the cosmological parameters that were set, and their values,
        as well as the status of precomputed quantities and the internal CCL
        status.

        """
        # String of cosmo parameters, from self.params (Parameters object)
        param_str = self.params.__str__()
        
        # String containing precomputation statuses
        precomp_stats = [
            ('has_distances', self.has_distances()),
            ('has_growth',    self.has_growth()),
            ('has_power',     self.has_power()),
            ('has_sigma',     self.has_sigma()),
            ]
        precomp_stat = ["%15s: %s" % stat for stat in precomp_stats]
        precomp_str = "\n".join(precomp_stat)
        
        # String from internal CCL status
        status_str = self.status()
        
        # Return composite string
        string = param_str
        string += "\n\nPrecomputed data\n----------------\n"
        string += precomp_str
        string += "\n\nStatus\n------\n"
        string += status_str
        return string
    
    def __getitem__(self, key):
        """Access cosmological parameter values by name.

        """
        return self.params.__getitem__(key)
    
    def compute_distances(self):
<<<<<<< HEAD
        status = 0
        lib.cosmology_compute_distances(self.cosmo, status)
        check(status)
    
    def compute_growth(self):
        status = 0
        lib.cosmology_compute_growth(self.cosmo, status)
        check(status)
    
    def compute_power(self):
        status = 0
        lib.cosmology_compute_power(self.cosmo, status)
        check(status)
    
    # Check which data have been precomputed
=======
        """Interfaces with src/compute_background.c: ccl_cosmology_compute_distances().
        Sets up the splines for the distances.

        """
        lib.cosmology_compute_distances(self.cosmo)
        return
    
    def compute_growth(self):
        """Interfaces with src/ccl_background.c: ccl_cosmology_compute_growth().
        Sets up the splines for the growth function.

        """
        lib.cosmology_compute_growth(self.cosmo)
        return
    
    def compute_power(self):
        """Interfaces with src/ccl_power.c: ccl_cosmology_compute_power().
        Sets up the splines for the power spectrum.

        """
        lib.cosmology_compute_power(self.cosmo)
        return

>>>>>>> 88f8b4d1
    def has_distances(self):
        """Checks if the distances have been precomputed.

        Returns:
            True if precomputed, False otherwise.

        """
        return bool(self.cosmo.computed_distances)
    
    def has_growth(self):
        """Checks if the growth function has been precomputed.

        Returns:
            True if precomputed, False otherwise.

        """
        return bool(self.cosmo.computed_growth)
    
    def has_power(self):
        """Checks if the power spectra have been precomputed.

        Returns:
            True if precomputed, False otherwise.

        """
        return bool(self.cosmo.computed_power)
    
    def has_sigma(self):
        """Checks if sigma8 has been computed.

        Returns:
            True if precomputed, False otherwise.

        """
        return bool(self.cosmo.computed_sigma)
    
    def status(self):
        """Get error status of the ccl_cosmology object.

        Note: error status is all currently under development.

        Returns:
            :obj:`str` containing the status message.

        """
        # Get status ID string if one exists
        if self.cosmo.status in error_types.keys():
            status = error_types[self.cosmo.status]
        else:
            status = self.cosmo.status
        
        # Get status message
        msg = self.cosmo.status_message
        
        # Return status information
        return "status(%s): %s" % (status, msg)
        <|MERGE_RESOLUTION|>--- conflicted
+++ resolved
@@ -309,47 +309,33 @@
         return self.params.__getitem__(key)
     
     def compute_distances(self):
-<<<<<<< HEAD
+      """Interfaces with src/compute_background.c: ccl_cosmology_compute_distances().
+        Sets up the splines for the distances.
+
+        """
         status = 0
         lib.cosmology_compute_distances(self.cosmo, status)
         check(status)
     
     def compute_growth(self):
+      """Interfaces with src/ccl_background.c: ccl_cosmology_compute_growth().
+        Sets up the splines for the growth function.
+
+        """
         status = 0
         lib.cosmology_compute_growth(self.cosmo, status)
         check(status)
     
     def compute_power(self):
+      """Interfaces with src/ccl_power.c: ccl_cosmology_compute_power().
+        Sets up the splines for the power spectrum.
+
+        """
         status = 0
         lib.cosmology_compute_power(self.cosmo, status)
         check(status)
     
     # Check which data have been precomputed
-=======
-        """Interfaces with src/compute_background.c: ccl_cosmology_compute_distances().
-        Sets up the splines for the distances.
-
-        """
-        lib.cosmology_compute_distances(self.cosmo)
-        return
-    
-    def compute_growth(self):
-        """Interfaces with src/ccl_background.c: ccl_cosmology_compute_growth().
-        Sets up the splines for the growth function.
-
-        """
-        lib.cosmology_compute_growth(self.cosmo)
-        return
-    
-    def compute_power(self):
-        """Interfaces with src/ccl_power.c: ccl_cosmology_compute_power().
-        Sets up the splines for the power spectrum.
-
-        """
-        lib.cosmology_compute_power(self.cosmo)
-        return
-
->>>>>>> 88f8b4d1
     def has_distances(self):
         """Checks if the distances have been precomputed.
 
