--- conflicted
+++ resolved
@@ -14,11 +14,8 @@
 from .pyutils import check
 from .pk2d import Pk2D
 from .bcm import bcm_correct_pk2d
-<<<<<<< HEAD
 from .base import cache
-=======
 from .parameters import CCLParameters, physical_constants
->>>>>>> 71f8d34c
 
 # Configuration types
 transfer_function_types = {
