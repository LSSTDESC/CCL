"""The core functionality of ccl, including the core data types. This includes
the cosmology and parameters objects used to instantiate a model from which one
can compute a set of theoretical predictions.
"""
import warnings
import numpy as np
import yaml

from . import ccllib as lib
from .errors import CCLError, CCLWarning
from ._types import error_types
from .boltzmann import get_class_pk_lin, get_camb_pk_lin, get_isitgr_pk_lin
from .pyutils import check
from .pk2d import Pk2D

# Configuration types
transfer_function_types = {
    None: lib.transfer_none,
    'eisenstein_hu': lib.eisenstein_hu,
    'bbks': lib.bbks,
    'boltzmann_class': lib.boltzmann_class,
    'boltzmann_camb': lib.boltzmann_camb,
    'boltzmann_isitgr': lib.boltzmann_isitgr,
}

matter_power_spectrum_types = {
<<<<<<< HEAD
    'halo_model':      lib.halo_model,
    'halofit':         lib.halofit,
    'linear':          lib.linear,
    'emu':             lib.emu,
=======
    'halo_model': lib.halo_model,
    'halofit': lib.halofit,
    'linear': lib.linear,
    'emu': lib.emu
>>>>>>> 60704b52
}

baryons_power_spectrum_types = {
    'nobaryons': lib.nobaryons,
    'bcm': lib.bcm
}

# List which transfer functions can be used with the muSigma_MG
# parameterisation of modified gravity

mass_function_types = {
    'angulo': lib.angulo,
    'tinker': lib.tinker,
    'tinker10': lib.tinker10,
    'watson': lib.watson,
    'shethtormen': lib.shethtormen
}

halo_concentration_types = {
    'bhattacharya2011': lib.bhattacharya2011,
    'duffy2008': lib.duffy2008,
    'constant_concentration': lib.constant_concentration,
}

emulator_neutrinos_types = {
    'strict': lib.emu_strict,
    'equalize': lib.emu_equalize
}


class Cosmology(object):
    """A cosmology including parameters and associated data.

    .. note:: Although some arguments default to `None`, they will raise a
              ValueError inside this function if not specified, so they are not
              optional.

    .. note:: The parameter Omega_g can be used to set the radiation density
              (not including relativistic neutrinos) to zero. Doing this will
              give you a model that is physically inconsistent since the
              temperature of the CMB will still be non-zero. Note however
              that this approximation is common for late-time LSS computations.

    .. note:: BCM stands for the "baryonic correction model" of Schneider &
              Teyssier (2015; https://arxiv.org/abs/1510.06034). See the
              `DESC Note <https://github.com/LSSTDESC/CCL/blob/master/doc\
/0000-ccl_note/main.pdf>`_
              for details.

    .. note:: After instantiation, you can set parameters related to the
              internal splines and numerical integration accuracy by setting
              the values of the attributes of
              :obj:`Cosmology.cosmo.spline_params` and
              :obj:`Cosmology.cosmo.gsl_params`. For example, you can set
              the generic relative accuracy for integration by executing
              ``c = Cosmology(...); c.cosmo.gsl_params.INTEGRATION_EPSREL \
= 1e-5``.
              See the module level documetaion of `pyccl.core` for details.

    Args:
        Omega_c (:obj:`float`): Cold dark matter density fraction.
        Omega_b (:obj:`float`): Baryonic matter density fraction.
        h (:obj:`float`): Hubble constant divided by 100 km/s/Mpc; unitless.
        A_s (:obj:`float`): Power spectrum normalization. Exactly one of A_s
            and sigma_8 is required.
        sigma8 (:obj:`float`): Variance of matter density perturbations at
            an 8 Mpc/h scale. Exactly one of A_s and sigma_8 is required.
        n_s (:obj:`float`): Primordial scalar perturbation spectral index.
        Omega_k (:obj:`float`, optional): Curvature density fraction.
            Defaults to 0.
        Omega_g (:obj:`float`, optional): Density in relativistic species
            except massless neutrinos. The default of `None` corresponds
            to setting this from the CMB temperature. Note that if a non-`None`
            value is given, this may result in a physically inconsistent model
            because the CMB temperature will still be non-zero in the
            parameters.
        Neff (:obj:`float`, optional): Effective number of massless
            neutrinos present. Defaults to 3.046.
        m_nu (:obj:`float`, optional): Total mass in eV of the massive
            neutrinos present. Defaults to 0.
        m_nu_type (:obj:`str`, optional): The type of massive neutrinos. Should
            be one of 'inverted', 'normal', 'equal', 'single', or 'list'.
            The default of None is the same as 'normal'.
        w0 (:obj:`float`, optional): First order term of dark energy equation
            of state. Defaults to -1.
        wa (:obj:`float`, optional): Second order term of dark energy equation
            of state. Defaults to 0.
        T_CMB (:obj:`float`): The CMB temperature today. The default of
            ``None`` uses the global CCL value in
            ``pyccl.physical_constants.T_CMB``.
        bcm_log10Mc (:obj:`float`, optional): One of the parameters of the
            BCM model. Defaults to `np.log10(1.2e14)`.
        bcm_etab (:obj:`float`, optional): One of the parameters of the BCM
            model. Defaults to 0.5.
        bcm_ks (:obj:`float`, optional): One of the parameters of the BCM
            model. Defaults to 55.0.
        mu_0 (:obj:`float`, optional): One of the parameters of the mu-Sigma
            modified gravity model. Defaults to 0.0
        sigma_0 (:obj:`float`, optional): One of the parameters of the mu-Sigma
            modified gravity model. Defaults to 0.0
        df_mg (array_like, optional): Perturbations to the GR growth rate as
            a function of redshift :math:`\\Delta f`. Used to implement simple
            modified growth scenarios.
        z_mg (array_like, optional): Array of redshifts corresponding to df_mg.
        transfer_function (:obj:`str`, optional): The transfer function to
            use. Defaults to 'boltzmann_camb'.
        matter_power_spectrum (:obj:`str`, optional): The matter power
            spectrum to use. Defaults to 'halofit'.
        baryons_power_spectrum (:obj:`str`, optional): The correction from
            baryonic effects to be implemented. Defaults to 'nobaryons'.
        mass_function (:obj:`str`, optional): The mass function to use.
            Defaults to 'tinker10' (2010).
        halo_concentration (:obj:`str`, optional): The halo concentration
            relation to use. Defaults to Duffy et al. (2008) 'duffy2008'.
        emulator_neutrinos: `str`, optional): If using the emulator for
            the power spectrum, specified treatment of unequal neutrinos.
            Options are 'strict', which will raise an error and quit if the
            user fails to pass either a set of three equal masses or a sum with
            m_nu_type = 'equal', and 'equalize', which will redistribute
            masses to be equal right before calling the emualtor but results in
            internal inconsistencies. Defaults to 'strict'.
    """
    def __init__(
            self, Omega_c=None, Omega_b=None, h=None, n_s=None,
            sigma8=None, A_s=None,
            Omega_k=0., Omega_g=None, Neff=3.046, m_nu=0., m_nu_type=None,
            w0=-1., wa=0., T_CMB=None,
            bcm_log10Mc=np.log10(1.2e14), bcm_etab=0.5,
            bcm_ks=55., mu_0=0., sigma_0=0., z_mg=None, df_mg=None,
            transfer_function='boltzmann_camb',
            matter_power_spectrum='halofit',
            baryons_power_spectrum='nobaryons',
            mass_function='tinker10',
            halo_concentration='duffy2008',
            emulator_neutrinos='strict'):

        # going to save these for later
        self._params_init_kwargs = dict(
            Omega_c=Omega_c, Omega_b=Omega_b, h=h, n_s=n_s, sigma8=sigma8,
            A_s=A_s, Omega_k=Omega_k, Omega_g=Omega_g, Neff=Neff, m_nu=m_nu,
            m_nu_type=m_nu_type, w0=w0, wa=wa, T_CMB=T_CMB,
            bcm_log10Mc=bcm_log10Mc,
            bcm_etab=bcm_etab, bcm_ks=bcm_ks, mu_0=mu_0, sigma_0=sigma_0,
            z_mg=z_mg, df_mg=df_mg)

        self._config_init_kwargs = dict(
            transfer_function=transfer_function,
            matter_power_spectrum=matter_power_spectrum,
            baryons_power_spectrum=baryons_power_spectrum,
            mass_function=mass_function,
            halo_concentration=halo_concentration,
            emulator_neutrinos=emulator_neutrinos)

        self._build_cosmo()

        # This will change to True once the "_set_background_from_arrays"
        # is called.
        self._background_on_input = False
        # This will change to True once the "_set_linear_power_from_arrays"
        # is called.
        self._linear_power_on_input = False
        # This will change to True once the "_set_nonlin_power_from_arrays"
        # is called.
        self._nonlinear_power_on_input = False

    def _build_cosmo(self):
        """Assemble all of the input data into a valid ccl_cosmology object."""
        # We have to make all of the C stuff that goes into a cosmology
        # and then we make the cosmology.
        self._build_parameters(**self._params_init_kwargs)
        self._build_config(**self._config_init_kwargs)
        self.cosmo = lib.cosmology_create(self._params, self._config)

        if self.cosmo.status != 0:
            raise CCLError(
                "(%d): %s"
                % (self.cosmo.status, self.cosmo.status_message))

    def write_yaml(self, filename):
        """Write a YAML representation of the parameters to file.

        Args:
            filename (:obj:`str`) Filename to write parameters to.
        """
        # NOTE: we use the C yaml dump here so that the parameters
        # dumped by this object are compatible with the C yaml load function.
        status = 0
        lib.parameters_write_yaml(self._params, filename, status)

        # Check status
        if status != 0:
            raise IOError("Unable to write YAML file {}".format(filename))

    @classmethod
    def read_yaml(cls, filename):
        """Read the parameters from a YAML file.

        Args:
            filename (:obj:`str`) Filename to read parameters from.
        """
        with open(filename, 'r') as fp:
            params = yaml.load(fp, Loader=yaml.Loader)

        # Now we assemble an init for the object since the CCL YAML has
        # extra info we don't need and different formatting.
        inits = dict(
            Omega_c=params['Omega_c'],
            Omega_b=params['Omega_b'],
            h=params['h'],
            n_s=params['n_s'],
            sigma8=None if params['sigma8'] == 'nan' else params['sigma8'],
            A_s=None if params['A_s'] == 'nan' else params['A_s'],
            Omega_k=params['Omega_k'],
            Neff=params['Neff'],
            w0=params['w0'],
            wa=params['wa'],
            bcm_log10Mc=params['bcm_log10Mc'],
            bcm_etab=params['bcm_etab'],
            bcm_ks=params['bcm_ks'],
            mu_0=params['mu_0'],
            sigma_0=params['sigma_0'])
        if 'z_mg' in params:
            inits['z_mg'] = params['z_mg']
            inits['df_mg'] = params['df_mg']

        if 'm_nu' in params:
            inits['m_nu'] = params['m_nu']
            inits['m_nu_type'] = 'list'

        return cls(**inits)

    def _build_config(
            self, transfer_function=None, matter_power_spectrum=None,
            baryons_power_spectrum=None,
            mass_function=None, halo_concentration=None,
            emulator_neutrinos=None):
        """Build a ccl_configuration struct.

        This function builds C ccl_configuration struct. This structure
        controls which various approximations are used for the transfer
        function, matter power spectrum, baryonic effect in the matter
        power spectrum, mass function, halo concentration relation, and
        neutrino effects in the emulator.

        It also does some error checking on the inputs to make sure they
        are valid and physically consistent.
        """

        # Check validity of configuration-related arguments
        if transfer_function not in transfer_function_types.keys():
            raise ValueError(
                "'%s' is not a valid transfer_function type. "
                "Available options are: %s"
                % (transfer_function,
                   transfer_function_types.keys()))
        if matter_power_spectrum not in matter_power_spectrum_types.keys():
            raise ValueError(
                "'%s' is not a valid matter_power_spectrum "
                "type. Available options are: %s"
                % (matter_power_spectrum,
                   matter_power_spectrum_types.keys()))
        if (baryons_power_spectrum not in
                baryons_power_spectrum_types.keys()):
            raise ValueError(
                "'%s' is not a valid baryons_power_spectrum "
                "type. Available options are: %s"
                % (baryons_power_spectrum,
                   baryons_power_spectrum_types.keys()))
        if mass_function not in mass_function_types.keys():
            raise ValueError(
                "'%s' is not a valid mass_function type. "
                "Available options are: %s"
                % (mass_function,
                   mass_function_types.keys()))
        if halo_concentration not in halo_concentration_types.keys():
            raise ValueError(
                "'%s' is not a valid halo_concentration type. "
                "Available options are: %s"
                % (halo_concentration,
                   halo_concentration_types.keys()))
        if emulator_neutrinos not in emulator_neutrinos_types.keys():
            raise ValueError("'%s' is not a valid emulator neutrinos "
                             "method. Available options are: %s"
                             % (emulator_neutrinos,
                                emulator_neutrinos_types.keys()))

        # Assign values to new ccl_configuration object
        config = lib.configuration()

        config.transfer_function_method = \
            transfer_function_types[transfer_function]
        config.matter_power_spectrum_method = \
            matter_power_spectrum_types[matter_power_spectrum]
        config.baryons_power_spectrum_method = \
            baryons_power_spectrum_types[baryons_power_spectrum]
        config.mass_function_method = \
            mass_function_types[mass_function]
        config.halo_concentration_method = \
            halo_concentration_types[halo_concentration]
        config.emulator_neutrinos_method = \
            emulator_neutrinos_types[emulator_neutrinos]

        # Store ccl_configuration for later access
        self._config = config

    def _build_parameters(
            self, Omega_c=None, Omega_b=None, h=None, n_s=None, sigma8=None,
            A_s=None, Omega_k=None, Neff=None, m_nu=None, m_nu_type=None,
            w0=None, wa=None, T_CMB=None,
            bcm_log10Mc=None, bcm_etab=None, bcm_ks=None,
            mu_0=None, sigma_0=None, z_mg=None, df_mg=None, Omega_g=None):
        """Build a ccl_parameters struct"""

        # Set nz_mg (no. of redshift bins for modified growth fns.)
        if z_mg is not None and df_mg is not None:
            # Get growth array size and do sanity check
            z_mg = np.atleast_1d(z_mg)
            df_mg = np.atleast_1d(df_mg)
            if z_mg.size != df_mg.size:
                raise ValueError(
                    "The parameters `z_mg` and `dF_mg` are "
                    "not the same shape!")
            nz_mg = z_mg.size
        else:
            # If one or both of the MG growth arrays are set to zero, disable
            # all of them
            if z_mg is not None or df_mg is not None:
                raise ValueError("Must specify both z_mg and df_mg.")
            z_mg = None
            df_mg = None
            nz_mg = -1

        # Check to make sure specified amplitude parameter is consistent
        if ((A_s is None and sigma8 is None) or
                (A_s is not None and sigma8 is not None)):
            raise ValueError("Must set either A_s or sigma8 and not both.")

        # Set norm_pk to either A_s or sigma8
        norm_pk = A_s if A_s is not None else sigma8

        # The C library decides whether A_s or sigma8 was the input parameter
        # based on value, so we need to make sure this is consistent too
        if norm_pk >= 1e-5 and A_s is not None:
            raise ValueError("A_s must be less than 1e-5.")

        if norm_pk < 1e-5 and sigma8 is not None:
            raise ValueError("sigma8 must be greater than 1e-5.")

        # Make sure the neutrino parameters are consistent
        # and if a sum is given for mass, split into three masses.
        if hasattr(m_nu, "__len__"):
            if (len(m_nu) != 3):
                raise ValueError("m_nu must be a float or array-like object "
                                 "with length 3.")
            elif m_nu_type in ['normal', 'inverted', 'equal']:
                raise ValueError(
                    "m_nu_type '%s' cannot be passed with a list "
                    "of neutrino masses, only with a sum." % m_nu_type)
            elif m_nu_type is None:
                m_nu_type = 'list'  # False
            mnu_list = [0]*3
            for i in range(0, 3):
                mnu_list[i] = m_nu[i]

        else:
            try:
                m_nu = float(m_nu)
            except Exception:
                raise ValueError(
                    "m_nu must be a float or array-like object with "
                    "length 3.")

            if m_nu_type is None:
                m_nu_type = 'normal'
            m_nu = [m_nu]
            if (m_nu_type == 'normal'):
                if (m_nu[0] < (np.sqrt(7.62E-5) + np.sqrt(2.55E-3))
                        and (m_nu[0] > 1e-15)):
                    raise ValueError("if m_nu_type is 'normal', we are "
                                     "using the normal hierarchy and so "
                                     "m_nu must be greater than (~)0.0592 "
                                     "(or zero)")

                # Split the sum into 3 masses under normal hierarchy.
                if (m_nu[0] > 1e-15):
                    mnu_list = [0]*3
                    # This is a starting guess.
                    mnu_list[0] = 0.
                    mnu_list[1] = np.sqrt(7.62E-5)
                    mnu_list[2] = np.sqrt(2.55E-3)
                    sum_check = mnu_list[0] + mnu_list[1] + mnu_list[2]
                    # This is the Newton's method
                    while (np.abs(m_nu[0] - sum_check) > 1e-15):
                        dsdm1 = (1. + mnu_list[0] / mnu_list[1]
                                 + mnu_list[0] / mnu_list[2])
                        mnu_list[0] = mnu_list[0] - (sum_check
                                                     - m_nu[0]) / dsdm1
                        mnu_list[1] = np.sqrt(mnu_list[0]*mnu_list[0]
                                              + 7.62E-5)
                        mnu_list[2] = np.sqrt(mnu_list[0]*mnu_list[0]
                                              + 2.55E-3)
                        sum_check = mnu_list[0] + mnu_list[1] + mnu_list[2]

            elif (m_nu_type == 'inverted'):
                if (m_nu[0] < (np.sqrt(2.43e-3 - 7.62e-5) + np.sqrt(2.43e-3))
                        and (m_nu[0] > 1e-15)):
                    raise ValueError("if m_nu_type is 'inverted', we "
                                     "are using the inverted hierarchy "
                                     "and so m_nu must be greater than "
                                     "(~)0.0978 (or zero)")
                # Split the sum into 3 masses under inverted hierarchy.
                if (m_nu[0] > 1e-15):
                    mnu_list = [0]*3
                    mnu_list[0] = 0.  # This is a starting guess.
                    mnu_list[1] = np.sqrt(2.43e-3 - 7.62E-5)
                    mnu_list[2] = np.sqrt(2.43e-3)
                    sum_check = mnu_list[0] + mnu_list[1] + mnu_list[2]
                    # This is the Newton's method
                    while (np.abs(m_nu[0] - sum_check) > 1e-15):
                        dsdm1 = (1. + (mnu_list[0] / mnu_list[1])
                                 + (mnu_list[0] / mnu_list[2]))
                        mnu_list[0] = mnu_list[0] - (sum_check
                                                     - m_nu[0]) / dsdm1
                        mnu_list[1] = np.sqrt(mnu_list[0]*mnu_list[0]
                                              + 7.62E-5)
                        mnu_list[2] = np.sqrt(mnu_list[0]*mnu_list[0]
                                              - 2.43e-3)
                        sum_check = mnu_list[0] + mnu_list[1] + mnu_list[2]
            elif (m_nu_type == 'equal'):
                mnu_list = [0]*3
                mnu_list[0] = m_nu[0]/3.
                mnu_list[1] = m_nu[0]/3.
                mnu_list[2] = m_nu[0]/3.
            elif (m_nu_type == 'single'):
                mnu_list = [0]*3
                mnu_list[0] = m_nu[0]
                mnu_list[1] = 0.
                mnu_list[2] = 0.

        # Check which of the neutrino species are non-relativistic today
        N_nu_mass = 0
        if (np.abs(np.amax(m_nu) > 1e-15)):
            for i in range(0, 3):
                if (mnu_list[i] > 0.00017):  # Lesgourges et al. 2012
                    N_nu_mass = N_nu_mass + 1
            N_nu_rel = Neff - (N_nu_mass * 0.71611**4 * (4./11.)**(-4./3.))
            if N_nu_rel < 0.:
                raise ValueError("Neff and m_nu must result in a number "
                                 "of relativistic neutrino species greater "
                                 "than or equal to zero.")

        # Fill an array with the non-relativistic neutrino masses
        if N_nu_mass > 0:
            mnu_final_list = [0]*N_nu_mass
            relativistic = [0]*3
            for i in range(0, N_nu_mass):
                for j in range(0, 3):
                    if (mnu_list[j] > 0.00017 and relativistic[j] == 0):
                        relativistic[j] = 1
                        mnu_final_list[i] = mnu_list[j]
                        break
        else:
            mnu_final_list = [0.]

        # Check if any compulsory parameters are not set
        compul = [Omega_c, Omega_b, Omega_k, w0, wa, h, norm_pk,
                  n_s]
        names = ['Omega_c', 'Omega_b', 'Omega_k', 'w0', 'wa',
                 'h', 'norm_pk', 'n_s']
        for nm, item in zip(names, compul):
            if item is None:
                raise ValueError("Necessary parameter '%s' was not set "
                                 "(or set to None)." % nm)

        # Create new instance of ccl_parameters object
        # Create an internal status variable; needed to check massive neutrino
        # integral.
        T_CMB_old = lib.cvar.constants.T_CMB
        try:
            if T_CMB is not None:
                lib.cvar.constants.T_CMB = T_CMB
            status = 0
            if nz_mg == -1:
                # Create ccl_parameters without modified growth
                self._params, status = lib.parameters_create_nu(
                    Omega_c, Omega_b, Omega_k, Neff,
                    w0, wa, h, norm_pk,
                    n_s, bcm_log10Mc, bcm_etab, bcm_ks,
                    mu_0, sigma_0, mnu_final_list, status)
            else:
                # Create ccl_parameters with modified growth arrays
                self._params, status = lib.parameters_create_nu_vec(
                    Omega_c, Omega_b, Omega_k, Neff,
                    w0, wa, h, norm_pk,
                    n_s, bcm_log10Mc, bcm_etab, bcm_ks,
                    mu_0, sigma_0, z_mg, df_mg, mnu_final_list, status)
            check(status)
        finally:
            lib.cvar.constants.T_CMB = T_CMB_old

        if Omega_g is not None:
            total = self._params.Omega_g + self._params.Omega_l
            self._params.Omega_g = Omega_g
            self._params.Omega_l = total - Omega_g

    def __getitem__(self, key):
        """Access parameter values by name."""
        try:
            if key == 'm_nu':
                val = lib.parameters_get_nu_masses(self._params, 3)
            else:
                val = getattr(self._params, key)
        except AttributeError:
            raise KeyError("Parameter '%s' not recognized." % key)
        return val

    def __setitem__(self, key, val):
        """Set parameter values by name."""
        raise NotImplementedError("Cosmology objects are immutable; create a "
                                  "new Cosmology() instance instead.")

    def __del__(self):
        """Free the C memory this object is managing as it is being garbage
        collected (hopefully)."""
        if hasattr(self, "cosmo"):
            if (self.cosmo is not None and
                    hasattr(lib, 'cosmology_free') and
                    lib.cosmology_free is not None):
                lib.cosmology_free(self.cosmo)
        if hasattr(self, "_params"):
            if (self._params is not None and
                    hasattr(lib, 'parameters_free') and
                    lib.parameters_free is not None):
                lib.parameters_free(self._params)

        # finally delete some attributes we don't want to be around for safety
        # when the context manager exits or if __del__ is called twice
        if hasattr(self, "cosmo"):
            delattr(self, "cosmo")
        if hasattr(self, "_params"):
            delattr(self, "_params")

    def __enter__(self):
        return self

    def __exit__(self, type, value, traceback):
        """Free the C memory this object is managing when the context manager
        exits."""
        self.__del__()

    def __getstate__(self):
        # we are removing any C data before pickling so that the
        # is pure python when pickled.
        state = self.__dict__.copy()
        state.pop('cosmo', None)
        state.pop('_params', None)
        state.pop('_config', None)
        return state

    def __setstate__(self, state):
        self.__dict__ = state
        # we removed the C data when it was pickled, so now we unpickle
        # and rebuild the C data
        self._build_cosmo()

    def __repr__(self):
        """Make an eval-able string.

        This feature can be used like this:

        >>> import pyccl
        >>> cosmo = pyccl.Cosmology(...)
        >>> cosmo2 = eval(repr(cosmo))
        """
        string = "pyccl.Cosmology("
        string += ", ".join(
            "%s=%s" % (k, v)
            for k, v in self._params_init_kwargs.items()
            if k not in ['m_nu', 'm_nu_type', 'z_mg', 'df_mg'])

        if hasattr(self._params_init_kwargs['m_nu'], '__len__'):
            string += ", m_nu=[%s, %s, %s]" % tuple(
                self._params_init_kwargs['m_nu'])
        else:
            string += ', m_nu=%s' % self._params_init_kwargs['m_nu']

        if self._params_init_kwargs['m_nu_type'] is not None:
            string += (
                ", m_nu_type='%s'" % self._params_init_kwargs['m_nu_type'])
        else:
            string += ', m_nu_type=None'

        if self._params_init_kwargs['z_mg'] is not None:
            vals = ", ".join(
                ["%s" % v for v in self._params_init_kwargs['z_mg']])
            string += ", z_mg=[%s]" % vals
        else:
            string += ", z_mg=%s" % self._params_init_kwargs['z_mg']

        if self._params_init_kwargs['df_mg'] is not None:
            vals = ", ".join(
                ["%s" % v for v in self._params_init_kwargs['df_mg']])
            string += ", df_mg=[%s]" % vals
        else:
            string += ", df_mg=%s" % self._params_init_kwargs['df_mg']

        string += ", "
        string += ", ".join(
            "%s='%s'" % (k, v) for k, v in self._config_init_kwargs.items())
        string += ")"

        return string

    def compute_distances(self):
        """Compute the distance splines."""
        if self.has_distances:
            return
        if not self._background_on_input:
            status = 0
            status = lib.cosmology_compute_distances(self.cosmo, status)
            check(status, self)
        else:
            # Check that input arrays have the same size.
            if not (self.a_array.shape == self.chi_array.shape
                    == self.hoh0_array.shape):
                raise ValueError("Input arrays must have the same size.")
            # Check that a_array is a monotonically increasing array.
            if not np.array_equal(self.a_array, np.sort(self.a_array)):
                raise ValueError("Input scale factor array is not "
                                 "monotonically increasing.")
            # Check that the last element of a_array is 1:
            if np.abs(self.a_array[-1]-1.0) > 1e-5:
                raise ValueError("The last element of the input scale factor"
                                 "array must be 1.0.")
            status = 0
            status = lib.cosmology_distances_from_input(self.cosmo,
                                                        self.a_array,
                                                        self.chi_array,
                                                        self.hoh0_array,
                                                        status)
            check(status, self)

    def compute_growth(self):
        """Compute the growth function."""
        if self.has_growth:
            return
        if self['N_nu_mass'] > 0:
            warnings.warn(
                "CCL does not properly compute the linear growth rate in "
                "cosmological models with massive neutrinos!",
                category=CCLWarning)

            if self._params_init_kwargs['df_mg'] is not None:
                warnings.warn(
                    "Modified growth rates via the `df_mg` keyword argument "
                    "cannot be consistently combined with cosmological models "
                    "with massive neutrinos in CCL!",
                    category=CCLWarning)

            if (self._params_init_kwargs['mu_0'] > 0 or
                    self._params_init_kwargs['sigma_0'] > 0):
                warnings.warn(
                    "Modified growth rates via the mu-Sigma model "
                    "cannot be consistently combined with cosmological models "
                    "with massive neutrinos in CCL!",
                    category=CCLWarning)

        if not self._background_on_input:
            status = 0
            status = lib.cosmology_compute_growth(self.cosmo, status)
            check(status, self)
        else:
            # Check that input arrays have the same size.
            if not (self.a_array.shape == self.growth_array.shape
                    == self.fgrowth_array.shape):
                raise ValueError("Input arrays must have the same size.")
            # Check that a_array is a monotonically increasing array.
            if not np.array_equal(self.a_array, np.sort(self.a_array)):
                raise ValueError("Input scale factor array is not "
                                 "monotonically increasing.")
            # Check that the last element of a_array is 1:
            if np.abs(self.a_array[-1]-1.0) > 1e-5:
                raise ValueError("The last element of the input scale factor"
                                 "array must be 1.0.")
            status = 0
            status = lib.cosmology_growth_from_input(self.cosmo, self.a_array,
                                                     self.growth_array,
                                                     self.fgrowth_array,
                                                     status)

    def compute_linear_power(self):
        """Call the appropriate function to compute the linear power
        spectrum, either read from input or calculated internally,"""
        if self._linear_power_on_input:
            self._compute_linear_power_from_arrays()
        else:
            self._compute_linear_power_internal()

    def _compute_linear_power_internal(self):
        """Compute the linear power spectrum."""
        if self.has_linear_power:
            return

        if (self['N_nu_mass'] > 0 and
                self._config_init_kwargs['transfer_function'] in
                ['bbks', 'eisenstein_hu']):
            warnings.warn(
                "The '%s' linear power spectrum model does not properly "
                "account for massive neutrinos!" %
                self._config_init_kwargs['transfer_function'],
                category=CCLWarning)

        if self._config_init_kwargs['matter_power_spectrum'] == 'emu':
            warnings.warn(
                "None of the linear power spectrum models in CCL are "
                "consistent with that implictly used in the emulated "
                "non-linear power spectrum!",
                category=CCLWarning)

        # needed to init some models
        self.compute_growth()

        if ((self._config_init_kwargs['transfer_function'] ==
                'boltzmann_class') and not self.has_linear_power):
            pk_lin = get_class_pk_lin(self)
            psp = pk_lin.psp
        elif ((self._config_init_kwargs['transfer_function'] ==
                'boltzmann_isitgr') and not self.has_linear_power):
            pk_lin = get_isitgr_pk_lin(self)
            psp = pk_lin.psp
        elif ((self._config_init_kwargs['transfer_function'] ==
                'boltzmann_camb') and not self.has_linear_power):
            pk_lin = get_camb_pk_lin(self)
            psp = pk_lin.psp
        else:
            psp = None

        if (psp is None and not self.has_linear_power and (
                self._config_init_kwargs['transfer_function'] in
                ['boltzmann_camb', 'boltzmann_class', 'boltzmann_isitgr'])):
            raise CCLError("Either the CAMB or CLASS computation "
                           "failed silently! CCL could not compute the "
                           "transfer function!")

        # first do the linear matter power
        status = 0
        status = lib.cosmology_compute_linear_power(self.cosmo, psp, status)
        check(status, self)

    def _compute_linear_power_from_arrays(self):
        if not self._linear_power_on_input:
            raise ValueError("Cannot compute linear power spectrum from"
                             " input without input arrays initialized.")
        pk_lin = Pk2D(pkfunc=None,
                      a_arr=self.a_array,
                      lk_arr=np.log(self.k_array),
                      pk_arr=self.pk_array,
                      is_logp=False,
                      extrap_order_lok=1,
                      extrap_order_hik=2,
                      cosmo=None)

        psp = pk_lin.psp

        status = 0
        status = lib.cosmology_compute_linear_power(self.cosmo, psp, status)
        check(status, self)

    def _get_halo_model_nonlin_power(self):
        from . import halos as hal
        mdef = hal.MassDef('vir', 'matter')
        conc = self._config.halo_concentration_method
        mfm = self._config.mass_function_method

        if conc == lib.bhattacharya2011:
            c = hal.ConcentrationBhattacharya13(mdef=mdef)
        elif conc == lib.duffy2008:
            c = hal.ConcentrationDuffy08(mdef=mdef)
        elif conc == lib.constant_concentration:
            c = hal.ConcentrationConstant(c=4., mdef=mdef)

        if mfm == lib.tinker10:
            hmf = hal.MassFuncTinker10(self, mass_def=mdef,
                                       mass_def_strict=False)
            hbf = hal.HaloBiasTinker10(self, mass_def=mdef,
                                       mass_def_strict=False)
        elif mfm == lib.shethtormen:
            hmf = hal.MassFuncSheth99(self, mass_def=mdef,
                                      mass_def_strict=False,
                                      use_delta_c_fit=True)
            hbf = hal.HaloBiasSheth99(self, mass_def=mdef,
                                      mass_def_strict=False)
        else:
            raise ValueError("Halo model spectra not available for your "
                             "current choice of mass function with the "
                             "deprecated implementation.")
        prf = hal.HaloProfileNFW(c)
        hmc = hal.HMCalculator(self, hmf, hbf, mdef)
        return hal.halomod_Pk2D(self, hmc, prf, normprof1=True)

    def _compute_nonlin_power_internal(self):
        """Compute the non-linear power spectrum."""
        if self.has_nonlin_power:
            return

        if self._config_init_kwargs['matter_power_spectrum'] != 'linear':
            if self._params_init_kwargs['df_mg'] is not None:
                warnings.warn(
                    "Modified growth rates via the `df_mg` keyword argument "
                    "cannot be consistently combined with '%s' for "
                    "computing the non-linear power spectrum!" %
                    self._config_init_kwargs['matter_power_spectrum'],
                    category=CCLWarning)

            if (self._params_init_kwargs['mu_0'] != 0 or
                    self._params_init_kwargs['sigma_0'] != 0):
                warnings.warn(
                    "mu-Sigma modified cosmologies "
                    "cannot be consistently combined with '%s' "
                    "for computing the non-linear power spectrum!" %
                    self._config_init_kwargs['matter_power_spectrum'],
                    category=CCLWarning)

        if (self['N_nu_mass'] > 0 and
                self._config_init_kwargs['baryons_power_spectrum'] == 'bcm'):
            warnings.warn(
                "The BCM baryonic correction model's default parameters "
                "were not calibrated for cosmological models with "
                "massive neutrinos!",
                category=CCLWarning)

        self.compute_distances()

        # needed for halofit, halomodel and linear options
        if self._config_init_kwargs['matter_power_spectrum'] != 'emu':
            self.compute_linear_power()

        # for the halo model we need to init the mass function stuff
        psp = None
        if self._config_init_kwargs['matter_power_spectrum'] == 'halo_model':
            warnings.warn(
                "The halo model option for the internal CCL matter power "
                "spectrum is deprecated. Use the more general functionality "
                "in the `halos` module.", category=CCLWarning)
            psp_py = self._get_halo_model_nonlin_power()
            psp = psp_py.psp

        status = 0
        status = lib.cosmology_compute_nonlin_power(self.cosmo, psp, status)
        check(status, self)

    def compute_nonlin_power(self):
        """Call the appropriate function to compute the linear power
        spectrum, either read from input or calculated internally,"""
        if self._nonlinear_power_on_input:
            self._compute_nonlin_power_from_arrays()
        else:
            self._compute_nonlin_power_internal()

    def _compute_nonlin_power_from_arrays(self):
        if not self._nonlinear_power_on_input:
            raise ValueError("Cannot compute non-linear power spectrum from"
                             "input without input arrays initialized.")
        pk_lin = Pk2D(pkfunc=None,
                      a_arr=self.a_array,
                      lk_arr=np.log(self.k_array),
                      pk_arr=self.pk_array,
                      is_logp=False,
                      extrap_order_lok=1,
                      extrap_order_hik=2,
                      cosmo=None)

        psp = pk_lin.psp

        status = 0
        status = lib.cosmology_compute_nonlin_power(self.cosmo, psp, status)
        check(status, self)

    def compute_sigma(self):
        """Compute the sigma(M) and mass function splines."""
        if self.has_sigma:
            return

        # we need these things before building the mass function splines
        if self['N_nu_mass'] > 0:
            # these are not consistent with anything - fun
            warnings.warn(
                "All of the halo mass function, concentration, and bias "
                "models in CCL are not properly calibrated for cosmological "
                "models with massive neutrinos!",
                category=CCLWarning)

        if self._config_init_kwargs['baryons_power_spectrum'] != 'nobaryons':
            warnings.warn(
                "All of the halo mass function, concentration, and bias "
                "models in CCL are not consistently adjusted for baryons "
                "when the power spectrum is via the BCM model!",
                category=CCLWarning)

        self.compute_growth()
        self.compute_linear_power()
        status = 0
        status = lib.cosmology_compute_sigma(self.cosmo, status)
        check(status, self)

    @property
    def has_distances(self):
        """Checks if the distances have been precomputed."""
        return bool(self.cosmo.computed_distances)

    @property
    def has_growth(self):
        """Checks if the growth function has been precomputed."""
        return bool(self.cosmo.computed_growth)

    @property
    def has_linear_power(self):
        """Checks if the linear power spectra have been precomputed."""
        return bool(self.cosmo.computed_linear_power)

    @property
    def has_nonlin_power(self):
        """Checks if the non-linear power spectra have been precomputed."""
        return bool(self.cosmo.computed_nonlin_power)

    @property
    def has_sigma(self):
        """Checks if sigma(M) is precomputed."""
        return bool(self.cosmo.computed_sigma)

    def status(self):
        """Get error status of the ccl_cosmology object.

        .. note:: The error statuses are currently under development and
                  may not be fully descriptive.

        Returns:
            :obj:`str` containing the status message.
        """
        # Get status ID string if one exists
        if self.cosmo.status in error_types.keys():
            status = error_types[self.cosmo.status]
        else:
            status = self.cosmo.status

        # Get status message
        msg = self.cosmo.status_message

        # Return status information
        return "status(%s): %s" % (status, msg)

    def _set_background_from_arrays(self, a_array=None, chi_array=None,
                                    hoh0_array=None, growth_array=None,
                                    fgrowth_array=None):
        """
        Function to store distances and growth splines from input arrays.

        Args:
            a_array (array_like, optional): Scale factor array with values on
                which the input arrays are computed. The array must end on the
                value of 1.0.
            chi_array (array_like, optional): Comoving radial distance computed
                at points indicated by the a_array.
            hoh0_array (array_like, optional): Hubble parameter divided by the
                value of H0.
            growth_array (array_like, optional): Growth factor array, defined
                as D(a)=P(k,a)/P(k,a=1), assuming no scale dependence. It is
                assumed that D(a<<1)~a so that D(1.0) will be used for
                normalization.
            fgrowth_array (array_like, optional): Growth rate array.
        """
        if self.has_distances or self.has_growth:
            raise ValueError("Background cosmology has already been"
                             " initialized and cannot be reset.")
        else:
            self._background_on_input = True
            self.a_array = a_array
            self.chi_array = chi_array
            self.hoh0_array = hoh0_array
            self.growth_array = growth_array
            self.fgrowth_array = fgrowth_array
            # Check if the input arrays are all parsed
            if ((a_array is None) or (chi_array is None)
                    or (hoh0_array is None) or (growth_array is None)
                    or (fgrowth_array is None)):
                raise ValueError("Input arrays not parsed.")

    def _set_linear_power_from_arrays(self, a_array=None, k_array=None,
                                      pk_array=None):
        """
        This function initializes the arrays used for parsing
        a linear power spectrum from input. Call this function
        to have the power spectrum be read from input and not
        computed by CCL.

        a_array (array): an array holding values of the scale factor
        k_array (array): an array holding values of the wavenumber
            in units of Mpc^-1).
        pk_array (array): a 2D array containing the values of the power
            spectrum at the values of the scale factor and the wavenumber
            held by `a_array` and `k_array`. The shape of this array must be
            `[na,nk]`, where `na` is the size of `a_array` and `nk` is the
            size of `k_array`. This array can be provided in a flattened
            form as long as the total size matches `nk*na`.
            Note that, if you pass your own Pk array, you
            are responsible of making sure that it is sufficiently well
            sampled (i.e. the resolution of `a_array` and `k_array` is high
            enough to sample the main features in the power spectrum).
            For reference, CCL will use bicubic interpolation to evaluate
            the power spectrum at any intermediate point in k and a.
        """
        if self.has_linear_power:
            raise ValueError("Linear power spectrum has been initialized"
                             "and cannot be reset.")
        else:
            if ((a_array is None) or (k_array is None)
                    or (pk_array is None)):
                raise ValueError("One or more input arrays for a, k,"
                                 " or Pk are not parsed.")
            self.cosmo.config.transfer_function_method = lib.pklin_from_input
            self._config_init_kwargs['transfer_function'] = 'pklin_from_input'
            self._linear_power_on_input = True
            self.a_array = a_array
            self.k_array = k_array
            self.pk_array = pk_array

<<<<<<< HEAD
    def _set_nonlin_power_from_arrays(self, a_array=None, k_array=None,
                                      pk_array=None):
        """
        This function initializes the arrays used for parsing
        a non-linear power spectrum from input. Call this function
        to have the power spectrum be read from input and not
        computed by CCL.

        a_array (array): an array holding values of the scale factor
        k_array (array): an array holding values of the wavenumber
           in units of Mpc^-1).
        pk_array (array): a 2D array containing the values of the power
           spectrum at the values of the scale factor and the wavenumber
           held by `a_array` and `k_array`. The shape of this array must be
           `[na,nk]`, where `na` is the size of `a_array` and `nk` is the
           size of `k_array`. This array can be provided in a flattened
           form as long as the total size matches `nk*na`.
           Note that, if you pass your own Pk array, you
           are responsible of making sure that it is sufficiently well
           sampled (i.e. the resolution of `a_array` and `k_array` is high
           enough to sample the main features in the power spectrum).
           For reference, CCL will use bicubic interpolation to evaluate
           the power spectrum at any intermediate point in k and a.
        """
        if self.has_nonlin_power:
            raise ValueError("Non-linear power spectrum has been initialized"
                             "and cannot be reset.")
        else:
            if ((a_array is None) or (k_array is None)
                    or (pk_array is None)):
                raise ValueError("One or more input arrays for a, k,"
                                 " or Pk are not parsed.")
            self.cosmo.config.matter_power_spectrum_method \
                = lib.pknl_from_input
            self._config_init_kwargs['matter_power_spectrum']\
                = 'pknl_from_input'
            self._nonlinear_power_on_input = True
            self.a_array = a_array
            self.k_array = k_array
            self.pk_array = pk_array
=======

class CosmologyVanillaLCDM(Cosmology):
    """A cosmology with typical flat Lambda-CDM parameters (`Omega_c=0.25`,
    `Omega_b = 0.05`, `Omega_k = 0`, `sigma8 = 0.81`, `n_s = 0.96`, `h = 0.67`,
    no massive neutrinos).

    Args:
        **kwargs (dict): a dictionary of parameters passed as arguments
            to the `Cosmology` constructor. It should not contain any of
            the LambdaCDM parameters (`"Omega_c"`, `"Omega_b"`, `"n_s"`,
            `"sigma8"`, `"A_s"`, `"h"`), since these are fixed.
    """
    def __init__(self, **kwargs):
        p = {'h': 0.67,
             'Omega_c': 0.25,
             'Omega_b': 0.05,
             'n_s': 0.96,
             'sigma8': 0.81,
             'A_s': None}
        if any(k in kwargs for k in p.keys()):
            raise ValueError("You cannot change the LCDM parameters: "
                             "%s " % list(p.keys()))
        kwargs.update(p)
        super(CosmologyVanillaLCDM, self).__init__(**kwargs)
>>>>>>> 60704b52
<|MERGE_RESOLUTION|>--- conflicted
+++ resolved
@@ -24,17 +24,10 @@
 }
 
 matter_power_spectrum_types = {
-<<<<<<< HEAD
-    'halo_model':      lib.halo_model,
-    'halofit':         lib.halofit,
-    'linear':          lib.linear,
-    'emu':             lib.emu,
-=======
     'halo_model': lib.halo_model,
     'halofit': lib.halofit,
     'linear': lib.linear,
     'emu': lib.emu
->>>>>>> 60704b52
 }
 
 baryons_power_spectrum_types = {
@@ -1061,7 +1054,6 @@
             self.k_array = k_array
             self.pk_array = pk_array
 
-<<<<<<< HEAD
     def _set_nonlin_power_from_arrays(self, a_array=None, k_array=None,
                                       pk_array=None):
         """
@@ -1102,7 +1094,7 @@
             self.a_array = a_array
             self.k_array = k_array
             self.pk_array = pk_array
-=======
+
 
 class CosmologyVanillaLCDM(Cosmology):
     """A cosmology with typical flat Lambda-CDM parameters (`Omega_c=0.25`,
@@ -1126,5 +1118,4 @@
             raise ValueError("You cannot change the LCDM parameters: "
                              "%s " % list(p.keys()))
         kwargs.update(p)
-        super(CosmologyVanillaLCDM, self).__init__(**kwargs)
->>>>>>> 60704b52
+        super(CosmologyVanillaLCDM, self).__init__(**kwargs)