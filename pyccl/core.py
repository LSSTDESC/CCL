--- conflicted
+++ resolved
@@ -240,28 +240,6 @@
     'sum_equal': lib.mnu_sum_equal,
 }
 
-<<<<<<< HEAD
-=======
-# Error types
-error_types = {
-    lib.CCL_ERROR_MEMORY:              'CCL_ERROR_MEMORY',
-    lib.CCL_ERROR_LINSPACE:            'CCL_ERROR_LINSPACE',
-    lib.CCL_ERROR_INCONSISTENT:        'CCL_ERROR_INCONSISTENT',
-    lib.CCL_ERROR_SPLINE:              'CCL_ERROR_SPLINE',
-    lib.CCL_ERROR_SPLINE_EV:           'CCL_ERROR_SPLINE_EV',
-    lib.CCL_ERROR_INTEG:               'CCL_ERROR_INTEG',
-    lib.CCL_ERROR_ROOT:                'CCL_ERROR_ROOT',
-    lib.CCL_ERROR_CLASS:               'CCL_ERROR_CLASS',
-    lib.CCL_ERROR_COMPUTECHI:          'CCL_ERROR_COMPUTECHI',
-    lib.CCL_ERROR_MF:                  'CCL_ERROR_MF',
-    lib.CCL_ERROR_HMF_INTERP:          'CCL_ERROR_HMF_INTERP',
-    lib.CCL_ERROR_PARAMETERS:          'CCL_ERROR_PARAMETERS',
-    lib.CCL_ERROR_NU_INT:              'CCL_ERROR_NU_INT',
-    lib.CCL_ERROR_EMULATOR_BOUND:      'CCL_ERROR_EMULATOR_BOUND',
-    lib.CCL_ERROR_MISSING_CONFIG_FILE: 'CCL_ERROR_MISSING_CONFIG_FILE',
-}
-
->>>>>>> a6d9f0d6
 
 class Cosmology(object):
     """A cosmology including parameters and associated data.
@@ -768,20 +746,6 @@
         status = 0
         status = lib.cosmology_compute_growth(self.cosmo, status)
         check(status, self)
-<<<<<<< HEAD
-
-    def compute_power(self):
-        """Compute the power spectrum."""
-
-        if self._config_init_kwargs['transfer_function'] == 'boltzmann_class':
-            pk_lin = get_class_pk_lin(self)
-            psp = pk_lin.psp
-        else:
-            psp = None
-
-        status = 0
-        status = lib.cosmology_compute_power(self.cosmo, psp, status)
-=======
 
     def compute_linear_power(self):
         """Compute the linear power spectrum."""
@@ -792,9 +756,15 @@
         if self['N_nu_mass'] == 0 and not self.has_growth:
             self.compute_growth()
 
+        if self._config_init_kwargs['transfer_function'] == 'boltzmann_class':
+            pk_lin = get_class_pk_lin(self)
+            psp = pk_lin.psp
+        else:
+            psp = None
+
         # first do the linear matter power
         status = 0
-        status = lib.cosmology_compute_linear_power(self.cosmo, status)
+        status = lib.cosmology_compute_linear_power(self.cosmo, psp, status)
         check(status, self)
 
     def compute_nonlin_power(self):
@@ -821,7 +791,6 @@
         status = 0
         status = lib.cosmology_compute_sigma(self.cosmo, status)
         status = lib.cosmology_compute_hmfparams(self.cosmo, status)
->>>>>>> a6d9f0d6
         check(status, self)
 
     @property
@@ -870,35 +839,4 @@
         msg = self.cosmo.status_message
 
         # Return status information
-<<<<<<< HEAD
-        return "status(%s): %s" % (status, msg)
-=======
-        return "status(%s): %s" % (status, msg)
-
-
-def check(status, cosmo=None):
-    """Check the status returned by a ccllib function.
-
-    Args:
-        status (int or :obj:`core.error_types`): Flag or error describing the
-                                                 success of a function.
-        cosmo (:obj:`Cosmology`, optional): A Cosmology object.
-    """
-    # Check for normal status (no action required)
-    if status == 0:
-        return
-
-    # Get status message from Cosmology object, if there is one
-    if cosmo is not None:
-        msg = cosmo.cosmo.status_message
-    else:
-        msg = ""
-
-    # Check for known error status
-    if status in error_types.keys():
-        raise CCLError("ERROR %s: %s" % (error_types[status], msg))
-
-    # Check for unknown error
-    if status != 0:
-        raise CCLError("ERROR %d: %s" % (status, msg))
->>>>>>> a6d9f0d6
+        return "status(%s): %s" % (status, msg)