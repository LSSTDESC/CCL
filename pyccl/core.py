"""The core functionality of ccl, including the core data types. This includes
the cosmology and parameters objects used to instantiate a model from which one
can compute a set of theoretical predictions.
"""
import warnings
import numpy as np
import yaml
from inspect import getmembers, isfunction, signature

from . import ccllib as lib
from .errors import CCLError, CCLWarning, CCLDeprecationWarning
from ._types import error_types
from ._core import _docstring_extra_parameters
from .boltzmann import get_class_pk_lin, get_camb_pk_lin, get_isitgr_pk_lin
from .pyutils import check
from .pk2d import Pk2D
<<<<<<< HEAD
from .base import CCLObject, cache, unlock_instance, warn_api
from ._repr import _build_string_Cosmology
=======
from .bcm import bcm_correct_pk2d
from .base import CCLObject, cache, unlock_instance
>>>>>>> 0acebeaa
from .parameters import CCLParameters

# Configuration types
transfer_function_types = {
    None: lib.transfer_none,
    'eisenstein_hu': lib.eisenstein_hu,
    'eisenstein_hu_nowiggles': lib.eisenstein_hu_nowiggles,
    'bbks': lib.bbks,
    'boltzmann_class': lib.boltzmann_class,
    'boltzmann_camb': lib.boltzmann_camb,
    'boltzmann_isitgr': lib.boltzmann_isitgr,
    'calculator': lib.pklin_from_input,
    'bacco': lib.pklin_from_input,
}

matter_power_spectrum_types = {
    None: lib.pknl_none,
    'halo_model': lib.halo_model,
    'halofit': lib.halofit,
    'linear': lib.linear,
    'emu': lib.emu,
    'calculator': lib.pknl_from_input,
    'camb': lib.pknl_from_boltzman,
    'bacco': lib.pknl_from_input,
}

baryons_power_spectrum_types = {
    'nobaryons': lib.nobaryons,
    'bcm': lib.bcm,
    'bacco': lib.nobaryons,
}

# List which transfer functions can be used with the muSigma_MG
# parameterisation of modified gravity

mass_function_types = {
    'angulo': lib.angulo,
    'tinker': lib.tinker,
    'tinker10': lib.tinker10,
    'watson': lib.watson,
    'shethtormen': lib.shethtormen,
}

halo_concentration_types = {
    'bhattacharya2011': lib.bhattacharya2011,
    'duffy2008': lib.duffy2008,
    'constant_concentration': lib.constant_concentration,
}

emulator_neutrinos_types = {
    'strict': lib.emu_strict,
    'equalize': lib.emu_equalize,
}


class Cosmology(CCLObject):
    """A cosmology including parameters and associated data.

    .. note:: Although some arguments default to `None`, they will raise a
              ValueError inside this function if not specified, so they are not
              optional.

    .. note:: The parameter Omega_g can be used to set the radiation density
              (not including relativistic neutrinos) to zero. Doing this will
              give you a model that is physically inconsistent since the
              temperature of the CMB will still be non-zero. Note however
              that this approximation is common for late-time LSS computations.

    .. note:: After instantiation, you can set parameters related to the
              internal splines and numerical integration accuracy by setting
              the values of the attributes of
              :obj:`Cosmology.cosmo.spline_params` and
              :obj:`Cosmology.cosmo.gsl_params` via the `update_parameters`
              method of `Cosmology`. For example, you can set
              the generic relative accuracy for integration by executing
              ``c = Cosmology(...); cosmo.update_parameters(INTEGRATION_EPSREL\
= 1e-5``.
              If you bypass `update_parameters` and set it directly with
              ``setattr``, hashing the Cosmology object will be inconsistent.
              See the module level documentation of `pyccl.core` for details.

    Args:
        Omega_c (:obj:`float`):
            Cold dark matter density fraction.
        Omega_b (:obj:`float`):
            Baryonic matter density fraction.
        h (:obj:`float`):
            Hubble constant divided by 100 km/s/Mpc; unitless.
        A_s (:obj:`float`):
            Power spectrum normalization.
            Exactly one of A_s and sigma_8 is required.
        sigma8 (:obj:`float`):
            Variance of matter density perturbations at an 8 Mpc/h scale.
            Exactly one of A_s and sigma_8 is required.
        n_s (:obj:`float`):
            Primordial scalar perturbation spectral index.
        Omega_k (:obj:`float`, optional):
            Curvature density fraction. Defaults to 0.
        Omega_g (:obj:`float`, optional):
            Density in relativistic species except massless neutrinos.
            The default of `None` corresponds to setting this from the CMB
            temperature. Note that if a non-`None` value is given, it may
            result in a physically inconsistent model because the CMB
            temperature will still be non-zero in the parameters.
        Neff (:obj:`float`, optional):
            Effective number of massless neutrinos present.
            Defaults to 3.046.
        m_nu (:obj:`float`, optional):
            Total mass in eV of the massive neutrinos present. Defaults to 0.
        m_nu_type (:obj:`str`, optional):
            The type of massive neutrinos. Accepted types are ``'inverted'``,
            ``'normal'``, ``'equal'``, ``'single'``, and ``'list'``.
            The default of None is the same as 'normal'.
        w0 (:obj:`float`, optional):
            First order term of dark energy equation of state. Defaults to -1.
        wa (:obj:`float`, optional):
            Second order term of dark energy equation of state. Defaults to 0.
        T_CMB (:obj:`float`):
            The CMB temperature today.
            The default of ``None`` uses the global CCL value in
            ``pyccl.physical_constants.T_CMB``.
        bcm_log10Mc (:obj:`float`, optional):
            Deprecated; pass via ``extra parameters``.
            One of the parameters of the BCM model.
            Defaults to ``log10(1.2e14)``.
        bcm_etab (:obj:`float`, optional):
            Deprecated; pass via ``extra parameters``.
            One of the parameters of the BCM model. Defaults to 0.5.
        bcm_ks (:obj:`float`, optional):
            Deprecated; pass via ``extra parameters``.
            One of the parameters of the BCM model. Defaults to 55.0.
        mu_0 (:obj:`float`, optional):
            One of the parameters of the mu-Sigma modified gravity model.
            Defaults to 0.0
        sigma_0 (:obj:`float`, optional):
            One of the parameters of the mu-Sigma modified gravity model.
            Defaults to 0.0
        c1_mg (:obj:`float`, optional):
            Deprecated; pass via ``extra_parameters``.
            MG parameter that enters in the scale dependence of mu affecting
            its large scale behavior. Defaults to 1.
            See, e.g., Eqs. (46) in Ade et al. 2015, arXiv:1502.01590
            where their f1 and f2 functions are set equal to the commonly used
            ratio of dark energy density parameter at scale factor a over
            the dark energy density parameter today
        c2_mg (:obj:`float`, optional):
            Deprecated; pass via ``extra_parameters``.
            MG parameter that enters in the scale dependence of Sigma
            affecting its large scale behavior. Defaults to 1.
            See, e.g., Eqs. (47) in Ade et al. 2015, arXiv:1502.01590
            where their f1 and f2 functions are set equal to the commonly used
            ratio of dark energy density parameter at scale factor a over
            the dark energy density parameter today
        lambda_mg (:obj:`float`, optional):
            Deprecated; pass via ``extra_parameters``.
            MG parameter that sets the start of dependance on c1 and c2 MG
            parameters. Defaults to 0.0.
            See, e.g., Eqs. (46) & (47) in Ade et al. 2015, arXiv:1502.01590
            where their f1 and f2 functions are set equal to the commonly used
            ratio of dark energy density parameter at scale factor a over
            the dark energy density parameter today
        df_mg (array_like, optional):
            Deprecated; will be removed in a future release.
            Perturbations to the GR growth rate as a function of redshift
            :math:`\\Delta f`. Used to implement simple modified growth
            scenarios.
        z_mg (array_like, optional):
            Deprecated; will be removed in a future release.
            Redshifts corresponding to df_mg.
        transfer_function (:obj:`str`, optional):
            The transfer function to use. Defaults to ``'boltzmann_camb'``.
        matter_power_spectrum (:obj:`str`, optional):
            The matter power spectrum to use. Defaults to ``'halofit'``.
        baryons_power_spectrum (:obj:`str`, optional):
            The correction from baryonic effects to be implemented.
            Defaults to ``'nobaryons'``.
        mass_function (:obj:`str`, optional):
            Deprecated; pass via `extra_parameters` or use the `halos`
            sub-package.
            The mass function to use. Defaults to ``'tinker10'``.
        halo_concentration (:obj:`str`, optional):
            Deprecated; pass via `extra_parameters` or use the `halos`
            sub-package.
            The halo concentration relation to use.
            Defaults to ``'duffy2008'``.
        emulator_neutrinos (:obj:`str`, optional):
            If using CosmicEmu for the power spectrum, specified treatment
            of unequal neutrinos.
            Options are ``'strict'``, which will raise an error and quit if
            the user fails to pass either a set of three equal masses or a sum
            with ``m_nu_type = 'equal'``, and ``'equalize'``, which will
            redistribute masses to be equal right before calling the emulator,
            but results in internal inconsistencies. Defaults to ``'strict'``.
        extra_parameters (:obj:`dict`, optional):
            Dictionary holding extra parameters.
            Accepted keys are detailed below.

    """
<<<<<<< HEAD
    __doc__ += _docstring_extra_parameters
    __repr__ = _build_string_Cosmology
=======
    from ._repr import _build_string_Cosmology as __repr__
>>>>>>> 0acebeaa

    # Go through all functions in the main package and the subpackages
    # and make every function that takes `cosmo` as its first argument
    # an attribute of this class.
    from . import (background, baryons, boltzmann, cells,
                   correlations, covariances, neutrinos,
                   pk2d, power, tk3d, tracers, halos, nl_pt)
    subs = [background, boltzmann, baryons, cells, correlations, covariances,
            neutrinos, pk2d, power, tk3d, tracers, halos, nl_pt]
    funcs = [getmembers(sub, isfunction) for sub in subs]
    funcs = [func for sub in funcs for func in sub]
    for name, func in funcs:
        pars = list(signature(func).parameters)
        if pars and pars[0] == "cosmo":
            vars()[name] = func
    # clear unnecessary locals
    del (background, boltzmann, baryons, cells, correlations, covariances,
         neutrinos, pk2d, power, tk3d, tracers, halos, nl_pt,
         subs, funcs, func, name, pars)

    @warn_api
    def __init__(
            self, *, Omega_c=None, Omega_b=None, h=None, n_s=None,
            sigma8=None, A_s=None,
            Omega_k=0., Omega_g=None, Neff=3.046, m_nu=0., m_nu_type=None,
            w0=-1., wa=0., T_CMB=None,
            bcm_log10Mc=None, bcm_etab=None, bcm_ks=None,
            mu_0=0., sigma_0=0.,
            c1_mg=None, c2_mg=None, lambda_mg=None, z_mg=None, df_mg=None,
            transfer_function='boltzmann_camb',
            matter_power_spectrum='halofit',
            baryons_power_spectrum='nobaryons',
            mass_function=None, halo_concentration=None,
            emulator_neutrinos='strict',
            extra_parameters=None):

        # going to save these for later
        self._params_init_kwargs = dict(
            Omega_c=Omega_c, Omega_b=Omega_b, h=h, n_s=n_s, sigma8=sigma8,
            A_s=A_s, Omega_k=Omega_k, Omega_g=Omega_g, Neff=Neff, m_nu=m_nu,
            m_nu_type=m_nu_type, w0=w0, wa=wa, T_CMB=T_CMB,
            bcm_log10Mc=bcm_log10Mc, bcm_etab=bcm_etab, bcm_ks=bcm_ks,
            mu_0=mu_0, sigma_0=sigma_0,
            c1_mg=c1_mg, c2_mg=c2_mg, lambda_mg=lambda_mg,
            z_mg=z_mg, df_mg=df_mg,
            extra_parameters=extra_parameters)

        self._config_init_kwargs = dict(
            transfer_function=transfer_function,
            matter_power_spectrum=matter_power_spectrum,
            baryons_power_spectrum=baryons_power_spectrum,
            mass_function=mass_function,
            halo_concentration=halo_concentration,
            emulator_neutrinos=emulator_neutrinos)

        self._build_cosmo()

        self._has_pk_lin = False
        self._pk_lin = {}
        self._has_pk_nl = False
        self._pk_nl = {}

    def _build_cosmo(self):
        """Assemble all of the input data into a valid ccl_cosmology object."""
        # We have to make all of the C stuff that goes into a cosmology
        # and then we make the cosmology.
        self._build_parameters(**self._params_init_kwargs)
        self._build_config(**self._config_init_kwargs)
        self.cosmo = lib.cosmology_create(self._params, self._config)
        self._accuracy_params = CCLParameters.from_cosmo(self.cosmo)

        if self.cosmo.status != 0:
            raise CCLError(
                "(%d): %s"
                % (self.cosmo.status, self.cosmo.status_message))

    def update_parameters(self, **kwargs):
        """Update any of the ``gsl_params`` or ``spline_params`` associated
        with this Cosmology object.
        """
        from .parameters import spline_params, gsl_params
        set_diff = list(set(kwargs.keys()) - set(self._accuracy_params.keys()))
        if set_diff:
            raise ValueError(f"Parameter(s) {set_diff} not recognized.")
        for param, value in kwargs.items():
            if hasattr(spline_params, param):
                attr = getattr(self.cosmo, "spline_params")
            elif hasattr(gsl_params, param):
                attr = getattr(self.cosmo, "gsl_params")
            setattr(attr, param, value)
        self._accuracy_params = CCLParameters.from_cosmo(self.cosmo)

    def write_yaml(self, filename):
        """Write a YAML representation of the parameters to file.

        Args:
            filename (:obj:`str`) Filename, file pointer, or stream to write "
                "parameters to."
        """
        def make_yaml_friendly(d):
            for k, v in d.items():
                if isinstance(v, np.floating):
                    d[k] = float(v)
                elif isinstance(v, np.integer):
                    d[k] = int(v)
                elif isinstance(v, bool):
                    d[k] = bool(v)
                elif isinstance(v, dict):
                    make_yaml_friendly(v)

        params = {**self._params_init_kwargs,
                  **self._config_init_kwargs}
        make_yaml_friendly(params)

        if isinstance(filename, str):
            with open(filename, "w") as fp:
                yaml.dump(params, fp,
                          default_flow_style=False, sort_keys=False)
        else:
            yaml.dump(params, filename,
                      default_flow_style=False, sort_keys=False)

    @classmethod
    def read_yaml(cls, filename, **kwargs):
        """Read the parameters from a YAML file.

        Args:
            filename (:obj:`str`) Filename, file pointer, or stream to read
                parameters from.
            **kwargs (dict) Additional keywords that supersede file contents
        """
        if isinstance(filename, str):
            with open(filename, 'r') as fp:
                params = yaml.load(fp, Loader=yaml.Loader)
        else:
            params = yaml.load(filename, Loader=yaml.Loader)

        if "sigma8" in params and params["sigma8"] == "nan":
            del params["sigma8"]
        if "A_s" in params and params["A_s"] == "nan":
            del params["A_s"]

        # Get the call signature of Cosmology (i.e., the names of
        # all arguments)
        init_param_names = signature(cls).parameters.keys()

        # Read the values we need from the loaded yaml dictionary. Missing
        # values take their default values from Cosmology.__init__
        inits = {k: params[k] for k in init_param_names if k in params}

        # Overwrite with extra values
        inits.update(kwargs)

        return cls(**inits)

    def _build_config(
            self, transfer_function=None, matter_power_spectrum=None,
            baryons_power_spectrum=None,
            mass_function=None, halo_concentration=None,
            emulator_neutrinos=None):
        """Build a ccl_configuration struct.

        This function builds C ccl_configuration struct. This structure
        controls which various approximations are used for the transfer
        function, matter power spectrum, baryonic effect in the matter
        power spectrum, mass function, halo concentration relation, and
        neutrino effects in the emulator.

        It also does some error checking on the inputs to make sure they
        are valid and physically consistent.
        """

        # Check validity of configuration-related arguments
        if transfer_function not in transfer_function_types.keys():
            raise ValueError(
                "'%s' is not a valid transfer_function type. "
                "Available options are: %s"
                % (transfer_function,
                   transfer_function_types.keys()))
        if matter_power_spectrum not in matter_power_spectrum_types.keys():
            raise ValueError(
                "'%s' is not a valid matter_power_spectrum "
                "type. Available options are: %s"
                % (matter_power_spectrum,
                   matter_power_spectrum_types.keys()))
        if (baryons_power_spectrum not in
                baryons_power_spectrum_types.keys()):
            raise ValueError(
                "'%s' is not a valid baryons_power_spectrum "
                "type. Available options are: %s"
                % (baryons_power_spectrum,
                   baryons_power_spectrum_types.keys()))
        if (mass_function, halo_concentration) != (None, None):
            warnings.warn(
                "Arguments `mass_function` and `halo_concentration` are "
                "deprecated in `pyccl.Cosmology` and will be removed in a "
                "future release. To compute the Halo Model power spectrum "
                "refer to the 'halo_model' key in `extra_parameters`.",
                CCLDeprecationWarning)
            if ((mass_function not in mass_function_types.keys()) and
                    (mass_function is not None)):
                raise ValueError(
                    "'%s' is not a valid mass_function type. "
                    "Available options are: %s or None."
                    % (mass_function, mass_function_types.keys()))
            if ((halo_concentration not in halo_concentration_types.keys()) and
                    (halo_concentration is not None)):
                raise ValueError(
                    "'%s' is not a valid halo_concentration type. "
                    "Available options are: %s or None."
                    % (halo_concentration, halo_concentration_types.keys()))
        if emulator_neutrinos not in emulator_neutrinos_types.keys():
            raise ValueError(
                "'%s' is not a valid emulator neutrinos "
                "method. Available options are: %s"
                % (emulator_neutrinos, emulator_neutrinos_types.keys()))

        # Assign values to new ccl_configuration object
        # TODO: remove mass function and concentration from config
        if mass_function is None:
            mass_function = "tinker10"
        if halo_concentration is None:
            halo_concentration = "duffy2008"

        config = lib.configuration()

        config.transfer_function_method = \
            transfer_function_types[transfer_function]
        config.matter_power_spectrum_method = \
            matter_power_spectrum_types[matter_power_spectrum]
        config.baryons_power_spectrum_method = \
            baryons_power_spectrum_types[baryons_power_spectrum]
        config.mass_function_method = \
            mass_function_types[mass_function]
        config.halo_concentration_method = \
            halo_concentration_types[halo_concentration]
        config.emulator_neutrinos_method = \
            emulator_neutrinos_types[emulator_neutrinos]

        # Store ccl_configuration for later access
        self._config = config

    def _build_parameters(
            self, Omega_c=None, Omega_b=None, h=None, n_s=None, sigma8=None,
            A_s=None, Omega_k=None, Neff=None, m_nu=None, m_nu_type=None,
            w0=None, wa=None, T_CMB=None,
            bcm_log10Mc=None, bcm_etab=None, bcm_ks=None,
            mu_0=None, sigma_0=None, c1_mg=None, c2_mg=None, lambda_mg=None,
            z_mg=None, df_mg=None, Omega_g=None,
            extra_parameters=None):
        """Build a ccl_parameters struct"""

        # Check to make sure Omega_k is within reasonable bounds.
        if Omega_k is not None and Omega_k < -1.0135:
            raise ValueError("Omega_k must be more than -1.0135.")

        # Set nz_mg (no. of redshift bins for modified growth fns.)
        if z_mg is not None and df_mg is not None:
            warnings.warn(
                "Arguments `z_mg` and `df_mg` are deprecated and will be "
                "removed in a future release.", CCLDeprecationWarning)
            # Get growth array size and do sanity check
            z_mg = np.atleast_1d(z_mg)
            df_mg = np.atleast_1d(df_mg)
            if z_mg.size != df_mg.size:
                raise ValueError(
                    "The parameters `z_mg` and `dF_mg` are "
                    "not the same shape!")
            nz_mg = z_mg.size
        else:
            # If one or both of the MG growth arrays are set to zero, disable
            # all of them
            if z_mg is not None or df_mg is not None:
                raise ValueError("Must specify both z_mg and df_mg.")
            z_mg = None
            df_mg = None
            nz_mg = -1

        # Check to make sure specified amplitude parameter is consistent
        if not (A_s is None) ^ (sigma8 is None):
            raise ValueError("Must set either A_s or sigma8 and not both.")

        # Set norm_pk to either A_s or sigma8
        norm_pk = A_s if A_s is not None else sigma8

        # The C library decides whether A_s or sigma8 was the input parameter
        # based on value, so we need to make sure this is consistent too
        if norm_pk >= 1e-5 and A_s is not None:
            raise ValueError("A_s must be less than 1e-5.")

        if norm_pk < 1e-5 and sigma8 is not None:
            raise ValueError("sigma8 must be greater than 1e-5.")

        # Make sure the neutrino parameters are consistent
        # and if a sum is given for mass, split into three masses.
        if hasattr(m_nu, "__len__"):
            if (len(m_nu) != 3):
                raise ValueError("m_nu must be a float or array-like object "
                                 "with length 3.")
            elif m_nu_type in ['normal', 'inverted', 'equal']:
                raise ValueError(
                    "m_nu_type '%s' cannot be passed with a list "
                    "of neutrino masses, only with a sum." % m_nu_type)
            elif m_nu_type is None:
                m_nu_type = 'list'  # False
            mnu_list = [0]*3
            for i in range(0, 3):
                mnu_list[i] = m_nu[i]

        else:
            try:
                m_nu = float(m_nu)
            except Exception:
                raise ValueError(
                    "m_nu must be a float or array-like object with "
                    "length 3.")

            if m_nu_type is None:
                m_nu_type = 'normal'
            m_nu = [m_nu]
            if (m_nu_type == 'normal'):
                if (m_nu[0] < (np.sqrt(7.62E-5) + np.sqrt(2.55E-3))
                        and (m_nu[0] > 1e-15)):
                    raise ValueError("if m_nu_type is 'normal', we are "
                                     "using the normal hierarchy and so "
                                     "m_nu must be greater than (~)0.0592 "
                                     "(or zero)")

                # Split the sum into 3 masses under normal hierarchy.
                if (m_nu[0] > 1e-15):
                    mnu_list = [0]*3
                    # This is a starting guess.
                    mnu_list[0] = 0.
                    mnu_list[1] = np.sqrt(7.62E-5)
                    mnu_list[2] = np.sqrt(2.55E-3)
                    sum_check = mnu_list[0] + mnu_list[1] + mnu_list[2]
                    # This is the Newton's method
                    while (np.abs(m_nu[0] - sum_check) > 1e-15):
                        dsdm1 = (1. + mnu_list[0] / mnu_list[1]
                                 + mnu_list[0] / mnu_list[2])
                        mnu_list[0] = mnu_list[0] - (sum_check
                                                     - m_nu[0]) / dsdm1
                        mnu_list[1] = np.sqrt(mnu_list[0]*mnu_list[0]
                                              + 7.62E-5)
                        mnu_list[2] = np.sqrt(mnu_list[0]*mnu_list[0]
                                              + 2.55E-3)
                        sum_check = mnu_list[0] + mnu_list[1] + mnu_list[2]

            elif (m_nu_type == 'inverted'):
                if (m_nu[0] < (np.sqrt(2.43e-3 - 7.62e-5) + np.sqrt(2.43e-3))
                        and (m_nu[0] > 1e-15)):
                    raise ValueError("if m_nu_type is 'inverted', we "
                                     "are using the inverted hierarchy "
                                     "and so m_nu must be greater than "
                                     "(~)0.0978 (or zero)")
                # Split the sum into 3 masses under inverted hierarchy.
                if (m_nu[0] > 1e-15):
                    mnu_list = [0]*3
                    mnu_list[0] = 0.  # This is a starting guess.
                    mnu_list[1] = np.sqrt(2.43e-3 - 7.62E-5)
                    mnu_list[2] = np.sqrt(2.43e-3)
                    sum_check = mnu_list[0] + mnu_list[1] + mnu_list[2]
                    # This is the Newton's method
                    while (np.abs(m_nu[0] - sum_check) > 1e-15):
                        dsdm1 = (1. + (mnu_list[0] / mnu_list[1])
                                 + (mnu_list[0] / mnu_list[2]))
                        mnu_list[0] = mnu_list[0] - (sum_check
                                                     - m_nu[0]) / dsdm1
                        mnu_list[1] = np.sqrt(mnu_list[0]*mnu_list[0]
                                              + 7.62E-5)
                        mnu_list[2] = np.sqrt(mnu_list[0]*mnu_list[0]
                                              - 2.43e-3)
                        sum_check = mnu_list[0] + mnu_list[1] + mnu_list[2]
            elif (m_nu_type == 'equal'):
                mnu_list = [0]*3
                mnu_list[0] = m_nu[0]/3.
                mnu_list[1] = m_nu[0]/3.
                mnu_list[2] = m_nu[0]/3.
            elif (m_nu_type == 'single'):
                mnu_list = [0]*3
                mnu_list[0] = m_nu[0]
                mnu_list[1] = 0.
                mnu_list[2] = 0.

        # Check which of the neutrino species are non-relativistic today
        N_nu_mass = 0
        if (np.abs(np.amax(m_nu) > 1e-15)):
            for i in range(0, 3):
                if (mnu_list[i] > 0.00017):  # Lesgourges et al. 2012
                    N_nu_mass = N_nu_mass + 1
            N_nu_rel = Neff - (N_nu_mass * 0.71611**4 * (4./11.)**(-4./3.))
            if N_nu_rel < 0.:
                raise ValueError("Neff and m_nu must result in a number "
                                 "of relativistic neutrino species greater "
                                 "than or equal to zero.")

        # Fill an array with the non-relativistic neutrino masses
        if N_nu_mass > 0:
            mnu_final_list = [0]*N_nu_mass
            relativistic = [0]*3
            for i in range(0, N_nu_mass):
                for j in range(0, 3):
                    if (mnu_list[j] > 0.00017 and relativistic[j] == 0):
                        relativistic[j] = 1
                        mnu_final_list[i] = mnu_list[j]
                        break
        else:
            mnu_final_list = [0.]

        # Check if any compulsory parameters are not set
        compul = [Omega_c, Omega_b, Omega_k, w0, wa, h, norm_pk, n_s]
        names = ['Omega_c', 'Omega_b', 'Omega_k',
                 'w0', 'wa', 'h', 'norm_pk', 'n_s']
        for nm, item in zip(names, compul):
            if item is None:
                raise ValueError("Necessary parameter '%s' was not set "
                                 "(or set to None)." % nm)

        # BCM parameters: deprecate old usage and sub-in defaults if needed
        if (extra_parameters is not None) and ("bcm" in extra_parameters):
            bcm = extra_parameters["bcm"]
        else:
            bcm = {"log10Mc": None, "etab": None, "ks": None}

        if any([par is not None for par in [bcm_log10Mc, bcm_etab, bcm_ks]]):
            warnings.warn(
                "BCM parameters as arguments of Cosmology are deprecated "
                "and will be removed in a future release. Specify them in "
                "`extra_parameters` instead, using the model key 'bcm', "
                "and omitting the 'bcm_' prefix from the parameter name.",
                CCLDeprecationWarning)
            bcm = {"log10Mc": bcm_log10Mc, "etab": bcm_etab, "ks": bcm_ks}

        bcm_defaults = {"log10Mc": np.log10(1.2e14), "etab": 0.5, "ks": 55}
        for par, val in bcm.items():
            if val is None:
                bcm[par] = bcm_defaults[par]
        log10Mc, etab, ks = bcm["log10Mc"], bcm["etab"], bcm["ks"]

        # Planck MG params: deprecate old usage and sub-in defaults if needed
        if (extra_parameters is not None) and \
                ("PlanckMG" in extra_parameters):
            planckMG = extra_parameters["PlanckMG"]
        else:
            planckMG = {"c1": None, "c2": None, "lambda": None}

        if any([par is not None for par in [c1_mg, c2_mg, lambda_mg]]):
            warnings.warn(
                "MG parameters [c1, c2, lambda] as arguments of Cosmology "
                "are deprecated and will be removed in a future release. "
                "Specify them in `extra_parameters` instead, using the model "
                "key 'PlanckMG', and omitting the '_mg' suffix from the "
                "parameter name.", CCLDeprecationWarning)
            planckMG = {"c1": c1_mg, "c2": c2_mg, "lambda": lambda_mg}

        planckMG_defaults = {"c1": 1.0, "c2": 1.0, "lambda": 0.0}
        for par, val in planckMG.items():
            if val is None:
                planckMG[par] = planckMG_defaults[par]
        c1, c2, lambda_ = planckMG["c1"], planckMG["c2"], planckMG["lambda"]

        # Create new instance of ccl_parameters object
        # Create an internal status variable; needed to check massive neutrino
        # integral.
        T_CMB_old = lib.cvar.constants.T_CMB
        try:
            if T_CMB is not None:
                lib.cvar.constants.T_CMB = T_CMB
            status = 0
            if nz_mg == -1:
                # Create ccl_parameters without modified growth
                self._params, status = lib.parameters_create_nu(
                    Omega_c, Omega_b, Omega_k, Neff, w0, wa, h,
                    norm_pk, n_s, log10Mc, etab, ks, mu_0, sigma_0,
                    c1, c2, lambda_, mnu_final_list, status)
            else:
                # Create ccl_parameters with modified growth arrays
                self._params, status = lib.parameters_create_nu_vec(
                    Omega_c, Omega_b, Omega_k, Neff, w0, wa, h,
                    norm_pk, n_s, log10Mc, etab, ks, mu_0, sigma_0,
                    c1, c2, lambda_,
                    z_mg, df_mg, mnu_final_list, status)
            check(status)
        finally:
            lib.cvar.constants.T_CMB = T_CMB_old

        if Omega_g is not None:
            total = self._params.Omega_g + self._params.Omega_l
            self._params.Omega_g = Omega_g
            self._params.Omega_l = total - Omega_g

    def __getitem__(self, key):
        """Access parameter values by name."""
        try:
            if key == 'm_nu':
                val = lib.parameters_get_nu_masses(self._params, 3)
            elif key == 'extra_parameters':
                val = self._params_init_kwargs["extra_parameters"]
            else:
                val = getattr(self._params, key)
        except AttributeError:
            raise KeyError("Parameter '%s' not recognized." % key)
        return val

    def __setitem__(self, key, val):
        """Set parameter values by name."""
        raise NotImplementedError("Cosmology objects are immutable; create a "
                                  "new Cosmology() instance instead.")

    def __del__(self):
        """Free the C memory this object is managing as it is being garbage
        collected (hopefully)."""
        if hasattr(self, "cosmo"):
            if (self.cosmo is not None and
                    hasattr(lib, 'cosmology_free') and
                    lib.cosmology_free is not None):
                lib.cosmology_free(self.cosmo)
        if hasattr(self, "_params"):
            if (self._params is not None and
                    hasattr(lib, 'parameters_free') and
                    lib.parameters_free is not None):
                lib.parameters_free(self._params)

        # finally delete some attributes we don't want to be around for safety
        # when the context manager exits or if __del__ is called twice
        if hasattr(self, "cosmo"):
            delattr(self, "cosmo")
        if hasattr(self, "_params"):
            delattr(self, "_params")

    def __enter__(self):
        return self

    def __exit__(self, type, value, traceback):
        """Free the C memory this object is managing when the context manager
        exits."""
        self.__del__()

    @unlock_instance
    def __getstate__(self):
        # we are removing any C data before pickling so that the
        # is pure python when pickled.
        state = self.__dict__.copy()
        state.pop('cosmo', None)
        state.pop('_params', None)
        state.pop('_config', None)
        return state

    @unlock_instance
    def __setstate__(self, state):
        self.__dict__ = state
        # we removed the C data when it was pickled, so now we unpickle
        # and rebuild the C data
        self._build_cosmo()

    def compute_distances(self):
        """Compute the distance splines."""
        if self.has_distances:
            return
        status = 0
        status = lib.cosmology_compute_distances(self.cosmo, status)
        check(status, self)

    def compute_growth(self):
        """Compute the growth function."""
        if self.has_growth:
            return
        if self['N_nu_mass'] > 0:
            warnings.warn(
                "CCL does not properly compute the linear growth rate in "
                "cosmological models with massive neutrinos!",
                category=CCLWarning)

            if self._params_init_kwargs['df_mg'] is not None:
                warnings.warn(
                    "Modified growth rates via the `df_mg` keyword argument "
                    "cannot be consistently combined with cosmological models "
                    "with massive neutrinos in CCL!",
                    category=CCLWarning)

            if (self._params_init_kwargs['mu_0'] > 0 or
                    self._params_init_kwargs['sigma_0'] > 0):
                warnings.warn(
                    "Modified growth rates via the mu-Sigma model "
                    "cannot be consistently combined with cosmological models "
                    "with massive neutrinos in CCL!",
                    category=CCLWarning)

        status = 0
        status = lib.cosmology_compute_growth(self.cosmo, status)
        check(status, self)

    @cache(maxsize=3)
    def _compute_linear_power(self):
        """Return the linear power spectrum."""
        if (self['N_nu_mass'] > 0 and
                self._config_init_kwargs['transfer_function'] in
                ['bbks', 'eisenstein_hu', 'eisenstein_hu_nowiggles', ]):
            warnings.warn(
                "The '%s' linear power spectrum model does not properly "
                "account for massive neutrinos!" %
                self._config_init_kwargs['transfer_function'],
                category=CCLWarning)

        if self._config_init_kwargs['matter_power_spectrum'] == 'emu':
            warnings.warn(
                "None of the linear power spectrum models in CCL are "
                "consistent with that implicitly used in the emulated "
                "non-linear power spectrum!",
                category=CCLWarning)

        # needed to init some models
        self.compute_growth()

        # Populate power spectrum splines
        trf = self._config_init_kwargs['transfer_function']
        pk = None
        rescale_s8 = True
        rescale_mg = True
        if trf is None:
            raise CCLError("You want to compute the linear power spectrum, "
                           "but you selected `transfer_function=None`.")
        elif trf == 'boltzmann_class':
            pk = get_class_pk_lin(self)
        elif trf == 'boltzmann_isitgr':
            rescale_mg = False
            pk = get_isitgr_pk_lin(self)
        elif trf == 'boltzmann_camb':
            pk_nl_from_camb = False
            if self._config_init_kwargs['matter_power_spectrum'] == "camb":
                pk_nl_from_camb = True
            pk = get_camb_pk_lin(self, nonlin=pk_nl_from_camb)
            if pk_nl_from_camb:
                pk, pk_nl = pk
                self._pk_nl['delta_matter:delta_matter'] = pk_nl
                self._has_pk_nl = True
                rescale_mg = False
                rescale_s8 = False
                if abs(self["mu_0"]) > 1e-14:
                    warnings.warn("You want to compute the non-linear power "
                                  "spectrum using CAMB. This cannot be "
                                  "consistently done with mu_0 > 0.",
                                  category=CCLWarning)
                if np.isfinite(self["sigma8"]) \
                        and not np.isfinite(self["A_s"]):
                    raise CCLError("You want to compute the non-linear "
                                   "power spectrum using CAMB and specified "
                                   "sigma8 but the non-linear power spectrum "
                                   "cannot be consistenty rescaled.")
        elif trf in ['bbks', 'eisenstein_hu', 'eisenstein_hu_nowiggles',
                     'bacco']:
            rescale_s8 = False
            rescale_mg = False
            pk = Pk2D.from_model(self, model=trf)

        # Rescale by sigma8/mu-sigma if needed
        if pk:
            status = 0
            status = lib.rescale_linpower(self.cosmo, pk.psp,
                                          int(rescale_mg),
                                          int(rescale_s8),
                                          status)
            check(status, self)

        return pk

    @unlock_instance(mutate=False)
    def compute_linear_power(self):
        """Compute the linear power spectrum."""
        if self.has_linear_power:
            return
        pk = self._compute_linear_power()
        # Assign
        self._pk_lin['delta_matter:delta_matter'] = pk
        if pk:
            self._has_pk_lin = True

    def _get_halo_model_nonlin_power(self):
        from . import halos as hal
        HM = {"mass_def": None, "mass_def_strict": None,
              "mass_function": None, "halo_bias": None,
              "concentration": None}
        try:
            extras = self._params_init_kwargs["extra_parameters"]
            HM.update(extras["halo_model"])
        except (KeyError, TypeError):
            warnings.warn(
                "You want to compute the Halo Model power spectrum but the "
                "`halo_model` parameters are not specified in "
                "`extra_parameters`. Refer to the documentation for the "
                "default values. "
                "Defaults will be overriden by the deprecated "
                "`mass_function` and `halo_concentration`, if specified.",
                CCLWarning)

        # override with deprecated Cosmology arguments
        mass_function = self._config_init_kwargs["mass_function"]
        halo_concentration = self._config_init_kwargs["halo_concentration"]
        if mass_function is not None:
            mfs = {"angulo": "Angulo12", "tinker": "Tinker08",
                   "tinker10": "Tinker10", "watson": "Watson13",
                   "shethtormen": "Sheth99"}
            HM["mass_function"] = mfs[mass_function]
        if halo_concentration is not None:
            cms = {"bhattacharya2011": "Bhattacharya13",
                   "duffy2008": "Duffy08",
                   "constant_concentration": "Constant"}
            HM["concentration"] = cms[halo_concentration]

        if (HM["halo_bias"] is None and
                HM["mass_function"] in ["Tinker10", "Sheth99"]):
            HM["halo_bias"] = HM["mass_function"]

        HM_defaults = {"mass_def": "200m", "mass_def_strict": False,
                       "mass_function": "Tinker10", "halo_bias": "Tinker10",
                       "concentration": "Duffy08"}
        for par, val in HM.items():
            if val is None:
                HM[par] = HM_defaults[par]

        hmd = hal.MassDef.from_name(HM["mass_def"])()
        mf_pars = {"mass_def": hmd, "mass_def_strict": HM["mass_def_strict"]}
        hb_pars = mf_pars.copy()
        if HM["mass_function"] == "Sheth99":
            mf_pars["use_delta_c_fit"] = True
        hmf = hal.MassFunc.from_name(HM["mass_function"])(**mf_pars)
        hbf = hal.HaloBias.from_name(HM["halo_bias"])(**hb_pars)
        hmc = hal.HMCalculator(mass_function=hmf, halo_bias=hbf, mass_def=hmd)
        cM_pars = {"mass_def": hmd}
        if HM["concentration"] == "Constant":
            cM_pars["c"] = 4.
        cM = hal.Concentration.from_name(HM["concentration"])(**cM_pars)
        prof = hal.HaloProfileNFW(c_m_relation=cM)
        return hal.halomod_Pk2D(self, hmc, prof, normprof=True)

    @cache(maxsize=3)
    def _compute_nonlin_power(self):
        """Return the non-linear power spectrum."""
        if self.has_nonlin_power:
            return self._pk_nl['delta_matter:delta_matter']

        if self._config_init_kwargs['matter_power_spectrum'] != 'linear':
            if self._params_init_kwargs['df_mg'] is not None:
                warnings.warn(
                    "Modified growth rates via the `df_mg` keyword argument "
                    "cannot be consistently combined with '%s' for "
                    "computing the non-linear power spectrum!" %
                    self._config_init_kwargs['matter_power_spectrum'],
                    category=CCLWarning)

            if (self._params_init_kwargs['mu_0'] != 0 or
                    self._params_init_kwargs['sigma_0'] != 0):
                warnings.warn(
                    "mu-Sigma modified cosmologies "
                    "cannot be consistently combined with '%s' "
                    "for computing the non-linear power spectrum!" %
                    self._config_init_kwargs['matter_power_spectrum'],
                    category=CCLWarning)

        if (self['N_nu_mass'] > 0 and
                self._config_init_kwargs['baryons_power_spectrum'] == 'bcm'):
            warnings.warn(
                "The BCM baryonic correction model's default parameters "
                "were not calibrated for cosmological models with "
                "massive neutrinos!",
                category=CCLWarning)

        self.compute_distances()

        # Populate power spectrum splines
        mps = self._config_init_kwargs['matter_power_spectrum']
        # needed for halofit, halomodel and linear options
        if (mps != 'emu') and (mps is not None):
            self.compute_linear_power()

        if mps == "camb" and self._has_pk_nl:
            # Already computed
            return self._pk_nl['delta_matter:delta_matter']

        pk = None
        if mps is None:
            raise CCLError("You want to compute the non-linear power "
                           "spectrum, but you selected "
                           "`matter_power_spectrum=None`.")
        elif mps == 'halo_model':
            pk = self._get_halo_model_nonlin_power()
        elif mps == 'halofit':
            pkl = self._pk_lin['delta_matter:delta_matter']
            if pkl is None:
                raise CCLError("The linear power spectrum is a "
                               "necessary input for halofit")
            pk = pkl.apply_halofit(self)
        elif mps == 'emu':
            pk = Pk2D.from_model(self, model='emu')
        elif mps == 'linear':
            pk = self._pk_lin['delta_matter:delta_matter']
        elif mps in ['bacco', ]:  # other emulators go in here
            pkl = self._pk_lin['delta_matter:delta_matter']
            pk = pkl.apply_nonlin_model(self, model=mps)

        # Correct for baryons if required
        bps = self._config_init_kwargs['baryons_power_spectrum']
        if bps in ['bcm', 'bacco', ]:
            pk = pk.include_baryons(self, model=bps)

        return pk

    @unlock_instance(mutate=False)
    def compute_nonlin_power(self):
        """Compute the non-linear power spectrum."""
        if self.has_nonlin_power:
            return
        pk = self._compute_nonlin_power()
        # Assign
        self._pk_nl['delta_matter:delta_matter'] = pk
        if pk:
            self._has_pk_nl = True

    def compute_sigma(self):
        """Compute the sigma(M) spline."""
        if self.has_sigma:
            return

        # we need these things before building the mass function splines
        if self['N_nu_mass'] > 0:
            # these are not consistent with anything - fun
            warnings.warn(
                "All of the halo mass function, concentration, and bias "
                "models in CCL are not properly calibrated for cosmological "
                "models with massive neutrinos!",
                category=CCLWarning)

        if self._config_init_kwargs['baryons_power_spectrum'] != 'nobaryons':
            warnings.warn(
                "All of the halo mass function, concentration, and bias "
                "models in CCL are not consistently adjusted for baryons "
                "when the power spectrum is via the BCM model!",
                category=CCLWarning)

        self.compute_linear_power()
        pk = self._pk_lin['delta_matter:delta_matter']
        if pk is None:
            raise CCLError("Linear power spectrum can't be None")
        status = 0
        status = lib.cosmology_compute_sigma(self.cosmo, pk.psp, status)
        check(status, self)

    def get_linear_power(self, name='delta_matter:delta_matter'):
        """Get the :class:`~pyccl.pk2d.Pk2D` object associated with
        the linear power spectrum with name `name`.

        Args:
            name (:obj:`str` or `None`): name of the power spectrum to
                return. If `None`, `'delta_matter:delta_matter'` will
                be used.

        Returns:
            :class:`~pyccl.pk2d.Pk2D` object containing the linear
            power spectrum with name `name`.
        """
        if name is None:
            name = 'delta_matter:delta_matter'
        if name not in self._pk_lin:
            raise KeyError("Unknown power spectrum %s." % name)
        return self._pk_lin[name]

    def get_nonlin_power(self, name='delta_matter:delta_matter'):
        """Get the :class:`~pyccl.pk2d.Pk2D` object associated with
        the non-linear power spectrum with name `name`.

        Args:
            name (:obj:`str` or `None`): name of the power spectrum to
                return. If `None`, `'delta_matter:delta_matter'` will
                be used.

        Returns:
            :class:`~pyccl.pk2d.Pk2D` object containing the non-linear
            power spectrum with name `name`.
        """
        if name is None:
            name = 'delta_matter:delta_matter'
        if name not in self._pk_nl:
            raise KeyError("Unknown power spectrum %s." % name)
        return self._pk_nl[name]

    @property
    def has_distances(self):
        """Checks if the distances have been precomputed."""
        return bool(self.cosmo.computed_distances)

    @property
    def has_growth(self):
        """Checks if the growth function has been precomputed."""
        return bool(self.cosmo.computed_growth)

    @property
    def has_linear_power(self):
        """Checks if the linear power spectra have been precomputed."""
        return self._has_pk_lin

    @property
    def has_nonlin_power(self):
        """Checks if the non-linear power spectra have been precomputed."""
        return self._has_pk_nl

    @property
    def has_sigma(self):
        """Checks if sigma(M) is precomputed."""
        return bool(self.cosmo.computed_sigma)

    def status(self):
        """Get error status of the ccl_cosmology object.

        .. note:: The error statuses are currently under development and
                  may not be fully descriptive.

        Returns:
            :obj:`str` containing the status message.
        """
        # Get status ID string if one exists
        if self.cosmo.status in error_types.keys():
            status = error_types[self.cosmo.status]
        else:
            status = self.cosmo.status

        # Get status message
        msg = self.cosmo.status_message

        # Return status information
        return "status(%s): %s" % (status, msg)


def CosmologyVanillaLCDM(**kwargs):
    """A cosmology with typical flat Lambda-CDM parameters (`Omega_c=0.25`,
    `Omega_b = 0.05`, `Omega_k = 0`, `sigma8 = 0.81`, `n_s = 0.96`, `h = 0.67`,
    no massive neutrinos).

    Arguments:
        **kwargs (dict): a dictionary of parameters passed as arguments
            to the `Cosmology` constructor. It should not contain any of
            the LambdaCDM parameters (`"Omega_c"`, `"Omega_b"`, `"n_s"`,
            `"sigma8"`, `"A_s"`, `"h"`), since these are fixed.
    """
<<<<<<< HEAD
    def __init__(self, **kwargs):
        p = {'Omega_c': 0.25,
             'Omega_b': 0.05,
             'h': 0.67,
             'n_s': 0.96,
             'sigma8': 0.81,
             'A_s': None}
        if any(k in kwargs for k in p.keys()):
            raise ValueError("You cannot change the LCDM parameters: "
                             "%s " % list(p.keys()))
        p.update(kwargs)
        super(CosmologyVanillaLCDM, self).__init__(**p)
=======
    p = {'Omega_c': 0.25,
         'Omega_b': 0.05,
         'h': 0.67,
         'n_s': 0.96,
         'sigma8': 0.81,
         'A_s': None}
    if set(p).intersection(set(kwargs)):
        raise ValueError(
            f"You cannot change the LCDM parameters: {list(p.keys())}.")
    # TODO py39+: dictionary union operator `(p | kwargs)`.
    return Cosmology(**{**p, **kwargs})
>>>>>>> 0acebeaa


class CosmologyCalculator(Cosmology):
    """A "calculator-mode" CCL `Cosmology` object.
    This allows users to build a cosmology from a set of arrays
    describing the background expansion, linear growth factor and
    linear and non-linear power spectra, which can then be used
    to compute more complex observables (e.g. angular power
    spectra or halo-model quantities). These are stored in
    `background`, `growth`, `pk_linear` and `pk_nonlin`.

    .. note:: Although in principle these arrays should suffice
              to compute most observable quantities some
              calculations implemented in CCL (e.g. the halo
              mass function) requires knowledge of basic
              cosmological parameters such as :math:`\\Omega_M`.
              For this reason, users must pass a minimal set
              of :math:`\\Lambda` CDM cosmological parameters.

    Args:
        Omega_c (:obj:`float`): Cold dark matter density fraction.
        Omega_b (:obj:`float`): Baryonic matter density fraction.
        h (:obj:`float`): Hubble constant divided by 100 km/s/Mpc;
            unitless.
        A_s (:obj:`float`): Power spectrum normalization. Exactly
            one of A_s and sigma_8 is required.
        sigma8 (:obj:`float`): Variance of matter density
            perturbations at an 8 Mpc/h scale. Exactly one of A_s
            and sigma_8 is required.
        n_s (:obj:`float`): Primordial scalar perturbation spectral
            index.
        Omega_k (:obj:`float`, optional): Curvature density fraction.
            Defaults to 0.
        Omega_g (:obj:`float`, optional): Density in relativistic species
            except massless neutrinos. The default of `None` corresponds
            to setting this from the CMB temperature. Note that if a
            non-`None` value is given, this may result in a physically
            inconsistent model because the CMB temperature will still
            be non-zero in the parameters.
        Neff (:obj:`float`, optional): Effective number of massless
            neutrinos present. Defaults to 3.046.
        m_nu (:obj:`float`, optional): Total mass in eV of the massive
            neutrinos present. Defaults to 0.
        m_nu_type (:obj:`str`, optional): The type of massive neutrinos.
            Should be one of 'inverted', 'normal', 'equal', 'single', or
            'list'. The default of None is the same as 'normal'.
        w0 (:obj:`float`, optional): First order term of dark energy
            equation of state. Defaults to -1.
        wa (:obj:`float`, optional): Second order term of dark energy
            equation of state. Defaults to 0.
        T_CMB (:obj:`float`): The CMB temperature today. The default of
            ``None`` uses the global CCL value in
            ``pyccl.physical_constants.T_CMB``.
        background (:obj:`dict`): a dictionary describing the background
            expansion. It must contain three mandatory entries: `'a'`: an
            array of monotonically ascending scale-factor values. `'chi'`:
            an array containing the values of the comoving radial distance
            (in units of Mpc) at the scale factor values stored in `a`.
            '`h_over_h0`': an array containing the Hubble expansion rate at
            the scale factor values stored in `a`, divided by its value
            today (at `a=1`).
        growth (:obj:`dict`): a dictionary describing the linear growth of
            matter fluctuations. It must contain three mandatory entries:
            `'a'`: an array of monotonically ascending scale-factor
            values. `'growth_factor'`: an array containing the values of
            the linear growth factor :math:`D(a)` at the scale factor
            values stored in `a`. '`growth_rate`': an array containing the
            growth rate :math:`f(a)\\equiv d\\log D/d\\log a` at the scale
            factor values stored in `a`.
        pk_linear (:obj:`dict`): a dictionary containing linear power
            spectra. It must contain the following mandatory entries:
            `'a'`: an array of scale factor values. `'k'`: an array of
            comoving wavenumbers in units of inverse Mpc.
            `'delta_matter:delta_matter'`: a 2D array of shape
            `(n_a, n_k)`, where `n_a` and `n_k` are the lengths of
            `'a'` and `'k'` respectively, containing the linear matter
            power spectrum :math:`P(k,a)`. This dictionary may also
            contain other entries with keys of the form `'q1:q2'`,
            containing other cross-power spectra between quantities
            `'q1'` and `'q2'`.
        pk_nonlin (:obj:`dict`): a dictionary containing non-linear
            power spectra. It must contain the following mandatory
            entries: `'a'`: an array of scale factor values.
            `'k'`: an array of comoving wavenumbers in units of
            inverse Mpc. If `nonlinear_model` is `None`, it should also
            contain `'delta_matter:delta_matter'`: a 2D array of
            shape `(n_a, n_k)`, where `n_a` and `n_k` are the lengths
            of `'a'` and `'k'` respectively, containing the non-linear
            matter power spectrum :math:`P(k,a)`. This dictionary may
            also contain other entries with keys of the form `'q1:q2'`,
            containing other cross-power spectra between quantities
            `'q1'` and `'q2'`.
        nonlinear_model (:obj:`str`, :obj:`dict` or `None`): model to
            compute non-linear power spectra. If a string, the associated
            non-linear model will be applied to all entries in `pk_linear`
            which do not appear in `pk_nonlin`. If a dictionary, it should
            contain entries of the form `'q1:q2': model`, where `model`
            is a string designating the non-linear model to apply to the
            `'q1:q2'` power spectrum, which must also be present in
            `pk_linear`. If `model` is `None`, this non-linear power
            spectrum will not be calculated. If `nonlinear_model` is
            `None`, no additional non-linear power spectra will be
            computed. The only non-linear model supported is `'halofit'`,
            corresponding to the "HALOFIT" transformation of
            Takahashi et al. 2012 (arXiv:1208.2701).
    """
    @warn_api
    def __init__(
            self, *, Omega_c=None, Omega_b=None, h=None, n_s=None,
            sigma8=None, A_s=None, Omega_k=0., Omega_g=None,
            Neff=3.046, m_nu=0., m_nu_type=None, w0=-1., wa=0.,
            T_CMB=None, background=None, growth=None,
            pk_linear=None, pk_nonlin=None, nonlinear_model=None):
        if pk_linear:
            transfer_function = 'calculator'
        else:
            transfer_function = None
        if pk_nonlin or nonlinear_model:
            matter_power_spectrum = 'calculator'
        else:
            matter_power_spectrum = None

        # Cosmology
        super(CosmologyCalculator, self).__init__(
            Omega_c=Omega_c, Omega_b=Omega_b, h=h,
            n_s=n_s, sigma8=sigma8, A_s=A_s,
            Omega_k=Omega_k, Omega_g=Omega_g,
            Neff=Neff, m_nu=m_nu, m_nu_type=m_nu_type,
            w0=w0, wa=wa, T_CMB=T_CMB,
            transfer_function=transfer_function,
            matter_power_spectrum=matter_power_spectrum)

        # Parse arrays
        has_bg = background is not None
        has_dz = growth is not None
        has_pklin = pk_linear is not None
        has_pknl = pk_nonlin is not None
        has_nonlin_model = nonlinear_model is not None

        if has_bg:
            self._init_bg(background)
        if has_dz:
            self._init_growth(growth)
        if has_pklin:
            self._init_pklin(pk_linear)
        if has_pknl:
            self._init_pknl(pk_nonlin, has_nonlin_model)
        self._apply_nonlinear_model(nonlinear_model)

    def _init_bg(self, background):
        # Background
        if not isinstance(background, dict):
            raise TypeError("`background` must be a dictionary.")
        if (('a' not in background) or ('chi' not in background) or
                ('h_over_h0' not in background)):
            raise ValueError("`background` must contain keys "
                             "'a', 'chi' and 'h_over_h0'")
        a = background['a']
        chi = background['chi']
        hoh0 = background['h_over_h0']
        # Check that input arrays have the same size.
        if not (a.shape == chi.shape == hoh0.shape):
            raise ValueError("Input arrays must have the same size.")
        # Check that `a` is a monotonically increasing array.
        if not np.array_equal(a, np.sort(a)):
            raise ValueError("Input scale factor array is not "
                             "monotonically increasing.")
        # Check that the last element of a_array_back is 1:
        if np.abs(a[-1]-1.0) > 1e-5:
            raise ValueError("The last element of the input scale factor"
                             "array must be 1.0.")
        status = 0
        status = lib.cosmology_distances_from_input(self.cosmo,
                                                    a, chi, hoh0,
                                                    status)
        check(status, self)

    def _init_growth(self, growth):
        # Growth
        if not isinstance(growth, dict):
            raise TypeError("`growth` must be a dictionary.")
        if (('a' not in growth) or ('growth_factor' not in growth) or
                ('growth_rate' not in growth)):
            raise ValueError("`growth` must contain keys "
                             "'a', 'growth_factor' and 'growth_rate'")
        a = growth['a']
        dz = growth['growth_factor']
        fz = growth['growth_rate']
        # Check that input arrays have the same size.
        if not (a.shape == dz.shape
                == fz.shape):
            raise ValueError("Input arrays must have the same size.")
        # Check that a_array_grth is a monotonically increasing array.
        if not np.array_equal(a,
                              np.sort(a)):
            raise ValueError("Input scale factor array is not "
                             "monotonically increasing.")
        # Check that the last element of a is 1:
        if np.abs(a[-1]-1.0) > 1e-5:
            raise ValueError("The last element of the input scale factor"
                             "array must be 1.0.")
        status = 0
        status = lib.cosmology_growth_from_input(self.cosmo,
                                                 a, dz, fz,
                                                 status)
        check(status, self)

    def _init_pklin(self, pk_linear):
        # Linear power spectrum
        if not isinstance(pk_linear, dict):
            raise TypeError("`pk_linear` must be a dictionary")
        if (('delta_matter:delta_matter' not in pk_linear) or
                ('a' not in pk_linear) or ('k' not in pk_linear)):
            raise ValueError("`pk_linear` must contain keys 'a', 'k' "
                             "and 'delta_matter:delta_matter' "
                             "(at least)")

        # Check that `a` is a monotonically increasing array.
        if not np.array_equal(pk_linear['a'], np.sort(pk_linear['a'])):
            raise ValueError("Input scale factor array in `pk_linear` is not "
                             "monotonically increasing.")

        # needed for high-z extrapolation
        self.compute_growth()

        na = len(pk_linear['a'])
        nk = len(pk_linear['k'])
        lk = np.log(pk_linear['k'])
        pk_names = [key for key in pk_linear if key not in ('a', 'k')]
        for n in pk_names:
            qs = n.split(':')
            if len(qs) != 2:
                raise ValueError("Power spectrum label %s could " % n +
                                 "not be parsed. Label must be of the " +
                                 "form 'q1:q2'")
            pk = pk_linear[n]
            if pk.shape != (na, nk):
                raise ValueError("Power spectrum %s has shape " % n +
                                 str(pk.shape) + " but shape " +
                                 "(%d, %d) was expected." % (na, nk))
            # Spline in log-space if the P(k) is positive-definite
            use_log = np.all(pk > 0)
            if use_log:
                pk = np.log(pk)
            # Initialize and store
            pk = Pk2D(pkfunc=None,
                      a_arr=pk_linear['a'], lk_arr=lk, pk_arr=pk,
                      is_logp=use_log, extrap_order_lok=1,
                      extrap_order_hik=2, cosmo=None)
            self._pk_lin[n] = pk
        # Set linear power spectrum as initialized
        self._has_pk_lin = True

    def _init_pknl(self, pk_nonlin, has_nonlin_model):
        # Non-linear power spectrum
        if not isinstance(pk_nonlin, dict):
            raise TypeError("`pk_nonlin` must be a dictionary")
        if (('a' not in pk_nonlin) or ('k' not in pk_nonlin)):
            raise ValueError("`pk_nonlin` must contain keys "
                             "'a' and 'k' (at least)")
        # Check that `a` is a monotonically increasing array.
        if not np.array_equal(pk_nonlin['a'], np.sort(pk_nonlin['a'])):
            raise ValueError("Input scale factor array in `pk_nonlin` is not "
                             "monotonically increasing.")

        if ((not has_nonlin_model) and
                ('delta_matter:delta_matter' not in pk_nonlin)):
            raise ValueError("`pk_nonlin` must contain key "
                             "'delta_matter:delta_matter' or "
                             "use halofit to compute it")
        na = len(pk_nonlin['a'])
        nk = len(pk_nonlin['k'])
        lk = np.log(pk_nonlin['k'])
        pk_names = [key for key in pk_nonlin if key not in ('a', 'k')]
        for n in pk_names:
            qs = n.split(':')
            if len(qs) != 2:
                raise ValueError("Power spectrum label %s could " % n +
                                 "not be parsed. Label must be of the " +
                                 "form 'q1:q2'")
            pk = pk_nonlin[n]
            if pk.shape != (na, nk):
                raise ValueError("Power spectrum %s has shape " % n +
                                 str(pk.shape) + " but shape " +
                                 "(%d, %d) was expected." % (na, nk))
            # Spline in log-space if the P(k) is positive-definite
            use_log = np.all(pk > 0)
            if use_log:
                pk = np.log(pk)
            # Initialize and store
            pk = Pk2D(pkfunc=None,
                      a_arr=pk_nonlin['a'], lk_arr=lk, pk_arr=pk,
                      is_logp=use_log, extrap_order_lok=1,
                      extrap_order_hik=2, cosmo=None)
            self._pk_nl[n] = pk
        # Set non-linear power spectrum as initialized
        self._has_pk_nl = True

    def _apply_nonlinear_model(self, nonlin_model):
        if nonlin_model is None:
            return
        elif isinstance(nonlin_model, str):
            if not self._pk_lin:
                raise ValueError("You asked to use the non-linear "
                                 "model " + nonlin_model + " but "
                                 "provided no linear power spectrum "
                                 "to apply it to.")
            nld = {n: nonlin_model
                   for n in self._pk_lin}
        elif isinstance(nonlin_model, dict):
            nld = nonlin_model
        else:
            raise TypeError("`nonlinear_model` must be a string, "
                            "a dictionary or `None`")

        for name, model in nld.items():
            if name in self._pk_nl:
                continue

            if name not in self._pk_lin:
                raise KeyError(name + " is not a "
                               "known linear power spectrum")

            if ((name == 'delta_matter:delta_matter') and
                    (model is None)):
                raise ValueError("The non-linear matter power spectrum "
                                 "can't be `None`")

            if model == 'halofit':
                pkl = self._pk_lin[name]
                self._pk_nl[name] = pkl.apply_halofit(self)
            elif model is None:
                pass
            else:
                raise KeyError(model + " is not a valid "
                               "non-linear model.")
        # Set non-linear power spectrum as initialized
        self._has_pk_nl = True<|MERGE_RESOLUTION|>--- conflicted
+++ resolved
@@ -14,13 +14,7 @@
 from .boltzmann import get_class_pk_lin, get_camb_pk_lin, get_isitgr_pk_lin
 from .pyutils import check
 from .pk2d import Pk2D
-<<<<<<< HEAD
 from .base import CCLObject, cache, unlock_instance, warn_api
-from ._repr import _build_string_Cosmology
-=======
-from .bcm import bcm_correct_pk2d
-from .base import CCLObject, cache, unlock_instance
->>>>>>> 0acebeaa
 from .parameters import CCLParameters
 
 # Configuration types
@@ -219,12 +213,8 @@
             Accepted keys are detailed below.
 
     """
-<<<<<<< HEAD
     __doc__ += _docstring_extra_parameters
-    __repr__ = _build_string_Cosmology
-=======
     from ._repr import _build_string_Cosmology as __repr__
->>>>>>> 0acebeaa
 
     # Go through all functions in the main package and the subpackages
     # and make every function that takes `cosmo` as its first argument
@@ -1168,20 +1158,6 @@
             the LambdaCDM parameters (`"Omega_c"`, `"Omega_b"`, `"n_s"`,
             `"sigma8"`, `"A_s"`, `"h"`), since these are fixed.
     """
-<<<<<<< HEAD
-    def __init__(self, **kwargs):
-        p = {'Omega_c': 0.25,
-             'Omega_b': 0.05,
-             'h': 0.67,
-             'n_s': 0.96,
-             'sigma8': 0.81,
-             'A_s': None}
-        if any(k in kwargs for k in p.keys()):
-            raise ValueError("You cannot change the LCDM parameters: "
-                             "%s " % list(p.keys()))
-        p.update(kwargs)
-        super(CosmologyVanillaLCDM, self).__init__(**p)
-=======
     p = {'Omega_c': 0.25,
          'Omega_b': 0.05,
          'h': 0.67,
@@ -1193,7 +1169,6 @@
             f"You cannot change the LCDM parameters: {list(p.keys())}.")
     # TODO py39+: dictionary union operator `(p | kwargs)`.
     return Cosmology(**{**p, **kwargs})
->>>>>>> 0acebeaa
 
 
 class CosmologyCalculator(Cosmology):
