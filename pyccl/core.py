"""The core functionality of ccl, including the core data types. This includes
the cosmology and parameters objects used to instantiate a model from which one
can compute a set of theoretical predictions.

The classes in this module accept strings indicating which model to use
for various physical quantities (e.g., the transfer function). The various
options are as follows.

transfer_function options
  - 'emulator': the transfer function defined by the Comsic Emu
  - 'fitting_function': the Eisenstein and Hu (1998) fitting function
  - 'eisenstein_hu': the Eisenstein and Hu (1998) fitting function
  - 'bbks': the BBKS approximation
  - 'boltzmann': use CLASS to compute the transfer function
  - 'boltzmann_class': use CLASS to compute the transfer function
  - 'class': use CLASS to compute the transfer function
  - 'boltzmann_camb': not implemented
  - 'camb': not implemented

matter_power_spectrum options
  - 'halo_model': use a halo model
  - 'halofit': use HALOFIT
  - 'linear': neglect non-linear power spectrum contributions
  - 'emu': use the Cosmic Emu

baryons_power_spectrum options
  - 'nobaryons': neglect baryonic contributions to the power spectrum
  - 'bcm': use the baryonic correction model

mass_function options
  - 'tinker': the Tinker et al. (2008) mass function
  - 'tinker10': the Tinker et al. (2010) mass function
  - 'watson': the Watson et al. mass function
  - 'angulo': the Angulo et al. mass function
  - 'shethtormen': the Sheth and Tormen mass function

halo_concentration options
  - 'bhattacharya2011': Bhattacharya et al. (2011) relation
  - 'duffy2008': Duffy et al. (2008) relation
  - 'constant_concentration': use a constant concentration

mnu_type options
  This parameter specifies the model for massive
  neutrinos.
    - 'list': specify each mass yourself in eV
    - 'sum': use the normal hierarchy to convert total mass to individual
      masses
    - 'sum_inverted': use the inverted hierarchy to convert total mass to
      individual masses
    - 'sum_equal': assume equal masses when converting the total mass to
      individual masses

emulator_neutrinos options
  This parameter specifies how to handle inconsistencies in the treatment of
  neutrinos between the Cosmic Emu (equal masses) and other models.
    - 'strict': fail unless things are absolutely consistent
    - 'equalize': redistribute the total mass equaly before using the Cosmic
      Emu. This option may result in slight internal inconsistencies in the
      physical model assumed for neutrinos.
"""
import numpy as np
import yaml

from . import ccllib as lib
from .errors import CCLError

# Configuration types
transfer_function_types = {
    'none':             lib.none,
    'emulator':         lib.emulator,
    'fitting_function': lib.fitting_function,
    'eisenstein_hu':    lib.eisenstein_hu,
    'bbks':             lib.bbks,
    'boltzmann':        lib.boltzmann,
    'boltzmann_camb':   lib.boltzmann_camb,
    'camb':             lib.boltzmann_camb,
    'boltzmann_class':  lib.boltzmann_class,
    'class':            lib.boltzmann_class,
}

matter_power_spectrum_types = {
    'halo_model':   lib.halo_model,
    'halofit':      lib.halofit,
    'linear':       lib.linear,
    'emu':          lib.emu
}

# List which matter_power_spectrum types are allowed for each transfer_function
valid_transfer_matter_power_combos = {
    'none':             [],
    'emulator':         [lib.emu, ],
    'fitting_function': [lib.linear, lib.halofit, lib.halo_model],
    'eisenstein_hu':    [lib.linear, lib.halofit, lib.halo_model],
    'bbks':             [lib.linear, lib.halofit, lib.halo_model],
    'boltzmann':        [lib.linear, lib.halofit],
    'boltzmann_class':  [lib.linear, lib.halofit],
    'class':            [lib.linear, lib.halofit],
    'boltzmann_camb':   [],
    'camb':             [],
}

baryons_power_spectrum_types = {
    'nobaryons':   lib.nobaryons,
    'bcm':         lib.bcm
}

mass_function_types = {
    'angulo':      lib.angulo,
    'tinker':      lib.tinker,
    'tinker10':    lib.tinker10,
    'watson':      lib.watson,
    'shethtormen': lib.shethtormen
}

halo_concentration_types = {
    'bhattacharya2011':          lib.bhattacharya2011,
    'duffy2008':                 lib.duffy2008,
    'constant_concentration':    lib.constant_concentration,
}

emulator_neutrinos_types = {
    'strict': lib.emu_strict,
    'equalize': lib.emu_equalize
}

mnu_types = {
    'list': lib.mnu_list,
    'sum': lib.mnu_sum,
    'sum_inverted': lib.mnu_sum_inverted,
    'sum_equal': lib.mnu_sum_equal,
}

# Error types
error_types = {
    lib.CCL_ERROR_MEMORY:              'CCL_ERROR_MEMORY',
    lib.CCL_ERROR_LINSPACE:            'CCL_ERROR_LINSPACE',
    lib.CCL_ERROR_INCONSISTENT:        'CCL_ERROR_INCONSISTENT',
    lib.CCL_ERROR_SPLINE:              'CCL_ERROR_SPLINE',
    lib.CCL_ERROR_SPLINE_EV:           'CCL_ERROR_SPLINE_EV',
    lib.CCL_ERROR_INTEG:               'CCL_ERROR_INTEG',
    lib.CCL_ERROR_ROOT:                'CCL_ERROR_ROOT',
    lib.CCL_ERROR_CLASS:               'CCL_ERROR_CLASS',
    lib.CCL_ERROR_COMPUTECHI:          'CCL_ERROR_COMPUTECHI',
    lib.CCL_ERROR_MF:                  'CCL_ERROR_MF',
    lib.CCL_ERROR_HMF_INTERP:          'CCL_ERROR_HMF_INTERP',
    lib.CCL_ERROR_PARAMETERS:          'CCL_ERROR_PARAMETERS',
    lib.CCL_ERROR_NU_INT:	           'CCL_ERROR_NU_INT',
    lib.CCL_ERROR_EMULATOR_BOUND:      'CCL_ERROR_EMULATOR_BOUND',
    lib.CCL_ERROR_MISSING_CONFIG_FILE: 'CCL_ERROR_MISSING_CONFIG_FILE',
}


class Cosmology(object):
    """A cosmology including parameters and associated data.

    .. note:: Although some arguments default to `None`, they will raise a
              ValueError inside this function if not specified, so they are not
              optional.

    .. note:: The parameter Omega_g can be used to set the radiation density
              (not including relativistic neutrinos) to zero. Doing this will
              give you a model that is physically inconsistent since the
              temperature of the CMB will still be non-zero. Note however
              that this approximation is common for late-time LSS computations.

    .. note:: BCM stands for the "baryonic correction model" of Schneider &
              Teyssier (2015; https://arxiv.org/abs/1510.06034). See the
              `DESC Note <https://github.com/LSSTDESC/CCL/blob/master/doc\
/0000-ccl_note/main.pdf>`_
              for details.

    Args:
        Omega_c (:obj:`float`): Cold dark matter density fraction.
        Omega_b (:obj:`float`): Baryonic matter density fraction.
        h (:obj:`float`): Hubble constant divided by 100 km/s/Mpc; unitless.
        A_s (:obj:`float`): Power spectrum normalization. Exactly one of A_s
            and sigma_8 is required.
        sigma8 (:obj:`float`): Variance of matter density perturbations at
            an 8 Mpc/h scale. Exactly one of A_s and sigma_8 is required.
        n_s (:obj:`float`): Primordial scalar perturbation spectral index.
        Omega_k (:obj:`float`, optional): Curvature density fraction.
            Defaults to 0.
        Omega_g (:obj:`float`, optional): Density in relativistic species
            except massless neutrinos. The default of `None` corresponds
            to setting this from the CMB temperature. Note that if a non-`None`
            value is given, this may result in a physically inconsistent model
            because the CMB temperature will still be non-zero in the
            parameters.
        Neff (:obj:`float`, optional): Effective number of massless
            neutrinos present. Defaults to 3.046.
        m_nu (:obj:`float`, optional): Total mass in eV of the massive
            neutrinos present. Defaults to 0.
        mnu_type (:obj:`str`, optional): The type of massive neutrinos.
<<<<<<< HEAD
        w0 (float, optional): First order term of dark energy equation of
                              state. Defaults to -1.
        wa (float, optional): Second order term of dark energy equation of
                              state. Defaults to 0.
        bcm_log10Mc (float, optional): One of the parameters of the BCM model.
                                       Defaults to `np.log10(1.2e14)`.
        bcm_etab (float, optional): One of the parameters of the BCM model.
                                    Defaults to 0.5.
        bcm_ks (float, optional): One of the parameters of the BCM model.
                                  Defaults to 55.0.
        sigma8 (float): Variance of matter density perturbations at 8 Mpc/h
                        scale. Exactly one of A_s and sigma_8 is required.
        df_mg (array_like): Perturbations to the GR growth rate as
                            a function of redshift :math:`\Delta f`.
                            Used to implement simple modified growth
                            scenarios.
        z_mg (array_like): Array of redshifts corresponding to df_mg.
    """  # noqa: W605
=======
        w0 (:obj:`float`, optional): First order term of dark energy equation
            of state. Defaults to -1.
        wa (:obj:`float`, optional): Second order term of dark energy equation
            of state. Defaults to 0.
        bcm_log10Mc (:obj:`float`, optional): One of the parameters of the
            BCM model. Defaults to `np.log10(1.2e14)`.
        bcm_etab (:obj:`float`, optional): One of the parameters of the BCM
            model. Defaults to 0.5.
        bcm_ks (:obj:`float`, optional): One of the parameters of the BCM
            model. Defaults to 55.0.
        df_mg (array_like, optional): Perturbations to the GR growth rate as
            a function of redshift :math:`\\Delta f`. Used to implement simple
            modified growth scenarios.
        z_mg (array_like, optional): Array of redshifts corresponding to df_mg.
        transfer_function (:obj:`str`, optional): The transfer function to
            use. Defaults to 'boltzmann_class'.
        matter_power_spectrum (:obj:`str`, optional): The matter power
            spectrum to use. Defaults to 'halofit'.
        baryons_power_spectrum (:obj:`str`, optional): The correction from
            baryonic effects to be implemented. Defaults to 'nobaryons'.
        mass_function (:obj:`str`, optional): The mass function to use.
            Defaults to 'tinker10' (2010).
        halo_concentration (:obj:`str`, optional): The halo concentration
            relation to use. Defaults to Duffy et al. (2008) 'duffy2008'.
        emulator_neutrinos: `str`, optional): If using the emulator for
            the power spectrum, specified treatment of unequal neutrinos.
            Options are 'strict', which will raise an error and quit if the
            user fails to pass either a set of three equal masses or a sum with
            mnu_type = 'sum_equal', and 'equalize', which will redistribute
            masses to be equal right before calling the emualtor but results in
            internal inconsistencies. Defaults to 'strict'.
    """
    def __init__(
            self, Omega_c=None, Omega_b=None, h=None, n_s=None,
            sigma8=None, A_s=None,
            Omega_k=0., Omega_g=None, Neff=3.046, m_nu=0., mnu_type=None,
            w0=-1., wa=0., bcm_log10Mc=np.log10(1.2e14), bcm_etab=0.5,
            bcm_ks=55., z_mg=None, df_mg=None,
            transfer_function='boltzmann_class',
            matter_power_spectrum='halofit',
            baryons_power_spectrum='nobaryons',
            mass_function='tinker10',
            halo_concentration='duffy2008',
            emulator_neutrinos='strict'):

        # going to save these for later
        self._params_init_kwargs = dict(
            Omega_c=Omega_c, Omega_b=Omega_b, h=h, n_s=n_s, sigma8=sigma8,
            A_s=A_s, Omega_k=Omega_k, Omega_g=Omega_g, Neff=Neff, m_nu=m_nu,
            mnu_type=mnu_type, w0=w0, wa=wa, bcm_log10Mc=bcm_log10Mc,
            bcm_etab=bcm_etab, bcm_ks=bcm_ks, z_mg=z_mg, df_mg=df_mg)

        self._config_init_kwargs = dict(
            transfer_function=transfer_function,
            matter_power_spectrum=matter_power_spectrum,
            baryons_power_spectrum=baryons_power_spectrum,
            mass_function=mass_function,
            halo_concentration=halo_concentration,
            emulator_neutrinos=emulator_neutrinos)

        self._build_cosmo()

    def _build_cosmo(self):
        """Assemble all of the input data into a valid ccl_cosmology object."""
        # We have to make all of the C stuff that goes into a cosmology
        # and then we make the cosmology.
        self._build_parameters(**self._params_init_kwargs)
        self._build_config(**self._config_init_kwargs)
        self.cosmo = lib.cosmology_create(self._params, self._config)

        if self.cosmo.status != 0:
            raise CCLError(
                "(%d): %s"
                % (self.cosmo.status, self.cosmo.status_message))

    def write_yaml(self, filename):
        """Write a YAML representation of the parameters to file.

        Args:
            filename (:obj:`str`) Filename to write parameters to.
        """
        # NOTE: we use the C yaml dump here so that the parameters
        # dumped by this object are compatible with the C yaml load function.
        status = 0
        lib.parameters_write_yaml(self._params, filename, status)
>>>>>>> 2b4f3cf2

        # Check status
        if status != 0:
            raise IOError("Unable to write YAML file {}".format(filename))

    @classmethod
    def read_yaml(cls, filename):
        """Read the parameters from a YAML file.

        Args:
            filename (:obj:`str`) Filename to read parameters from.
        """
        with open(filename, 'r') as fp:
            params = yaml.load(fp)

        # Now we assemble an init for the object since the CCL YAML has
        # extra info we don't need and different formatting.
        inits = dict(
            Omega_c=params['Omega_c'],
            Omega_b=params['Omega_b'],
            h=params['h'],
            n_s=params['n_s'],
            sigma8=None if params['sigma8'] == 'nan' else params['sigma8'],
            A_s=None if params['A_s'] == 'nan' else params['A_s'],
            Omega_k=params['Omega_k'],
            Neff=params['Neff'],
            w0=params['w0'],
            wa=params['wa'],
            bcm_log10Mc=params['bcm_log10Mc'],
            bcm_etab=params['bcm_etab'],
            bcm_ks=params['bcm_ks'])
        if 'z_mg' in params:
            inits['z_mg'] = params['z_mg']
            inits['df_mg'] = params['df_mg']

        if 'mnu' in params:
            inits['m_nu'] = params['mnu']
            inits['mnu_type'] = 'list'

        return cls(**inits)

    def _build_config(
            self, transfer_function=None, matter_power_spectrum=None,
            baryons_power_spectrum=None,
            mass_function=None, halo_concentration=None,
            emulator_neutrinos=None):
        """Build a ccl_configuration struct.

        This function builds C ccl_configuration struct. This structure
        controls which various approximations are used for the transfer
        function, matter power spectrum, baryonic effect in the matter
        power spectrum, mass function, halo concentration relation, and
        neutrino effects in the emulator.

        It also does some error checking on the inputs to make sure they
        are valid and physically consistent.
        """

        # Check validity of configuration-related arguments
        if transfer_function not in transfer_function_types.keys():
            raise ValueError(
                "'%s' is not a valid transfer_function type. "
                "Available options are: %s"
                % (transfer_function,
                   transfer_function_types.keys()))
        if matter_power_spectrum not in matter_power_spectrum_types.keys():
            raise ValueError(
                "'%s' is not a valid matter_power_spectrum "
                "type. Available options are: %s"
                % (matter_power_spectrum,
                   matter_power_spectrum_types.keys()))
        if (baryons_power_spectrum not in
                baryons_power_spectrum_types.keys()):
            raise ValueError(
                "'%s' is not a valid baryons_power_spectrum "
                "type. Available options are: %s"
                % (baryons_power_spectrum,
                   baryons_power_spectrum_types.keys()))
        if mass_function not in mass_function_types.keys():
            raise ValueError(
                "'%s' is not a valid mass_function type. "
                "Available options are: %s"
                % (mass_function,
                   mass_function_types.keys()))
        if halo_concentration not in halo_concentration_types.keys():
            raise ValueError(
                "'%s' is not a valid halo_concentration type. "
                "Available options are: %s"
                % (halo_concentration,
                   halo_concentration_types.keys()))
        if emulator_neutrinos not in emulator_neutrinos_types.keys():
            raise ValueError("'%s' is not a valid emulator neutrinos "
                             "method. Available options are: %s"
                             % (emulator_neutrinos,
                                emulator_neutrinos_types.keys()))

        # Check for valid transfer fn/matter power spectrum combination
        if (matter_power_spectrum_types[matter_power_spectrum]
                not in
                valid_transfer_matter_power_combos[transfer_function]):
            raise ValueError("matter_power_spectrum '%s' can't be used "
                             "with transfer_function '%s'."
                             % (matter_power_spectrum, transfer_function))

        # Assign values to new ccl_configuration object
        config = lib.configuration()

        config.transfer_function_method = \
            transfer_function_types[transfer_function]
        config.matter_power_spectrum_method = \
            matter_power_spectrum_types[matter_power_spectrum]
        config.baryons_power_spectrum_method = \
            baryons_power_spectrum_types[baryons_power_spectrum]
        config.mass_function_method = \
            mass_function_types[mass_function]
        config.halo_concentration_method = \
            halo_concentration_types[halo_concentration]
        config.emulator_neutrinos_method = \
            emulator_neutrinos_types[emulator_neutrinos]

        # Store ccl_configuration for later access
        self._config = config

    def _build_parameters(
            self, Omega_c=None, Omega_b=None, h=None, n_s=None, sigma8=None,
            A_s=None, Omega_k=None, Neff=None, m_nu=None, mnu_type=None,
            w0=None, wa=None, bcm_log10Mc=None, bcm_etab=None, bcm_ks=None,
            z_mg=None, df_mg=None, Omega_g=None):
        """Build a ccl_parameters struct"""

        # Set nz_mg (no. of redshift bins for modified growth fns.)
        if z_mg is not None and df_mg is not None:
            # Get growth array size and do sanity check
            z_mg = np.atleast_1d(z_mg)
            df_mg = np.atleast_1d(df_mg)
            if z_mg.size != df_mg.size:
                raise ValueError(
                    "The parameters `z_mg` and `dF_mg` are "
                    "not the same shape!")
            nz_mg = z_mg.size
        else:
            # If one or both of the MG growth arrays are set to zero, disable
            # all of them
            if z_mg is not None or df_mg is not None:
                raise ValueError("Must specify both z_mg and df_mg.")
            z_mg = None
            df_mg = None
            nz_mg = -1

        # Check to make sure specified amplitude parameter is consistent
        if ((A_s is None and sigma8 is None) or
                (A_s is not None and sigma8 is not None)):
            raise ValueError("Must set either A_s or sigma8 and not both.")

        # Set norm_pk to either A_s or sigma8
        norm_pk = A_s if A_s is not None else sigma8

        # The C library decides whether A_s or sigma8 was the input parameter
        # based on value, so we need to make sure this is consistent too
        if norm_pk >= 1e-5 and A_s is not None:
            raise ValueError("A_s must be less than 1e-5.")

        if norm_pk < 1e-5 and sigma8 is not None:
            raise ValueError("sigma8 must be greater than 1e-5.")

        if isinstance(m_nu, float):
            if mnu_type is None:
                mnu_type = 'sum'
            m_nu = [m_nu]
        elif hasattr(m_nu, "__len__"):
            if (len(m_nu) != 3):
                raise ValueError("m_nu must be a float or array-like object "
                                 "with length 3.")
            elif ((mnu_type == 'sum') or
                    (mnu_type == 'sum_inverted') or
                    (mnu_type == 'sum_equal')):
                raise ValueError(
                    "mnu type '%s' cannot be passed with a list "
                    "of neutrino masses, only with a sum." % mnu_type)
            elif mnu_type is None:
                mnu_type = 'list'  # False
        else:
            raise ValueError("m_nu must be a float or array-like object with "
                             "length 3.")

        # Check if any compulsory parameters are not set
        compul = [Omega_c, Omega_b, Omega_k, w0, wa, h, norm_pk, n_s]
        names = ['Omega_c', 'Omega_b', 'Omega_k', 'w0', 'wa',
                 'h', 'norm_pk', 'n_s']

        for nm, item in zip(names, compul):
            if item is None:
                raise ValueError("Necessary parameter '%s' was not set "
                                 "(or set to None)." % nm)

        # Create new instance of ccl_parameters object
        # Create an internal status variable; needed to check massive neutrino
        # integral.
        status = 0
        if nz_mg == -1:
            # Create ccl_parameters without modified growth
            self._params, status = lib.parameters_create_nu(
                Omega_c, Omega_b, Omega_k, Neff,
                w0, wa, h, norm_pk,
                n_s, bcm_log10Mc, bcm_etab, bcm_ks,
                mnu_types[mnu_type], m_nu, status)
        else:
            # Create ccl_parameters with modified growth arrays
            self._params, status = lib.parameters_create_nu_vec(
                Omega_c, Omega_b, Omega_k, Neff,
                w0, wa, h, norm_pk,
                n_s, bcm_log10Mc, bcm_etab, bcm_ks,
                z_mg, df_mg, mnu_types[mnu_type], m_nu, status)
        check(status)

        # we cannot set omega_g via the C code directly. Thus we set it by hand
        # and then put any difference into omega_l, which follows the
        # what the C code does.
        if Omega_g is not None:
            total = self._params.Omega_g + self._params.Omega_l
            self._params.Omega_g = Omega_g
            self._params.Omega_l = total - Omega_g

    def __getitem__(self, key):
        """Access parameter values by name."""
        try:
            val = getattr(self._params, key)
        except AttributeError:
            raise KeyError("Parameter '%s' not recognized." % key)
        return val

    def __setitem__(self, key, val):
        """Set parameter values by name."""
        raise NotImplementedError("Cosmology objects are immutable; create a "
                                  "new Cosmology() instance instead.")

    def __del__(self):
        """Free the C memory this object is managing as it is being garbage
        collected (hopefully)."""
        if hasattr(self, "cosmo"):
            if self.cosmo is not None:
                lib.cosmology_free(self.cosmo)
        if hasattr(self, "_params"):
            if self._params is not None:
                lib.parameters_free(self._params)

    def __getstate__(self):
        # we are removing any C data before pickling so that the
        # is pure python when pickled.
        state = self.__dict__.copy()
        state.pop('cosmo', None)
        state.pop('_params', None)
        state.pop('_config', None)
        return state

    def __setstate__(self, state):
        self.__dict__ = state
        # we removed the C data when it was pickled, so now we unpickle
        # and rebuild the C data
        self._build_cosmo()

    def __repr__(self):
        """Make an eval-able string.

        This feature can be used like this:

        >>> import pyccl
        >>> cosmo = pyccl.Cosmology(...)
        >>> cosmo2 = eval(repr(cosmo))
        """

        string = "pyccl.Cosmology("
        string += ", ".join(
            "%s=%s" % (k, v)
            for k, v in self._params_init_kwargs.items()
            if k not in ['m_nu', 'mnu_type', 'z_mg', 'df_mg'])

        if hasattr(self._params_init_kwargs['m_nu'], '__len__'):
            string += ", m_nu=[%s, %s, %s]" % tuple(
                self._params_init_kwargs['m_nu'])
        else:
            string += ', m_nu=%s' % self._params_init_kwargs['m_nu']

        if self._params_init_kwargs['mnu_type'] is not None:
            string += ", mnu_type='%s'" % self._params_init_kwargs['mnu_type']
        else:
            string += ', mnu_type=None'

        if self._params_init_kwargs['z_mg'] is not None:
            vals = ", ".join(
                ["%s" % v for v in self._params_init_kwargs['z_mg']])
            string += ", z_mg=[%s]" % vals
        else:
            string += ", z_mg=%s" % self._params_init_kwargs['z_mg']

        if self._params_init_kwargs['df_mg'] is not None:
            vals = ", ".join(
                ["%s" % v for v in self._params_init_kwargs['df_mg']])
            string += ", df_mg=[%s]" % vals
        else:
            string += ", df_mg=%s" % self._params_init_kwargs['df_mg']

        string += ", "
        string += ", ".join(
            "%s='%s'" % (k, v) for k, v in self._config_init_kwargs.items())
        string += ")"

        return string

    def compute_distances(self):
        """Compute the distance splines."""
        status = 0
        status = lib.cosmology_compute_distances(self.cosmo, status)
        check(status, self.cosmo)

    def compute_growth(self):
        """Compute the growth function."""
        status = 0
        status = lib.cosmology_compute_growth(self.cosmo, status)
        check(status, self.cosmo)

    def compute_power(self):
        """Compute the power spectrum."""
        status = 0
        status = lib.cosmology_compute_power(self.cosmo, status)
        check(status, self.cosmo)

    def has_distances(self):
        """Checks if the distances have been precomputed.

        Returns:
            bool: True if precomputed, False otherwise.
        """
        return bool(self.cosmo.computed_distances)

    def has_growth(self):
        """Checks if the growth function has been precomputed.

        Returns:
            bool: True if precomputed, False otherwise.
        """
        return bool(self.cosmo.computed_growth)

    def has_power(self):
        """Checks if the power spectra have been precomputed.

        Returns:
            bool: True if precomputed, False otherwise.
        """
        return bool(self.cosmo.computed_power)

    def has_sigma(self):
        """Checks if sigma8 has been computed.

        Returns:
            bool: True if precomputed, False otherwise.
        """
        return bool(self.cosmo.computed_sigma)

    def status(self):
        """Get error status of the ccl_cosmology object.

        .. note:: error statuses are currently under development.

        Returns:
            :obj:`str` containing the status message.
        """
        # Get status ID string if one exists
        if self.cosmo.status in error_types.keys():
            status = error_types[self.cosmo.status]
        else:
            status = self.cosmo.status

        # Get status message
        msg = self.cosmo.status_message

        # Return status information
        return "status(%s): %s" % (status, msg)


def check(status, cosmo=None):
    """Check the status returned by a ccllib function.

    Args:
        status (int or :obj:`core.error_types`): Flag or error describing the
                                                 success of a function.
    """
    # Check for normal status (no action required)
    if status == 0:
        return

    # Get status message from Cosmology object, if there is one
    if cosmo is not None:
        msg = cosmo.cosmo.status_message
    else:
        msg = ""

    # Check for known error status
    if status in error_types.keys():
        raise CCLError("Error %s: %s" % (error_types[status], msg))

    # Check for unknown error
    if status != 0:
        raise CCLError("Error %d: %s" % (status, msg))<|MERGE_RESOLUTION|>--- conflicted
+++ resolved
@@ -191,26 +191,6 @@
         m_nu (:obj:`float`, optional): Total mass in eV of the massive
             neutrinos present. Defaults to 0.
         mnu_type (:obj:`str`, optional): The type of massive neutrinos.
-<<<<<<< HEAD
-        w0 (float, optional): First order term of dark energy equation of
-                              state. Defaults to -1.
-        wa (float, optional): Second order term of dark energy equation of
-                              state. Defaults to 0.
-        bcm_log10Mc (float, optional): One of the parameters of the BCM model.
-                                       Defaults to `np.log10(1.2e14)`.
-        bcm_etab (float, optional): One of the parameters of the BCM model.
-                                    Defaults to 0.5.
-        bcm_ks (float, optional): One of the parameters of the BCM model.
-                                  Defaults to 55.0.
-        sigma8 (float): Variance of matter density perturbations at 8 Mpc/h
-                        scale. Exactly one of A_s and sigma_8 is required.
-        df_mg (array_like): Perturbations to the GR growth rate as
-                            a function of redshift :math:`\Delta f`.
-                            Used to implement simple modified growth
-                            scenarios.
-        z_mg (array_like): Array of redshifts corresponding to df_mg.
-    """  # noqa: W605
-=======
         w0 (:obj:`float`, optional): First order term of dark energy equation
             of state. Defaults to -1.
         wa (:obj:`float`, optional): Second order term of dark energy equation
@@ -296,7 +276,6 @@
         # dumped by this object are compatible with the C yaml load function.
         status = 0
         lib.parameters_write_yaml(self._params, filename, status)
->>>>>>> 2b4f3cf2
 
         # Check status
         if status != 0:
