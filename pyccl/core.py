"""The core functionality of ccl, including the core data types. This includes
the cosmology and parameters objects used to instantiate a model from which one
can compute a set of theoretical predictions.
"""
import warnings
import numpy as np
import yaml
from inspect import getmembers, isfunction, signature

from . import ccllib as lib
from .errors import CCLError, CCLWarning
from ._types import error_types
from .boltzmann import get_class_pk_lin, get_camb_pk_lin, get_isitgr_pk_lin
from .pyutils import check
from .pk2d import Pk2D
from .bcm import bcm_correct_pk2d
from .base import CCLObject, cache, unlock_instance
<<<<<<< HEAD
from .base.parameters import gsl_params, spline_params, CosmologyParams
from .base.parameters import physical_constants as const
=======
from .parameters import CCLParameters, CosmologyParams
from .parameters import physical_constants as const
>>>>>>> adddaebd


# Configuration types
transfer_function_types = {
    None: lib.transfer_none,
    'eisenstein_hu': lib.eisenstein_hu,
    'eisenstein_hu_nowiggles': lib.eisenstein_hu_nowiggles,
    'bbks': lib.bbks,
    'boltzmann_class': lib.boltzmann_class,
    'boltzmann_camb': lib.boltzmann_camb,
    'boltzmann_isitgr': lib.boltzmann_isitgr,
    'calculator': lib.pklin_from_input
}

matter_power_spectrum_types = {
    None: lib.pknl_none,
    'halo_model': lib.halo_model,
    'halofit': lib.halofit,
    'linear': lib.linear,
    'emu': lib.emu,
    'calculator': lib.pknl_from_input,
    'camb': lib.pknl_from_boltzman
}

baryons_power_spectrum_types = {
    'nobaryons': lib.nobaryons,
    'bcm': lib.bcm
}

# List which transfer functions can be used with the muSigma_MG
# parameterisation of modified gravity

mass_function_types = {
    'angulo': lib.angulo,
    'tinker': lib.tinker,
    'tinker10': lib.tinker10,
    'watson': lib.watson,
    'shethtormen': lib.shethtormen
}

halo_concentration_types = {
    'bhattacharya2011': lib.bhattacharya2011,
    'duffy2008': lib.duffy2008,
    'constant_concentration': lib.constant_concentration,
}

emulator_neutrinos_types = {
    'strict': lib.emu_strict,
    'equalize': lib.emu_equalize
}


class _Defaults:
    """Default cosmological parameters used throughout the library."""
    T_CMB = 2.725
    T_ncdm = 0.71611


class Cosmology(CCLObject):
    """A cosmology including parameters and associated data.

    .. note:: Although some arguments default to `None`, they will raise a
              ValueError inside this function if not specified, so they are not
              optional.

    .. note:: The parameter Omega_g can be used to set the radiation density
              (not including relativistic neutrinos) to zero. Doing this will
              give you a model that is physically inconsistent since the
              temperature of the CMB will still be non-zero. Note however
              that this approximation is common for late-time LSS computations.

    .. note:: BCM stands for the "baryonic correction model" of Schneider &
              Teyssier (2015; https://arxiv.org/abs/1510.06034). See the
              `DESC Note <https://github.com/LSSTDESC/CCL/blob/master/doc\
/0000-ccl_note/main.pdf>`_
              for details.

    .. note:: After instantiation, you can set parameters related to the
              internal splines and numerical integration accuracy by setting
              the values of the attributes of
              :obj:`Cosmology.cosmo.spline_params` and
              :obj:`Cosmology.cosmo.gsl_params`. For example, you can set
              the generic relative accuracy for integration by executing
              ``c = Cosmology(...); c.cosmo.gsl_params.INTEGRATION_EPSREL \
= 1e-5``.
              See the module level documentation of `pyccl.core` for details.

    Args:
        Omega_c (:obj:`float`): Cold dark matter density fraction.
        Omega_b (:obj:`float`): Baryonic matter density fraction.
        h (:obj:`float`): Hubble constant divided by 100 km/s/Mpc; unitless.
        A_s (:obj:`float`): Power spectrum normalization. Exactly one of A_s
            and sigma_8 is required.
        sigma8 (:obj:`float`): Variance of matter density perturbations at
            an 8 Mpc/h scale. Exactly one of A_s and sigma_8 is required.
        n_s (:obj:`float`): Primordial scalar perturbation spectral index.
        Omega_k (:obj:`float`, optional): Curvature density fraction.
            Defaults to 0.
        Omega_g (:obj:`float`, optional): Density in relativistic species
            except massless neutrinos. The default of `None` corresponds
            to setting this from the CMB temperature. Note that if a non-`None`
            value is given, this may result in a physically inconsistent model
            because the CMB temperature will still be non-zero in the
            parameters.
        Neff (:obj:`float`, optional): Effective number of massless
            neutrinos present. Defaults to 3.046.
        m_nu (:obj:`float`, optional): Total mass in eV of the massive
            neutrinos present. Defaults to 0.
        m_nu_type (:obj:`str`, optional): The type of massive neutrinos. Should
            be one of 'inverted', 'normal', 'equal', 'single', or 'list'.
            The default of None is the same as 'normal'.
        w0 (:obj:`float`, optional): First order term of dark energy equation
            of state. Defaults to -1.
        wa (:obj:`float`, optional): Second order term of dark energy equation
            of state. Defaults to 0.
        T_CMB (:obj:`float`): The CMB temperature today. The default of
            is 2.725.
        bcm_log10Mc (:obj:`float`, optional): One of the parameters of the
            BCM model. Defaults to `np.log10(1.2e14)`.
        bcm_etab (:obj:`float`, optional): One of the parameters of the BCM
            model. Defaults to 0.5.
        bcm_ks (:obj:`float`, optional): One of the parameters of the BCM
            model. Defaults to 55.0.
        mu_0 (:obj:`float`, optional): One of the parameters of the mu-Sigma
            modified gravity model. Defaults to 0.0
        sigma_0 (:obj:`float`, optional): One of the parameters of the mu-Sigma
            modified gravity model. Defaults to 0.0
        c1_mg (:obj:`float`, optional): MG parameter that enters in the scale
            dependence of mu affecting its large scale behavior. Default to 1.
            See, e.g., Eqs. (46) in Ade et al. 2015, arXiv:1502.01590
            where their f1 and f2 functions are set equal to the commonly used
            ratio of dark energy density parameter at scale factor a over
            the dark energy density parameter today
        c2_mg (:obj:`float`, optional): MG parameter that enters in the scale
            dependence of Sigma affecting its large scale behavior. Default 1.
            See, e.g., Eqs. (47) in Ade et al. 2015, arXiv:1502.01590
            where their f1 and f2 functions are set equal to the commonly used
            ratio of dark energy density parameter at scale factor a over
            the dark energy density parameter today
        lambda_mg (:obj:`float`, optional): MG parameter that sets the start
            of dependance on c1 and c2 MG parameters. Defaults to 0.0
            See, e.g., Eqs. (46) & (47) in Ade et al. 2015, arXiv:1502.01590
            where their f1 and f2 functions are set equal to the commonly used
            ratio of dark energy density parameter at scale factor a over
            the dark energy density parameter today
        df_mg (array_like, optional): Perturbations to the GR growth rate as
            a function of redshift :math:`\\Delta f`. Used to implement simple
            modified growth scenarios.
        z_mg (array_like, optional): Array of redshifts corresponding to df_mg.
        transfer_function (:obj:`str`, optional): The transfer function to
            use. Defaults to 'boltzmann_camb'.
        matter_power_spectrum (:obj:`str`, optional): The matter power
            spectrum to use. Defaults to 'halofit'.
        baryons_power_spectrum (:obj:`str`, optional): The correction from
            baryonic effects to be implemented. Defaults to 'nobaryons'.
        mass_function (:obj:`str`, optional): The mass function to use.
            Defaults to 'tinker10' (2010).
        halo_concentration (:obj:`str`, optional): The halo concentration
            relation to use. Defaults to Duffy et al. (2008) 'duffy2008'.
        emulator_neutrinos (:obj:`str`, optional): If using the emulator for
            the power spectrum, specified treatment of unequal neutrinos.
            Options are 'strict', which will raise an error and quit if the
            user fails to pass either a set of three equal masses or a sum with
            m_nu_type = 'equal', and 'equalize', which will redistribute
            masses to be equal right before calling the emulator but results in
            internal inconsistencies. Defaults to 'strict'.
        extra_parameters (:obj:`dict`, optional): Dictionary holding extra
            parameters. Currently supports extra parameters for CAMB, with
            details described below. Defaults to None.
        T_ncdm (:obj:`float`): Non-CDM temperature in units of photon
            temperature. The default is 0.71611.

    Currently supported extra parameters for CAMB are:

        * `halofit_version`
        * `HMCode_A_baryon`
        * `HMCode_eta_baryon`
        * `HMCode_logT_AGN`
        * `kmax`
        * `lmax`
        * `dark_energy_model`

    Consult the CAMB documentation for their usage. These parameters are passed
    in a :obj:`dict` to `extra_parameters` as::

        extra_parameters = {"camb": {"halofit_version": "mead2020_feedback",
                                     "HMCode_logT_AGN": 7.8}}

    """
    # TODO: Docstring - Move T_ncdm after T_CMB for CCLv3.
    from .base.repr_ import build_string_Cosmology as __repr__

    # Go through all functions in the main package and the subpackages
    # and make every function that takes `cosmo` as its first argument
    # an attribute of this class.
    from . import (background, bcm, boltzmann, cells,
                   correlations, covariances, neutrinos,
                   pk2d, power, pyutils, tk3d, tracers, halos, nl_pt)
    subs = [background, boltzmann, bcm, cells, correlations, covariances,
            neutrinos, pk2d, power, pyutils, tk3d, tracers, halos, nl_pt]
    funcs = [getmembers(sub, isfunction) for sub in subs]
    funcs = [func for sub in funcs for func in sub]
    for name, func in funcs:
        pars = list(signature(func).parameters)
        if pars and pars[0] == "cosmo":
            vars()[name] = func
    # clear unnecessary locals
    del (background, boltzmann, bcm, cells, correlations, covariances,
         neutrinos, pk2d, power, pyutils, tk3d, tracers, halos, nl_pt,
         subs, funcs, func, name, pars)

    def __init__(
            self, Omega_c=None, Omega_b=None, h=None, n_s=None,
            sigma8=None, A_s=None, Omega_k=0., Omega_g=None,
            Neff=3.046, m_nu=0., m_nu_type=None, w0=-1., wa=0.,
            T_CMB=_Defaults.T_CMB,
            bcm_log10Mc=np.log10(1.2e14), bcm_etab=0.5,
            bcm_ks=55., mu_0=0., sigma_0=0.,
            c1_mg=1., c2_mg=1., lambda_mg=0., z_mg=None, df_mg=None,
            transfer_function='boltzmann_camb',
            matter_power_spectrum='halofit',
            baryons_power_spectrum='nobaryons',
            mass_function='tinker10',
            halo_concentration='duffy2008',
            emulator_neutrinos='strict',
            extra_parameters=None,
            T_ncdm=_Defaults.T_ncdm):

        # going to save these for later
        self._params_init_kwargs = dict(
            Omega_c=Omega_c, Omega_b=Omega_b, h=h, n_s=n_s, sigma8=sigma8,
            A_s=A_s, Omega_k=Omega_k, Omega_g=Omega_g, Neff=Neff, m_nu=m_nu,
            m_nu_type=m_nu_type, w0=w0, wa=wa, T_CMB=T_CMB, T_ncdm=T_ncdm,
            bcm_log10Mc=bcm_log10Mc,
            bcm_etab=bcm_etab, bcm_ks=bcm_ks, mu_0=mu_0, sigma_0=sigma_0,
            c1_mg=c1_mg, c2_mg=c2_mg, lambda_mg=lambda_mg,
            z_mg=z_mg, df_mg=df_mg,
            extra_parameters=extra_parameters)

        self._config_init_kwargs = dict(
            transfer_function=transfer_function,
            matter_power_spectrum=matter_power_spectrum,
            baryons_power_spectrum=baryons_power_spectrum,
            mass_function=mass_function,
            halo_concentration=halo_concentration,
            emulator_neutrinos=emulator_neutrinos)

        self._build_cosmo()

        self._pk_lin = {}
        self._pk_nl = {}

    def _build_cosmo(self):
        """Assemble all of the input data into a valid ccl_cosmology object."""
        # We have to make all of the C stuff that goes into a cosmology
        # and then we make the cosmology.
        self._build_parameters(**self._params_init_kwargs)
        self._build_config(**self._config_init_kwargs)
        self.cosmo = lib.cosmology_create(self._params._instance, self._config)
        self._spline_params = spline_params.copy()
        self._gsl_params = gsl_params.copy()

        if self.cosmo.status != 0:
            raise CCLError(
                "(%d): %s"
                % (self.cosmo.status, self.cosmo.status_message))

    def write_yaml(self, filename):
        """Write a YAML representation of the parameters to file.

        Args:
            filename (:obj:`str`) Filename, file pointer, or stream to write "
                "parameters to."
        """
        def make_yaml_friendly(d):
            for k, v in d.items():
                if isinstance(v, float):
                    d[k] = float(v)
                elif isinstance(v, int):
                    d[k] = int(v)
                elif isinstance(v, bool):
                    d[k] = bool(v)
                elif isinstance(v, dict):
                    make_yaml_friendly(v)

        params = {**self._params_init_kwargs,
                  **self._config_init_kwargs}
        make_yaml_friendly(params)

        if isinstance(filename, str):
            with open(filename, "w") as fp:
                yaml.dump(params, fp,
                          default_flow_style=False, sort_keys=False)
        else:
            yaml.dump(params, filename,
                      default_flow_style=False, sort_keys=False)

    @classmethod
    def read_yaml(cls, filename, **kwargs):
        """Read the parameters from a YAML file.

        Args:
            filename (:obj:`str`) Filename, file pointer, or stream to read
                parameters from.
            **kwargs (dict) Additional keywords that supersede file contents
        """
        if isinstance(filename, str):
            with open(filename, 'r') as fp:
                params = yaml.load(fp, Loader=yaml.Loader)
        else:
            params = yaml.load(filename, Loader=yaml.Loader)

        if "sigma8" in params and params["sigma8"] == "nan":
            del params["sigma8"]
        if "A_s" in params and params["A_s"] == "nan":
            del params["A_s"]

        # Get the call signature of Cosmology (i.e., the names of
        # all arguments)
        init_param_names = signature(cls).parameters.keys()

        # Read the values we need from the loaded yaml dictionary. Missing
        # values take their default values from Cosmology.__init__
        inits = {k: params[k] for k in init_param_names if k in params}

        # Overwrite with extra values
        inits.update(kwargs)

        return cls(**inits)

    def _build_config(
            self, transfer_function=None, matter_power_spectrum=None,
            baryons_power_spectrum=None,
            mass_function=None, halo_concentration=None,
            emulator_neutrinos=None):
        """Build a ccl_configuration struct.

        This function builds C ccl_configuration struct. This structure
        controls which various approximations are used for the transfer
        function, matter power spectrum, baryonic effect in the matter
        power spectrum, mass function, halo concentration relation, and
        neutrino effects in the emulator.

        It also does some error checking on the inputs to make sure they
        are valid and physically consistent.
        """

        # Check validity of configuration-related arguments
        if transfer_function not in transfer_function_types.keys():
            raise ValueError(
                "'%s' is not a valid transfer_function type. "
                "Available options are: %s"
                % (transfer_function,
                   transfer_function_types.keys()))
        if matter_power_spectrum not in matter_power_spectrum_types.keys():
            raise ValueError(
                "'%s' is not a valid matter_power_spectrum "
                "type. Available options are: %s"
                % (matter_power_spectrum,
                   matter_power_spectrum_types.keys()))
        if (baryons_power_spectrum not in
                baryons_power_spectrum_types.keys()):
            raise ValueError(
                "'%s' is not a valid baryons_power_spectrum "
                "type. Available options are: %s"
                % (baryons_power_spectrum,
                   baryons_power_spectrum_types.keys()))
        if mass_function not in mass_function_types.keys():
            raise ValueError(
                "'%s' is not a valid mass_function type. "
                "Available options are: %s"
                % (mass_function,
                   mass_function_types.keys()))
        if halo_concentration not in halo_concentration_types.keys():
            raise ValueError(
                "'%s' is not a valid halo_concentration type. "
                "Available options are: %s"
                % (halo_concentration,
                   halo_concentration_types.keys()))
        if emulator_neutrinos not in emulator_neutrinos_types.keys():
            raise ValueError("'%s' is not a valid emulator neutrinos "
                             "method. Available options are: %s"
                             % (emulator_neutrinos,
                                emulator_neutrinos_types.keys()))
        if (matter_power_spectrum == "camb"
                and transfer_function != "boltzmann_camb"):
            raise CCLError(
                "To compute the non-linear matter power spectrum with CAMB "
                "the transfer function should be 'boltzmann_camb'.")

        # Assign values to new ccl_configuration object
        config = lib.configuration()

        config.transfer_function_method = \
            transfer_function_types[transfer_function]
        config.matter_power_spectrum_method = \
            matter_power_spectrum_types[matter_power_spectrum]
        config.baryons_power_spectrum_method = \
            baryons_power_spectrum_types[baryons_power_spectrum]
        config.mass_function_method = \
            mass_function_types[mass_function]
        config.halo_concentration_method = \
            halo_concentration_types[halo_concentration]
        config.emulator_neutrinos_method = \
            emulator_neutrinos_types[emulator_neutrinos]

        # Store ccl_configuration for later access
        self._config = config

    def _build_parameters(
            self, Omega_c=None, Omega_b=None, h=None, n_s=None, sigma8=None,
            A_s=None, Omega_k=None, Neff=None, m_nu=None, m_nu_type=None,
            w0=None, wa=None, T_CMB=None, T_ncdm=None,
            bcm_log10Mc=None, bcm_etab=None, bcm_ks=None,
            mu_0=None, sigma_0=None, c1_mg=None, c2_mg=None, lambda_mg=None,
            z_mg=None, df_mg=None, Omega_g=None,
            extra_parameters=None):
        """Build a ccl_parameters struct"""
        # Fill-in defaults (SWIG converts `numpy.nan` to `NAN`)
        A_s = np.nan if A_s is None else A_s
        sigma8 = np.nan if sigma8 is None else sigma8
        Omega_g = np.nan if Omega_g is None else Omega_g

        # Check to make sure Omega_k is within reasonable bounds.
        if Omega_k is not None and Omega_k < -1.0135:
            raise ValueError("Omega_k must be more than -1.0135.")

        # Modified growth.
        if (z_mg is None) != (df_mg is None):
            raise ValueError("Both z_mg and df_mg must be arrays or None.")
        if z_mg is not None:
            z_mg, df_mg = map(np.atleast_1d, [z_mg, df_mg])
            if z_mg.shape != df_mg.shape:
                raise ValueError("Shape mismatch for z_mg and df_mg.")

        # Check to make sure specified amplitude parameter is consistent
        if [A_s, sigma8].count(np.nan) != 1:
            raise ValueError("Set either A_s or sigma8 and not both.")

        # Check if any compulsory parameters are not set
        compul = [Omega_c, Omega_b, Omega_k, w0, wa, h, n_s]
        names = ['Omega_c', 'Omega_b', 'Omega_k', 'w0', 'wa', 'h', 'n_s']
        for name, item in zip(names, compul):
            if item is None:
                raise ValueError(f"Must set parameter {name}.")

        # Make sure the neutrino parameters are consistent
        # and if a sum is given for mass, split into three masses.
        if hasattr(m_nu, "__len__"):
            if (len(m_nu) != 3):
                raise ValueError("m_nu must be a float or array-like object "
                                 "with length 3.")
            elif m_nu_type in ['normal', 'inverted', 'equal']:
                raise ValueError(
                    "m_nu_type '%s' cannot be passed with a list "
                    "of neutrino masses, only with a sum." % m_nu_type)
            elif m_nu_type is None:
                m_nu_type = 'list'  # False
            mnu_list = [0]*3
            for i in range(0, 3):
                mnu_list[i] = m_nu[i]

        else:
            try:
                m_nu = float(m_nu)
            except Exception:
                raise ValueError(
                    "m_nu must be a float or array-like object with "
                    "length 3.")

            if m_nu_type is None:
                m_nu_type = 'normal'
            m_nu = [m_nu]
            if (m_nu_type == 'normal'):
                if (m_nu[0] < (np.sqrt(7.62E-5) + np.sqrt(2.55E-3))
                        and (m_nu[0] > 1e-15)):
                    raise ValueError("if m_nu_type is 'normal', we are "
                                     "using the normal hierarchy and so "
                                     "m_nu must be greater than (~)0.0592 "
                                     "(or zero)")

                # Split the sum into 3 masses under normal hierarchy.
                if (m_nu[0] > 1e-15):
                    mnu_list = [0]*3
                    # This is a starting guess.
                    mnu_list[0] = 0.
                    mnu_list[1] = np.sqrt(7.62E-5)
                    mnu_list[2] = np.sqrt(2.55E-3)
                    sum_check = mnu_list[0] + mnu_list[1] + mnu_list[2]
                    # This is the Newton's method
                    while (np.abs(m_nu[0] - sum_check) > 1e-15):
                        dsdm1 = (1. + mnu_list[0] / mnu_list[1]
                                 + mnu_list[0] / mnu_list[2])
                        mnu_list[0] = mnu_list[0] - (sum_check
                                                     - m_nu[0]) / dsdm1
                        mnu_list[1] = np.sqrt(mnu_list[0]*mnu_list[0]
                                              + 7.62E-5)
                        mnu_list[2] = np.sqrt(mnu_list[0]*mnu_list[0]
                                              + 2.55E-3)
                        sum_check = mnu_list[0] + mnu_list[1] + mnu_list[2]

            elif (m_nu_type == 'inverted'):
                if (m_nu[0] < (np.sqrt(2.43e-3 - 7.62e-5) + np.sqrt(2.43e-3))
                        and (m_nu[0] > 1e-15)):
                    raise ValueError("if m_nu_type is 'inverted', we "
                                     "are using the inverted hierarchy "
                                     "and so m_nu must be greater than "
                                     "(~)0.0978 (or zero)")
                # Split the sum into 3 masses under inverted hierarchy.
                if (m_nu[0] > 1e-15):
                    mnu_list = [0]*3
                    mnu_list[0] = 0.  # This is a starting guess.
                    mnu_list[1] = np.sqrt(2.43e-3 - 7.62E-5)
                    mnu_list[2] = np.sqrt(2.43e-3)
                    sum_check = mnu_list[0] + mnu_list[1] + mnu_list[2]
                    # This is the Newton's method
                    while (np.abs(m_nu[0] - sum_check) > 1e-15):
                        dsdm1 = (1. + (mnu_list[0] / mnu_list[1])
                                 + (mnu_list[0] / mnu_list[2]))
                        mnu_list[0] = mnu_list[0] - (sum_check
                                                     - m_nu[0]) / dsdm1
                        mnu_list[1] = np.sqrt(mnu_list[0]*mnu_list[0]
                                              + 7.62E-5)
                        mnu_list[2] = np.sqrt(mnu_list[0]*mnu_list[0]
                                              - 2.43e-3)
                        sum_check = mnu_list[0] + mnu_list[1] + mnu_list[2]
            elif (m_nu_type == 'equal'):
                mnu_list = [0]*3
                mnu_list[0] = m_nu[0]/3.
                mnu_list[1] = m_nu[0]/3.
                mnu_list[2] = m_nu[0]/3.
            elif (m_nu_type == 'single'):
                mnu_list = [0]*3
                mnu_list[0] = m_nu[0]
                mnu_list[1] = 0.
                mnu_list[2] = 0.

        # Check which of the neutrino species are non-relativistic today
        N_nu_mass = 0
        if (np.abs(np.amax(m_nu) > 1e-15)):
            for i in range(0, 3):
                if (mnu_list[i] > 0.00017):  # Lesgourges et al. 2012
                    N_nu_mass = N_nu_mass + 1
            N_nu_rel = Neff - (N_nu_mass * T_ncdm**4 * (4./11.)**(-4./3.))
            if N_nu_rel < 0.:
                raise ValueError("Neff and m_nu must result in a number "
                                 "of relativistic neutrino species greater "
                                 "than or equal to zero.")

        # Fill an array with the non-relativistic neutrino masses
        if N_nu_mass > 0:
            nu_mass = [0]*N_nu_mass
            relativistic = [0]*3
            for i in range(0, N_nu_mass):
                for j in range(0, 3):
                    if (mnu_list[j] > 0.00017 and relativistic[j] == 0):
                        relativistic[j] = 1
                        nu_mass[i] = mnu_list[j]
                        break
        else:
            nu_mass = [0.]

        c = const
        # Curvature parameters.
        k_sign = -np.sign(Omega_k) if np.abs(Omega_k) > 1e-6 else 0
        sqrtk = np.sqrt(np.abs(Omega_k)) * h / c.CLIGHT_HMPC

        # Fixed radiation parameters: (Omega_g h^2) is known from T_CMB.
        rho_g = 4 * c.STBOLTZ / c.CLIGHT**3 * T_CMB**4
        rho_crit = c.RHO_CRITICAL * c.SOLAR_MASS / c.MPC_TO_METER**3 * h**2

        # Get the N_nu_rel from Neff and N_nu_mass.
        N_nu_rel = Neff - N_nu_mass * T_ncdm**4 / (4/11)**(4/3)

        # Temperature of the relativistic neutrinos in K.
        T_nu = T_CMB * (4/11)**(1/3)
        rho_nu_rel = N_nu_rel * (7/8) * 4 * c.STBOLTZ / c.CLIGHT**3 * T_nu**4
        Omega_nu_rel = rho_nu_rel / rho_crit

        # For non-relativistic neutrinos, calculate the phase-space integral.
        self._fill_params(m_nu=nu_mass, N_nu_mass=N_nu_mass,
                          T_CMB=T_CMB, T_ncdm=T_ncdm, h=h)
        Omega_nu_mass = self._get_Omega_nu()

        Omega_m = Omega_b + Omega_c + Omega_nu_mass
        Omega_l = 1 - Omega_m - rho_g/rho_crit - Omega_nu_rel - Omega_k
        if np.isnan(Omega_g):
            # No value passed for Omega_g
            Omega_g = rho_g/rho_crit
        else:
            # Omega_g was passed - modify Omega_l
            Omega_l += rho_g/rho_crit - Omega_g

        self._fill_params(
            sum_nu_masses=sum(nu_mass), N_nu_rel=N_nu_rel, Neff=Neff,
            Omega_nu_mass=Omega_nu_mass, Omega_nu_rel=Omega_nu_rel,
            Omega_m=Omega_m, Omega_c=Omega_c, Omega_b=Omega_b, Omega_k=Omega_k,
            sqrtk=sqrtk, k_sign=int(k_sign), Omega_g=Omega_g, w0=w0, wa=wa,
            Omega_l=Omega_l, H0=h*100, A_s=A_s, sigma8=sigma8, n_s=n_s,
            mu_0=mu_0, sigma_0=sigma_0, c1_mg=c1_mg, c2_mg=c2_mg,
            lambda_mg=lambda_mg,
            bcm_log10Mc=bcm_log10Mc, bcm_etab=bcm_etab, bcm_ks=bcm_ks)

        # Modified growth (deprecated)
        if z_mg is not None:
            self._params.mgrowth = [z_mg, df_mg]

    def _fill_params(self, **kwargs):
        if not hasattr(self, "_params"):
            self._params = CosmologyParams()
        [setattr(self._params, par, val) for par, val in kwargs.items()]

    def __getitem__(self, key):
        if key == 'extra_parameters':
            return self._params_init_kwargs["extra_parameters"]
        return getattr(self._params, key)

    def __del__(self):
        """Free the C memory this object is managing as it is being garbage
        collected (hopefully)."""
        if hasattr(self, "cosmo"):
            lib.cosmology_free(self.cosmo)
            delattr(self, "cosmo")
        if hasattr(self, "_params"):
<<<<<<< HEAD
            lib.parameters_free(self._params._instance)
=======
            lib.parameters_free(self._params)
>>>>>>> adddaebd
            delattr(self, "_params")

    def __enter__(self):
        return self

    def __exit__(self, type, value, traceback):
        """Free the C memory this object is managing when the context manager
        exits."""
        self.__del__()

    def __getstate__(self):
        # we are removing any C data before pickling so that the
        # is pure python when pickled.
        state = self.__dict__.copy()
        state.pop('cosmo', None)
        state.pop('_params', None)
        state.pop('_config', None)
        return state

    def __setstate__(self, state):
        # This will create a new `Cosmology` object so we create another lock.
        state["_object_lock"] = type(state.pop("_object_lock"))()
        self.__dict__ = state
        # we removed the C data when it was pickled, so now we unpickle
        # and rebuild the C data
        self._build_cosmo()
        self._object_lock.lock()  # Lock on exit.

    def compute_distances(self):
        """Compute the distance splines."""
        if self.has_distances:
            return
        status = 0
        status = lib.cosmology_compute_distances(self.cosmo, status)
        check(status, self)

    def compute_growth(self):
        """Compute the growth function."""
        if self.has_growth:
            return
        if self['N_nu_mass'] > 0:
            warnings.warn(
                "CCL does not properly compute the linear growth rate in "
                "cosmological models with massive neutrinos!",
                category=CCLWarning)

            if self._params_init_kwargs['df_mg'] is not None:
                warnings.warn(
                    "Modified growth rates via the `df_mg` keyword argument "
                    "cannot be consistently combined with cosmological models "
                    "with massive neutrinos in CCL!",
                    category=CCLWarning)

            if (self._params_init_kwargs['mu_0'] > 0 or
                    self._params_init_kwargs['sigma_0'] > 0):
                warnings.warn(
                    "Modified growth rates via the mu-Sigma model "
                    "cannot be consistently combined with cosmological models "
                    "with massive neutrinos in CCL!",
                    category=CCLWarning)

        status = 0
        status = lib.cosmology_compute_growth(self.cosmo, status)
        check(status, self)

    @cache(maxsize=3)
    def _compute_linear_power(self):
        """Return the linear power spectrum."""
        if (self['N_nu_mass'] > 0 and
                self._config_init_kwargs['transfer_function'] in
                ['bbks', 'eisenstein_hu', 'eisenstein_hu_nowiggles', ]):
            warnings.warn(
                "The '%s' linear power spectrum model does not properly "
                "account for massive neutrinos!" %
                self._config_init_kwargs['transfer_function'],
                category=CCLWarning)

        if self._config_init_kwargs['matter_power_spectrum'] == 'emu':
            warnings.warn(
                "None of the linear power spectrum models in CCL are "
                "consistent with that implicitly used in the emulated "
                "non-linear power spectrum!",
                category=CCLWarning)

        # needed to init some models
        self.compute_growth()

        # Populate power spectrum splines
        trf = self._config_init_kwargs['transfer_function']
        pk = None
        rescale_s8 = True
        rescale_mg = True
        if trf is None:
            raise CCLError("You want to compute the linear power spectrum, "
                           "but you selected `transfer_function=None`.")
        elif trf == 'boltzmann_class':
            pk = get_class_pk_lin(self)
        elif trf == 'boltzmann_isitgr':
            rescale_mg = False
            pk = get_isitgr_pk_lin(self)
        elif trf in ['bbks', 'eisenstein_hu', 'eisenstein_hu_nowiggles']:
            rescale_s8 = False
            rescale_mg = False
            pk = Pk2D.from_model(self, model=trf)

        # Compute the CAMB nonlin power spectrum if needed,
        # to avoid repeating the code in `compute_nonlin_power`.
        # Because CAMB power spectra come in pairs with pkl always computed,
        # we set the nonlin power spectrum first, but keep the linear via a
        # status variable to use it later if the transfer function is CAMB too.
        pkl = None
        if self._config_init_kwargs["matter_power_spectrum"] == "camb":
            if abs(self["mu_0"]) > 1e-14:
                warnings.warn("CAMB doesn't compute non-linear power spectra "
                              "consistently with mu_0 > 0.", CCLWarning)
            if not np.isfinite(self["A_s"]):
                raise CCLError("CAMB doesn't rescale non-linear power spectra "
                               "consistently without A_s.")

            # no rescaling because A_s is necessarily provided
            rescale_mg = rescale_s8 = False
            name = "delta_matter:delta_matter"
            pkl, self._pk_nl[name] = get_camb_pk_lin(self, nonlin=True)

        if trf == "boltzmann_camb":
            pk = pkl if pkl is not None else get_camb_pk_lin(self)

        # Rescale by sigma8/mu-sigma if needed
        if pk:
            status = 0
            status = lib.rescale_linpower(self.cosmo, pk.psp,
                                          int(rescale_mg),
                                          int(rescale_s8),
                                          status)
            check(status, self)

        return pk

    @unlock_instance(mutate=False)
    def compute_linear_power(self):
        """Compute the linear power spectrum."""
        if self.has_linear_power:
            return
        pk = self._compute_linear_power()
        # Assign
        self._pk_lin['delta_matter:delta_matter'] = pk

    def _get_halo_model_nonlin_power(self):
        from . import halos as hal
        mdef = hal.MassDef('vir', 'matter')
        conc = self._config.halo_concentration_method
        mfm = self._config.mass_function_method

        if conc == lib.bhattacharya2011:
            c = hal.ConcentrationBhattacharya13(mdef=mdef)
        elif conc == lib.duffy2008:
            c = hal.ConcentrationDuffy08(mdef=mdef)
        elif conc == lib.constant_concentration:
            c = hal.ConcentrationConstant(c=4., mdef=mdef)

        if mfm == lib.tinker10:
            hmf = hal.MassFuncTinker10(self, mass_def=mdef,
                                       mass_def_strict=False)
            hbf = hal.HaloBiasTinker10(self, mass_def=mdef,
                                       mass_def_strict=False)
        elif mfm == lib.shethtormen:
            hmf = hal.MassFuncSheth99(self, mass_def=mdef,
                                      mass_def_strict=False,
                                      use_delta_c_fit=True)
            hbf = hal.HaloBiasSheth99(self, mass_def=mdef,
                                      mass_def_strict=False)
        else:
            raise ValueError("Halo model spectra not available for your "
                             "current choice of mass function with the "
                             "deprecated implementation.")
        prf = hal.HaloProfileNFW(c)
        hmc = hal.HMCalculator(self, hmf, hbf, mdef)
        return hal.halomod_Pk2D(self, hmc, prf, normprof1=True)

    @cache(maxsize=3)
    def _compute_nonlin_power(self):
        """Return the non-linear power spectrum."""
        if self._config_init_kwargs['matter_power_spectrum'] != 'linear':
            if self._params_init_kwargs['df_mg'] is not None:
                warnings.warn(
                    "Modified growth rates via the `df_mg` keyword argument "
                    "cannot be consistently combined with '%s' for "
                    "computing the non-linear power spectrum!" %
                    self._config_init_kwargs['matter_power_spectrum'],
                    category=CCLWarning)

            if (self._params_init_kwargs['mu_0'] != 0 or
                    self._params_init_kwargs['sigma_0'] != 0):
                warnings.warn(
                    "mu-Sigma modified cosmologies "
                    "cannot be consistently combined with '%s' "
                    "for computing the non-linear power spectrum!" %
                    self._config_init_kwargs['matter_power_spectrum'],
                    category=CCLWarning)

        if (self['N_nu_mass'] > 0 and
                self._config_init_kwargs['baryons_power_spectrum'] == 'bcm'):
            warnings.warn(
                "The BCM baryonic correction model's default parameters "
                "were not calibrated for cosmological models with "
                "massive neutrinos!",
                category=CCLWarning)

        self.compute_distances()

        # Populate power spectrum splines
        mps = self._config_init_kwargs['matter_power_spectrum']
        # needed for halofit, halomodel and linear options
        if (mps != 'emu') and (mps is not None):
            self.compute_linear_power()

        if mps == "camb" and self.has_nonlin_power:
            # Already computed
            return self._pk_nl['delta_matter:delta_matter']

        if mps is None:
            raise CCLError("You want to compute the non-linear power "
                           "spectrum, but you selected "
                           "`matter_power_spectrum=None`.")
        elif mps == 'halo_model':
            warnings.warn(
                "The halo model option for the internal CCL matter power "
                "spectrum is deprecated. Use the more general functionality "
                "in the `halos` module.", category=CCLWarning)
            pk = self._get_halo_model_nonlin_power()
        elif mps == 'halofit':
            pkl = self._pk_lin['delta_matter:delta_matter']
            if pkl is None:
                raise CCLError("The linear power spectrum is a "
                               "necessary input for halofit")
            pk = Pk2D.apply_halofit(self, pkl)
        elif mps == 'emu':
            pk = Pk2D.from_model(self, model='emu')
        elif mps == 'linear':
            pk = self._pk_lin['delta_matter:delta_matter']

        # Correct for baryons if required
        if self._config_init_kwargs['baryons_power_spectrum'] == 'bcm':
            bcm_correct_pk2d(self, pk)

        return pk

    @unlock_instance(mutate=False)
    def compute_nonlin_power(self):
        """Compute the non-linear power spectrum."""
        if self.has_nonlin_power:
            return
        pk = self._compute_nonlin_power()
        # Assign
        self._pk_nl['delta_matter:delta_matter'] = pk

    def compute_sigma(self):
        """Compute the sigma(M) spline."""
        if self.has_sigma:
            return

        # we need these things before building the mass function splines
        if self['N_nu_mass'] > 0:
            # these are not consistent with anything - fun
            warnings.warn(
                "All of the halo mass function, concentration, and bias "
                "models in CCL are not properly calibrated for cosmological "
                "models with massive neutrinos!",
                category=CCLWarning)

        if self._config_init_kwargs['baryons_power_spectrum'] != 'nobaryons':
            warnings.warn(
                "All of the halo mass function, concentration, and bias "
                "models in CCL are not consistently adjusted for baryons "
                "when the power spectrum is via the BCM model!",
                category=CCLWarning)

        self.compute_linear_power()
        pk = self._pk_lin['delta_matter:delta_matter']
        if pk is None:
            raise CCLError("Linear power spectrum can't be None")
        status = 0
        status = lib.cosmology_compute_sigma(self.cosmo, pk.psp, status)
        check(status, self)

    def get_linear_power(self, name='delta_matter:delta_matter'):
        """Get the :class:`~pyccl.pk2d.Pk2D` object associated with
        the linear power spectrum with name `name`.

        Args:
            name (:obj:`str` or `None`): name of the power spectrum to
                return. If `None`, `'delta_matter:delta_matter'` will
                be used.

        Returns:
            :class:`~pyccl.pk2d.Pk2D` object containing the linear
            power spectrum with name `name`.
        """
        if name is None:
            name = 'delta_matter:delta_matter'
        if name not in self._pk_lin:
            raise KeyError("Unknown power spectrum %s." % name)
        return self._pk_lin[name]

    def get_nonlin_power(self, name='delta_matter:delta_matter'):
        """Get the :class:`~pyccl.pk2d.Pk2D` object associated with
        the non-linear power spectrum with name `name`.

        Args:
            name (:obj:`str` or `None`): name of the power spectrum to
                return. If `None`, `'delta_matter:delta_matter'` will
                be used.

        Returns:
            :class:`~pyccl.pk2d.Pk2D` object containing the non-linear
            power spectrum with name `name`.
        """
        if name is None:
            name = 'delta_matter:delta_matter'
        if name not in self._pk_nl:
            raise KeyError("Unknown power spectrum %s." % name)
        return self._pk_nl[name]

    def _get_Omega_nu(self, a=1):
        r"""Compute :math:`\Omega_\nu`.

        Arguments
        ---------
        a : float or (na,) array-like
            Scale factor(s), normalized to 1 today.

        Returns
        -------
        omega_nu : float or (na,) ``numpy.ndarray``
            Value(s) of :math:`\Omega_\nu` at ``a``.
        """
        a_use = np.atleast_1d(a).astype(float)

        status = 0
        OmNuh2, status = lib.Omeganuh2_vec(
            self["N_nu_mass"], self["T_CMB"], self["T_ncdm"],
            a_use, self["m_nu"], a_use.size, status)
        check(status)

        if np.ndim(a) == 0:
            return OmNuh2[0] / self["h"]**2
        return OmNuh2 / self["h"]**2

    @property
    def has_distances(self):
        """Checks if the distances have been precomputed."""
        return bool(self.cosmo.computed_distances)

    @property
    def has_growth(self):
        """Checks if the growth function has been precomputed."""
        return bool(self.cosmo.computed_growth)

    @property
    def has_linear_power(self):
        """Checks if the linear power spectra have been precomputed."""
        try:
            return isinstance(self._pk_lin["delta_matter:delta_matter"], Pk2D)
        except KeyError:
            return False

    @property
    def has_nonlin_power(self):
        """Checks if the non-linear power spectra have been precomputed."""
        try:
            return isinstance(self._pk_nl["delta_matter:delta_matter"], Pk2D)
        except KeyError:
            return False

    @property
    def has_sigma(self):
        """Checks if sigma(M) is precomputed."""
        return bool(self.cosmo.computed_sigma)

    def status(self):
        """Get error status of the ccl_cosmology object.

        .. note:: The error statuses are currently under development and
                  may not be fully descriptive.

        Returns:
            :obj:`str` containing the status message.
        """
        # Get status ID string if one exists
        if self.cosmo.status in error_types.keys():
            status = error_types[self.cosmo.status]
        else:
            status = self.cosmo.status

        # Get status message
        msg = self.cosmo.status_message

        # Return status information
        return "status(%s): %s" % (status, msg)


def CosmologyVanillaLCDM(**kwargs):
    """A cosmology with typical flat Lambda-CDM parameters (`Omega_c=0.25`,
    `Omega_b = 0.05`, `Omega_k = 0`, `sigma8 = 0.81`, `n_s = 0.96`, `h = 0.67`,
    no massive neutrinos).

    Arguments:
        **kwargs (dict): a dictionary of parameters passed as arguments
            to the `Cosmology` constructor. It should not contain any of
            the LambdaCDM parameters (`"Omega_c"`, `"Omega_b"`, `"n_s"`,
            `"sigma8"`, `"A_s"`, `"h"`), since these are fixed.
    """
    p = {'Omega_c': 0.25,
         'Omega_b': 0.05,
         'h': 0.67,
         'n_s': 0.96,
         'sigma8': 0.81,
         'A_s': None}
    if set(p).intersection(set(kwargs)):
        raise ValueError(
            f"You cannot change the ΛCDM parameters: {list(p.keys())}.")
    # TODO py39+: dictionary union operator `(p | kwargs)`.
    return Cosmology(**{**p, **kwargs})


class CosmologyCalculator(Cosmology):
    """A "calculator-mode" CCL `Cosmology` object.
    This allows users to build a cosmology from a set of arrays
    describing the background expansion, linear growth factor and
    linear and non-linear power spectra, which can then be used
    to compute more complex observables (e.g. angular power
    spectra or halo-model quantities). These are stored in
    `background`, `growth`, `pk_linear` and `pk_nonlin`.

    .. note:: Although in principle these arrays should suffice
              to compute most observable quantities some
              calculations implemented in CCL (e.g. the halo
              mass function) requires knowledge of basic
              cosmological parameters such as :math:`\\Omega_M`.
              For this reason, users must pass a minimal set
              of :math:`\\Lambda` CDM cosmological parameters.

    Args:
        Omega_c (:obj:`float`): Cold dark matter density fraction.
        Omega_b (:obj:`float`): Baryonic matter density fraction.
        h (:obj:`float`): Hubble constant divided by 100 km/s/Mpc;
            unitless.
        A_s (:obj:`float`): Power spectrum normalization. Exactly
            one of A_s and sigma_8 is required.
        sigma8 (:obj:`float`): Variance of matter density
            perturbations at an 8 Mpc/h scale. Exactly one of A_s
            and sigma_8 is required.
        n_s (:obj:`float`): Primordial scalar perturbation spectral
            index.
        Omega_k (:obj:`float`, optional): Curvature density fraction.
            Defaults to 0.
        Omega_g (:obj:`float`, optional): Density in relativistic species
            except massless neutrinos. The default of `None` corresponds
            to setting this from the CMB temperature. Note that if a
            non-`None` value is given, this may result in a physically
            inconsistent model because the CMB temperature will still
            be non-zero in the parameters.
        Neff (:obj:`float`, optional): Effective number of massless
            neutrinos present. Defaults to 3.046.
        m_nu (:obj:`float`, optional): Total mass in eV of the massive
            neutrinos present. Defaults to 0.
        m_nu_type (:obj:`str`, optional): The type of massive neutrinos.
            Should be one of 'inverted', 'normal', 'equal', 'single', or
            'list'. The default of None is the same as 'normal'.
        w0 (:obj:`float`, optional): First order term of dark energy
            equation of state. Defaults to -1.
        wa (:obj:`float`, optional): Second order term of dark energy
            equation of state. Defaults to 0.
        T_CMB (:obj:`float`): The CMB temperature today. The default is the
            same as in the Cosmology base class.
        mu_0 (:obj:`float`, optional): One of the parameters of the mu-Sigma
            modified gravity model. Defaults to 0.0
        sigma_0 (:obj:`float`, optional): One of the parameters of the mu-Sigma
            modified gravity model. Defaults to 0.0
        background (:obj:`dict`): a dictionary describing the background
            expansion. It must contain three mandatory entries: `'a'`: an
            array of monotonically ascending scale-factor values. `'chi'`:
            an array containing the values of the comoving radial distance
            (in units of Mpc) at the scale factor values stored in `a`.
            '`h_over_h0`': an array containing the Hubble expansion rate at
            the scale factor values stored in `a`, divided by its value
            today (at `a=1`).
        growth (:obj:`dict`): a dictionary describing the linear growth of
            matter fluctuations. It must contain three mandatory entries:
            `'a'`: an array of monotonically ascending scale-factor
            values. `'growth_factor'`: an array containing the values of
            the linear growth factor :math:`D(a)` at the scale factor
            values stored in `a`. '`growth_rate`': an array containing the
            growth rate :math:`f(a)\\equiv d\\log D/d\\log a` at the scale
            factor values stored in `a`.
        pk_linear (:obj:`dict`): a dictionary containing linear power
            spectra. It must contain the following mandatory entries:
            `'a'`: an array of scale factor values. `'k'`: an array of
            comoving wavenumbers in units of inverse Mpc.
            `'delta_matter:delta_matter'`: a 2D array of shape
            `(n_a, n_k)`, where `n_a` and `n_k` are the lengths of
            `'a'` and `'k'` respectively, containing the linear matter
            power spectrum :math:`P(k,a)`. This dictionary may also
            contain other entries with keys of the form `'q1:q2'`,
            containing other cross-power spectra between quantities
            `'q1'` and `'q2'`.
        pk_nonlin (:obj:`dict`): a dictionary containing non-linear
            power spectra. It must contain the following mandatory
            entries: `'a'`: an array of scale factor values.
            `'k'`: an array of comoving wavenumbers in units of
            inverse Mpc. If `nonlinear_model` is `None`, it should also
            contain `'delta_matter:delta_matter'`: a 2D array of
            shape `(n_a, n_k)`, where `n_a` and `n_k` are the lengths
            of `'a'` and `'k'` respectively, containing the non-linear
            matter power spectrum :math:`P(k,a)`. This dictionary may
            also contain other entries with keys of the form `'q1:q2'`,
            containing other cross-power spectra between quantities
            `'q1'` and `'q2'`.
        nonlinear_model (:obj:`str`, :obj:`dict` or `None`): model to
            compute non-linear power spectra. If a string, the associated
            non-linear model will be applied to all entries in `pk_linear`
            which do not appear in `pk_nonlin`. If a dictionary, it should
            contain entries of the form `'q1:q2': model`, where `model`
            is a string designating the non-linear model to apply to the
            `'q1:q2'` power spectrum, which must also be present in
            `pk_linear`. If `model` is `None`, this non-linear power
            spectrum will not be calculated. If `nonlinear_model` is
            `None`, no additional non-linear power spectra will be
            computed. The only non-linear model supported is `'halofit'`,
            corresponding to the "HALOFIT" transformation of
            Takahashi et al. 2012 (arXiv:1208.2701).
        T_ncdm (:obj:`float`): Non-CDM temperature in units of photon
            temperature. The default is the same as in the base class
    """
    # TODO: Docstring - Move T_ncdm after T_CMB for CCLv3.
    def __init__(
            self, Omega_c=None, Omega_b=None, h=None, n_s=None,
            sigma8=None, A_s=None, Omega_k=0., Omega_g=None,
            Neff=3.046, m_nu=0., m_nu_type=None, w0=-1., wa=0.,
            T_CMB=_Defaults.T_CMB, mu_0=0., sigma_0=0.,
            background=None, growth=None,
            pk_linear=None, pk_nonlin=None, nonlinear_model=None,
            T_ncdm=_Defaults.T_ncdm):
        if pk_linear:
            transfer_function = 'calculator'
        else:
            transfer_function = None
        if pk_nonlin or nonlinear_model:
            matter_power_spectrum = 'calculator'
        else:
            matter_power_spectrum = None

        # Cosmology
        super(CosmologyCalculator, self).__init__(
            Omega_c=Omega_c, Omega_b=Omega_b, h=h,
            n_s=n_s, sigma8=sigma8, A_s=A_s,
            Omega_k=Omega_k, Omega_g=Omega_g,
            Neff=Neff, m_nu=m_nu, m_nu_type=m_nu_type,
            w0=w0, wa=wa, T_CMB=T_CMB, T_ncdm=T_ncdm,
            mu_0=mu_0, sigma_0=sigma_0,
            transfer_function=transfer_function,
            matter_power_spectrum=matter_power_spectrum)

        # Parse arrays
        has_bg = background is not None
        has_dz = growth is not None
        has_pklin = pk_linear is not None
        has_pknl = pk_nonlin is not None
        has_nonlin_model = nonlinear_model is not None

        if has_bg:
            self._init_bg(background)
        if has_dz:
            self._init_growth(growth)
        if has_pklin:
            self._init_pklin(pk_linear)
        if has_pknl:
            self._init_pknl(pk_nonlin, has_nonlin_model)
        self._apply_nonlinear_model(nonlinear_model)

    def _init_bg(self, background):
        # Background
        if not isinstance(background, dict):
            raise TypeError("`background` must be a dictionary.")
        if (('a' not in background) or ('chi' not in background) or
                ('h_over_h0' not in background)):
            raise ValueError("`background` must contain keys "
                             "'a', 'chi' and 'h_over_h0'")
        a = background['a']
        chi = background['chi']
        hoh0 = background['h_over_h0']
        # Check that input arrays have the same size.
        if not (a.shape == chi.shape == hoh0.shape):
            raise ValueError("Input arrays must have the same size.")
        # Check that `a` is a monotonically increasing array.
        if not np.array_equal(a, np.sort(a)):
            raise ValueError("Input scale factor array is not "
                             "monotonically increasing.")
        # Check that the last element of a_array_back is 1:
        if np.abs(a[-1]-1.0) > 1e-5:
            raise ValueError("The last element of the input scale factor"
                             "array must be 1.0.")
        status = 0
        status = lib.cosmology_distances_from_input(self.cosmo,
                                                    a, chi, hoh0,
                                                    status)
        check(status, self)

    def _init_growth(self, growth):
        # Growth
        if not isinstance(growth, dict):
            raise TypeError("`growth` must be a dictionary.")
        if (('a' not in growth) or ('growth_factor' not in growth) or
                ('growth_rate' not in growth)):
            raise ValueError("`growth` must contain keys "
                             "'a', 'growth_factor' and 'growth_rate'")
        a = growth['a']
        dz = growth['growth_factor']
        fz = growth['growth_rate']
        # Check that input arrays have the same size.
        if not (a.shape == dz.shape
                == fz.shape):
            raise ValueError("Input arrays must have the same size.")
        # Check that a_array_grth is a monotonically increasing array.
        if not np.array_equal(a,
                              np.sort(a)):
            raise ValueError("Input scale factor array is not "
                             "monotonically increasing.")
        # Check that the last element of a is 1:
        if np.abs(a[-1]-1.0) > 1e-5:
            raise ValueError("The last element of the input scale factor"
                             "array must be 1.0.")
        status = 0
        status = lib.cosmology_growth_from_input(self.cosmo,
                                                 a, dz, fz,
                                                 status)
        check(status, self)

    def _init_pklin(self, pk_linear):
        # Linear power spectrum
        if not isinstance(pk_linear, dict):
            raise TypeError("`pk_linear` must be a dictionary")
        if (('delta_matter:delta_matter' not in pk_linear) or
                ('a' not in pk_linear) or ('k' not in pk_linear)):
            raise ValueError("`pk_linear` must contain keys 'a', 'k' "
                             "and 'delta_matter:delta_matter' "
                             "(at least)")

        # Check that `a` is a monotonically increasing array.
        if not np.array_equal(pk_linear['a'], np.sort(pk_linear['a'])):
            raise ValueError("Input scale factor array in `pk_linear` is not "
                             "monotonically increasing.")

        # needed for high-z extrapolation
        self.compute_growth()

        na = len(pk_linear['a'])
        nk = len(pk_linear['k'])
        lk = np.log(pk_linear['k'])
        pk_names = [key for key in pk_linear if key not in ('a', 'k')]
        for n in pk_names:
            qs = n.split(':')
            if len(qs) != 2:
                raise ValueError("Power spectrum label %s could " % n +
                                 "not be parsed. Label must be of the " +
                                 "form 'q1:q2'")
            pk = pk_linear[n]
            if pk.shape != (na, nk):
                raise ValueError("Power spectrum %s has shape " % n +
                                 str(pk.shape) + " but shape " +
                                 "(%d, %d) was expected." % (na, nk))
            # Spline in log-space if the P(k) is positive-definite
            use_log = np.all(pk > 0)
            if use_log:
                pk = np.log(pk)
            # Initialize and store
            pk = Pk2D(pkfunc=None,
                      a_arr=pk_linear['a'], lk_arr=lk, pk_arr=pk,
                      is_logp=use_log, extrap_order_lok=1,
                      extrap_order_hik=2, cosmo=None)
            self._pk_lin[n] = pk

    def _init_pknl(self, pk_nonlin, has_nonlin_model):
        # Non-linear power spectrum
        if not isinstance(pk_nonlin, dict):
            raise TypeError("`pk_nonlin` must be a dictionary")
        if (('a' not in pk_nonlin) or ('k' not in pk_nonlin)):
            raise ValueError("`pk_nonlin` must contain keys "
                             "'a' and 'k' (at least)")
        # Check that `a` is a monotonically increasing array.
        if not np.array_equal(pk_nonlin['a'], np.sort(pk_nonlin['a'])):
            raise ValueError("Input scale factor array in `pk_nonlin` is not "
                             "monotonically increasing.")

        if ((not has_nonlin_model) and
                ('delta_matter:delta_matter' not in pk_nonlin)):
            raise ValueError("`pk_nonlin` must contain key "
                             "'delta_matter:delta_matter' or "
                             "use halofit to compute it")
        na = len(pk_nonlin['a'])
        nk = len(pk_nonlin['k'])
        lk = np.log(pk_nonlin['k'])
        pk_names = [key for key in pk_nonlin if key not in ('a', 'k')]
        for n in pk_names:
            qs = n.split(':')
            if len(qs) != 2:
                raise ValueError("Power spectrum label %s could " % n +
                                 "not be parsed. Label must be of the " +
                                 "form 'q1:q2'")
            pk = pk_nonlin[n]
            if pk.shape != (na, nk):
                raise ValueError("Power spectrum %s has shape " % n +
                                 str(pk.shape) + " but shape " +
                                 "(%d, %d) was expected." % (na, nk))
            # Spline in log-space if the P(k) is positive-definite
            use_log = np.all(pk > 0)
            if use_log:
                pk = np.log(pk)
            # Initialize and store
            pk = Pk2D(pkfunc=None,
                      a_arr=pk_nonlin['a'], lk_arr=lk, pk_arr=pk,
                      is_logp=use_log, extrap_order_lok=1,
                      extrap_order_hik=2, cosmo=None)
            self._pk_nl[n] = pk

    def _apply_nonlinear_model(self, nonlin_model):
        if nonlin_model is None:
            return
        elif isinstance(nonlin_model, str):
            if not self._pk_lin:
                raise ValueError("You asked to use the non-linear "
                                 "model " + nonlin_model + " but "
                                 "provided no linear power spectrum "
                                 "to apply it to.")
            nld = {n: nonlin_model
                   for n in self._pk_lin}
        elif isinstance(nonlin_model, dict):
            nld = nonlin_model
        else:
            raise TypeError("`nonlinear_model` must be a string, "
                            "a dictionary or `None`")

        for name, model in nld.items():
            if name in self._pk_nl:
                continue

            if name not in self._pk_lin:
                raise KeyError(name + " is not a "
                               "known linear power spectrum")

            if ((name == 'delta_matter:delta_matter') and
                    (model is None)):
                raise ValueError("The non-linear matter power spectrum "
                                 "can't be `None`")

            if model == 'halofit':
                pkl = self._pk_lin[name]
                self._pk_nl[name] = Pk2D.apply_halofit(self, pkl)
            elif model is None:
                pass
            else:
                raise KeyError(model + " is not a valid "
                               "non-linear model.")<|MERGE_RESOLUTION|>--- conflicted
+++ resolved
@@ -15,13 +15,8 @@
 from .pk2d import Pk2D
 from .bcm import bcm_correct_pk2d
 from .base import CCLObject, cache, unlock_instance
-<<<<<<< HEAD
 from .base.parameters import gsl_params, spline_params, CosmologyParams
 from .base.parameters import physical_constants as const
-=======
-from .parameters import CCLParameters, CosmologyParams
-from .parameters import physical_constants as const
->>>>>>> adddaebd
 
 
 # Configuration types
@@ -646,11 +641,7 @@
             lib.cosmology_free(self.cosmo)
             delattr(self, "cosmo")
         if hasattr(self, "_params"):
-<<<<<<< HEAD
             lib.parameters_free(self._params._instance)
-=======
-            lib.parameters_free(self._params)
->>>>>>> adddaebd
             delattr(self, "_params")
 
     def __enter__(self):
