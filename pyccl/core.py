--- conflicted
+++ resolved
@@ -825,11 +825,7 @@
         elif trf in ['bbks', 'eisenstein_hu', 'eisenstein_hu_nowiggles']:
             rescale_s8 = False
             rescale_mg = False
-<<<<<<< HEAD
             pk = Pk2D.from_model(self, model=trf)
-=======
-            pk = Pk2D.pk_from_model(self, model=trf)
->>>>>>> 71f8d34c
 
         # Rescale by sigma8/mu-sigma if needed
         if pk:
