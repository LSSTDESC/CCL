--- conflicted
+++ resolved
@@ -220,17 +220,10 @@
     # Go through all functions in the main package and the subpackages
     # and make every function that takes `cosmo` as its first argument
     # an attribute of this class.
-<<<<<<< HEAD
-    from . import background, baryons, boltzmann, \
-        cells, correlations, covariances, neutrinos, \
-        pk2d, power, tk3d, tracers, halos, nl_pt
-    subs = [background, boltzmann, baryons, cells, correlations, covariances,
-=======
     from . import (background, bcm, boltzmann, cls,
                    correlations, covariances, neutrinos,
                    pk2d, power, tk3d, tracers, halos, nl_pt)
     subs = [background, boltzmann, bcm, cls, correlations, covariances,
->>>>>>> 86196793
             neutrinos, pk2d, power, tk3d, tracers, halos, nl_pt]
     funcs = [getmembers(sub, isfunction) for sub in subs]
     funcs = [func for sub in funcs for func in sub]
@@ -238,16 +231,10 @@
         pars = list(signature(func).parameters)
         if pars and pars[0] == "cosmo":
             vars()[name] = func
-<<<<<<< HEAD
-    del background, boltzmann, baryons, cells, correlations, covariances, \
-        neutrinos, pk2d, power, tk3d, tracers, halos, nl_pt, \
-        subs, funcs, func, name, pars  # clear unnecessary locals
-=======
     # clear unnecessary locals
     del (background, boltzmann, bcm, cls, correlations, covariances,
          neutrinos, pk2d, power, tk3d, tracers, halos, nl_pt,
          subs, funcs, func, name, pars)
->>>>>>> 86196793
 
     @warn_api
     def __init__(
