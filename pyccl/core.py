"""The core functionality of ccl, including the core data types. This includes
the cosmology and parameters objects used to instantiate a model from which one
can compute a set of theoretical predictions.

------------------------------------------------------------
Supported Models for the Power Spectrum, Mass Function, etc.
------------------------------------------------------------

The classes in this module accept strings indicating which model to use
for various physical quantities (e.g., the transfer function). The various
options are as follows.

transfer_function options
  - None : do not compute a linear power spectrum
  - 'eisenstein_hu': the Eisenstein and Hu (1998) fitting function
  - 'bbks': the BBKS approximation
  - 'boltzmann_class': use CLASS to compute the transfer function

matter_power_spectrum options
  - 'halo_model': use a halo model
  - 'halofit': use HALOFIT
  - 'linear': neglect non-linear power spectrum contributions
  - 'emu': use the Cosmic Emu

baryons_power_spectrum options
  - 'nobaryons': neglect baryonic contributions to the power spectrum
  - 'bcm': use the baryonic correction model

mass_function options
  - 'tinker': the Tinker et al. (2008) mass function
  - 'tinker10': the Tinker et al. (2010) mass function
  - 'watson': the Watson et al. mass function
  - 'angulo': the Angulo et al. mass function
  - 'shethtormen': the Sheth and Tormen mass function

halo_concentration options
  - 'bhattacharya2011': Bhattacharya et al. (2011) relation
  - 'duffy2008': Duffy et al. (2008) relation
  - 'constant_concentration': use a constant concentration

mnu_type options
  This parameter specifies the model for massive
  neutrinos.
    - 'list': specify each mass yourself in eV
    - 'sum': use the normal hierarchy to convert total mass to individual
      masses
    - 'sum_inverted': use the inverted hierarchy to convert total mass to
      individual masses
    - 'sum_equal': assume equal masses when converting the total mass to
      individual masses

emulator_neutrinos options
  This parameter specifies how to handle inconsistencies in the treatment of
  neutrinos between the Cosmic Emu (equal masses) and other models.
    - 'strict': fail unless things are absolutely consistent
    - 'equalize': redistribute the total mass equaly before using the Cosmic
      Emu. This option may result in slight internal inconsistencies in the
      physical model assumed for neutrinos.

------------------------------------------
Controlling Splines and Numerical Accuracy
------------------------------------------

The internal splines and integration accuracy are controlled by the
attributes of :obj:`Cosmology.cosmo.spline_params` and
:obj:`Cosmology.cosmo.gsl_params`. These should be set after instantiation,
but before the object is used. For example, you can set the generic relative
accuracy for integration by executing
``c = Cosmology(...); c.cosmo.gsl_params.INTEGRATION_EPSREL = 1e-5``. The
default values for these parameters are located in ``src/ccl_core.c``.

The intrnal splines are controlled by the following
parameters.
  - A_SPLINE_NLOG: the number of logarithmically spaced bins between
    A_SPLINE_MINLOG and A_SPLINE_MIN.
  - A_SPLINE_NA: the number of linearly spaced bins between
    A_SPLINE_MIN and A_SPLINE_MAX.
  - A_SPLINE_MINLOG: the minimum value of the scale factor splines used for
    distances, etc.
  - A_SPLINE_MIN: the transition scale factor between logarithmically spaced
    spline points and linearly spaced spline points.
  - A_SPLINE_MAX: the the maximum value of the scale factor splines used for
    distances, etc.
  - LOGM_SPLINE_NM: the number of logarithmically spaced values in mass for
    splines used in the computation of the halo mass function.
  - LOGM_SPLINE_MIN: the base-10 logarithm of the minimum halo mass for
    splines used in the computation of the halo mass function.
  - LOGM_SPLINE_MAX: the base-10 logarithm of the maximum halo mass for
    splines used in the computation of the halo mass function.
  - LOGM_SPLINE_DELTA: the step in base-10 logarithmic units for computing
    finite difference derivatives in the computation of the mass function.
  - A_SPLINE_NLOG_PK: the number of logarithmically spaced bins between
    A_SPLINE_MINLOG_PK and A_SPLINE_MIN_PK.
  - A_SPLINE_NA_PK: the number of linearly spaced bins between
    A_SPLINE_MIN_PK and A_SPLINE_MAX.
  - A_SPLINE_MINLOG_PK: the minimum value of the scale factor used
    for the power spectrum splines.
  - A_SPLINE_MIN_PK: the transition scale factor between logarithmically
    spaced spline points and linearly spaced spline points for the power
    spectrum.
  - K_MIN: the minimum wavenumber for the power spectrum splines for
    analytic models (e.g., BBKS, Eisenstein & Hu, etc.).
  - K_MAX: the maximum wavenumber for the power spectrum splines for
    analytic models (e.g., BBKS, Eisenstein & Hu, etc.).
  - K_MAX_SPLINE: the maximum wavenumber for the power spectrum splines for
    numerical models (e.g., ComsicEmu, CLASS, etc.).
  - N_K: the number of spline nodes per decade for the power spectrum
    splines.
  - N_K_3DCOR: the number of spline points in wavenumber per decade used for
    computing the 3D correlation function.
  - ELL_MIN_CORR: the minimum value of the spline in angular wavenumber for
    correlation function computations with FFTlog.
  - ELL_MAX_CORR: the maximum value of the spline in angular wavenumber for
    correlation function computations with FFTlog.
  - N_ELL_CORR: the number of logarithmically spaced bins in angular
    wavenumber between ELL_MIN_CORR and ELL_MAX_CORR.

The numrical accuracy of GSL computations are controlled by the following
parameters.
  - N_ITERATION: the size of the GSL workspace for numerical
    integration.
  - INTEGRATION_GAUSS_KRONROD_POINTS: the Gauss-Kronrod quadrature rule used
    for adaptive integrations.
  - INTEGRATION_EPSREL: the relative error tolerance for numerical
    integration; used if not specified by a more specific parameter.
  - INTEGRATION_LIMBER_GAUSS_KRONROD_POINTS: the Gauss-Kronrod quadrature
    rule used for adaptive integrations on subintervals for Limber integrals.
  - INTEGRATION_LIMBER_EPSREL: the relative error tolerance for numerical
    integration of Limber integrals.
  - INTEGRATION_DISTANCE_EPSREL: the relative error tolerance for numerical
    integration of distance integrals.
  - INTEGRATION_SIGMAR_EPSREL: the relative error tolerance for numerical
    integration of power spectrum variance intrgals for the mass function.
  - ROOT_EPSREL: the relative error tolerance for root finding used to
    invert the relationship between comoving distance and scale factor.
  - ROOT_N_ITERATION: the maximum number of iterations used to for root
    finding to invert the relationship between comoving distance and
    scale factor.
  - ODE_GROWTH_EPSREL: the relative error tolerance for integrating the
    linear growth ODEs.
  - EPS_SCALEFAC_GROWTH: 10x the starting step size for integrating the
    linear growth ODEs and the scale factor of the initial condition for the
    linear growth ODEs.
  - HM_MMIN: the minimum mass for halo model integrations.
  - HM_MMAX: the maximum mass for halo model integrations.
  - HM_EPSABS: the absolute error tolerance for halo model integrations.
  - HM_EPSREL: the relative error tolerance for halo model integrations.
  - HM_LIMIT: the size of the GSL workspace for halo moodel integrations.
  - HM_INT_METHOD: the Gauss-Kronrod quadrature rule used for adaptive
    integrations for the halo model comptutations.

-----------------------------
Specifying Physical Constants
-----------------------------

The values of physical constants are set globally. These can be changed by
assigning a new value to the attributes of ``pyccl.physical_constants``.
The following constants are defined and their default values are located
in ``src/ccl_core.c``. Note that the neutrino mass splittings are taken
from Lesgourgues & Pastor (2012; 1212.6154).

basic physical constants
  - CLIGHT_HMPC: speed of light / H0 in units of Mpc/h
  - GNEWT: Newton's gravitational constant in units of m^3/Kg/s^2
  - SOLAR_MASS: solar mass in units of kg
  - MPC_TO_METER: conversion factor for Mpc to meters.
  - PC_TO_METER: conversion factor for parsecs to meters.
  - RHO_CRITICAL: critical density in units of M_sun/h / (Mpc/h)^3
  - KBOLTZ: Boltzmann constant in units of J/K
  - STBOLTZ: Stefan-Boltzmann constant in units of kg/s^3 / K^4
  - HPLANCK: Planck's constant in units kg m^2 / s
  - CLIGHT: speed of light in m/s
  - EV_IN_J: conversion factor between electron volts and Joules
  - T_CMB: temperature of the CMB in K
  - TNCDM: temperature of the cosmological neutrino background in K

neutrino mass splittings
  - DELTAM12_sq: squared mass difference between eigenstates 2 and 1.
  - DELTAM13_sq_pos: squared mass difference between eigenstates 3 and 1 for
    the normal hierarchy.
  - DELTAM13_sq_neg: squared mass difference between eigenstates 3 and 1 for
    the inverted hierarchy.
"""
import warnings
import numpy as np
import yaml

from . import ccllib as lib
<<<<<<< HEAD
from .errors import CCLError, CCLWarning
=======
from .errors import CCLError
from ._types import error_types
from .boltzmann import get_class_pk_lin
from .pyutils import check
>>>>>>> dbdcde33

# Configuration types
transfer_function_types = {
    None:               lib.transfer_none,
    'eisenstein_hu':    lib.eisenstein_hu,
    'bbks':             lib.bbks,
    'boltzmann_class':  lib.boltzmann_class,
}

matter_power_spectrum_types = {
    'halo_model':   lib.halo_model,
    'halofit':      lib.halofit,
    'linear':       lib.linear,
    'emu':          lib.emu
}

baryons_power_spectrum_types = {
    'nobaryons':   lib.nobaryons,
    'bcm':         lib.bcm
}

# List which transfer functions can be used with the muSigma_MG
# parameterisation of modified gravity
valid_muSig_transfers = {'boltzmann_class', 'class'}

mass_function_types = {
    'angulo':      lib.angulo,
    'tinker':      lib.tinker,
    'tinker10':    lib.tinker10,
    'watson':      lib.watson,
    'shethtormen': lib.shethtormen
}

halo_concentration_types = {
    'bhattacharya2011':          lib.bhattacharya2011,
    'duffy2008':                 lib.duffy2008,
    'constant_concentration':    lib.constant_concentration,
}

emulator_neutrinos_types = {
    'strict': lib.emu_strict,
    'equalize': lib.emu_equalize
}

mnu_types = {
    'list': lib.mnu_list,
    'sum': lib.mnu_sum,
    'sum_inverted': lib.mnu_sum_inverted,
    'sum_equal': lib.mnu_sum_equal,
}


class Cosmology(object):
    """A cosmology including parameters and associated data.

    .. note:: Although some arguments default to `None`, they will raise a
              ValueError inside this function if not specified, so they are not
              optional.

    .. note:: The parameter Omega_g can be used to set the radiation density
              (not including relativistic neutrinos) to zero. Doing this will
              give you a model that is physically inconsistent since the
              temperature of the CMB will still be non-zero. Note however
              that this approximation is common for late-time LSS computations.

    .. note:: BCM stands for the "baryonic correction model" of Schneider &
              Teyssier (2015; https://arxiv.org/abs/1510.06034). See the
              `DESC Note <https://github.com/LSSTDESC/CCL/blob/master/doc\
/0000-ccl_note/main.pdf>`_
              for details.

    .. note:: After instantiation, you can set parameters related to the
              internal splines and numerical integration accuracy by setting
              the values of the attributes of
              :obj:`Cosmology.cosmo.spline_params` and
              :obj:`Cosmology.cosmo.gsl_params`. For example, you can set
              the generic relative accuracy for integration by executing
              ``c = Cosmology(...); c.cosmo.gsl_params.INTEGRATION_EPSREL \
= 1e-5``.
              See the module level documetaion of `pyccl.core` for details.

    Args:
        Omega_c (:obj:`float`): Cold dark matter density fraction.
        Omega_b (:obj:`float`): Baryonic matter density fraction.
        h (:obj:`float`): Hubble constant divided by 100 km/s/Mpc; unitless.
        A_s (:obj:`float`): Power spectrum normalization. Exactly one of A_s
            and sigma_8 is required.
        sigma8 (:obj:`float`): Variance of matter density perturbations at
            an 8 Mpc/h scale. Exactly one of A_s and sigma_8 is required.
        n_s (:obj:`float`): Primordial scalar perturbation spectral index.
        Omega_k (:obj:`float`, optional): Curvature density fraction.
            Defaults to 0.
        Omega_g (:obj:`float`, optional): Density in relativistic species
            except massless neutrinos. The default of `None` corresponds
            to setting this from the CMB temperature. Note that if a non-`None`
            value is given, this may result in a physically inconsistent model
            because the CMB temperature will still be non-zero in the
            parameters.
        Neff (:obj:`float`, optional): Effective number of massless
            neutrinos present. Defaults to 3.046.
        m_nu (:obj:`float`, optional): Total mass in eV of the massive
            neutrinos present. Defaults to 0.
        mnu_type (:obj:`str`, optional): The type of massive neutrinos.
        w0 (:obj:`float`, optional): First order term of dark energy equation
            of state. Defaults to -1.
        wa (:obj:`float`, optional): Second order term of dark energy equation
            of state. Defaults to 0.
        T_CMB (:obj:`float`): The CMB temperature today. The default of
            ``None`` uses the global CCL value in
            ``pyccl.physical_constants.T_CMB``.
        bcm_log10Mc (:obj:`float`, optional): One of the parameters of the
            BCM model. Defaults to `np.log10(1.2e14)`.
        bcm_etab (:obj:`float`, optional): One of the parameters of the BCM
            model. Defaults to 0.5.
        bcm_ks (:obj:`float`, optional): One of the parameters of the BCM
            model. Defaults to 55.0.
        mu_0 (:obj:`float`, optional): One of the parameters of the mu-Sigma
            modified gravity model. Defaults to 0.0
        sigma_0 (:obj:`float`, optional): One of the parameters of the mu-Sigma
            modified gravity model. Defaults to 0.0
        df_mg (array_like, optional): Perturbations to the GR growth rate as
            a function of redshift :math:`\\Delta f`. Used to implement simple
            modified growth scenarios.
        z_mg (array_like, optional): Array of redshifts corresponding to df_mg.
        transfer_function (:obj:`str`, optional): The transfer function to
            use. Defaults to 'boltzmann_class'.
        matter_power_spectrum (:obj:`str`, optional): The matter power
            spectrum to use. Defaults to 'halofit'.
        baryons_power_spectrum (:obj:`str`, optional): The correction from
            baryonic effects to be implemented. Defaults to 'nobaryons'.
        mass_function (:obj:`str`, optional): The mass function to use.
            Defaults to 'tinker10' (2010).
        halo_concentration (:obj:`str`, optional): The halo concentration
            relation to use. Defaults to Duffy et al. (2008) 'duffy2008'.
        emulator_neutrinos: `str`, optional): If using the emulator for
            the power spectrum, specified treatment of unequal neutrinos.
            Options are 'strict', which will raise an error and quit if the
            user fails to pass either a set of three equal masses or a sum with
            mnu_type = 'sum_equal', and 'equalize', which will redistribute
            masses to be equal right before calling the emualtor but results in
            internal inconsistencies. Defaults to 'strict'.
    """
    def __init__(
            self, Omega_c=None, Omega_b=None, h=None, n_s=None,
            sigma8=None, A_s=None,
            Omega_k=0., Omega_g=None, Neff=3.046, m_nu=0., mnu_type=None,
            w0=-1., wa=0., T_CMB=None,
            bcm_log10Mc=np.log10(1.2e14), bcm_etab=0.5,
            bcm_ks=55., mu_0=0., sigma_0=0., z_mg=None, df_mg=None,
            transfer_function='boltzmann_class',
            matter_power_spectrum='halofit',
            baryons_power_spectrum='nobaryons',
            mass_function='tinker10',
            halo_concentration='duffy2008',
            emulator_neutrinos='strict'):

        # going to save these for later
        self._params_init_kwargs = dict(
            Omega_c=Omega_c, Omega_b=Omega_b, h=h, n_s=n_s, sigma8=sigma8,
            A_s=A_s, Omega_k=Omega_k, Omega_g=Omega_g, Neff=Neff, m_nu=m_nu,
            mnu_type=mnu_type, w0=w0, wa=wa, T_CMB=T_CMB,
            bcm_log10Mc=bcm_log10Mc,
            bcm_etab=bcm_etab, bcm_ks=bcm_ks, mu_0=mu_0, sigma_0=sigma_0,
            z_mg=z_mg, df_mg=df_mg)

        self._config_init_kwargs = dict(
            transfer_function=transfer_function,
            matter_power_spectrum=matter_power_spectrum,
            baryons_power_spectrum=baryons_power_spectrum,
            mass_function=mass_function,
            halo_concentration=halo_concentration,
            emulator_neutrinos=emulator_neutrinos)

        self._raise_warnings()

        self._build_cosmo()

    def _raise_warnings(self):
        """Raise warnings for various model inconsistencies"""

        # massive neutrinos
        if self._params_init_kwargs['m_nu'] > 0:
            # these are not consistent with anything - fun
            warnings.warn(
                "All of the halo mass function models in CCL are not properly "
                "calibrated for cosmological models with massive neutrinos!",
                category=CCLWarning)
            warnings.warn(
                "All of the halo bias models in CCL are not properly "
                "calibrated for cosmological models with massive neutrinos!",
                category=CCLWarning)
            warnings.warn(
                "All of the halo concentration models in CCL are not properly "
                "calibrated for cosmological models with massive neutrinos!",
                category=CCLWarning)
            warnings.warn(
                "CCL does not properly compute the linear growth rate in "
                "cosmological models with massive neutrinos!",
                category=CCLWarning)

            if (self._config_init_kwargs['baryons_power_spectrum'] ==
                    'bcm'):
                warnings.warn(
                    "The BCM baryonic correction model's default parameters "
                    " were not calibration for cosmological models with "
                    "massive neutrinos!",
                    category=CCLWarning)

            if self._params_init_kwargs['df_mg'] is not None:
                warnings.warn(
                    "Modified growth rates via the `df_mg` keyword argument "
                    "cannot be consistently combined with cosmological models "
                    "with massive neutrinos in CCL!",
                    category=CCLWarning)

            if (self._params_init_kwargs['mu0'] != 0 or
                    self._params_init_kwargs['sigma0'] != 0):
                warnings.warn(
                    "mu-Sigma modified cosmologies "
                    "cannot be consistently combined with cosmological models "
                    "with massive neutrinos in CCL!",
                    category=CCLWarning)

        if self._config_init_kwargs['matter_power_spectrum'] == 'halofit':
            if self._params_init_kwargs['df_mg'] is not None:
                warnings.warn(
                    "Modified growth rates via the `df_mg` keyword argument "
                    "cannot be consistently combined with HALOFIT when "
                    "computing the non-linear power spectrum!",
                    category=CCLWarning)

            if (self._params_init_kwargs['mu0'] != 0 or
                    self._params_init_kwargs['sigma0'] != 0):
                warnings.warn(
                    "mu-Sigma modified cosmologies "
                    "cannot be consistently combined with HALOFIT "
                    "when computing the non-linear power spectrum!",
                    category=CCLWarning)

        if self._config_init_kwargs['baryons_power_spectrum'] != 'nobaryons':
            warnings.warn(
                "All of the halo mass function models in CCL are not properly "
                "adjusted for baryons even if the power spectrum is!",
                category=CCLWarning)
            warnings.warn(
                "All of the halo bias models in CCL are not properly "
                "adjusted for baryons even if the power spectrum is!",
                category=CCLWarning)
            warnings.warn(
                "All of the halo concentration models in CCL are not properly "
                "adjusted for baryons even if the power spectrum is!",
                category=CCLWarning)

        if self._config_init_kwargs['matter_power_spectrum'] == 'emu':
            warnings.warn(
                "None of the linear power spectrum models in CCL are "
                "consistent with that implictly used in the emulated "
                "non-linear power spectrum!",
                category=CCLWarning)

    def _build_cosmo(self):
        """Assemble all of the input data into a valid ccl_cosmology object."""
        # We have to make all of the C stuff that goes into a cosmology
        # and then we make the cosmology.
        self._build_parameters(**self._params_init_kwargs)
        self._build_config(**self._config_init_kwargs)
        self.cosmo = lib.cosmology_create(self._params, self._config)

        if self.cosmo.status != 0:
            raise CCLError(
                "(%d): %s"
                % (self.cosmo.status, self.cosmo.status_message))

    def write_yaml(self, filename):
        """Write a YAML representation of the parameters to file.

        Args:
            filename (:obj:`str`) Filename to write parameters to.
        """
        # NOTE: we use the C yaml dump here so that the parameters
        # dumped by this object are compatible with the C yaml load function.
        status = 0
        lib.parameters_write_yaml(self._params, filename, status)

        # Check status
        if status != 0:
            raise IOError("Unable to write YAML file {}".format(filename))

    @classmethod
    def read_yaml(cls, filename):
        """Read the parameters from a YAML file.
        Args:
            filename (:obj:`str`) Filename to read parameters from.
        """
        with open(filename, 'r') as fp:
            params = yaml.load(fp, Loader=yaml.Loader)

        # Now we assemble an init for the object since the CCL YAML has
        # extra info we don't need and different formatting.
        inits = dict(
            Omega_c=params['Omega_c'],
            Omega_b=params['Omega_b'],
            h=params['h'],
            n_s=params['n_s'],
            sigma8=None if params['sigma8'] == 'nan' else params['sigma8'],
            A_s=None if params['A_s'] == 'nan' else params['A_s'],
            Omega_k=params['Omega_k'],
            Neff=params['Neff'],
            w0=params['w0'],
            wa=params['wa'],
            bcm_log10Mc=params['bcm_log10Mc'],
            bcm_etab=params['bcm_etab'],
            bcm_ks=params['bcm_ks'],
            mu_0=params['mu_0'],
            sigma_0=params['sigma_0'])
        if 'z_mg' in params:
            inits['z_mg'] = params['z_mg']
            inits['df_mg'] = params['df_mg']

        if 'mnu' in params:
            inits['m_nu'] = params['mnu']
            inits['mnu_type'] = 'list'

        return cls(**inits)

    def _build_config(
            self, transfer_function=None, matter_power_spectrum=None,
            baryons_power_spectrum=None,
            mass_function=None, halo_concentration=None,
            emulator_neutrinos=None):
        """Build a ccl_configuration struct.

        This function builds C ccl_configuration struct. This structure
        controls which various approximations are used for the transfer
        function, matter power spectrum, baryonic effect in the matter
        power spectrum, mass function, halo concentration relation, and
        neutrino effects in the emulator.

        It also does some error checking on the inputs to make sure they
        are valid and physically consistent.
        """

        # Check validity of configuration-related arguments
        if transfer_function not in transfer_function_types.keys():
            raise ValueError(
                "'%s' is not a valid transfer_function type. "
                "Available options are: %s"
                % (transfer_function,
                   transfer_function_types.keys()))
        if matter_power_spectrum not in matter_power_spectrum_types.keys():
            raise ValueError(
                "'%s' is not a valid matter_power_spectrum "
                "type. Available options are: %s"
                % (matter_power_spectrum,
                   matter_power_spectrum_types.keys()))
        if (baryons_power_spectrum not in
                baryons_power_spectrum_types.keys()):
            raise ValueError(
                "'%s' is not a valid baryons_power_spectrum "
                "type. Available options are: %s"
                % (baryons_power_spectrum,
                   baryons_power_spectrum_types.keys()))
        if mass_function not in mass_function_types.keys():
            raise ValueError(
                "'%s' is not a valid mass_function type. "
                "Available options are: %s"
                % (mass_function,
                   mass_function_types.keys()))
        if halo_concentration not in halo_concentration_types.keys():
            raise ValueError(
                "'%s' is not a valid halo_concentration type. "
                "Available options are: %s"
                % (halo_concentration,
                   halo_concentration_types.keys()))
        if emulator_neutrinos not in emulator_neutrinos_types.keys():
            raise ValueError("'%s' is not a valid emulator neutrinos "
                             "method. Available options are: %s"
                             % (emulator_neutrinos,
                                emulator_neutrinos_types.keys()))

        # Assign values to new ccl_configuration object
        config = lib.configuration()

        config.transfer_function_method = \
            transfer_function_types[transfer_function]
        config.matter_power_spectrum_method = \
            matter_power_spectrum_types[matter_power_spectrum]
        config.baryons_power_spectrum_method = \
            baryons_power_spectrum_types[baryons_power_spectrum]
        config.mass_function_method = \
            mass_function_types[mass_function]
        config.halo_concentration_method = \
            halo_concentration_types[halo_concentration]
        config.emulator_neutrinos_method = \
            emulator_neutrinos_types[emulator_neutrinos]

        # Store ccl_configuration for later access
        self._config = config

    def _build_parameters(
            self, Omega_c=None, Omega_b=None, h=None, n_s=None, sigma8=None,
            A_s=None, Omega_k=None, Neff=None, m_nu=None, mnu_type=None,
            w0=None, wa=None, T_CMB=None,
            bcm_log10Mc=None, bcm_etab=None, bcm_ks=None,
            mu_0=None, sigma_0=None, z_mg=None, df_mg=None, Omega_g=None):
        """Build a ccl_parameters struct"""

        # Set nz_mg (no. of redshift bins for modified growth fns.)
        if z_mg is not None and df_mg is not None:
            # Get growth array size and do sanity check
            z_mg = np.atleast_1d(z_mg)
            df_mg = np.atleast_1d(df_mg)
            if z_mg.size != df_mg.size:
                raise ValueError(
                    "The parameters `z_mg` and `dF_mg` are "
                    "not the same shape!")
            nz_mg = z_mg.size
        else:
            # If one or both of the MG growth arrays are set to zero, disable
            # all of them
            if z_mg is not None or df_mg is not None:
                raise ValueError("Must specify both z_mg and df_mg.")
            z_mg = None
            df_mg = None
            nz_mg = -1

        # Check to make sure specified amplitude parameter is consistent
        if ((A_s is None and sigma8 is None) or
                (A_s is not None and sigma8 is not None)):
            raise ValueError("Must set either A_s or sigma8 and not both.")

        # Set norm_pk to either A_s or sigma8
        norm_pk = A_s if A_s is not None else sigma8

        # The C library decides whether A_s or sigma8 was the input parameter
        # based on value, so we need to make sure this is consistent too
        if norm_pk >= 1e-5 and A_s is not None:
            raise ValueError("A_s must be less than 1e-5.")

        if norm_pk < 1e-5 and sigma8 is not None:
            raise ValueError("sigma8 must be greater than 1e-5.")

        # Make sure the neutrino parameters are consistent.
        if hasattr(m_nu, "__len__"):
            if (len(m_nu) != 3):
                raise ValueError("m_nu must be a float or array-like object "
                                 "with length 3.")
            elif ((mnu_type == 'sum') or
                    (mnu_type == 'sum_inverted') or
                    (mnu_type == 'sum_equal')):
                raise ValueError(
                    "mnu type '%s' cannot be passed with a list "
                    "of neutrino masses, only with a sum." % mnu_type)
            elif mnu_type is None:
                mnu_type = 'list'  # False

        else:
            try:
                m_nu = float(m_nu)
            except Exception:
                raise ValueError(
                    "m_nu must be a float or array-like object with "
                    "length 3.")

            if mnu_type is None:
                mnu_type = 'sum'
            m_nu = [m_nu]
            if (mnu_type == 'sum'
                    and m_nu[0] < (np.sqrt(7.62E-5) + np.sqrt(2.55E-3))
                    and (m_nu[0] > 1e-15)):
                raise ValueError("if mnu_type= sum, we are using the "
                                 "normal hierarchy and so m_nu must "
                                 "be less than (~)0.0592")
            elif (mnu_type == 'sum_inverted' and
                  m_nu[0] < (np.sqrt(2.43e-3 - 7.62e-5) + np.sqrt(2.43e-3))
                  and (m_nu[0] > 1e-15)):
                raise ValueError("if mnu_type= sum_inverted, we are using the "
                                 "inverted hierarchy and so m_nu must "
                                 "be less than (~)0.0978")

        # Check if any compulsory parameters are not set
        compul = [Omega_c, Omega_b, Omega_k, w0, wa, h, norm_pk,
                  n_s]
        names = ['Omega_c', 'Omega_b', 'Omega_k', 'w0', 'wa',
                 'h', 'norm_pk', 'n_s']
        for nm, item in zip(names, compul):
            if item is None:
                raise ValueError("Necessary parameter '%s' was not set "
                                 "(or set to None)." % nm)

        # Create new instance of ccl_parameters object
        # Create an internal status variable; needed to check massive neutrino
        # integral.
        T_CMB_old = lib.cvar.constants.T_CMB
        try:
            if T_CMB is not None:
                lib.cvar.constants.T_CMB = T_CMB
            status = 0
            if nz_mg == -1:
                # Create ccl_parameters without modified growth

                self._params, status = lib.parameters_create_nu(
                   Omega_c, Omega_b, Omega_k, Neff,
                   w0, wa, h, norm_pk,
                   n_s, bcm_log10Mc, bcm_etab, bcm_ks,
                   mu_0, sigma_0, mnu_types[mnu_type],
                   m_nu, status)
            else:
                # Create ccl_parameters with modified growth arrays
                self._params, status = lib.parameters_create_nu_vec(
                   Omega_c, Omega_b, Omega_k, Neff,
                   w0, wa, h, norm_pk,
                   n_s, bcm_log10Mc, bcm_etab, bcm_ks,
                   mu_0, sigma_0, z_mg, df_mg,
                   mnu_types[mnu_type], m_nu, status)
            check(status)
        finally:
            lib.cvar.constants.T_CMB = T_CMB_old

        if Omega_g is not None:
            total = self._params.Omega_g + self._params.Omega_l
            self._params.Omega_g = Omega_g
            self._params.Omega_l = total - Omega_g

    def __getitem__(self, key):
        """Access parameter values by name."""
        try:
            if key == 'mnu':
                val = lib.parameters_get_nu_masses(self._params, 3)
            else:
                val = getattr(self._params, key)
        except AttributeError:
            raise KeyError("Parameter '%s' not recognized." % key)
        return val

    def __setitem__(self, key, val):
        """Set parameter values by name."""
        raise NotImplementedError("Cosmology objects are immutable; create a "
                                  "new Cosmology() instance instead.")

    def __del__(self):
        """Free the C memory this object is managing as it is being garbage
        collected (hopefully)."""
        if hasattr(self, "cosmo"):
            if (self.cosmo is not None and
                    hasattr(lib, 'cosmology_free') and
                    lib.cosmology_free is not None):
                lib.cosmology_free(self.cosmo)
        if hasattr(self, "_params"):
            if (self._params is not None and
                    hasattr(lib, 'parameters_free') and
                    lib.parameters_free is not None):
                lib.parameters_free(self._params)

        # finally delete some attributes we don't want to be around for safety
        # when the context manager exits or if __del__ is called twice
        if hasattr(self, "cosmo"):
            delattr(self, "cosmo")
        if hasattr(self, "_params"):
            delattr(self, "_params")

    def __enter__(self):
        return self

    def __exit__(self, type, value, traceback):
        """Free the C memory this object is managing when the context manager
        exits."""
        self.__del__()

    def __getstate__(self):
        # we are removing any C data before pickling so that the
        # is pure python when pickled.
        state = self.__dict__.copy()
        state.pop('cosmo', None)
        state.pop('_params', None)
        state.pop('_config', None)
        return state

    def __setstate__(self, state):
        self.__dict__ = state
        # we removed the C data when it was pickled, so now we unpickle
        # and rebuild the C data
        self._build_cosmo()

    def __repr__(self):
        """Make an eval-able string.

        This feature can be used like this:

        >>> import pyccl
        >>> cosmo = pyccl.Cosmology(...)
        >>> cosmo2 = eval(repr(cosmo))
        """
        string = "pyccl.Cosmology("
        string += ", ".join(
            "%s=%s" % (k, v)
            for k, v in self._params_init_kwargs.items()
            if k not in ['m_nu', 'mnu_type', 'z_mg', 'df_mg'])

        if hasattr(self._params_init_kwargs['m_nu'], '__len__'):
            string += ", m_nu=[%s, %s, %s]" % tuple(
                self._params_init_kwargs['m_nu'])
        else:
            string += ', m_nu=%s' % self._params_init_kwargs['m_nu']

        if self._params_init_kwargs['mnu_type'] is not None:
            string += ", mnu_type='%s'" % self._params_init_kwargs['mnu_type']
        else:
            string += ', mnu_type=None'

        if self._params_init_kwargs['z_mg'] is not None:
            vals = ", ".join(
                ["%s" % v for v in self._params_init_kwargs['z_mg']])
            string += ", z_mg=[%s]" % vals
        else:
            string += ", z_mg=%s" % self._params_init_kwargs['z_mg']

        if self._params_init_kwargs['df_mg'] is not None:
            vals = ", ".join(
                ["%s" % v for v in self._params_init_kwargs['df_mg']])
            string += ", df_mg=[%s]" % vals
        else:
            string += ", df_mg=%s" % self._params_init_kwargs['df_mg']

        string += ", "
        string += ", ".join(
            "%s='%s'" % (k, v) for k, v in self._config_init_kwargs.items())
        string += ")"

        return string

    def compute_distances(self):
        """Compute the distance splines."""
        status = 0
        status = lib.cosmology_compute_distances(self.cosmo, status)
        check(status, self)

    def compute_growth(self):
        """Compute the growth function."""
        status = 0
        status = lib.cosmology_compute_growth(self.cosmo, status)
        check(status, self)

    def compute_linear_power(self):
        """Compute the linear power spectrum."""
        # unless we have massive eneutrinos, we always compute the
        # growth function here
        # sometimes this is not needed, but this computation is fast
        # enough that the logic below is easier and more bug proof
        if self['N_nu_mass'] == 0 and not self.has_growth:
            self.compute_growth()

        if self['mu_0'] > 0 or self['sigma_0'] > 0:
            self.compute_growth()

        if ((self._config_init_kwargs['transfer_function'] ==
                'boltzmann_class') and not self.has_linear_power):
            pk_lin = get_class_pk_lin(self)
            psp = pk_lin.psp
        else:
            psp = None

        # first do the linear matter power
        status = 0
        status = lib.cosmology_compute_linear_power(self.cosmo, psp, status)
        check(status, self)

    def compute_nonlin_power(self):
        """Compute the non-linear power spectrum."""
        self.compute_distances()

        # needed for halofit, halomodel and linear options
        if self._config_init_kwargs['matter_power_spectrum'] != 'emu':
            self.compute_linear_power()

        # for the halo model we need to init the mass function stuff
        if self._config_init_kwargs['matter_power_spectrum'] == 'halo_model':
            self.compute_sigma()

        status = 0
        status = lib.cosmology_compute_nonlin_power(self.cosmo, status)
        check(status, self)

    def compute_sigma(self):
        """Compute the sigma(M) and mass function splines."""
        # we need these things before building the mass function splines
        self.compute_growth()
        self.compute_linear_power()
        status = 0
        status = lib.cosmology_compute_sigma(self.cosmo, status)
        status = lib.cosmology_compute_hmfparams(self.cosmo, status)
        check(status, self)

    @property
    def has_distances(self):
        """Checks if the distances have been precomputed."""
        return bool(self.cosmo.computed_distances)

    @property
    def has_growth(self):
        """Checks if the growth function has been precomputed."""
        return bool(self.cosmo.computed_growth)

    @property
    def has_linear_power(self):
        """Checks if the linear power spectra have been precomputed."""
        return bool(self.cosmo.computed_linear_power)

    @property
    def has_nonlin_power(self):
        """Checks if the non-linear power spectra have been precomputed."""
        return bool(self.cosmo.computed_nonlin_power)

    @property
    def has_sigma(self):
        """Checks if sigma(M) and mass function splines are precomputed."""
        return (
            bool(self.cosmo.computed_sigma) and
            bool(self.cosmo.computed_hmfparams))

    def status(self):
        """Get error status of the ccl_cosmology object.

        .. note:: The error statuses are currently under development and
                  may not be fully descriptive.

        Returns:
            :obj:`str` containing the status message.
        """
        # Get status ID string if one exists
        if self.cosmo.status in error_types.keys():
            status = error_types[self.cosmo.status]
        else:
            status = self.cosmo.status

        # Get status message
        msg = self.cosmo.status_message

        # Return status information
        return "status(%s): %s" % (status, msg)<|MERGE_RESOLUTION|>--- conflicted
+++ resolved
@@ -186,14 +186,10 @@
 import yaml
 
 from . import ccllib as lib
-<<<<<<< HEAD
 from .errors import CCLError, CCLWarning
-=======
-from .errors import CCLError
 from ._types import error_types
 from .boltzmann import get_class_pk_lin
 from .pyutils import check
->>>>>>> dbdcde33
 
 # Configuration types
 transfer_function_types = {
