--- conflicted
+++ resolved
@@ -1,11 +1,6 @@
 from . import ccllib as lib
 from .pyutils import check, _get_spline2d_arrays, _get_spline3d_arrays
-<<<<<<< HEAD
 from .base import CCLObject, warn_api
-from ._repr import _build_string_Tk3D
-=======
-from .base import CCLObject
->>>>>>> 0acebeaa
 import numpy as np
 
 
