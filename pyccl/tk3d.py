--- conflicted
+++ resolved
@@ -140,16 +140,11 @@
         check(status)
 
     def __eq__(self, other):
-<<<<<<< HEAD
-        # Check the object class.
-        if self.__class__ is not other.__class__:
-=======
         # Check object id.
         if self is other:
             return True
         # Check the object class.
         if type(self) is not type(other):
->>>>>>> 4c7eda51
             return False
         # If the objects contain no data, return early.
         if not (self or other):
@@ -166,11 +161,7 @@
         a2, lk21, lk22, tk2 = other.get_spline_arrays()
         return ((a1 == a2).all()
                 and (lk11 == lk21).all() and (lk21 == lk22).all()
-<<<<<<< HEAD
-                and np.allclose(tk1, tk2, atol=0, rtol=1e-12))
-=======
                 and np.array_equal(tk1, tk2))
->>>>>>> 4c7eda51
 
     def __hash__(self):
         return hash(repr(self))
