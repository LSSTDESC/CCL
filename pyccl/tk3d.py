--- conflicted
+++ resolved
@@ -1,12 +1,8 @@
 from . import ccllib as lib
-<<<<<<< HEAD
-
-from .pyutils import check, warn_api
-=======
-from .pyutils import check, _get_spline2d_arrays, _get_spline3d_arrays
+from .pyutils import (check, _get_spline2d_arrays, _get_spline3d_arrays,
+                      warn_api)
 from .base import CCLObject
 from ._repr import _build_string_Tk3D
->>>>>>> 1ab7ad3b
 import numpy as np
 
 
@@ -91,18 +87,12 @@
         extrap_order_hik (int): same as `extrap_order_lok` for
             k-values above the maximum of the splines.
     """
-<<<<<<< HEAD
+    __repr__ = _build_string_Tk3D
+
     @warn_api(order=["extrap_order_lok", "extrap_order_hik", "is_logt"])
     def __init__(self, *, a_arr, lk_arr, tkk_arr=None,
                  pk1_arr=None, pk2_arr=None, is_logt=True,
                  extrap_order_lok=1, extrap_order_hik=1):
-=======
-    __repr__ = _build_string_Tk3D
-
-    def __init__(self, a_arr, lk_arr, tkk_arr=None,
-                 pk1_arr=None, pk2_arr=None, extrap_order_lok=1,
-                 extrap_order_hik=1, is_logt=True):
->>>>>>> 1ab7ad3b
         na = len(a_arr)
         nk = len(lk_arr)
 
