--- conflicted
+++ resolved
@@ -90,11 +90,7 @@
 
     .. automethod:: __call__
     """
-<<<<<<< HEAD
-    from .base.repr_ import build_string_Tk3D as __repr__
-=======
     from ._core.repr_ import build_string_Tk3D as __repr__
->>>>>>> 265dd616
 
     def __init__(self, *, a_arr, lk_arr, tkk_arr=None,
                  pk1_arr=None, pk2_arr=None, is_logt=True,
@@ -143,16 +139,11 @@
         check(status)
 
     def __eq__(self, other):
-<<<<<<< HEAD
-        # Check the object class.
-        if self.__class__ is not other.__class__:
-=======
         # Check object id.
         if self is other:
             return True
         # Check the object class.
         if type(self) is not type(other):
->>>>>>> 265dd616
             return False
         # If the objects contain no data, return early.
         if not (self or other):
@@ -169,11 +160,7 @@
         a2, lk21, lk22, tk2 = other.get_spline_arrays()
         return ((a1 == a2).all()
                 and (lk11 == lk21).all() and (lk21 == lk22).all()
-<<<<<<< HEAD
-                and np.allclose(tk1, tk2, atol=0, rtol=1e-12))
-=======
                 and np.array_equal(tk1, tk2))
->>>>>>> 265dd616
 
     def __hash__(self):
         return hash(repr(self))
@@ -190,20 +177,12 @@
     def extrap_order_hik(self):
         return self.tsp.extrap_order_hik if self else None
 
-<<<<<<< HEAD
-    def eval(self, k, a):
-        """Evaluate trispectrum. If `k` is a 1D array with size `nk`, the
-        output `out` will be a 2D array with shape `[nk,nk]` holding
-        `out[i,j] = T(k[j],k[i],a)`, where `T` is the trispectrum function
-        held by this `Tk3D` object.
-=======
     def __call__(self, k, a):
         """Evaluate trispectrum. If ``k`` is a 1D array with size ``nk``, and
         ``a`` is a scalar, the output ``out`` will be a 2D array with shape
         ``[nk,nk]`` holding ``out[i,j] = T(k[j],k[i],a)``, where ``T`` is the
         trispectrum function held by this :class:`Tk3D` object. If ``a`` is
         an array, the shape will be ``[len(a),nk,nk]``.
->>>>>>> 265dd616
 
         Args:
             k (:obj:`float` or `array`): wavenumber value(s) in units of
