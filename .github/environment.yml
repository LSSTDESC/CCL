name: test  # default testing environment name from conda-incubator
dependencies:
  - python=3.8
  - pip
  - cmake
  - gsl
  - swig
  - pyyaml
  - numpy
  - scipy
  - camb=1.3.6
  - isitgr
  - fast-pt
  - pytest
  - pytest-cov
  - pip:
      - classy<3
<<<<<<< HEAD
      - velocileptors @ git+https://github.com/sfschen/velocileptors
=======
      - baccoemu @ git+https://bitbucket.org/rangulo/baccoemu.git@master
>>>>>>> cad503b7
<|MERGE_RESOLUTION|>--- conflicted
+++ resolved
@@ -15,8 +15,5 @@
   - pytest-cov
   - pip:
       - classy<3
-<<<<<<< HEAD
       - velocileptors @ git+https://github.com/sfschen/velocileptors
-=======
-      - baccoemu @ git+https://bitbucket.org/rangulo/baccoemu.git@master
->>>>>>> cad503b7
+      - baccoemu @ git+https://bitbucket.org/rangulo/baccoemu.git@master