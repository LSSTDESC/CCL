--- conflicted
+++ resolved
@@ -1,11 +1,7 @@
 name: test  # default testing environment name from conda-incubator
 dependencies:
   - gfortran=12.2.0  # for isitgr
-<<<<<<< HEAD
-  - python=3.11
-=======
   - python=3.10
->>>>>>> d3c00552
   - pip
   - setuptools_scm
   - cmake
@@ -30,10 +26,6 @@
       - velocileptors @ git+https://github.com/sfschen/velocileptors
       - baccoemu @ git+https://bitbucket.org/rangulo/baccoemu.git@master
       - MiraTitanHMFemulator
-<<<<<<< HEAD
-      - dark_emulator
-=======
       - dark_emulator==1.1.2
       - colossus
-      
->>>>>>> d3c00552
+ 