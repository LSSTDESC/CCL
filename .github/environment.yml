--- conflicted
+++ resolved
@@ -14,9 +14,6 @@
   - pytest
   - pytest-cov
   - pip:
-<<<<<<< HEAD
-=======
       #- classy<3
->>>>>>> dd2aa5e0
       - velocileptors @ git+https://github.com/sfschen/velocileptors
       - baccoemu @ git+https://bitbucket.org/rangulo/baccoemu.git@master