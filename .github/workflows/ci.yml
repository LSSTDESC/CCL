--- conflicted
+++ resolved
@@ -88,9 +88,6 @@
       - name: Install classy
         run: |
           pip install 'setuptools' 'wheel' 'numpy>=1.19.0' 'Cython>=0.29.21,<3'  # for classy
-<<<<<<< HEAD
-          pip install --no-build-isolation classy==2.8.0
-=======
           # pip install -v --no-build-isolation classy<3
           export CONDA_BUILD_SYSROOT=/
 
@@ -108,7 +105,6 @@
 
           # at this point the make file leaves you in the python dir
           cd ..
->>>>>>> e0ad5fcd
 
       - name: Install CCL
         run: pip install -e .
