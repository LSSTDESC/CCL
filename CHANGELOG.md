# Unreleased
## Python library
<<<<<<< HEAD
- Added a function for the angular diameter distance difference between two scale factors (#645)
- Improved implementation of halo model quantities (n(M), b(M), c(M)) (#668, #655, #656, #657, #636).

## C library
- Added function for the angular diameter distance difference between two scale factors (#645)
=======
- Extended implementation of halo profiles (#722).
- Improved FFTLog API (#722).
- Functionality to resample 1D arrays including extrapolation (#720).
- Methods to retrieve internal tracer functions (#713).
- Improved implementation of halo model quantities (n(M), b(M), c(M)) (#668, #655, #656, #657, #636).

## C library
- Removed old C/C++ examples (#725)
- Extended implementation of halo profiles (#722).
- Improved FFTLog API (#722).
- Functionality to resample 1D arrays including extrapolation (#720).
>>>>>>> 3c0bac8d
- Improved implementation of halo model quantities (n(M), b(M), c(M)) (#668, #655, #656, #657, #636).

# v2.0.1 Changes

## Bug Fixes
- Fixed a PyPi installation bug where the proper files for `CMAKE` were not
  included in the source distribution.

# v2.0 API changes

## Python library
- Made CAMB the default Boltzmann code (#685).
- Added check to ensure the number of relativistic neutrinos is positive (#684).
- Added massive neutrinos to Omega_m (#680).
- Changed neutrino API options to be intuitive and consistent (#681).
- Enabled CAMB (#677)
- Fixed bug when normalizing the linear power spectrum using sigma8 and
  the mu-Sigma modified gravity model (#677).
- Enabled the mu-Sigma modified gravity model for any linear power spectrum (#677).
- Refactored the power spectrum normalization routines to only run CAMB/CLASS once
  when using sigma8 (#677).
- Fixed a bug where the power spectrum normalization was not being set
  accurately when using sigma8 (#677).
- Added warnings for inconsistent models (#676).
- Moved CLASS interface to python (#652).
- Moved all benchmarks and tests to python (#653).
- Changed IA bias normalization to be consistent with A_IA=1 (#630).
- Implemented generalized models for tracers (#630)
- Improved error reporting for `angular_cl` computations (#567).
- Deprecated the `pyccl.redshifts` module (#579).
- Remove global splines for RSD correlation functions. These are now stored
  per cosmology. Further, they are now rebuilt on-the-fly for a given
  cosmology if a new scale factor is requested. (#582)
- Allow spline, numerical and constant parameters to be set from Python (#557).
- Deprecated transfer function options 'ccl_emulator', 'ccl_fitting_function'
  'ccl_boltzmann', 'ccl_boltzmann_class' and 'ccl_boltzmann_camb' (#610). These
  were either not implemented or aliases for another option.
- Renamed transfer function option 'ccl_none' to 'ccl_transfer_none' to avoid
  ambiguity (#610).
- Refactored transfer function and matter power spectrum options to allow
  any combination, even unphysical ones (#610).
- Added capability to use the halo model power spectrum as the primary
  non-linear power spectrum in the code (#610).
- Fixed infinite loop bug in splitting sum of neutrino masses into individual masses (#605).
- Added custom Halofit code (#611).
- Added `has_density` and `has_shear` tags to `Tracer` constructors.
- Changed TCMB to T_CMB everywhere (#615)
- Deprecate Angpow (#571)
- Added support for modified gravity via mu / Sigma (scale-independent) parameterisation (#442)

## C library
- Added massive neutrinos to Omega_m (#680).
- Moved CLASS interface to python (#652).
- Added OpenMP (#651).
- Removed all benchmarks from C and kept only the C unit tests in C (#653).
- Implemented generalized models for tracers (#630)
- Fixed memory leak in CLASS power spectrum computations (#561, #562).
- Fixed a bug where CLASS would crash due to small rounding errors at z = 0
  when evaluating power spectra (#563, #564).
- Fixed bug in fftlog for some complex arguments (#565, #566).
- Replaced custom gamma function with that from GSL (#570).
- Deprecated the `ccl_redshifts.h` functions (#579).
- Refactored spline and numerical parameters to be allocated per cosmology (#557).
- Allow global physical constants to be changed (#557).
- Fixed memory leaks in `ccl_correlation.c` (#581).
- Deprecated transfer function options 'ccl_emulator', 'ccl_fitting_function'
  'ccl_boltzmann', 'ccl_boltzmann_class' and 'ccl_boltzmann_camb' (#610). These
  were either not implemented or aliases for another option.
- Renamed transfer function option 'ccl_none' to 'ccl_transfer_none' to avoid
  ambiguity (#610).
- Refactored transfer function and matter power spectrum options to allow
  any combination, even unphysical ones (#610).
- Added additional header and source files for clarity (#610).
- Added capability to use the halo model power spectrum as the primary
  non-linear power spectrum in the code (#610).
- Fixed infinite loop bug in splitting sum of neutrino masses into individual masses (#605).
- Added custom Halofit code (#611).
- Separated Limber and Non-Limber C_ell calculations (#614)
- Added `has_density` and `has_shear` flags to ClTracers (#614)
- Simplified C_ell unit tests (#614)
- Changed TCMB to T_CMB everywhere (#615)
- Fixed a small bug in the w_tophat expression and increased precision (#607)
- Deprecated the use of GSL spline accelerators (#626)
- Deprecate Angpow (#571)
- Added support for modified gravity via mu / Sigma (scale-independent) parameterisation (#442)

# v 1.0 API changes :

## C library
- Deprecated the `native` non-Limber angular power spectrum method (#506).
- Renamed `ccl_lsst_specs.c` to `ccl_redshifts.c`, deprecated LSST-specific redshift distribution functionality, introduced user-defined true dNdz (changes in call signature of `ccl_dNdz_tomog`). (#528).

## Python library
- Renamed `lsst_specs.py` to `redshifts.py`, deprecated LSST-specific redshift distribution functionality, introduced user-defined true dNdz (changes in call signature of `dNdz_tomog`). (#528).
- Deprecated the `native` non-Limber angular power spectrum method (#506).
- Deprecated the `Parameters` object in favor of only the `Cosmology` object (#493).
- Renamed the `ClTracer` family of objects (#496).
- Various function parameter name changes and documentation improvements (#464).

# v 0.4 API changes:

Summary: added halo model matter power spectrum calculation and halo mass-concentration relations. Change to sigma(R) function so that it now has time dependence: it is now sigma(R,a). Added a sigmaV(R,a) function, where sigmaV(R,a) is the variance in the displacement field smoothed on scale R at scale-factor a.

## C library
In ccl_halomod.c:

Added this source file. Contains functions to compute halo-model matter power spectra and also mass-concentration relations.

In ccl_power.c

Added sigmaV, changed sigma(R) -> sigma(R,a)

In ccl_massfunc.c

Added Sheth & Tormen (1999) mass function.

## Python library

sigmaR(R) defaults to sigmaR(R,a=1) unless a is specified. sigmaV(R) is also added. New functions ccl.halomodel_matter_power and ccl.halo_concentration.

# v 0.3 API changes:

Summary: the user interface for setting up cosmologies with neutrinos has been altered. Users should from now on pass Neff, the effective number of relativistic neutrino species in the early universe, and mnu, either a sum or neutrino masses or a set of 3 neutrinos masses.

## C library
In ccl_core.c:

In the function, 'ccl\_parameters\_create', the arguements 'double N\_nu\_rel', and 'double N\_nu\_mass' have been removed. The arguments 'double Neff' and 'ccl\_mnu\_convention mnu\_type' have been added. The argument 'mnu' has changed in type from 'double mnu' to 'double* mnu'.

Similar changes apply in 'ccl\_cosmology\_create\_with\_params' and all 'ccl\_parameters\_create...nu' convenience functions.

Additionally, in the function 'ccl\_parameters\_create' and 'ccl\_cosmology\_create\_with\_params', arguments have been added for the parameters of the BCM baryon model; these are 'double bcm\_log10Mc', 'double bcm\_etab', and 'double bcm\_ks'.

In ccl_neutrinos.c:

The function ccl\_Omeganuh2\_to\_Mnu has been renamed ccl\_nu\_masses. The arguments 'double a' and 'gsl\_interp\_accel* accel' have been removed. The argument 'ccl\_neutrino\_mass\_splits mass\_split' has been added.

## Python wrapper
In core.py:

In the Parameters class, the arguments 'N\_nu\_rel', and 'N\_nu\_mass' have been removed. The optional arguments 'Neff', 'mnu\_type', 'bcm\_log10Mc', 'bcm\_etab', and 'bcm\_ks' have been added. Similar changes occur in the Cosmology class.

In neutrinos.py:

In the function Omeganuh2, the argument 'Neff' has been removed. It is now fixed to the length of the argument 'mnu'.
The function 'Omeganuh2\_to\_Mnu' has been renamed 'nu\_masses'. The arguments 'a' and 'Neff' have been removed. The argument 'mass\_split' has been added.
The argument 'TCMB' has been changed to 'T_CMB'.

## Other changes since release 0.2.1 (September 2017):

CLASS is no longer included as part of CCL; it can instead of easily downloaded via the class_install.py script and this procedure is documented.

Tutorial added for usage with MCMC

Added support for BCM baryon model

cpp compatibility improved

Python 3 support added

Added support for computing the nonlinear matter power spectrum with CosmicEmu

Added support for CMB lensing observables, including splines for cosmological quantities to higher redshift

Added the ability to return useful functions such as dNdz for a tracer Cl object.

Clarified license

Values of the physical constants have changed to CODATA2014/IAU2015<|MERGE_RESOLUTION|>--- conflicted
+++ resolved
@@ -1,12 +1,6 @@
 # Unreleased
 ## Python library
-<<<<<<< HEAD
 - Added a function for the angular diameter distance difference between two scale factors (#645)
-- Improved implementation of halo model quantities (n(M), b(M), c(M)) (#668, #655, #656, #657, #636).
-
-## C library
-- Added function for the angular diameter distance difference between two scale factors (#645)
-=======
 - Extended implementation of halo profiles (#722).
 - Improved FFTLog API (#722).
 - Functionality to resample 1D arrays including extrapolation (#720).
@@ -14,11 +8,11 @@
 - Improved implementation of halo model quantities (n(M), b(M), c(M)) (#668, #655, #656, #657, #636).
 
 ## C library
+- Added function for the angular diameter distance difference between two scale factors (#645)
 - Removed old C/C++ examples (#725)
 - Extended implementation of halo profiles (#722).
 - Improved FFTLog API (#722).
 - Functionality to resample 1D arrays including extrapolation (#720).
->>>>>>> 3c0bac8d
 - Improved implementation of halo model quantities (n(M), b(M), c(M)) (#668, #655, #656, #657, #636).
 
 # v2.0.1 Changes
