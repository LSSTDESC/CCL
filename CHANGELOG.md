# Unreleased

## C library
- Fixed memory leak in CLASS power spectrum computations (#561, #562).
- Fixed a bug where CLASS would crash due to small rounding errors at z = 0
  when evaluating power spectra (#563, #564).
- Fixed bug in fftlog for some complex arguments (#565, #566).
- Deprecated the `ccl_redshifts.h` functions (#579).
- Refactored spline and numerical parameters to be allocated per cosmology (#557).
- Allow global physical constants to be changed (#557).
- Fixed memory leaks in `ccl_correlation.c` (#581).
<<<<<<< HEAD
- Deprecated transfer function options 'ccl_emulator', 'ccl_fitting_function'
  'ccl_boltzmann', 'ccl_boltzmann_class' and 'ccl_boltzmann_camb' (#610). These
  were either not implemented or aliases for another option.
- Renamed transfer function option 'ccl_none' to 'ccl_transfer_none' to avoid
  ambiguity (#610).
- Refactored transfer function and matter power spectrum options to allow
  any combination, even unphysical ones (#610).
- Added additional header and source files for clarity (#610).
- Added capability to use the halo model power spectrum as the primary
  non-linear power spectrum in the code (#610).
=======
- Fixed infinite loop bug in splitting sum of neutrino masses into individual masses (#605)
>>>>>>> 4fd7cfc2

## Python library
- Improved error reporting for `angular_cl` computations (#567).
- Deprecated the `pyccl.redshifts` module (#579).
- Remove global splines for RSD correlation functions. These are now stored
  per cosmology. Further, they are now rebuilt on-the-fly for a given
  cosmology if a new scale factor is requested. (#582)
- Allow spline, numerical and constant parameters to be set from Python (#557).
- Deprecated transfer function options 'ccl_emulator', 'ccl_fitting_function'
  'ccl_boltzmann', 'ccl_boltzmann_class' and 'ccl_boltzmann_camb' (#610). These
  were either not implemented or aliases for another option.
- Renamed transfer function option 'ccl_none' to 'ccl_transfer_none' to avoid
  ambiguity (#610).
- Refactored transfer function and matter power spectrum options to allow
  any combination, even unphysical ones (#610).
- Added capability to use the halo model power spectrum as the primary
  non-linear power spectrum in the code (#610).

# v 1.0 API changes :

## C library
- Deprecated the `native` non-Limber angular power spectrum method (#506).
- Renamed `ccl_lsst_specs.c` to `ccl_redshifts.c`, deprecated LSST-specific redshift distribution functionality, introduced user-defined true dNdz (changes in call signature of `ccl_dNdz_tomog`). (#528).

## Python library
- Renamed `lsst_specs.py` to `redshifts.py`, deprecated LSST-specific redshift distribution functionality, introduced user-defined true dNdz (changes in call signature of `dNdz_tomog`). (#528).
- Deprecated the `native` non-Limber angular power spectrum method (#506).
- Deprecated the `Parameters` object in favor of only the `Cosmology` object (#493).
- Renamed the `ClTracer` family of objects (#496).
- Various function parameter name changes and documentation improvements (#464).

# v 0.4 API changes:

Summary: added halo model matter power spectrum calculation and halo mass-concentration relations. Change to sigma(R) function so that it now has time dependence: it is now sigma(R,a). Added a sigmaV(R,a) function, where sigmaV(R,a) is the variance in the displacement field smoothed on scale R at scale-factor a.

## C library
In ccl_halomod.c:

Added this source file. Contains functions to compute halo-model matter power spectra and also mass-concentration relations.

In ccl_power.c

Added sigmaV, changed sigma(R) -> sigma(R,a)

In ccl_massfunc.c

Added Sheth & Tormen (1999) mass function.

## Python library

sigmaR(R) defaults to sigmaR(R,a=1) unless a is specified. sigmaV(R) is also added. New functions ccl.halomodel_matter_power and ccl.halo_concentration.

# v 0.3 API changes:

Summary: the user interface for setting up cosmologies with neutrinos has been altered. Users should from now on pass Neff, the effective number of relativistic neutrino species in the early universe, and mnu, either a sum or neutrino masses or a set of 3 neutrinos masses.

## C library
In ccl_core.c:

In the function, 'ccl\_parameters\_create', the arguements 'double N\_nu\_rel', and 'double N\_nu\_mass' have been removed. The arguments 'double Neff' and 'ccl\_mnu\_convention mnu\_type' have been added. The argument 'mnu' has changed in type from 'double mnu' to 'double* mnu'.

Similar changes apply in 'ccl\_cosmology\_create\_with\_params' and all 'ccl\_parameters\_create...nu' convenience functions.

Additionally, in the function 'ccl\_parameters\_create' and 'ccl\_cosmology\_create\_with\_params', arguments have been added for the parameters of the BCM baryon model; these are 'double bcm\_log10Mc', 'double bcm\_etab', and 'double bcm\_ks'.

In ccl_neutrinos.c:

The function ccl\_Omeganuh2\_to\_Mnu has been renamed ccl\_nu\_masses. The arguments 'double a' and 'gsl\_interp\_accel* accel' have been removed. The argument 'ccl\_neutrino\_mass\_splits mass\_split' has been added.

## Python wrapper
In core.py:

In the Parameters class, the arguments 'N\_nu\_rel', and 'N\_nu\_mass' have been removed. The optional arguments 'Neff', 'mnu\_type', 'bcm\_log10Mc', 'bcm\_etab', and 'bcm\_ks' have been added. Similar changes occur in the Cosmology class.

In neutrinos.py:

In the function Omeganuh2, the argument 'Neff' has been removed. It is now fixed to the length of the argument 'mnu'.
The function 'Omeganuh2\_to\_Mnu' has been renamed 'nu\_masses'. The arguments 'a' and 'Neff' have been removed. The argument 'mass\_split' has been added.


## Other changes since release 0.2.1 (September 2017):

CLASS is no longer included as part of CCL; it can instead of easily downloaded via the class_install.py script and this procedure is documented.

Tutorial added for usage with MCMC

Added support for BCM baryon model

cpp compatibility improved

Python 3 support added

Added support for computing the nonlinear matter power spectrum with CosmicEmu

Added support for CMB lensing observables, including splines for cosmological quantities to higher redshift

Added the ability to return useful functions such as dNdz for a tracer Cl object.

Clarified license

Values of the physical constants have changed to CODATA2014/IAU2015<|MERGE_RESOLUTION|>--- conflicted
+++ resolved
@@ -9,7 +9,6 @@
 - Refactored spline and numerical parameters to be allocated per cosmology (#557).
 - Allow global physical constants to be changed (#557).
 - Fixed memory leaks in `ccl_correlation.c` (#581).
-<<<<<<< HEAD
 - Deprecated transfer function options 'ccl_emulator', 'ccl_fitting_function'
   'ccl_boltzmann', 'ccl_boltzmann_class' and 'ccl_boltzmann_camb' (#610). These
   were either not implemented or aliases for another option.
@@ -20,9 +19,7 @@
 - Added additional header and source files for clarity (#610).
 - Added capability to use the halo model power spectrum as the primary
   non-linear power spectrum in the code (#610).
-=======
 - Fixed infinite loop bug in splitting sum of neutrino masses into individual masses (#605)
->>>>>>> 4fd7cfc2
 
 ## Python library
 - Improved error reporting for `angular_cl` computations (#567).
@@ -40,6 +37,7 @@
   any combination, even unphysical ones (#610).
 - Added capability to use the halo model power spectrum as the primary
   non-linear power spectrum in the code (#610).
+- Fixed infinite loop bug in splitting sum of neutrino masses into individual masses (#605)
 
 # v 1.0 API changes :
 
