--- conflicted
+++ resolved
@@ -1,12 +1,9 @@
 # Unreleased
 
 ## C library
-<<<<<<< HEAD
 - Fixed memory leak in CLASS power spectrum computations (#561, #562).
-=======
 - Fixed a bug where CLASS would crash due to small rounding errors at z = 0 
   when evaluating power spectra (#563, #564).
->>>>>>> a43f690e
 
 # v 1.0 API changes :
 
