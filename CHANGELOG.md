# Unreleased

## C library
- Fixed memory leak in CLASS power spectrum computations (#561, #562).
- Fixed a bug where CLASS would crash due to small rounding errors at z = 0
  when evaluating power spectra (#563, #564).
- Fixed bug in fftlog for some complex arguments (#565, #566).
- Deprecated the `ccl_redshifts.h` functions (#579).
- Refactored spline and numerical parameters to be allocated per cosmology (#557).
- Allow global physical constants to be changed (#557).
- Fixed memory leaks in `ccl_correlation.c` (#581).

## Python library
- Improved error reporting for `angular_cl` computations (#567).
<<<<<<< HEAD
- Deprecated the `pyccl.redshifts` module (#579).
=======
- Remove global splines for RSD correlation functions. These are now stored
  per cosmology. Further, they are now rebuilt on-the-fly for a given
  cosmology if a new scale factor is requested. (#582)
>>>>>>> 38e7980a
- Allow spline, numerical and constant parameters to be set from Python (#557).

# v 1.0 API changes :

## C library
- Deprecated the `native` non-Limber angular power spectrum method (#506).
- Renamed `ccl_lsst_specs.c` to `ccl_redshifts.c`, deprecated LSST-specific redshift distribution functionality, introduced user-defined true dNdz (changes in call signature of `ccl_dNdz_tomog`). (#528).

## Python library
- Renamed `lsst_specs.py` to `redshifts.py`, deprecated LSST-specific redshift distribution functionality, introduced user-defined true dNdz (changes in call signature of `dNdz_tomog`). (#528).
- Deprecated the `native` non-Limber angular power spectrum method (#506).
- Deprecated the `Parameters` object in favor of only the `Cosmology` object (#493).
- Renamed the `ClTracer` family of objects (#496).
- Various function parameter name changes and documentation improvements (#464).

# v 0.4 API changes:

Summary: added halo model matter power spectrum calculation and halo mass-concentration relations. Change to sigma(R) function so that it now has time dependence: it is now sigma(R,a). Added a sigmaV(R,a) function, where sigmaV(R,a) is the variance in the displacement field smoothed on scale R at scale-factor a.

## C library
In ccl_halomod.c:

Added this source file. Contains functions to compute halo-model matter power spectra and also mass-concentration relations.

In ccl_power.c

Added sigmaV, changed sigma(R) -> sigma(R,a)

In ccl_massfunc.c

Added Sheth & Tormen (1999) mass function.

## Python library

sigmaR(R) defaults to sigmaR(R,a=1) unless a is specified. sigmaV(R) is also added. New functions ccl.halomodel_matter_power and ccl.halo_concentration.

# v 0.3 API changes:

Summary: the user interface for setting up cosmologies with neutrinos has been altered. Users should from now on pass Neff, the effective number of relativistic neutrino species in the early universe, and mnu, either a sum or neutrino masses or a set of 3 neutrinos masses.

## C library
In ccl_core.c:

In the function, 'ccl\_parameters\_create', the arguements 'double N\_nu\_rel', and 'double N\_nu\_mass' have been removed. The arguments 'double Neff' and 'ccl\_mnu\_convention mnu\_type' have been added. The argument 'mnu' has changed in type from 'double mnu' to 'double* mnu'.

Similar changes apply in 'ccl\_cosmology\_create\_with\_params' and all 'ccl\_parameters\_create...nu' convenience functions.

Additionally, in the function 'ccl\_parameters\_create' and 'ccl\_cosmology\_create\_with\_params', arguments have been added for the parameters of the BCM baryon model; these are 'double bcm\_log10Mc', 'double bcm\_etab', and 'double bcm\_ks'.

In ccl_neutrinos.c:

The function ccl\_Omeganuh2\_to\_Mnu has been renamed ccl\_nu\_masses. The arguments 'double a' and 'gsl\_interp\_accel* accel' have been removed. The argument 'ccl\_neutrino\_mass\_splits mass\_split' has been added.

## Python wrapper
In core.py:

In the Parameters class, the arguments 'N\_nu\_rel', and 'N\_nu\_mass' have been removed. The optional arguments 'Neff', 'mnu\_type', 'bcm\_log10Mc', 'bcm\_etab', and 'bcm\_ks' have been added. Similar changes occur in the Cosmology class.

In neutrinos.py:

In the function Omeganuh2, the argument 'Neff' has been removed. It is now fixed to the length of the argument 'mnu'.
The function 'Omeganuh2\_to\_Mnu' has been renamed 'nu\_masses'. The arguments 'a' and 'Neff' have been removed. The argument 'mass\_split' has been added.


## Other changes since release 0.2.1 (September 2017):

CLASS is no longer included as part of CCL; it can instead of easily downloaded via the class_install.py script and this procedure is documented.

Tutorial added for usage with MCMC

Added support for BCM baryon model

cpp compatibility improved

Python 3 support added

Added support for computing the nonlinear matter power spectrum with CosmicEmu

Added support for CMB lensing observables, including splines for cosmological quantities to higher redshift

Added the ability to return useful functions such as dNdz for a tracer Cl object.

Clarified license

Values of the physical constants have changed to CODATA2014/IAU2015<|MERGE_RESOLUTION|>--- conflicted
+++ resolved
@@ -12,13 +12,10 @@
 
 ## Python library
 - Improved error reporting for `angular_cl` computations (#567).
-<<<<<<< HEAD
 - Deprecated the `pyccl.redshifts` module (#579).
-=======
 - Remove global splines for RSD correlation functions. These are now stored
   per cosmology. Further, they are now rebuilt on-the-fly for a given
   cosmology if a new scale factor is requested. (#582)
->>>>>>> 38e7980a
 - Allow spline, numerical and constant parameters to be set from Python (#557).
 
 # v 1.0 API changes :
