# Unreleased

## C library
- Fixed memory leak in CLASS power spectrum computations (#561, #562).
- Fixed a bug where CLASS would crash due to small rounding errors at z = 0
  when evaluating power spectra (#563, #564).
- Fixed bug in fftlog for some complex arguments (#565, #566).
- Replaced custom gamma function with that from GSL (#570).
- Deprecated the `ccl_redshifts.h` functions (#579).
- Refactored spline and numerical parameters to be allocated per cosmology (#557).
- Allow global physical constants to be changed (#557).
- Fixed memory leaks in `ccl_correlation.c` (#581).
- Deprecated transfer function options 'ccl_emulator', 'ccl_fitting_function'
  'ccl_boltzmann', 'ccl_boltzmann_class' and 'ccl_boltzmann_camb' (#610). These
  were either not implemented or aliases for another option.
- Renamed transfer function option 'ccl_none' to 'ccl_transfer_none' to avoid
  ambiguity (#610).
- Refactored transfer function and matter power spectrum options to allow
  any combination, even unphysical ones (#610).
- Added additional header and source files for clarity (#610).
- Added capability to use the halo model power spectrum as the primary
  non-linear power spectrum in the code (#610).
- Fixed infinite loop bug in splitting sum of neutrino masses into individual masses (#605).
- Added custom Halofit code (#611).
- Separated Limber and Non-Limber C_ell calculations (#614)
- Added `has_density` and `has_shear` flags to ClTracers (#614)
- Simplified C_ell unit tests (#614)
<<<<<<< HEAD
- Changed TCMB to T_CMB everywhere (#615)	
=======
- Fixed a small bug in the w_tophat expression and increased precision (#607)
>>>>>>> 2cb377af

## Python library
- Improved error reporting for `angular_cl` computations (#567).
- Deprecated the `pyccl.redshifts` module (#579).
- Remove global splines for RSD correlation functions. These are now stored
  per cosmology. Further, they are now rebuilt on-the-fly for a given
  cosmology if a new scale factor is requested. (#582)
- Allow spline, numerical and constant parameters to be set from Python (#557).
- Deprecated transfer function options 'ccl_emulator', 'ccl_fitting_function'
  'ccl_boltzmann', 'ccl_boltzmann_class' and 'ccl_boltzmann_camb' (#610). These
  were either not implemented or aliases for another option.
- Renamed transfer function option 'ccl_none' to 'ccl_transfer_none' to avoid
  ambiguity (#610).
- Refactored transfer function and matter power spectrum options to allow
  any combination, even unphysical ones (#610).
- Added capability to use the halo model power spectrum as the primary
  non-linear power spectrum in the code (#610).
- Fixed infinite loop bug in splitting sum of neutrino masses into individual masses (#605).
- Added custom Halofit code (#611).
- Added `has_density` and `has_shear` tags to `Tracer` constructors.
- Changed TCMB to T_CMB everywhere (#615)
	
# v 1.0 API changes :

## C library
- Deprecated the `native` non-Limber angular power spectrum method (#506).
- Renamed `ccl_lsst_specs.c` to `ccl_redshifts.c`, deprecated LSST-specific redshift distribution functionality, introduced user-defined true dNdz (changes in call signature of `ccl_dNdz_tomog`). (#528).

## Python library
- Renamed `lsst_specs.py` to `redshifts.py`, deprecated LSST-specific redshift distribution functionality, introduced user-defined true dNdz (changes in call signature of `dNdz_tomog`). (#528).
- Deprecated the `native` non-Limber angular power spectrum method (#506).
- Deprecated the `Parameters` object in favor of only the `Cosmology` object (#493).
- Renamed the `ClTracer` family of objects (#496).
- Various function parameter name changes and documentation improvements (#464).

# v 0.4 API changes:

Summary: added halo model matter power spectrum calculation and halo mass-concentration relations. Change to sigma(R) function so that it now has time dependence: it is now sigma(R,a). Added a sigmaV(R,a) function, where sigmaV(R,a) is the variance in the displacement field smoothed on scale R at scale-factor a.

## C library
In ccl_halomod.c:

Added this source file. Contains functions to compute halo-model matter power spectra and also mass-concentration relations.

In ccl_power.c

Added sigmaV, changed sigma(R) -> sigma(R,a)

In ccl_massfunc.c

Added Sheth & Tormen (1999) mass function.

## Python library

sigmaR(R) defaults to sigmaR(R,a=1) unless a is specified. sigmaV(R) is also added. New functions ccl.halomodel_matter_power and ccl.halo_concentration.

# v 0.3 API changes:

Summary: the user interface for setting up cosmologies with neutrinos has been altered. Users should from now on pass Neff, the effective number of relativistic neutrino species in the early universe, and mnu, either a sum or neutrino masses or a set of 3 neutrinos masses.

## C library
In ccl_core.c:

In the function, 'ccl\_parameters\_create', the arguements 'double N\_nu\_rel', and 'double N\_nu\_mass' have been removed. The arguments 'double Neff' and 'ccl\_mnu\_convention mnu\_type' have been added. The argument 'mnu' has changed in type from 'double mnu' to 'double* mnu'.

Similar changes apply in 'ccl\_cosmology\_create\_with\_params' and all 'ccl\_parameters\_create...nu' convenience functions.

Additionally, in the function 'ccl\_parameters\_create' and 'ccl\_cosmology\_create\_with\_params', arguments have been added for the parameters of the BCM baryon model; these are 'double bcm\_log10Mc', 'double bcm\_etab', and 'double bcm\_ks'.

In ccl_neutrinos.c:

The function ccl\_Omeganuh2\_to\_Mnu has been renamed ccl\_nu\_masses. The arguments 'double a' and 'gsl\_interp\_accel* accel' have been removed. The argument 'ccl\_neutrino\_mass\_splits mass\_split' has been added.

## Python wrapper
In core.py:

In the Parameters class, the arguments 'N\_nu\_rel', and 'N\_nu\_mass' have been removed. The optional arguments 'Neff', 'mnu\_type', 'bcm\_log10Mc', 'bcm\_etab', and 'bcm\_ks' have been added. Similar changes occur in the Cosmology class.

In neutrinos.py:

In the function Omeganuh2, the argument 'Neff' has been removed. It is now fixed to the length of the argument 'mnu'.
The function 'Omeganuh2\_to\_Mnu' has been renamed 'nu\_masses'. The arguments 'a' and 'Neff' have been removed. The argument 'mass\_split' has been added.
The argument 'TCMB' has been changed to 'T_CMB'.

## Other changes since release 0.2.1 (September 2017):

CLASS is no longer included as part of CCL; it can instead of easily downloaded via the class_install.py script and this procedure is documented.

Tutorial added for usage with MCMC

Added support for BCM baryon model

cpp compatibility improved

Python 3 support added

Added support for computing the nonlinear matter power spectrum with CosmicEmu

Added support for CMB lensing observables, including splines for cosmological quantities to higher redshift

Added the ability to return useful functions such as dNdz for a tracer Cl object.

Clarified license

Values of the physical constants have changed to CODATA2014/IAU2015<|MERGE_RESOLUTION|>--- conflicted
+++ resolved
@@ -25,11 +25,8 @@
 - Separated Limber and Non-Limber C_ell calculations (#614)
 - Added `has_density` and `has_shear` flags to ClTracers (#614)
 - Simplified C_ell unit tests (#614)
-<<<<<<< HEAD
 - Changed TCMB to T_CMB everywhere (#615)	
-=======
 - Fixed a small bug in the w_tophat expression and increased precision (#607)
->>>>>>> 2cb377af
 
 ## Python library
 - Improved error reporting for `angular_cl` computations (#567).
