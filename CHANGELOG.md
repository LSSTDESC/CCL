# Unreleased

## C library
- Fixed memory leak in CLASS power spectrum computations (#561, #562).
- Fixed a bug where CLASS would crash due to small rounding errors at z = 0
  when evaluating power spectra (#563, #564).
- Fixed bug in fftlog for some complex arguments (#565, #566).
<<<<<<< HEAD
- Replaced custom gamma function with that from GSL (#570).
=======
- Fixed memory leaks in `ccl_correlation.c` (#581).
>>>>>>> 80b572e8

## Python library
- Improved error reporting for `angular_cl` computations (#567).

# v 1.0 API changes :

## C library
- Deprecated the `native` non-Limber angular power spectrum method (#506).
- Renamed `ccl_lsst_specs.c` to `ccl_redshifts.c`, deprecated LSST-specific redshift distribution functionality, introduced user-defined true dNdz (changes in call signature of `ccl_dNdz_tomog`). (#528).

## Python library
- Renamed `lsst_specs.py` to `redshifts.py`, deprecated LSST-specific redshift distribution functionality, introduced user-defined true dNdz (changes in call signature of `dNdz_tomog`). (#528).
- Deprecated the `native` non-Limber angular power spectrum method (#506).
- Deprecated the `Parameters` object in favor of only the `Cosmology` object (#493).
- Renamed the `ClTracer` family of objects (#496).
- Various function parameter name changes and documentation improvements (#464).

# v 0.4 API changes:

Summary: added halo model matter power spectrum calculation and halo mass-concentration relations. Change to sigma(R) function so that it now has time dependence: it is now sigma(R,a). Added a sigmaV(R,a) function, where sigmaV(R,a) is the variance in the displacement field smoothed on scale R at scale-factor a.

## C library
In ccl_halomod.c:

Added this source file. Contains functions to compute halo-model matter power spectra and also mass-concentration relations.

In ccl_power.c

Added sigmaV, changed sigma(R) -> sigma(R,a)

In ccl_massfunc.c

Added Sheth & Tormen (1999) mass function.

## Python library

sigmaR(R) defaults to sigmaR(R,a=1) unless a is specified. sigmaV(R) is also added. New functions ccl.halomodel_matter_power and ccl.halo_concentration.

# v 0.3 API changes:

Summary: the user interface for setting up cosmologies with neutrinos has been altered. Users should from now on pass Neff, the effective number of relativistic neutrino species in the early universe, and mnu, either a sum or neutrino masses or a set of 3 neutrinos masses.

## C library
In ccl_core.c:

In the function, 'ccl\_parameters\_create', the arguements 'double N\_nu\_rel', and 'double N\_nu\_mass' have been removed. The arguments 'double Neff' and 'ccl\_mnu\_convention mnu\_type' have been added. The argument 'mnu' has changed in type from 'double mnu' to 'double* mnu'.

Similar changes apply in 'ccl\_cosmology\_create\_with\_params' and all 'ccl\_parameters\_create...nu' convenience functions.

Additionally, in the function 'ccl\_parameters\_create' and 'ccl\_cosmology\_create\_with\_params', arguments have been added for the parameters of the BCM baryon model; these are 'double bcm\_log10Mc', 'double bcm\_etab', and 'double bcm\_ks'.

In ccl_neutrinos.c:

The function ccl\_Omeganuh2\_to\_Mnu has been renamed ccl\_nu\_masses. The arguments 'double a' and 'gsl\_interp\_accel* accel' have been removed. The argument 'ccl\_neutrino\_mass\_splits mass\_split' has been added.

## Python wrapper
In core.py:

In the Parameters class, the arguments 'N\_nu\_rel', and 'N\_nu\_mass' have been removed. The optional arguments 'Neff', 'mnu\_type', 'bcm\_log10Mc', 'bcm\_etab', and 'bcm\_ks' have been added. Similar changes occur in the Cosmology class.

In neutrinos.py:

In the function Omeganuh2, the argument 'Neff' has been removed. It is now fixed to the length of the argument 'mnu'.
The function 'Omeganuh2\_to\_Mnu' has been renamed 'nu\_masses'. The arguments 'a' and 'Neff' have been removed. The argument 'mass\_split' has been added.


## Other changes since release 0.2.1 (September 2017):

CLASS is no longer included as part of CCL; it can instead of easily downloaded via the class_install.py script and this procedure is documented.

Tutorial added for usage with MCMC

Added support for BCM baryon model

cpp compatibility improved

Python 3 support added

Added support for computing the nonlinear matter power spectrum with CosmicEmu

Added support for CMB lensing observables, including splines for cosmological quantities to higher redshift

Added the ability to return useful functions such as dNdz for a tracer Cl object.

Clarified license

Values of the physical constants have changed to CODATA2014/IAU2015<|MERGE_RESOLUTION|>--- conflicted
+++ resolved
@@ -5,11 +5,8 @@
 - Fixed a bug where CLASS would crash due to small rounding errors at z = 0
   when evaluating power spectra (#563, #564).
 - Fixed bug in fftlog for some complex arguments (#565, #566).
-<<<<<<< HEAD
 - Replaced custom gamma function with that from GSL (#570).
-=======
 - Fixed memory leaks in `ccl_correlation.c` (#581).
->>>>>>> 80b572e8
 
 ## Python library
 - Improved error reporting for `angular_cl` computations (#567).
