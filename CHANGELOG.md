--- conflicted
+++ resolved
@@ -1,11 +1,8 @@
 # Unreleased
 
 ## C library
-<<<<<<< HEAD
-- Added function for comoving angular diameter distance (#645).
-=======
+- Added function for comoving angular diameter distance (#645)
 - Implemented generalized models for tracers (#630)
->>>>>>> 25d6654b
 - Fixed memory leak in CLASS power spectrum computations (#561, #562).
 - Fixed a bug where CLASS would crash due to small rounding errors at z = 0
   when evaluating power spectra (#563, #564).
@@ -36,6 +33,7 @@
 - Added support for modified gravity via mu / Sigma (scale-independent) parameterisation (#442)
 
 ## Python library
+- Added a function for the angular diameter distance (#645)	
 - Changed IA bias normalization to be consistent with A_IA=1 (#630).
 - Implemented generalized models for tracers (#630)
 - Improved error reporting for `angular_cl` computations (#567).
