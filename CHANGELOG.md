--- conflicted
+++ resolved
@@ -11,13 +11,10 @@
 
 ## Python library
 - Improved error reporting for `angular_cl` computations (#567).
-<<<<<<< HEAD
 - Remove global splines for RSD correlation functions. These are now stored
   per cosmology. Further, they are now rebuilt on-the-fly for a given
   cosmology if a new scale factor is requested. (#582)
-=======
 - Allow spline, numerical and constant parameters to be set from Python (#557).
->>>>>>> 6ec17e69
 
 # v 1.0 API changes :
 
