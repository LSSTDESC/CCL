--- conflicted
+++ resolved
@@ -1,12 +1,8 @@
 CC=gcc
 CFLAGS=-Wall -Wpedantic -g -O0 -Iinclude -std=c99 -fPIC
 CFLAGS+=-I/home/damonge/include
-<<<<<<< HEAD
 CFLAGS+=-I/opt/local/include
-LDFLAGS=-lgsl -lgslcblas   -lm
-=======
 LDFLAGS=-lgsl -lgslcblas   -lm -Lclass -lclass
->>>>>>> 925236ea
 
 
 OBJECTS=src/ccl_core.o src/ccl_utils.o src/ccl_power.o src/ccl_placeholder.o src/ccl_background.o
@@ -47,8 +43,4 @@
 	rm -rf *.dSYM *.o *.a $(TESTS) test_core_cosmo src/*.o lib/*.a lib/*.so lib/*.dSYM  tests/*.dSYM
 	cd class; $(MAKE) clean
 
-<<<<<<< HEAD
-.PHONY: all tests clean test
-=======
-.PHONY: all tests clean class
->>>>>>> 925236ea
+.PHONY: all tests clean class