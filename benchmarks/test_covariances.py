--- conflicted
+++ resolved
@@ -15,22 +15,12 @@
                           sigma8=0.8, m_nu=0.0)
 
     mass_def = ccl.halos.MassDef200m()
-<<<<<<< HEAD
     hmf = ccl.halos.MassFuncTinker10(mass_def=mass_def)
     hbf = ccl.halos.HaloBiasTinker10(mass_def=mass_def)
     con = ccl.halos.ConcentrationDuffy08(mass_def=mass_def)
     nfw = ccl.halos.HaloProfileNFW(concentration=con, fourier_analytic=True)
-    hmc = ccl.halos.HMCalculator(mass_function=hmf, halo_bias=hbf,
-                                 mass_def=mass_def)
-=======
-    hmf = ccl.halos.MassFuncTinker10(cosmo,
-                                     mass_def=mass_def)
-    hbf = ccl.halos.HaloBiasTinker10(cosmo,
-                                     mass_def=mass_def)
-    nfw = ccl.halos.HaloProfileNFW(ccl.halos.ConcentrationDuffy08(mass_def),
-                                   fourier_analytic=True)
-    hmc = ccl.halos.HaloModel(cosmo, hmf, hbf, mass_def)
->>>>>>> 43591ce9
+    hmc = ccl.halos.HaloModel(mass_function=hmf, halo_bias=hbf,
+                              mass_def=mass_def)
 
     n_z = 100
 
