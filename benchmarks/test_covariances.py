import os

import numpy as np

import pyccl as ccl


def test_ssc_WL():
    # Compare against Benjamin Joachimi's code. An overview of the methodology
    # is given in appendix E.2 of 2007.01844.
    data_dir = os.path.join(os.path.dirname(__file__), "data/covariances/")

    h = 0.7
    cosmo = ccl.Cosmology(Omega_c=0.25, Omega_b=0.05, h=h, n_s=0.97,
                          sigma8=0.8, m_nu=0.0)
    cosmo.compute_linear_power()

    mass_def = ccl.halos.MassDef200m()
<<<<<<< HEAD
    hmf = ccl.halos.MassFuncTinker10(mass_def=mass_def)
    hbf = ccl.halos.HaloBiasTinker10(mass_def=mass_def)
    con = ccl.halos.ConcentrationDuffy08(mass_def=mass_def)
    nfw = ccl.halos.HaloProfileNFW(c_m_relation=con)
    hmc = ccl.halos.HMCalculator(mass_function=hmf, halo_bias=hbf,
                                 mass_def=mass_def)
=======
    hmf = ccl.halos.MassFuncTinker10(cosmo,
                                     mass_def=mass_def)
    hbf = ccl.halos.HaloBiasTinker10(cosmo,
                                     mass_def=mass_def)
    nfw = ccl.halos.HaloProfileNFW(ccl.halos.ConcentrationDuffy08(mass_def),
                                   fourier_analytic=True)
    hmc = ccl.halos.HMCalculator(cosmo, hmf, hbf, mass_def)
>>>>>>> cc0e7a00

    n_z = 100

    n_k = 200
    k_min = 1e-4
    k_max = 1e2

    a = np.linspace(1/(1+6), 1, n_z)
    k = np.geomspace(k_min, k_max, n_k)

    tk3D = ccl.halos.halomod_Tk3D_SSC(cosmo=cosmo, hmc=hmc,
                                      prof=nfw,
                                      prof2=nfw,
                                      prof12_2pt=None,
                                      normprof=True, normprof2=True,
                                      lk_arr=np.log(k), a_arr=a,
                                      use_log=True)

    z, nofz = np.loadtxt(os.path.join(data_dir, "ssc_WL_nofz.txt"),
                         unpack=True)
    WL_tracer = ccl.WeakLensingTracer(cosmo, dndz=(z, nofz))

    ell = np.loadtxt(os.path.join(data_dir, "ssc_WL_ell.txt"))

    fsky = 0.05

    sigma2_B = ccl.sigma2_B_disc(cosmo, a_arr=a, fsky=fsky)
    cov_ssc = ccl.covariances.angular_cl_cov_SSC(cosmo,
                                                 tracer1=WL_tracer,
                                                 tracer2=WL_tracer,
                                                 ell=ell, t_of_kk_a=tk3D,
                                                 sigma2_B=(a, sigma2_B),
                                                 fsky=None)
    var_ssc_ccl = np.diag(cov_ssc)
    off_diag_1_ccl = np.diag(cov_ssc, k=1)

    cov_ssc_bj = np.loadtxt(os.path.join(data_dir, "ssc_WL_cov_matrix.txt"))

    # At large scales, CCL uses a different convention for the Limber
    # approximation. This factor accounts for this difference
    ccl_limber_shear_fac = np.sqrt((ell-1)*ell*(ell+1)*(ell+2))/(ell+1/2)**2
    cov_ssc_bj_corrected = cov_ssc_bj * np.outer(ccl_limber_shear_fac**2,
                                                 ccl_limber_shear_fac**2)
    var_bj = np.diag(cov_ssc_bj_corrected)
    off_diag_1_bj = np.diag(cov_ssc_bj_corrected, k=1)

    assert np.all(np.fabs(var_ssc_ccl/var_bj - 1) < 3e-2)
    assert np.all(np.fabs(off_diag_1_ccl/off_diag_1_bj - 1) < 3e-2)
    assert np.all(np.fabs(cov_ssc/cov_ssc_bj_corrected - 1) < 3e-2)<|MERGE_RESOLUTION|>--- conflicted
+++ resolved
@@ -16,22 +16,12 @@
     cosmo.compute_linear_power()
 
     mass_def = ccl.halos.MassDef200m()
-<<<<<<< HEAD
     hmf = ccl.halos.MassFuncTinker10(mass_def=mass_def)
     hbf = ccl.halos.HaloBiasTinker10(mass_def=mass_def)
     con = ccl.halos.ConcentrationDuffy08(mass_def=mass_def)
-    nfw = ccl.halos.HaloProfileNFW(c_m_relation=con)
+    nfw = ccl.halos.HaloProfileNFW(c_m_relation=con, fourier_analytic=True)
     hmc = ccl.halos.HMCalculator(mass_function=hmf, halo_bias=hbf,
                                  mass_def=mass_def)
-=======
-    hmf = ccl.halos.MassFuncTinker10(cosmo,
-                                     mass_def=mass_def)
-    hbf = ccl.halos.HaloBiasTinker10(cosmo,
-                                     mass_def=mass_def)
-    nfw = ccl.halos.HaloProfileNFW(ccl.halos.ConcentrationDuffy08(mass_def),
-                                   fourier_analytic=True)
-    hmc = ccl.halos.HMCalculator(cosmo, hmf, hbf, mass_def)
->>>>>>> cc0e7a00
 
     n_z = 100
 
