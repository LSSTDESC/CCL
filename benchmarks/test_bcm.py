--- conflicted
+++ resolved
@@ -1,10 +1,6 @@
 import numpy as np
-<<<<<<< HEAD
 import pytest
-from . import pyccl as ccl
-=======
 import pyccl as ccl
->>>>>>> cc0e7a00
 
 BCM_TOLERANCE = 1e-4
 
