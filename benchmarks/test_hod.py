import numpy as np
import pyccl as ccl


def test_hodcl():
    # With many thanks to Ryu Makiya, Eiichiro Komatsu
    # and Shin'ichiro Ando for providing this benchmark.
    # HOD params
    lMcut = 11.8
    lM1 = 11.73
    sigma_Ncen = 0.15
    alp_Nsat = 0.77
    rmax = 4.39
    rgs = 1.17

    # Input power spectrum
    ks = np.loadtxt("benchmarks/data/k_hod.txt")
    zs = np.loadtxt("benchmarks/data/z_hod.txt")
    pks = np.loadtxt("benchmarks/data/pk_hod.txt")
    l_bm, cl_bm = np.loadtxt("benchmarks/data/cl_hod.txt",
                             unpack=True)

    # Set N(z)
    def _nz_2mrs(z):
        # From 1706.05422
        m = 1.31
        beta = 1.64
        x = z / 0.0266
        return x**m * np.exp(-x**beta)
    z1 = 1e-5
    z2 = 0.1
    z_arr = np.linspace(z1, z2, 1024)
    dndz = _nz_2mrs(z_arr)

    # CCL prediction
    # Make sure we use the same P(k)
    cosmo = ccl.CosmologyCalculator(
        Omega_b=0.05,
        Omega_c=0.25,
        h=0.67,
        n_s=0.9645,
        A_s=2.0E-9,
        m_nu=0.00001,
        m_nu_type='equal',
        pk_linear={'a': 1./(1.+zs[::-1]),
                   'k': ks,
                   'delta_matter:delta_matter': pks[::-1, :]})
    cosmo.compute_growth()

    # Halo model setup
    mass_def = ccl.halos.MassDef(200, 'critical')
    cm = ccl.halos.ConcentrationDuffy08(mass_def=mass_def)
    hmf = ccl.halos.MassFuncTinker08(mass_def=mass_def)
    hbf = ccl.halos.HaloBiasTinker10(mass_def=mass_def)
    hmc = ccl.halos.HMCalculator(mass_function=hmf, halo_bias=hbf,
                                 mass_def=mass_def)
    prf = ccl.halos.HaloProfileHOD(concentration=cm,
                                   lMmin_0=np.log10(10.**lMcut/cosmo['h']),
                                   siglM_0=sigma_Ncen,
                                   lM0_0=np.log10(10.**lMcut/cosmo['h']),
                                   lM1_0=np.log10(10.**lM1/cosmo['h']),
                                   alpha_0=alp_Nsat,
                                   bg_0=rgs,
                                   bmax_0=rmax)
    prf2pt = ccl.halos.Profile2ptHOD()
    # P(k)
    a_arr, lk_arr, _ = cosmo.get_linear_power().get_spline_arrays()
    pk_hod = ccl.halos.halomod_Pk2D(cosmo, hmc, prf, prof_2pt=prf2pt,
<<<<<<< HEAD
                                    lk_arr=lk_arr, a_arr=a_arr)
=======
                                    normprof1=True, lk_arr=lk_arr, a_arr=a_arr)
>>>>>>> e93b3174
    # C_ell
    tr = ccl.NumberCountsTracer(cosmo, has_rsd=False, dndz=(z_arr, dndz),
                                bias=(z_arr, np.ones(len(dndz))))
    cl_hod = ccl.angular_cl(cosmo, tr, tr, ell=l_bm, p_of_k_a=pk_hod)

    assert np.all(np.fabs(cl_hod/cl_bm-1) < 0.005)<|MERGE_RESOLUTION|>--- conflicted
+++ resolved
@@ -6,8 +6,8 @@
     # With many thanks to Ryu Makiya, Eiichiro Komatsu
     # and Shin'ichiro Ando for providing this benchmark.
     # HOD params
-    lMcut = 11.8
-    lM1 = 11.73
+    log10Mcut = 11.8
+    log10M1 = 11.73
     sigma_Ncen = 0.15
     alp_Nsat = 0.77
     rmax = 4.39
@@ -54,23 +54,20 @@
     hbf = ccl.halos.HaloBiasTinker10(mass_def=mass_def)
     hmc = ccl.halos.HMCalculator(mass_function=hmf, halo_bias=hbf,
                                  mass_def=mass_def)
-    prf = ccl.halos.HaloProfileHOD(concentration=cm,
-                                   lMmin_0=np.log10(10.**lMcut/cosmo['h']),
-                                   siglM_0=sigma_Ncen,
-                                   lM0_0=np.log10(10.**lMcut/cosmo['h']),
-                                   lM1_0=np.log10(10.**lM1/cosmo['h']),
-                                   alpha_0=alp_Nsat,
-                                   bg_0=rgs,
-                                   bmax_0=rmax)
+    prf = ccl.halos.HaloProfileHOD(
+        concentration=cm,
+        log10Mmin_0=np.log10(10.**log10Mcut/cosmo['h']),
+        siglnM_0=sigma_Ncen,
+        log10M0_0=np.log10(10.**log10Mcut/cosmo['h']),
+        log10M1_0=np.log10(10.**log10M1/cosmo['h']),
+        alpha_0=alp_Nsat,
+        bg_0=rgs,
+        bmax_0=rmax)
     prf2pt = ccl.halos.Profile2ptHOD()
     # P(k)
     a_arr, lk_arr, _ = cosmo.get_linear_power().get_spline_arrays()
     pk_hod = ccl.halos.halomod_Pk2D(cosmo, hmc, prf, prof_2pt=prf2pt,
-<<<<<<< HEAD
                                     lk_arr=lk_arr, a_arr=a_arr)
-=======
-                                    normprof1=True, lk_arr=lk_arr, a_arr=a_arr)
->>>>>>> e93b3174
     # C_ell
     tr = ccl.NumberCountsTracer(cosmo, has_rsd=False, dndz=(z_arr, dndz),
                                 bias=(z_arr, np.ones(len(dndz))))
