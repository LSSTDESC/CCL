--- conflicted
+++ resolved
@@ -67,15 +67,10 @@
     prf2pt = ccl.halos.Profile2ptHOD()
     # P(k)
     a_arr, lk_arr, _ = cosmo.get_linear_power().get_spline_arrays()
-<<<<<<< HEAD
-    pk_hod = ccl.halos.halomod_Pk2D(cosmo, hmc, prf, prof_2pt=prf2pt,
-                                    normprof1=True, lk_arr=lk_arr, a_arr=a_arr)
-=======
     with pytest.warns(ccl.CCLDeprecationWarning):  # TODO: remove normprof v3
         pk_hod = ccl.halos.halomod_Pk2D(cosmo, hmc, prf, prof_2pt=prf2pt,
                                         lk_arr=lk_arr, a_arr=a_arr,
                                         normprof1=True)
->>>>>>> 4c7eda51
     # C_ell
     tr = ccl.NumberCountsTracer(cosmo, has_rsd=False, dndz=(z_arr, dndz),
                                 bias=(z_arr, np.ones(len(dndz))))
