#                                               -*- Autoconf -*-
# Process this file with autoconf to produce a configure script.

AC_PREREQ([2.4])
AC_INIT([CCL], [0.0], [github.com/LSSTDESC/CCL])
AM_INIT_AUTOMAKE([-Wall subdir-objects foreign serial-tests])
AM_PROG_AR
LT_PREREQ([2.2])
LT_INIT([dlopen])

AC_CONFIG_SRCDIR([src/ccl_core.c])
AC_CONFIG_HEADERS([config.h])

# Avoid problem with git timestamps
AM_MAINTAINER_MODE

# Checks for programs.
AC_PROG_CC
AC_PROG_CXX
AC_PROG_CC_STDC
AC_PROG_INSTALL
AM_PROG_CC_C_O
AC_PROG_CXX_C_O
AM_MAINTAINER_MODE
AC_OPENMP

AC_CANONICAL_HOST
build_linux=no
build_mac=no

case "${host_os}" in
     linux*)
	build_linux=yes
	;;
     darwin*)
	build_mac=yes
	;;
     *)
	AC_MSG_ERROR(["OS $host_os is not supported"])
	;;
esac
AM_CONDITIONAL([LINUX], [test "$build_linux" = "yes"])
AM_CONDITIONAL([OSX], [test "$build_mac" = "yes"])


# Checks for libraries.
AC_SEARCH_LIBS([pow],[m],[],AC_MSG_ERROR(Couldn't find libm. Required.))
# Allows building against an external copy of CLASS
AC_ARG_VAR([CLASSDIR], [Location of external CLASS directory, to be used instead of the built-in one])
if test "$CLASSDIR" != ""; then
    AC_MSG_NOTICE([Using the version of CLASS from $CLASSDIR])
    CLASS_LIB="-L${CLASSDIR} -lclass"
    LDFLAGS="$LDFLAGS $CLASS_LIB"
    localclass=false
    
    AC_SUBST(CLASS_LIB, ["-L${CLASSDIR} -lclass -Wl,-rpath,${CLASSDIR}"])
    AC_SEARCH_LIBS([background_free],[class],[],AC_MSG_ERROR(Couldn't find libclass.))
else
    AC_MSG_NOTICE([Using the default version of CLASS])
    CLASS_LIB="-L./class -lclass"
    LDFLAGS="$LDFLAGS $CLASS_LIB"
    localclass=true
    
    AC_SUBST(CLASS_LIB, ["-L./class -lclass -Wl,-rpath,./class"])
    AC_SEARCH_LIBS([background_free],[class],[],AC_MSG_ERROR(Couldn't find libclass.))
fi
AM_CONDITIONAL([LOCALCLASS], [test x$localclass = xtrue])
AC_SEARCH_LIBS([cblas_dgemm],[gslcblas],[],AC_MSG_ERROR(Couldn't find libgslcblas.))
AC_SEARCH_LIBS([gsl_spline2d_eval_e],[gsl],[],AC_MSG_ERROR(Couldn't find libgsl. GSL V2+ required.))
AC_SEARCH_LIBS([fftw_plan_dft_1d],[fftw3],[],AC_MSG_ERROR(Couldn't find fftw3. Required.))

# Checks for header files.
AC_CHECK_HEADERS([stdlib.h string.h math.h])

# Checks for typedefs, structures, and compiler characteristics.
AC_TYPE_SIZE_T
AC_FUNC_MALLOC

# Checks for library functions.
AC_CHECK_FUNCS([pow sqrt])

# Includes Makefiles
AC_CONFIG_FILES([Makefile
<<<<<<< HEAD
		 include/Makefile
		 $CLASS_MAKEFILE
		 angpow/Makefile])
=======
		 include/Makefile])
>>>>>>> 75b72bc2

AC_OUTPUT

echo \
"
-------------------------------------------------------
 ${PACKAGE_NAME} Version ${PACKAGE_VERSION}

 Configuration settings:
 
 - Prefix: '${prefix}'
 - Compiler: '${CC} ${CFLAGS} ${CPPFLAGS}'
 - CLASS: '${CLASSDIR}'

 Now type 'make @<:@<target>@:>@', where the optional
 target may be:

   all     : to build everything (currently libccl)
             this is the default target
   check   : runs the library's unit tests   
   install : to put everything in the installation
             directories ('include', 'lib' and 
	     'bin' from prefix). Root privileges may
	     be necessary for this.
   clean   : to remove garbage
------------------------------------------------------
"<|MERGE_RESOLUTION|>--- conflicted
+++ resolved
@@ -81,13 +81,7 @@
 
 # Includes Makefiles
 AC_CONFIG_FILES([Makefile
-<<<<<<< HEAD
-		 include/Makefile
-		 $CLASS_MAKEFILE
-		 angpow/Makefile])
-=======
 		 include/Makefile])
->>>>>>> 75b72bc2
 
 AC_OUTPUT
 
