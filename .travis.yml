language: python

<<<<<<< HEAD
# Caching all the depencencies so that they don't have to be redownloaded and
# compiled everytime
cache:
  directories:
    - $TRAVIS_BUILD_DIR/build/GSL/src
    - $TRAVIS_BUILD_DIR/build/FFTW/src
    - $TRAVIS_BUILD_DIR/build/SWIG/src
    - $TRAVIS_BUILD_DIR/build/CLASS/src
    - $HOME/miniconda

# Definition of python build matrix for osx comes from:
# https://docs.travis-ci.com/user/multi-os/#Python-example-(unsupported-languages)
matrix:
    include:
        - os: linux
          python: 2.7
          sudo: required
          env: TOXENV=py27
        - os: linux
          sudo: required
          python: 3.6
          env: TOXENV=py36
        - os: osx
          language: generic
          env: TOXENV=py27
        - os: osx
          language: generic
          env: TOXENV=py36

=======
# Cache pip- and apt-installed dependencies
cache:
    apt: true
    pip: true
    directories:
        - $TRAVIS_BUILD_DIR/gsl-2.4

sudo: required

addons:
    apt:
        packages:
            - fftw3
            - fftw3-dev
            - pkg-config
#            - texlive-latex-recommended
#            - texlive-latex-extra
#            - texlive-fonts-recommended
#            - texlive-fonts-extra
#            - dvipng

# Travis uses Ubuntu 12.04 and 14.04. None of them have GSL2x in apt-get
# We have to install it from source (this will make the tests slower)
# CLASS also needs to be downloaded and compiled, which there is no easy fix for.
before_install:
#  - sudo apt-get -qq update
#  - sudo apt-get install fftw3 fftw3-dev pkg-config
#  - sudo apt-get install latexmk
  - pip install numpy
  - pip install coveralls
  - ./install-gsl.sh
  - python class_install.py
  - python angpow_install.py
>>>>>>> 46857fd5
#addons:
#    apt:
#        packages:
#            - texlive-latex-recommended
#            - texlive-latex-extra
#            - texlive-fonts-recommended
#            - texlive-fonts-extra
#            - dvipng

<<<<<<< HEAD
install:
    - ./.travis/install.sh
    - if ! [[ $TRAVIS_OS_NAME == "linux" ]]; then source $HOME/miniconda/bin/activate; fi
    - if ! [[ $TRAVIS_OS_NAME == "linux" ]]; then hash -r ; fi
    - if ! [[ $TRAVIS_OS_NAME == "linux" ]]; then source activate test-environment ; fi
    - export LD_LIBRARY_PATH=$LD_LIBRARY_PATH:/usr/local/lib
    - export PKG_CONFIG_PATH=$PKG_CONFIG_PATH:/usr/local/lib/pkgconfig
    - cmake --version
    - python --version

script:
    - python setup.py build
    - python setup.py test
    - sudo make -Cbuild install
    - check_ccl
=======
install: python setup.py install
script:
    - nosetests tests/run_tests.py --all --debug --detailed-errors --verbose --process-restartworker --with-coverage --cover-package=pyccl
    - make check-cpp
>>>>>>> 46857fd5

after_success:
    - coveralls

# Check why the note creation process crashes
#    - make -C doc/0000-ccl_note
#after_success:
#    if [[ -n "$GITHUB_API_KEY" ]; then
#        git checkout --orphan pdf
#        git rm -rf .
#        cp doc/0000-ccl_note/main.pdf 0000-ccl_note.pdf
#        git add -f 0000-ccl_note.pdf
#        git -c user.name='travis' -c user.email='travis' commit -m init
#        git push -q -f https://drphilmarshall:$GITHUB_API_KEY@github.com/DarkEnergyScienceCollaboration/CCL pdf
#    fi<|MERGE_RESOLUTION|>--- conflicted
+++ resolved
@@ -1,6 +1,5 @@
 language: python
 
-<<<<<<< HEAD
 # Caching all the depencencies so that they don't have to be redownloaded and
 # compiled everytime
 cache:
@@ -30,41 +29,6 @@
           language: generic
           env: TOXENV=py36
 
-=======
-# Cache pip- and apt-installed dependencies
-cache:
-    apt: true
-    pip: true
-    directories:
-        - $TRAVIS_BUILD_DIR/gsl-2.4
-
-sudo: required
-
-addons:
-    apt:
-        packages:
-            - fftw3
-            - fftw3-dev
-            - pkg-config
-#            - texlive-latex-recommended
-#            - texlive-latex-extra
-#            - texlive-fonts-recommended
-#            - texlive-fonts-extra
-#            - dvipng
-
-# Travis uses Ubuntu 12.04 and 14.04. None of them have GSL2x in apt-get
-# We have to install it from source (this will make the tests slower)
-# CLASS also needs to be downloaded and compiled, which there is no easy fix for.
-before_install:
-#  - sudo apt-get -qq update
-#  - sudo apt-get install fftw3 fftw3-dev pkg-config
-#  - sudo apt-get install latexmk
-  - pip install numpy
-  - pip install coveralls
-  - ./install-gsl.sh
-  - python class_install.py
-  - python angpow_install.py
->>>>>>> 46857fd5
 #addons:
 #    apt:
 #        packages:
@@ -74,7 +38,6 @@
 #            - texlive-fonts-extra
 #            - dvipng
 
-<<<<<<< HEAD
 install:
     - ./.travis/install.sh
     - if ! [[ $TRAVIS_OS_NAME == "linux" ]]; then source $HOME/miniconda/bin/activate; fi
@@ -88,14 +51,9 @@
 script:
     - python setup.py build
     - python setup.py test
+    - nosetests tests/run_tests.py --all --debug --detailed-errors --verbose --process-restartworker --with-coverage --cover-package=pyccl
     - sudo make -Cbuild install
     - check_ccl
-=======
-install: python setup.py install
-script:
-    - nosetests tests/run_tests.py --all --debug --detailed-errors --verbose --process-restartworker --with-coverage --cover-package=pyccl
-    - make check-cpp
->>>>>>> 46857fd5
 
 after_success:
     - coveralls
