script:
language: python
python:
  - "2.7"
  - "3.5"
  - "3.6"

# Cache pip- and apt-installed dependencies
cache:
    apt: true
    pip: true
    directories:
        - $TRAVIS_BUILD_DIR/gsl-2.4

sudo: required

addons:
    apt:
        packages:
            - fftw3
            - fftw3-dev
            - pkg-config
#            - texlive-latex-recommended
#            - texlive-latex-extra
#            - texlive-fonts-recommended
#            - texlive-fonts-extra
#            - dvipng

# Travis uses Ubuntu 12.04 and 14.04. None of them have GSL2x in apt-get
# We have to install it from source (this will make the tests slower)
# CLASS also needs to be downloaded and compiled, which there is no easy fix for.
before_install:
#  - sudo apt-get -qq update
#  - sudo apt-get install fftw3 fftw3-dev pkg-config
#  - sudo apt-get install latexmk
  - pip install numpy
  - pip install coveralls
  - ./install-gsl.sh
  - python class_install.py
<<<<<<< HEAD
  - python angpow_install.py
#addons:
#    apt:
#        packages:
#            - texlive-latex-recommended
#            - texlive-latex-extra
#            - texlive-fonts-recommended
#            - texlive-fonts-extra
#            - dvipng
=======

>>>>>>> e95fcd43
install: python setup.py install
script:
    - nosetests tests/run_tests.py --all --debug --detailed-errors --verbose --process-restartworker --with-coverage --cover-package=pyccl
    - make check-cpp

after_success:
    - coveralls

# Check why the note creation process crashes
#    - make -C doc/0000-ccl_note
#after_success:
#    if [[ -n "$GITHUB_API_KEY" ]; then
#        git checkout --orphan pdf
#        git rm -rf .
#        cp doc/0000-ccl_note/main.pdf 0000-ccl_note.pdf
#        git add -f 0000-ccl_note.pdf
#        git -c user.name='travis' -c user.email='travis' commit -m init
#        git push -q -f https://drphilmarshall:$GITHUB_API_KEY@github.com/DarkEnergyScienceCollaboration/CCL pdf
#    fi<|MERGE_RESOLUTION|>--- conflicted
+++ resolved
@@ -37,7 +37,6 @@
   - pip install coveralls
   - ./install-gsl.sh
   - python class_install.py
-<<<<<<< HEAD
   - python angpow_install.py
 #addons:
 #    apt:
@@ -47,9 +46,7 @@
 #            - texlive-fonts-recommended
 #            - texlive-fonts-extra
 #            - dvipng
-=======
 
->>>>>>> e95fcd43
 install: python setup.py install
 script:
     - nosetests tests/run_tests.py --all --debug --detailed-errors --verbose --process-restartworker --with-coverage --cover-package=pyccl
