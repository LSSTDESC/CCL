--- conflicted
+++ resolved
@@ -57,10 +57,6 @@
  */
 void ccl_comoving_radial_distances(ccl_cosmology * cosmo, int na, double a[na], double output[na], int* status);
 
-<<<<<<< HEAD
-//Transforms between radial and angular distances
-double ccl_sinn(ccl_cosmology *cosmo,double chi, int *status);
-=======
 /**
  * Transforms between radial and transverse comoving distances
  * Calculate the comoving radial distance of two objects with comoving radial distance chi via:
@@ -72,7 +68,6 @@
  * @return chi_t, the transverse comoving distance
  */
 double ccl_sinn(ccl_cosmology *cosmo,double chi);
->>>>>>> 6c2bf3d5
 
 /**
  * Comoving angular distance in Mpc from today to scale factor a
@@ -218,10 +213,6 @@
  */
 void ccl_scale_factor_of_chis(ccl_cosmology * cosmo, int nchi, double chi[nchi], double output[nchi], int* status);
 
-<<<<<<< HEAD
-// Omega functions of a
-double ccl_omega_x(ccl_cosmology * cosmo, double a, ccl_omega_x_label label, int* status);
-=======
 //
 /**
  * Density fraction of a given species at a redshift different than z=0.
@@ -230,5 +221,4 @@
  * @param label species type. Available: 'matter' (0), 'dark_energy'(1), 'radiation'(2), and 'curvature'(3)
  * @return omega_x, Density fraction of a given species at scale factor a.
  */
-double ccl_omega_x(ccl_cosmology * cosmo, double a, ccl_omega_x_label label);
->>>>>>> 6c2bf3d5
+double ccl_omega_x(ccl_cosmology * cosmo, double a, ccl_omega_x_label label);