--- conflicted
+++ resolved
@@ -26,11 +26,9 @@
  * @return h_over_h0, the value of H(a)/H0.
  */
 double ccl_h_over_h0(ccl_cosmology * cosmo, double a, int * status);
-<<<<<<< HEAD
+
 // Normalized expansion rate at scale factors as given in list a[0..na-1]
 void ccl_h_over_h0s(ccl_cosmology * cosmo, int na, double a[], double output[], int * status);
-=======
->>>>>>> 77a8d561
 
 /**
  * Normalized expansion rate at scale factors as given in list a[0..na-1]
@@ -54,11 +52,9 @@
  * @return comoving_radial_distance, Comoving radial distance in Mpc
  */
 double ccl_comoving_radial_distance(ccl_cosmology * cosmo, double a, int* status);
-<<<<<<< HEAD
+
 // Comoving radial distances in Mpc to scale factors as given in list a[0..na-1]
 void ccl_comoving_radial_distances(ccl_cosmology * cosmo, int na, double a[], double output[], int* status);
-=======
->>>>>>> 77a8d561
 
 /**
  * Comoving radial distances in Mpc to scale factors as given in list a[0..na-1]
@@ -98,11 +94,9 @@
  * @return comoving_angular_distance, the angular distance in Mpc
  */
 double ccl_comoving_angular_distance(ccl_cosmology * cosmo, double a, int* status);
-<<<<<<< HEAD
+
 // Comoving angular distances in Mpc to scale factors as given in list a[0..na-1]
 void ccl_comoving_angular_distances(ccl_cosmology * cosmo, int na, double a[], double output[], int* status);
-=======
->>>>>>> 77a8d561
 
 /**
  * Comoving angular distances in Mpc to scale factors as given in array a[0..na-1]
@@ -128,11 +122,9 @@
  * @return luminosity_distance, the angular distance in Mpc
  */
 double ccl_luminosity_distance(ccl_cosmology * cosmo, double a, int * status);
-<<<<<<< HEAD
+
 // Comoving luminosity distances in Mpc to scale factors as given in list a[0..na-1]
 void ccl_luminosity_distances(ccl_cosmology * cosmo, int na, double a[], double output[], int * status);
-=======
->>>>>>> 77a8d561
 
 /**
  * Comoving luminosity distances in Mpc to scale factors as given in array a[0..na-1]
@@ -180,11 +172,9 @@
  * @return growth_factor, growth factor at a
  */
 double ccl_growth_factor(ccl_cosmology * cosmo, double a, int * status);
-<<<<<<< HEAD
+
 // Growth factors at a list of scale factor given in a[0..na-1] normalized to 1 at z=0
 void ccl_growth_factors(ccl_cosmology * cosmo, int na, double a[], double output[], int * status);
-=======
->>>>>>> 77a8d561
 
 /**
  * Growth factors at an array of scale factor given in a[0..na-1], where g(z=0) is normalized to 1
@@ -209,11 +199,9 @@
  * @return growth_factor_unnorm, Unnormalized growth factor, normalized to the scale factor at early times.
  */
 double ccl_growth_factor_unnorm(ccl_cosmology * cosmo, double a, int * status);
-<<<<<<< HEAD
+
 // Growth factors at a list of scale factor given in a[0..na-1] normalized to a in matter domination
 void ccl_growth_factors_unnorm(ccl_cosmology * cosmo, int na, double a[], double output[], int * status);
-=======
->>>>>>> 77a8d561
 
 /**
  * Growth factors at a list of scale factor given in a[0..na-1], where g(a) is normalized to a in matter domination
@@ -237,11 +225,9 @@
  * @return f, the growth rate at a
  */
 double ccl_growth_rate(ccl_cosmology * cosmo, double a, int* status);
-<<<<<<< HEAD
+
 // Logarithmic rates of d ln g/d lna a at alist of  scale factor a [0..na-1]
 void ccl_growth_rates(ccl_cosmology * cosmo, int na, double a[], double output[], int * status);
-=======
->>>>>>> 77a8d561
 
 /**
  * Logarithmic rates of d ln(g)/d ln(a) at an array of scale factors a[0..na-1]
@@ -265,11 +251,9 @@
  * @return a, scale factor of distance xi
  */
 double ccl_scale_factor_of_chi(ccl_cosmology * cosmo, double chi, int * status);
-<<<<<<< HEAD
+
 // Scale factors for a given list of comoving distances
 void ccl_scale_factor_of_chis(ccl_cosmology * cosmo, int nchi, double chi[], double output[], int* status);
-=======
->>>>>>> 77a8d561
 
 /**
  * Scale factors for a given array of comoving distances chi[0..nchi-1]
