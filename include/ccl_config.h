/** @file */
#ifdef __cplusplus
extern "C" {
#endif

#pragma once

/** 
 * Transfer function typedef.
 * Contains all information that describes a specific
 * transfer function. This includes whether there is an
 * emulator being used (Note: not implemented yet),
 * if there is a fitting function (E&H is the only option
 * right now), whether to use the BBKS transfer function,
 * and what boltzmann code to use.
 */
typedef enum transfer_function_t
{
  // If using an emulator for P_NL
  ccl_emulator          = 0,
  ccl_none              = 0,
  
  ccl_fitting_function  = 1,
  ccl_eisenstein_hu     = 1,
  
  ccl_bbks              = 2,

  ccl_boltzmann         = 3,
  ccl_boltzmann_class   = 3,
  
  ccl_boltzmann_camb    = 4,
  
} transfer_function_t;

/** 
 * Matter power spectrum typedef.
 * Contains all information that describes a specific
 * matter power spectrum. This inclues whether we
 * want the linear power spectrum, whether we use
 * halofit, and what halo model is being used.
 */
typedef enum matter_power_spectrum_t
{
<<<<<<< HEAD
    ccl_linear           = 0,

    ccl_halofit          = 1,
    // more?
    ccl_halo_model       = 3,
    // even more kinds ...
    ccl_emu              = 4
=======
  ccl_linear           = 0,
  
  ccl_halofit          = 1,

  ccl_halo_model       = 3
  // even more kinds ... 
>>>>>>> 77a8d561
} matter_power_spectrum_t;

/** 
 * Bayrons power spectrum typedef.
 * Specified what model is being used for accounting
 * for the impact of baryonic processes on the total
 * matter power spectrum
 */
typedef enum baryons_power_spectrum_t
{
  ccl_nobaryons           = 0,
  
  ccl_bcm                 = 1
  // even more kinds ... 
} baryons_power_spectrum_t;

/** 
 * Mass function typedef
 * Contains all information that describes a specific
 * mass function. This is basically a switch that chooses
 * between Tinker08, Tinker10, Watson and Angulo mass
 * functions.
 */
typedef enum mass_function_t
{
  ccl_tinker      = 1,
  ccl_tinker10    = 2,
  ccl_watson      = 3,
  ccl_angulo      = 4
} mass_function_t;

/** 
 * Configuration typedef.
 * This contains the transfer function,
 * matter power spectrum, and mass function
 * that is being used currently.
 */
typedef struct ccl_configuration {
  transfer_function_t      transfer_function_method;
  matter_power_spectrum_t  matter_power_spectrum_method;
  baryons_power_spectrum_t  baryons_power_spectrum_method;
  mass_function_t          mass_function_method;
  // TODO: Halo definition
} ccl_configuration;

/**
 * The default configuration object
 * In the default configuration, defined in ccl_core.c
 * CCL runs with:
 * default_config = {ccl_boltzmann_class, ccl_halofit, ccl_nobaryons, ccl_tinker10}
 */
extern const ccl_configuration default_config;

#ifdef __cplusplus
}
#endif<|MERGE_RESOLUTION|>--- conflicted
+++ resolved
@@ -41,22 +41,10 @@
  */
 typedef enum matter_power_spectrum_t
 {
-<<<<<<< HEAD
     ccl_linear           = 0,
-
     ccl_halofit          = 1,
-    // more?
     ccl_halo_model       = 3,
-    // even more kinds ...
     ccl_emu              = 4
-=======
-  ccl_linear           = 0,
-  
-  ccl_halofit          = 1,
-
-  ccl_halo_model       = 3
-  // even more kinds ... 
->>>>>>> 77a8d561
 } matter_power_spectrum_t;
 
 /** 
