/** @file */

#pragma once

<<<<<<< HEAD
#include "gsl/gsl_spline.h"

=======
/**
 * Compute bin edges of N-1 linearly spaced bins on the interval [xmin,xmax]
 * @param xmin minimum value of spacing
 * @param xmax maximum value of spacing
 * @param N number of bins plus one (number of bin edges)
 * @return x, bin edges in range [xmin, xmax]
 */
>>>>>>> bd162b6c
double * ccl_linear_spacing(double xmin, double xmax, int N);


/**
 * Compute bin edges of N-1 logarithmically spaced bins on the interval [xmin,xmax]
 * @param xmin minimum value of spacing
 * @param xmax maximum value of spacing
 * @param N number of bins plus one (number of bin edges)
 * @return x, bin edges in range [xmin, xmax]
 */
double * ccl_log_spacing(double xmin, double xmax, int N);
<<<<<<< HEAD
//Returns array of N logarithmically-spaced values between xmin and xmax

//Spline wrapper
//Used to take care of evaluations outside the supported range
typedef struct {
  gsl_interp_accel *intacc; //GSL spline
  gsl_spline *spline;
  double x0,xf; //Interpolation limits
  double y0,yf; //Constant values to use beyond interpolation limit
} SplPar;

SplPar *ccl_spline_init(int n,double *x,double *y,double y0,double yf);

double ccl_spline_eval(double x,SplPar *spl);

void ccl_spline_free(SplPar *spl);
=======
>>>>>>> bd162b6c
<|MERGE_RESOLUTION|>--- conflicted
+++ resolved
@@ -1,11 +1,8 @@
 /** @file */
 
 #pragma once
-
-<<<<<<< HEAD
 #include "gsl/gsl_spline.h"
 
-=======
 /**
  * Compute bin edges of N-1 linearly spaced bins on the interval [xmin,xmax]
  * @param xmin minimum value of spacing
@@ -13,7 +10,6 @@
  * @param N number of bins plus one (number of bin edges)
  * @return x, bin edges in range [xmin, xmax]
  */
->>>>>>> bd162b6c
 double * ccl_linear_spacing(double xmin, double xmax, int N);
 
 
@@ -25,11 +21,11 @@
  * @return x, bin edges in range [xmin, xmax]
  */
 double * ccl_log_spacing(double xmin, double xmax, int N);
-<<<<<<< HEAD
-//Returns array of N logarithmically-spaced values between xmin and xmax
 
-//Spline wrapper
-//Used to take care of evaluations outside the supported range
+/**
+ * Spline wrapper
+ * Used to take care of evaluations outside the supported range
+ */
 typedef struct {
   gsl_interp_accel *intacc; //GSL spline
   gsl_spline *spline;
@@ -41,6 +37,4 @@
 
 double ccl_spline_eval(double x,SplPar *spl);
 
-void ccl_spline_free(SplPar *spl);
-=======
->>>>>>> bd162b6c
+void ccl_spline_free(SplPar *spl);