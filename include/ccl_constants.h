--- conflicted
+++ resolved
@@ -21,13 +21,8 @@
 #define K_PIVOT 0.05
 #define K_MAX 1e3
 #define K_MIN 1e-4
-<<<<<<< HEAD
-#define K_MAX_INT 1e3/1.1 //minimum integration range
-#define K_MIN_INT 1e-4*1.1 //maximum integration range
-=======
-#define K_MAX_INT (1e3*1.1) //minimum integration range
-#define K_MIN_INT (1e-4/1.1) //maximum integration range
->>>>>>> 5a8c1af0
+#define K_MAX_INT (1e3/1.1) //minimum integration range
+#define K_MIN_INT (1e-4*1.1) //maximum integration range
 #define N_K 500
 
 //Lightspeed / H0 in units of Mpc/h
