#pragma once


#include "gsl/gsl_const_mksa.h"

//Spline types
#define A_SPLINE_TYPE gsl_interp_akima
#define K_SPLINE_TYPE gsl_interp_akima
#define L_SPLINE_TYPE gsl_interp_akima
#define M_SPLINE_TYPE gsl_interp_akima
#define D_SPLINE_TYPE gsl_interp_akima
#define PNL_SPLINE_TYPE gsl_interp2d_bicubic
#define PLIN_SPLINE_TYPE gsl_interp2d_bicubic
#define CORR_SPLINE_TYPE gsl_interp_akima

/** @file */

/**
 *  k pivot. These are in units of Mpc (no factor of h)
*/
#define K_PIVOT 0.05

/** 
 * Rho critical in units of M_sun/h / (Mpc/h)^3
 */
#define RHO_CRITICAL 2.7744948E11

/**
 * Lightspeed / H0 in units of Mpc/h
 */
#define CLIGHT_HMPC 2997.92458 //H0^-1 in Mpc/h

/**
 * Newton's gravitational constant in units of m^3/Kg/s^2 (from PDG 2013)
 */
//#define GNEWT 6.6738e-11    //(from PDG 2013) in m^3/Kg/s^2
#define GNEWT 6.67428e-11 // CLASS VALUE

/**
 * Solar mass in units ofkg (from PDG 2013)
 */
#define SOLAR_MASS 1.9885e30

/**
 * Mpc to meters (from PDG 2013)
 */
#define MPC_TO_METER 3.08567758149e22

/**
 * pc to meters (from PDG 2013)
 */
#define PC_TO_METER 3.08567758149e16

/**
 * Boltzmann constant in units of J/K
*/
#define KBOLTZ  GSL_CONST_MKSA_BOLTZMANN

/**
 * Stefan-Boltzmann constant in units of kg/s^3 / K^4
 */
#define STBOLTZ GSL_CONST_MKSA_STEFAN_BOLTZMANN_CONSTANT

/**
 * Planck's constant in units kg m^2 / s
 */
#define HPLANCK  GSL_CONST_MKSA_PLANCKS_CONSTANT_H 

/**
 * The speed of light in m/s
 */
#define CLIGHT   GSL_CONST_MKSA_SPEED_OF_LIGHT

/**
 * Electron volt to Joules convestion
 */
#define EV_IN_J  GSL_CONST_MKSA_ELECTRON_VOLT

/**
 * T_ncdm, as taken from CLASS, explanatory.ini
 */
#define TNCDM 0.71611

//Precision parameters
/**
 * Relative precision in distance calculations
 */
#define EPSREL_DIST 1E-6

/**
 * Relative precision in growth calculations
 */
#define EPSREL_GROWTH 1E-6

/**
 * Relative precision in dNdz calculations
 */
#define EPSREL_DNDZ 1E-6
<<<<<<< HEAD
#define EPS_SCALEFAC_GROWTH 1E-6

//Correlation function related parameters
#define EPSREL_CORR_FUNC 1E-3
#define GSL_INTEGRATION_LIMIT 1000

//LSST specific numbers
#define Z_MIN_SOURCES 0.1
#define Z_MAX_SOURCES 3.0
=======

/**
 * Absolute precision in growth calculations
 */
#define EPS_SCALEFAC_GROWTH 1E-6
>>>>>>> bd162b6c
<|MERGE_RESOLUTION|>--- conflicted
+++ resolved
@@ -96,7 +96,10 @@
  * Relative precision in dNdz calculations
  */
 #define EPSREL_DNDZ 1E-6
-<<<<<<< HEAD
+
+/**
+ * Absolute precision in growth calculations
+ */
 #define EPS_SCALEFAC_GROWTH 1E-6
 
 //Correlation function related parameters
@@ -105,11 +108,4 @@
 
 //LSST specific numbers
 #define Z_MIN_SOURCES 0.1
-#define Z_MAX_SOURCES 3.0
-=======
-
-/**
- * Absolute precision in growth calculations
- */
-#define EPS_SCALEFAC_GROWTH 1E-6
->>>>>>> bd162b6c
+#define Z_MAX_SOURCES 3.0