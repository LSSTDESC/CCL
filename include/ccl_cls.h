--- conflicted
+++ resolved
@@ -8,18 +8,6 @@
 #define CL_TRACER_NC 1 //Tracer type 1: number counts
 #define CL_TRACER_WL 2 //Tracer type 2: weak lensing
 
-<<<<<<< HEAD
-=======
-/**
- * Spline wrapper, used to evaluate a function
- * outside of the supported range past the interpolation limit.
- */
-typedef struct {
-  gsl_interp_accel *intacc; //GSL spline
-  gsl_spline *spline;
-  double x0,xf; //Interpolation limits
-  double y0,yf; //Constant values to use beyond interpolation limit
-} SplPar;
 
 /**
  * ClTracer structure, used to contain everything
@@ -27,7 +15,6 @@
  * various quantities and limits on the value of chi
  * that this tracer deals with.
  */
->>>>>>> bd162b6c
 typedef struct {
   int tracer_type; //Type (see above)
   double prefac_lensing; //3*O_M*H_0^2/2
