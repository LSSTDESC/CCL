--- conflicted
+++ resolved
@@ -42,7 +42,7 @@
  * @return OmNuh2 Fractional energy density of neutrions with mass mnu, multiplied by h squared. 
  */
 double Omeganuh2 (double a, double Neff, double mnu, double TCMB, gsl_interp_accel* accel, int * status);
-<<<<<<< HEAD
+
 /** 
  * Returns mass of one neutrino species at a scale factor a. 
  * @param a Scale factor
@@ -55,9 +55,8 @@
  * @return Mnu Neutrino mass [eV]. 
  */
 double Omeganuh2_to_Mnu (double a, double Neff, double OmNuh2, double TCMB, gsl_interp_accel* accel, int * status);
-=======
+
 
 #ifdef __cplusplus
 }
-#endif
->>>>>>> 77a8d561
+#endif