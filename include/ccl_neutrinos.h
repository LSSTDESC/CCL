--- conflicted
+++ resolved
@@ -34,19 +34,15 @@
  * Users are encouraged to access this quantity via the function ccl_omega_x.
  * @param a Scale factor
  * @param Neff The effective number of species with neutrino mass mnu.
- * @param mnu Neutrino mass (can be 0).
+ * @param mnu Pointer to array containing neutrino mass (can be 0).
  * @param TCMB Temperature of the CMB
  * @param accel - Interpolation accelerator to be used with phasespace spline. If not set yet, pass NULL.
  * @param status Status flag. 0 if there are no errors, nonzero otherwise.
  * For specific cases see documentation for ccl_error.c
  * @return OmNuh2 Fractional energy density of neutrions with mass mnu, multiplied by h squared. 
  */
-<<<<<<< HEAD
 double Omeganuh2 (double a, double Neff, double* mnu, double TCMB, gsl_interp_accel* accel, int * status);
-=======
-double Omeganuh2 (double a, double Neff, double mnu, double TCMB, gsl_interp_accel* accel, int * status);
 
 #ifdef __cplusplus
 }
-#endif
->>>>>>> d5dcd321
+#endif