/** @file */

#pragma once
#include "ccl_core.h"
#include "math.h"
#include "gsl/gsl_integration.h"
#include "gsl/gsl_spline.h"

/** 
 * A user-defined P(z) function.
 * This is a user-defined P(z) function, 
 * with a void* field to contain the parameters to that function.
 */
typedef struct {
<<<<<<< HEAD
        double (* your_pz_func)(double, double, void *, int*); /*< Function returns the likelihood of measuring a z_ph
 * (first double) given a z_spec (second double), with a pointer to additonal arguments and a status flag.*/
        void *  your_pz_params; /*< Additional parameters to be passed into your_pz_func */
=======
  double (* your_pz_func)(double, double, void *, int*); /*< Function returns the liklihood of measuring a z_ph
							  * (first double) given a z_spec (second double), with a pointer to additonal arguments and a status flag.*/
  void *  your_pz_params; /*< Additional parameters to be passed into your_pz_func */
>>>>>>> e960a26e
} user_pz_info;

/**
 * Compute b(a), the bias of the clustering sample of a cosmology at a given scale factor
 * This is input from LSS group.
 * @param cosmo Cosmological parameters
 * @param a scale factor, normalized to a=1 today.
 * @param status Status flag. 0 if there are no errors, nonzero otherwise.
 * For specific cases see documentation for ccl_error.
 * @return b, the bias at a in cosmo
 */
double ccl_specs_bias_clustering(ccl_cosmology * cosmo, double a, int * status);

/** 
 * Return dNdz in a particular tomographic bin, 
    convolved with a photo-z model (defined by the user), and normalized.
 * @param z redshift 
 * @param dNdz_type the choice of dN/dz from Chang+
 * @param bin_zmin the minimum redshift of the tomorgraphic bin
 * @param bin_zmax the maximum redshift of the tomographic bin
 * @param user_info the user P(z) info struct
 * @param tomoout the output dN/dz
 * @param status Status flag. 0 if there are no errors, nonzero otherwise.
 * @return void 
 */
void ccl_specs_dNdz_tomog(double z, int dNdz_type, double bin_zmin, double bin_zmax, user_pz_info * user_info,  double *tomoout, int *status);

/** 
 * This function creates a structure amalgamating the user-input information on the photo-z model, P(z) plus some parameters.
 * @param user_params User-defined parameters for the P(z) function
 * @param user_pz_func P(z) function
 * @return a structure with the user-provided P(z) and parameters
 */
user_pz_info* ccl_specs_create_photoz_info(void * user_params, double(*user_pz_func)(double, double,void*,int*));

/** 
 * This function creates a structure containing the photo-z model for the built-in Gaussian photo-z pdf.
 * @param sigma_z0 The photo-z uncertainty at z=0. The photo-z uncertainty is assumed to scale like (1 + z).
 * @return a structure with the built-in Gaussian P(z) and parameters
 */
user_pz_info* ccl_specs_create_gaussian_photoz_info(double sigma_z0);

/** Free memory holding the structure containing user-input photoz information.
 * @param my_photoz_info that holds user-defined P(z) and parameters
 * @return void
 */
void ccl_specs_free_photoz_info(user_pz_info *my_photoz_info);

/** Free memory holding the structure containing user-input photoz information for the built-in Gaussian photo-z pdf.
 * @param my_photoz_info that holds user-defined P(z) and parameters
 * @return void
 */
void ccl_specs_free_photoz_info_gaussian(user_pz_info *my_photoz_info);

/** 
 * Return sigma(z), the photo-z dispersion, for the clustering sample
   This is if you want to assume Gaussian uncertainties.
 *  @param z redshift
 *  @return sigma(z) for the clustering sample
 */
double ccl_specs_sigmaz_clustering(double z);

/** 
 * Return sigma(z), the photo-z dispersion, for the lensing sample
   This is if you want to assume Gaussian uncertainties.
 *  @param z redshift
 *  @return sigma(z) for the lensing sample
 */
double ccl_specs_sigmaz_sources(double z);

// Specifying the dNdz
// lensing (Chang et al 2013)
#define DNDZ_WL_CONS 1  //k=0.5
#define DNDZ_WL_FID 2  //k=1
#define DNDZ_WL_OPT 3 //k=2
// Clustering
#define DNDZ_NC 4

//LSST redshift range for lensing sources
#define Z_MIN_SOURCES 0.1
#define Z_MAX_SOURCES 3.0<|MERGE_RESOLUTION|>--- conflicted
+++ resolved
@@ -12,15 +12,9 @@
  * with a void* field to contain the parameters to that function.
  */
 typedef struct {
-<<<<<<< HEAD
         double (* your_pz_func)(double, double, void *, int*); /*< Function returns the likelihood of measuring a z_ph
  * (first double) given a z_spec (second double), with a pointer to additonal arguments and a status flag.*/
         void *  your_pz_params; /*< Additional parameters to be passed into your_pz_func */
-=======
-  double (* your_pz_func)(double, double, void *, int*); /*< Function returns the liklihood of measuring a z_ph
-							  * (first double) given a z_spec (second double), with a pointer to additonal arguments and a status flag.*/
-  void *  your_pz_params; /*< Additional parameters to be passed into your_pz_func */
->>>>>>> e960a26e
 } user_pz_info;
 
 /**
