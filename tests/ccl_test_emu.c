--- conflicted
+++ resolved
@@ -148,12 +148,8 @@
   compare_emu(model,data);
 }
 
-<<<<<<< HEAD
-CTEST2_SKIP(emu,model_3) {
-=======
 /*
 CTEST2(emu,model_3) {
->>>>>>> a4ffc414
   int model=3;
   compare_emu(model,data);
 }
@@ -163,12 +159,8 @@
   compare_emu(model,data);
 }
 
-<<<<<<< HEAD
-CTEST2_SKIP(emu,model_5) {
-=======
 /*
 CTEST2(emu,model_5) {
->>>>>>> a4ffc414
   int model=5;
   compare_emu(model,data);
 }
