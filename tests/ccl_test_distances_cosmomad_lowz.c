#include "ccl.h"
#include "ctest.h"
#include <stdio.h>
#include <math.h>

// The tolerance in chi for all the
#define DISTANCES_TOLERANCE 5.0e-7
#define DM_TOLERANCE 1.0E-3

CTEST_DATA(distances_cosmomad_lowz) {
  double Omega_c;
  double Omega_b;
  double h;
  double A_s;
  double n_s;
  double Neff;
  double* mnu;
  ccl_mnu_convention mnu_type;
  double Omega_v[5];
  double Omega_k[5];
  double w_0[5];
  double w_a[5];
<<<<<<< HEAD
  double mu_0;
  double sigma_0;
  
=======

>>>>>>> b1be9e56
  double z[6];
  double chi[5][6];
  double dm[5][6];
};

// Read the fixed format file containing all the radial comoving
// distance benchmarks
static void read_chi_test_file(double z[6], double chi[5][6])
{
  //Distances are in Mpc/h
  FILE * f = fopen("./tests/benchmark/chi_model1-5.txt", "r");
  ASSERT_NOT_NULL(f);

  // Ignore header line
  char str[1024];
  fgets(str, 1024, f);

  // File is fixed format - five rows and six columns
  for (int i=0; i<6; i++) {
    int count = fscanf(f, "%le %le %le %le %le %le\n", &z[i],
               &chi[0][i], &chi[1][i], &chi[2][i], &chi[3][i], &chi[4][i]);
    // Check that all the stuff in the benchmark is there
    ASSERT_EQUAL(6, count);
  }
  fclose(f);
}

static void read_dm_test_file(double z[6], double dm[5][6])
{
  //Distances are in Mpc/h
  FILE * f = fopen("./tests/benchmark/dm_model1-5.txt", "r");
  ASSERT_NOT_NULL(f);

  // Ignore header line
  char str[1024];
  fgets(str, 1024, f);

  // File is fixed format - five rows and six columns
  for (int i=0; i<6; i++) {
    int count = fscanf(f, "%le %le %le %le %le %le\n", &z[i],
                       &dm[0][i], &dm[1][i], &dm[2][i], &dm[3][i], &dm[4][i]);
    // Check that all the stuff in the benchmark is there
    ASSERT_EQUAL(6, count);
  }
  fclose(f);
}

// Set up the cosmological parameters to be used in each of the
// models
CTEST_SETUP(distances_cosmomad_lowz) {
  // Values that are the same for all 5 models
  data->Omega_c = 0.25;
  data->Omega_b = 0.05;
  data->h = 0.7;
  data->A_s = 2.1e-9;
  data->n_s = 0.96;
  data->Neff=0;
  double mnuval = 0.;
  data->mnu= &mnuval;
  data->mnu_type = ccl_mnu_sum;
<<<<<<< HEAD
  data->mu_0 = 0.;
  data->sigma_0 = 0.;
  
=======

>>>>>>> b1be9e56

  // Values that are different for the different models
  double Omega_v[5] = {  0.7,  0.7,  0.7,  0.65, 0.75 };
  double w_0[5]     = { -1.0, -0.9, -0.9, -0.9, -0.9  };
  double w_a[5]     = {  0.0,  0.0,  0.1,  0.1,  0.1  };

  // Fill in the values from these constant arrays.
  for (int i=0; i<5; i++) {
    data->Omega_v[i] = Omega_v[i];
    data->w_0[i]     = w_0[i];
    data->w_a[i]     = w_a[i];
    data->Omega_k[i] = 1.0 - data->Omega_c - data->Omega_b - data->Omega_v[i];
  }

  // The file of benchmark data.
  read_dm_test_file(data->z, data->dm);
  read_chi_test_file(data->z, data->chi);
}

static void compare_distances(int model, struct distances_cosmomad_lowz_data * data)
{
  int status=0;
  // Make the parameter set from the input data
  // Values of some parameters depend on the model index
  ccl_parameters params = ccl_parameters_create(data->Omega_c, data->Omega_b, data->Omega_k[model],
						data->Neff, data->mnu, data->mnu_type,
						data->w_0[model], data->w_a[model],
<<<<<<< HEAD
						data->h, data->A_s, data->n_s,-1,-1,-1,data-> mu_0, data->sigma_0, -1,NULL,NULL, &status);
  
=======
						data->h, data->A_s, data->n_s,-1,-1,-1,-1,NULL,NULL, &status);

>>>>>>> b1be9e56
  params.Omega_g=0; //enforce no radiation
  params.Omega_l = 1.-params.Omega_m-params.Omega_k; //reomcpute Omega_l without radiation

  // Make a cosmology object from the parameters with the default configuration
  ccl_cosmology * cosmo = ccl_cosmology_create(params, default_config);
  ASSERT_NOT_NULL(cosmo);

  // Compare to benchmark data
  for (int j=0; j<6; j++) {
    double a = 1/(1.+data->z[j]);
    double chi_ij=ccl_comoving_radial_distance(cosmo,a, &status)*data->h;
    if (status) printf("%s\n",cosmo->status_message);
    double absolute_tolerance = DISTANCES_TOLERANCE*data->chi[model][j];
    if (fabs(absolute_tolerance)<1e-12) absolute_tolerance = 1e-12;
    ASSERT_DBL_NEAR_TOL(data->chi[model][j], chi_ij, absolute_tolerance);

    if(a!=1) {  //skip this test for a=1 since it will raise an error
        double dm_ij=ccl_distance_modulus(cosmo,a, &status);
        if (status) printf("%s\n",cosmo->status_message);
        //NOTE tolerances are different!
        absolute_tolerance = DM_TOLERANCE*data->dm[model][j];
        if (fabs(absolute_tolerance)<1e-4) absolute_tolerance = 1e-4;
        ASSERT_DBL_NEAR_TOL(data->dm[model][j], dm_ij, absolute_tolerance);
    }
  }

  ccl_cosmology_free(cosmo);
}

CTEST2(distances_cosmomad_lowz, model_1) {
  int model = 0;
  compare_distances(model, data);
}

CTEST2(distances_cosmomad_lowz, model_2) {
  int model = 1;
  compare_distances(model, data);
}

CTEST2(distances_cosmomad_lowz, model_3) {
  int model = 2;
  compare_distances(model, data);
}

CTEST2(distances_cosmomad_lowz, model_4) {
  int model = 3;
  compare_distances(model, data);
}

CTEST2(distances_cosmomad_lowz, model_5) {
  int model = 4;
  compare_distances(model, data);
}<|MERGE_RESOLUTION|>--- conflicted
+++ resolved
@@ -20,13 +20,8 @@
   double Omega_k[5];
   double w_0[5];
   double w_a[5];
-<<<<<<< HEAD
   double mu_0;
   double sigma_0;
-  
-=======
-
->>>>>>> b1be9e56
   double z[6];
   double chi[5][6];
   double dm[5][6];
@@ -87,13 +82,8 @@
   double mnuval = 0.;
   data->mnu= &mnuval;
   data->mnu_type = ccl_mnu_sum;
-<<<<<<< HEAD
   data->mu_0 = 0.;
   data->sigma_0 = 0.;
-  
-=======
-
->>>>>>> b1be9e56
 
   // Values that are different for the different models
   double Omega_v[5] = {  0.7,  0.7,  0.7,  0.65, 0.75 };
@@ -121,13 +111,8 @@
   ccl_parameters params = ccl_parameters_create(data->Omega_c, data->Omega_b, data->Omega_k[model],
 						data->Neff, data->mnu, data->mnu_type,
 						data->w_0[model], data->w_a[model],
-<<<<<<< HEAD
-						data->h, data->A_s, data->n_s,-1,-1,-1,data-> mu_0, data->sigma_0, -1,NULL,NULL, &status);
-  
-=======
-						data->h, data->A_s, data->n_s,-1,-1,-1,-1,NULL,NULL, &status);
+						data->h, data->A_s, data->n_s,-1,-1,-1,data-> mu_0, data->sigma_0,-1,NULL,NULL, &status);
 
->>>>>>> b1be9e56
   params.Omega_g=0; //enforce no radiation
   params.Omega_l = 1.-params.Omega_m-params.Omega_k; //reomcpute Omega_l without radiation
 
