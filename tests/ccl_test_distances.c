#include "ccl.h"
#include "ctest.h"

CTEST_DATA(lcdm) {
    double Omega_c;
    double Omega_b;
    double h;
    double A_s;
    double n_s;
};

CTEST_SETUP(lcdm){
    data->Omega_c = 0.25;
    data->Omega_b = 0.05;
    data->h = 0.7;
    data->A_s = 2.1e-9;
    data->n_s = 0.96;
}

CTEST2(lcdm, distance){
	ccl_parameters params = ccl_parameters_create_flat_lcdm(data->Omega_c, data->Omega_b, data->h, data->A_s, data->n_s);
	ccl_cosmology * cosmo = ccl_cosmology_create(params, default_config);
	ASSERT_NOT_NULL(cosmo);
	
}

<<<<<<< HEAD

// int main(int argc, char * argv[]){

// 	double Omega_c = 0.25;
// 	double Omega_b = 0.05;
// 	double h = 0.7;
// 	double A_s = 2.1e-9;
// 	double n_s = 0.96;
// 	double wa = 0.01;
// 	double w0 = -1.0;

// //	ccl_parameters params = ccl_parameters_create_flat_lcdm(Omega_c, Omega_b, h, A_s, n_s);
// 	ccl_parameters params = ccl_parameters_create_flat_wacdm(Omega_c, Omega_b, w0,wa, h, A_s, n_s);

// 	ccl_cosmology * cosmo = ccl_cosmology_create(params, default_config);

// 	int status; 
// 	ccl_cosmology_compute_distances(cosmo, &status);

// 	printf("[0]z, [1]chi(z), [2]dL(z), [3]mu(z), [4]D(z), [5]f(z)\n");
// 	for (double z=0.0; z<=1.0; z+=0.01){
// 	  int st;
// 		double a = 1/(1.+z);
// 		double DL = 1/h * ccl_luminosity_distance(cosmo, a);
// 		double DL_pc = DL*1e6;
// 		double mu = 5*log10(DL_pc)-5;
// 		double chi=ccl_comoving_radial_distance(cosmo,a);
// 		double gf=ccl_growth_factor(cosmo,a,&st);
// 		double fg=ccl_growth_rate(cosmo,a,&st);
// 		printf("%le  %le %le %le %le %le\n", z, chi,h*DL,mu,gf,fg);
// 	}

=======
int main(int argc, char * argv[]){
  
        if(argv[1]==NULL){
          printf("No model argument given - program exiting!\n Integer arguments between 1 and 5 are allowed.\n");
          return 0;
        }
        int i_model=atoi(argv[1]);
        if( (i_model>5) || (i_model<1)){
          printf("Model argument not between 1 and 5 - program exiting!\n Integer arguments between 1 and 5 are allowed.\n");
          return 0;
        }
        int i, testflag=0;
	double Omega_c = 0.25;
	double Omega_b = 0.05;
	double h = 0.7;
	double A_s = 2.1e-9;
  	double n_s = 0.96;
        double Omega_v[5] = {0.7, 0.7, 0.7, 0.65, 0.75};
        double w_0[5] = {-1.0, -0.9, -0.9, -0.9, -0.9};
        double w_a[5] = {0.0, 0.0, 0.1, 0.1, 0.1};
        double Omega_n = 0.0;
        double Omega_k;
        double z_comp[6], chi_comp[6], gf_comp[6], diffchi, diffgf;
//        const char *fname[5];       
        double temp[5];
        char str[1024];
        FILE * chifile, * gffile;
        
        chifile = fopen("./benchmark/chi_model1-5.txt", "r");
        fgets(str, 1024, chifile);
        if (chifile) {
          i=0;
          while (fscanf(chifile, "%le %le %le %le %le %le\n", &z_comp[i], &temp[0], &temp[1], &temp[2], &temp[3], &temp[4])!=EOF){
            chi_comp[i] = temp[i_model-1];
            i++;
          }
        }
 
        gffile = fopen("./benchmark/growth_model1-5.txt", "r");
        fgets(str, 1024, gffile);
        if (gffile) {
          i=0;
          while (fscanf(gffile, "%le %le %le %le %le %le\n", &z_comp[i], &temp[0], &temp[1], &temp[2], &temp[3], &temp[4])!=EOF){
            gf_comp[i] = temp[i_model-1];
            i++;
          }
        }
/* 
        fname[0]="./benchmark/model1_chi.txt";
        fname[1]="./benchmark/model2_chi.txt";
        fname[2]="./benchmark/model3_chi.txt";
        fname[3]="./benchmark/model4_chi.txt";
        fname[4]="./benchmark/model5_chi.txt";

        file = fopen(fname[i_model-1], "r");
        fgets(str, 1024, file);
        if (file) {
          i=0;
          while (fscanf(file, "%le %le", &z_comp[i], &chi_comp[i])!= EOF){
            i++;
          }
          fclose(file);
        }
*/        
       
	ccl_parameters params = ccl_parameters_create_flat_lcdm(Omega_c, Omega_b, h, A_s, n_s);

        if(i_model > 1){
          Omega_k = 1.0 - Omega_c - Omega_b - Omega_n - Omega_v[i_model-1];
          params = ccl_parameters_create(Omega_c, Omega_b, Omega_k, Omega_n, w_0[i_model-1], w_a[i_model-1], h, A_s, n_s);
        }
	ccl_cosmology * cosmo = ccl_cosmology_create(params, default_config);

	int status; 
	ccl_cosmology_compute_distances(cosmo, &status);
	ccl_cosmology_compute_growth(cosmo, &status);

        printf("i_model == %i\n", i_model);
        printf("Omega_v == %lf, w_0 == %lf, w_a == %lf\n", Omega_v[i_model-1], w_0[i_model-1], w_a[i_model-1]);
	printf("[0]z, [1]chi(z), [2]dL(z), [3]mu(z), [4]D(z), [5]f(z)\n");
        i = 0;
	for (double z=0.0; z<=5.0; z+=1.0){
	  int st;
		double a = 1/(1.+z);
		//double DL = 1/h * ccl_luminosity_distance(cosmo, a);
		//double DL_pc = DL*1e6;
		//double mu = 5*log10(DL_pc)-5;
		double chi=ccl_comoving_radial_distance(cosmo,a);
		double gf=ccl_growth_factor(cosmo,a,&st);
		//double fg=ccl_growth_rate(cosmo,a,&st);
                diffchi = (chi - chi_comp[i]) / chi_comp[i];
                diffgf = (gf - gf_comp[i]) / gf_comp[i];
                if((fabs(diffchi) >= 1e-4) && (z>0.0)){
                  testflag=1;
                  printf("CHI FAIL: z:%lf, chi:%le, chi_comp: %le\n", z, chi, chi_comp[i]);
                }
                if(fabs(diffgf) >= 1e-4){
                  testflag=1;
                  printf("GROWTH FAIL: z:%lf, gf:%le, gf_comp: %le\n", z, gf, gf_comp[i]);
                }
                i++;
		//printf("%le  %le %le %le %le %le\n", z, chi,h*DL,mu,gf,fg);
	}
        if(testflag!=0){
          printf("FAIL: Values above do not match benchmark!\n");
        }
        else{
          printf("PASS!\n");
        }
>>>>>>> aaa96a7f

// }<|MERGE_RESOLUTION|>--- conflicted
+++ resolved
@@ -24,149 +24,129 @@
 	
 }
 
-<<<<<<< HEAD
 
 // int main(int argc, char * argv[]){
-
+  
+//         if(argv[1]==NULL){
+//           printf("No model argument given - program exiting!\n Integer arguments between 1 and 5 are allowed.\n");
+//           return 0;
+//         }
+//         int i_model=atoi(argv[1]);
+//         if( (i_model>5) || (i_model<1)){
+//           printf("Model argument not between 1 and 5 - program exiting!\n Integer arguments between 1 and 5 are allowed.\n");
+//           return 0;
+//         }
+//         int i, testflag=0;
 // 	double Omega_c = 0.25;
 // 	double Omega_b = 0.05;
 // 	double h = 0.7;
 // 	double A_s = 2.1e-9;
-// 	double n_s = 0.96;
-// 	double wa = 0.01;
-// 	double w0 = -1.0;
+//   	double n_s = 0.96;
+//         double Omega_v[5] = {0.7, 0.7, 0.7, 0.65, 0.75};
+//         double w_0[5] = {-1.0, -0.9, -0.9, -0.9, -0.9};
+//         double w_a[5] = {0.0, 0.0, 0.1, 0.1, 0.1};
+//         double Omega_n = 0.0;
+//         double Omega_k;
+//         double z_comp[6], chi_comp[6], gf_comp[6], diffchi, diffgf;
+// //        const char *fname[5];       
+//         double temp[5];
+//         char str[1024];
+//         FILE * chifile, * gffile;
+        
+//         chifile = fopen("./benchmark/chi_model1-5.txt", "r");
+//         fgets(str, 1024, chifile);
+//         if (chifile) {
+//           i=0;
+//           while (fscanf(chifile, "%le %le %le %le %le %le\n", &z_comp[i], &temp[0], &temp[1], &temp[2], &temp[3], &temp[4])!=EOF){
+//             chi_comp[i] = temp[i_model-1];
+//             i++;
+//           }
+//         }
+ 
+//         gffile = fopen("./benchmark/growth_model1-5.txt", "r");
+//         fgets(str, 1024, gffile);
+//         if (gffile) {
+//           i=0;
+//           while (fscanf(gffile, "%le %le %le %le %le %le\n", &z_comp[i], &temp[0], &temp[1], &temp[2], &temp[3], &temp[4])!=EOF){
+//             gf_comp[i] = temp[i_model-1];
+//             i++;
+//           }
+//         }
+// /* 
+//         fname[0]="./benchmark/model1_chi.txt";
+//         fname[1]="./benchmark/model2_chi.txt";
+//         fname[2]="./benchmark/model3_chi.txt";
+//         fname[3]="./benchmark/model4_chi.txt";
+//         fname[4]="./benchmark/model5_chi.txt";
 
-// //	ccl_parameters params = ccl_parameters_create_flat_lcdm(Omega_c, Omega_b, h, A_s, n_s);
-// 	ccl_parameters params = ccl_parameters_create_flat_wacdm(Omega_c, Omega_b, w0,wa, h, A_s, n_s);
+//         file = fopen(fname[i_model-1], "r");
+//         fgets(str, 1024, file);
+//         if (file) {
+//           i=0;
+//           while (fscanf(file, "%le %le", &z_comp[i], &chi_comp[i])!= EOF){
+//             i++;
+//           }
+//           fclose(file);
+//         }
+// */        
+       
+// 	ccl_parameters params = ccl_parameters_create_flat_lcdm(Omega_c, Omega_b, h, A_s, n_s);
 
+//         if(i_model > 1){
+//           Omega_k = 1.0 - Omega_c - Omega_b - Omega_n - Omega_v[i_model-1];
+//           params = ccl_parameters_create(Omega_c, Omega_b, Omega_k, Omega_n, w_0[i_model-1], w_a[i_model-1], h, A_s, n_s);
+//         }
 // 	ccl_cosmology * cosmo = ccl_cosmology_create(params, default_config);
 
 // 	int status; 
 // 	ccl_cosmology_compute_distances(cosmo, &status);
+// 	ccl_cosmology_compute_growth(cosmo, &status);
 
+//         printf("i_model == %i\n", i_model);
+//         printf("Omega_v == %lf, w_0 == %lf, w_a == %lf\n", Omega_v[i_model-1], w_0[i_model-1], w_a[i_model-1]);
 // 	printf("[0]z, [1]chi(z), [2]dL(z), [3]mu(z), [4]D(z), [5]f(z)\n");
-// 	for (double z=0.0; z<=1.0; z+=0.01){
+//         i = 0;
+// 	for (double z=0.0; z<=5.0; z+=1.0){
 // 	  int st;
 // 		double a = 1/(1.+z);
-// 		double DL = 1/h * ccl_luminosity_distance(cosmo, a);
-// 		double DL_pc = DL*1e6;
-// 		double mu = 5*log10(DL_pc)-5;
+// 		//double DL = 1/h * ccl_luminosity_distance(cosmo, a);
+// 		//double DL_pc = DL*1e6;
+// 		//double mu = 5*log10(DL_pc)-5;
 // 		double chi=ccl_comoving_radial_distance(cosmo,a);
 // 		double gf=ccl_growth_factor(cosmo,a,&st);
-// 		double fg=ccl_growth_rate(cosmo,a,&st);
-// 		printf("%le  %le %le %le %le %le\n", z, chi,h*DL,mu,gf,fg);
+// 		//double fg=ccl_growth_rate(cosmo,a,&st);
+//                 diffchi = (chi - chi_comp[i]) / chi_comp[i];
+//                 diffgf = (gf - gf_comp[i]) / gf_comp[i];
+//                 if((fabs(diffchi) >= 1e-4) && (z>0.0)){
+//                   testflag=1;
+//                   printf("CHI FAIL: z:%lf, chi:%le, chi_comp: %le\n", z, chi, chi_comp[i]);
+//                 }
+//                 if(fabs(diffgf) >= 1e-4){
+//                   testflag=1;
+//                   printf("GROWTH FAIL: z:%lf, gf:%le, gf_comp: %le\n", z, gf, gf_comp[i]);
+//                 }
+//                 i++;
+// 		//printf("%le  %le %le %le %le %le\n", z, chi,h*DL,mu,gf,fg);
 // 	}
+//         if(testflag!=0){
+//           printf("FAIL: Values above do not match benchmark!\n");
+//         }
+//         else{
+//           printf("PASS!\n");
+//         }
 
-=======
-int main(int argc, char * argv[]){
-  
-        if(argv[1]==NULL){
-          printf("No model argument given - program exiting!\n Integer arguments between 1 and 5 are allowed.\n");
-          return 0;
-        }
-        int i_model=atoi(argv[1]);
-        if( (i_model>5) || (i_model<1)){
-          printf("Model argument not between 1 and 5 - program exiting!\n Integer arguments between 1 and 5 are allowed.\n");
-          return 0;
-        }
-        int i, testflag=0;
-	double Omega_c = 0.25;
-	double Omega_b = 0.05;
-	double h = 0.7;
-	double A_s = 2.1e-9;
-  	double n_s = 0.96;
-        double Omega_v[5] = {0.7, 0.7, 0.7, 0.65, 0.75};
-        double w_0[5] = {-1.0, -0.9, -0.9, -0.9, -0.9};
-        double w_a[5] = {0.0, 0.0, 0.1, 0.1, 0.1};
-        double Omega_n = 0.0;
-        double Omega_k;
-        double z_comp[6], chi_comp[6], gf_comp[6], diffchi, diffgf;
-//        const char *fname[5];       
-        double temp[5];
-        char str[1024];
-        FILE * chifile, * gffile;
-        
-        chifile = fopen("./benchmark/chi_model1-5.txt", "r");
-        fgets(str, 1024, chifile);
-        if (chifile) {
-          i=0;
-          while (fscanf(chifile, "%le %le %le %le %le %le\n", &z_comp[i], &temp[0], &temp[1], &temp[2], &temp[3], &temp[4])!=EOF){
-            chi_comp[i] = temp[i_model-1];
-            i++;
-          }
-        }
- 
-        gffile = fopen("./benchmark/growth_model1-5.txt", "r");
-        fgets(str, 1024, gffile);
-        if (gffile) {
-          i=0;
-          while (fscanf(gffile, "%le %le %le %le %le %le\n", &z_comp[i], &temp[0], &temp[1], &temp[2], &temp[3], &temp[4])!=EOF){
-            gf_comp[i] = temp[i_model-1];
-            i++;
-          }
-        }
-/* 
-        fname[0]="./benchmark/model1_chi.txt";
-        fname[1]="./benchmark/model2_chi.txt";
-        fname[2]="./benchmark/model3_chi.txt";
-        fname[3]="./benchmark/model4_chi.txt";
-        fname[4]="./benchmark/model5_chi.txt";
+// // 	printf("[0]z, [1]chi(z), [2]dL(z), [3]mu(z), [4]D(z), [5]f(z)\n");
+// // 	for (double z=0.0; z<=1.0; z+=0.01){
+// // 	  int st;
+// // 		double a = 1/(1.+z);
+// // 		double DL = 1/h * ccl_luminosity_distance(cosmo, a);
+// // 		double DL_pc = DL*1e6;
+// // 		double mu = 5*log10(DL_pc)-5;
+// // 		double chi=ccl_comoving_radial_distance(cosmo,a);
+// // 		double gf=ccl_growth_factor(cosmo,a,&st);
+// // 		double fg=ccl_growth_rate(cosmo,a,&st);
+// // 		printf("%le  %le %le %le %le %le\n", z, chi,h*DL,mu,gf,fg);
+// // 	}
 
-        file = fopen(fname[i_model-1], "r");
-        fgets(str, 1024, file);
-        if (file) {
-          i=0;
-          while (fscanf(file, "%le %le", &z_comp[i], &chi_comp[i])!= EOF){
-            i++;
-          }
-          fclose(file);
-        }
-*/        
-       
-	ccl_parameters params = ccl_parameters_create_flat_lcdm(Omega_c, Omega_b, h, A_s, n_s);
 
-        if(i_model > 1){
-          Omega_k = 1.0 - Omega_c - Omega_b - Omega_n - Omega_v[i_model-1];
-          params = ccl_parameters_create(Omega_c, Omega_b, Omega_k, Omega_n, w_0[i_model-1], w_a[i_model-1], h, A_s, n_s);
-        }
-	ccl_cosmology * cosmo = ccl_cosmology_create(params, default_config);
-
-	int status; 
-	ccl_cosmology_compute_distances(cosmo, &status);
-	ccl_cosmology_compute_growth(cosmo, &status);
-
-        printf("i_model == %i\n", i_model);
-        printf("Omega_v == %lf, w_0 == %lf, w_a == %lf\n", Omega_v[i_model-1], w_0[i_model-1], w_a[i_model-1]);
-	printf("[0]z, [1]chi(z), [2]dL(z), [3]mu(z), [4]D(z), [5]f(z)\n");
-        i = 0;
-	for (double z=0.0; z<=5.0; z+=1.0){
-	  int st;
-		double a = 1/(1.+z);
-		//double DL = 1/h * ccl_luminosity_distance(cosmo, a);
-		//double DL_pc = DL*1e6;
-		//double mu = 5*log10(DL_pc)-5;
-		double chi=ccl_comoving_radial_distance(cosmo,a);
-		double gf=ccl_growth_factor(cosmo,a,&st);
-		//double fg=ccl_growth_rate(cosmo,a,&st);
-                diffchi = (chi - chi_comp[i]) / chi_comp[i];
-                diffgf = (gf - gf_comp[i]) / gf_comp[i];
-                if((fabs(diffchi) >= 1e-4) && (z>0.0)){
-                  testflag=1;
-                  printf("CHI FAIL: z:%lf, chi:%le, chi_comp: %le\n", z, chi, chi_comp[i]);
-                }
-                if(fabs(diffgf) >= 1e-4){
-                  testflag=1;
-                  printf("GROWTH FAIL: z:%lf, gf:%le, gf_comp: %le\n", z, gf, gf_comp[i]);
-                }
-                i++;
-		//printf("%le  %le %le %le %le %le\n", z, chi,h*DL,mu,gf,fg);
-	}
-        if(testflag!=0){
-          printf("FAIL: Values above do not match benchmark!\n");
-        }
-        else{
-          printf("PASS!\n");
-        }
->>>>>>> aaa96a7f
-
-// }+// // }