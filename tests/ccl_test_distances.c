--- conflicted
+++ resolved
@@ -88,34 +88,6 @@
 	ccl_cosmology * cosmo = ccl_cosmology_create(params, default_config);
 	ASSERT_NOT_NULL(cosmo);
 
-<<<<<<< HEAD
-
-        printf("i_model == %i\n", i_model);
-        printf("Omega_v == %lf, w_0 == %lf, w_a == %lf\n", Omega_v[i_model-1], w_0[i_model-1], w_a[i_model-1]);
-	printf("[0]z, [1]chi(z), [2]dL(z), [3]mu(z), [4]D(z), [5]f(z)\n");
-        i = 0;
-	for (double z=0.0; z<=5.0; z+=1.0){
-	  int st;
-		double a = 1/(1.+z);
-		//double DL = 1/h * ccl_luminosity_distance(cosmo, a);
-		//double DL_pc = DL*1e6;
-		//double mu = 5*log10(DL_pc)-5;
-		double chi=ccl_comoving_radial_distance(cosmo,a);
-		double gf=ccl_growth_factor(cosmo,a);
-		//double fg=ccl_growth_rate(cosmo,a,&st);
-                diffchi = (chi - chi_comp[i]) / chi_comp[i];
-                diffgf = (gf - gf_comp[i]) / gf_comp[i];
-                if((fabs(diffchi) >= 1e-4) && (z>0.0)){
-                  testflag=1;
-                  printf("CHI FAIL: z:%lf, chi:%le, chi_comp: %le\n", z, chi, chi_comp[i]);
-                }
-                if(fabs(diffgf) >= 1e-4){
-                  testflag=1;
-                  printf("GROWTH FAIL: z:%lf, gf:%le, gf_comp: %le\n", z, gf, gf_comp[i]);
-                }
-                i++;
-		//printf("%le  %le %le %le %le %le\n", z, chi,h*DL,mu,gf,fg);
-=======
 	// Compute the distance splines we will be testing here.
 	int status;
 	ccl_cosmology_compute_distances(cosmo, &status);
@@ -129,7 +101,6 @@
 		double absolute_tolerance = DISTANCES_TOLERANCE*data->chi[model][j];
 		if (fabs(absolute_tolerance)<1e-12) absolute_tolerance = 1e-12;
 		ASSERT_DBL_NEAR_TOL(data->chi[model][j], chi_ij, absolute_tolerance);
->>>>>>> b2cc7e0c
 	}
 
 	free(cosmo);
