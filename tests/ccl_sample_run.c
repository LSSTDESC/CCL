--- conflicted
+++ resolved
@@ -20,13 +20,12 @@
 #define Z0_SH 0.65
 #define SZ_SH 0.05
 #define NL 512
-<<<<<<< HEAD
 #define PS 0.1 
 #define NREL 0.00641
 #define NMAS 3
 #define MNU 0.12
-=======
->>>>>>> 78f8f8bf
+
+
 
 // The user defines a structure of parameters to the user-defined function for the photo-z probability 
 struct user_func_params
@@ -46,16 +45,10 @@
 	int status =0;
 	// Initialize cosmological parameters
 	ccl_configuration config=default_config;
-<<<<<<< HEAD
 	config.transfer_function_method=ccl_boltzmann_class;
 	//ccl_parameters params=ccl_parameters_create(OC,OB,OK,ON,W0,WA,HH,NAN,NS,-1,NULL,NULL);
-	ccl_parameters params = ccl_parameters_create(OC, OB, OK, NREL, NMAS, MNU, W0, WA, HH, NAN, NS,-1,NULL,NULL);
-        printf("in sample run w0=%1.12f, wa=%1.12f\n", W0, WA);
-	params.sigma_8=S8;
-=======
-	config.transfer_function_method=ccl_bbks;
-	ccl_parameters params=ccl_parameters_create(OC,OB,OK,ON,W0,WA,HH,NORMPS,NS,-1,NULL,NULL);
->>>>>>> 78f8f8bf
+	ccl_parameters params = ccl_parameters_create(OC, OB, OK, NREL, NMAS, MNU, W0, WA, HH, NORMPS, NS,0,NULL,NULL);
+        //printf("in sample run w0=%1.12f, wa=%1.12f\n", W0, WA);
 
 	// Initialize cosmology object given cosmo params
 	ccl_cosmology *cosmo=ccl_cosmology_create(params,config);
