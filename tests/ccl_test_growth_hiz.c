#include "ccl.h"
#include "ctest.h"
#include <stdio.h>
#include <math.h>

// The tolerance in D(z) 
#define GROWTH_HIZ_TOLERANCE 6.0e-6

CTEST_DATA(growth_hiz) {
  double Omega_c;
  double Omega_b;
  double h;
  double A_s;
  double n_s;
  double Neff;
  double* mnu;
  double Omega_v[7];
  double Omega_k[7];
  double w_0[7];
  double w_a[7];
  ccl_mnu_convention mnu_type;
  double mu_0[7];
  double sigma_0[7];
  
  double z[7];
  double gf[7][7];
};

// Read the fixed format file containing all the growth factor
// benchmarks
static void read_growth_hiz_test_file(double z[7], double gf[3][7])
{
	
  // First get orginal benchmark for growth in non-modified-gravity models:
   	
  //Growth is normalized to ~a at early times
  FILE * f = fopen("./tests/benchmark/growth_hiz_model1-3.txt", "r");
  ASSERT_NOT_NULL(f);
  
  // Ignore header line
  char str[1024];
  char* rtn;
  rtn = fgets(str, 1024, f);
  
    // File is fixed format - five rows and six columns
  for (int i=0; i<7; i++) {
    int count = fscanf(f, "%le %le %le %le\n", &z[i],
		       &gf[0][i], &gf[1][i], &gf[2][i]);
    	// Check that all the stuff in the benchmark is there
    ASSERT_EQUAL(4, count);
  }
  fclose(f);
  
  /*// Now get the growth in the models with non-zero mu_0 and sigma_0
  
  FILE * fMG = fopen("./tests/benchmark/growth_hiz_model4-7_MG.txt", "r");
  ASSERT_NOT_NULL(fMG);
  
  // Ignore header line
  char strMG[1024];
  char* rtnMG;
  rtnMG = fgets(strMG, 1024, fMG);
  
    // File is fixed format - five rows and six columns
  for (int i=0; i<7; i++) {
    int count = fscanf(f, "%le %le %le %le %le\n", &z[i],
		       &gf[3][i], &gf[4][i], &gf[5][i], &gf[7][i]);
    	// Check that all the stuff in the benchmark is there
    ASSERT_EQUAL(5, count);
  }
  fclose(fMG);*/
}

// Set up the cosmological parameters to be used in each of the
// models
CTEST_SETUP(growth_hiz) {
  // Values that are the same for all 3 models
  data->Omega_c = 0.25;
  data->Omega_b = 0.05;
  data->h = 0.7;
  data->A_s = 2.1e-9;
  data->n_s = 0.96;
  data->Neff=0;
  double mnuval = 0.;
  data->mnu= &mnuval;
  data->mnu_type = ccl_mnu_sum;
  
  
  // Values that are different for the different models
  double Omega_v[7] = {  0.7,  0.7,  0.7, 0.7, 0.7, 0.7, 0.7};
  double w_0[7]     = { -1.0, -0.9, -0.9, -0.9, -0.9 -0.9, -0.9};
  double w_a[7]     = {  0.0,  0.0,  0.1, 0., 0., 0., 0. };
  double mu_0[7]    = { 0., 0., 0., 0.1, -0.1, 0.1, -0.1};
  double sigma_0[7] = {0., 0., 0., 0.1, -0.1, -0.1, 0.1};
  
  // Fill in the values from these constant arrays.
  for (int i=0; i<7; i++) {
    data->Omega_v[i] = Omega_v[i];
    data->w_0[i]     = w_0[i];
    data->w_a[i]     = w_a[i];
    data->Omega_k[i] = 1.0 - data->Omega_c - data->Omega_b - data->Omega_v[i];
    data->mu_0[i] = mu_0[i];
    data->sigma_0[i] = sigma_0[i];
  }

  // The file of benchmark data.
  read_growth_hiz_test_file(data->z, data->gf);
}

static void compare_growth_hiz(int model, struct growth_hiz_data * data)
{
  int status=0; 	
  // Make the parameter set from the input data
  // Values of some parameters depend on the model index
<<<<<<< HEAD
  ccl_parameters params = ccl_parameters_create(data->Omega_c, data->Omega_b, data->Omega_k[model], data->Neff, data->mnu, data->mnu_type, data->w_0[model], data->w_a[model], data->h, data->A_s, data->n_s,-1,-1,-1,data->mu_0[model], data->sigma_0[model],-1,NULL,NULL, &status);
  params.Omega_g=0;
=======
  ccl_parameters params = ccl_parameters_create(data->Omega_c, data->Omega_b, data->Omega_k[model], data->Neff, data->mnu, data->mnu_type, data->w_0[model], data->w_a[model], data->h, data->A_s, data->n_s,-1,-1,-1,-1,NULL,NULL, &status);
  params.Omega_g=0; //enforce no radiation
  params.Omega_l = 1.-params.Omega_m-params.Omega_k; //reomcpute Omega_l without radiation
>>>>>>> 0a5e2a22
  // Make a cosmology object from the parameters with the default configuration
  ccl_cosmology * cosmo = ccl_cosmology_create(params, default_config);
  ASSERT_NOT_NULL(cosmo);
  
  // Compare to benchmark data
  for (int j=0; j<7; j++) {
    double a = 1/(1.+data->z[j]);
    double gf_ij=ccl_growth_factor_unnorm(cosmo,a, &status);
    if (status) printf("%s\n",cosmo->status_message);
    double absolute_tolerance = GROWTH_HIZ_TOLERANCE*data->gf[model][j];
    if (fabs(absolute_tolerance)<1e-12) absolute_tolerance = 1e-12;
    ASSERT_DBL_NEAR_TOL(data->gf[model][j], gf_ij, absolute_tolerance);
  }
  ccl_cosmology_free(cosmo);
}

CTEST2(growth_hiz, model_1) {
  int model = 0;
  compare_growth_hiz(model, data);
}

CTEST2(growth_hiz, model_2) {
  int model = 1;
  compare_growth_hiz(model, data);
}

CTEST2(growth_hiz, model_3) {
  int model = 2;
  compare_growth_hiz(model, data);
}

/*CTEST2(growth_hiz, model_4) {
  int model = 3;
  compare_growth_hiz(model, data);
}
CTEST2(growth_hiz, model_5) {
  int model = 4;
  compare_growth_hiz(model, data);
}
CTEST2(growth_hiz, model_6) {
  int model = 5;
  compare_growth_hiz(model, data);
}
CTEST2(growth_hiz, model_7) {
  int model = 6;
  compare_growth_hiz(model, data);
}*/
<|MERGE_RESOLUTION|>--- conflicted
+++ resolved
@@ -112,14 +112,9 @@
   int status=0; 	
   // Make the parameter set from the input data
   // Values of some parameters depend on the model index
-<<<<<<< HEAD
   ccl_parameters params = ccl_parameters_create(data->Omega_c, data->Omega_b, data->Omega_k[model], data->Neff, data->mnu, data->mnu_type, data->w_0[model], data->w_a[model], data->h, data->A_s, data->n_s,-1,-1,-1,data->mu_0[model], data->sigma_0[model],-1,NULL,NULL, &status);
-  params.Omega_g=0;
-=======
-  ccl_parameters params = ccl_parameters_create(data->Omega_c, data->Omega_b, data->Omega_k[model], data->Neff, data->mnu, data->mnu_type, data->w_0[model], data->w_a[model], data->h, data->A_s, data->n_s,-1,-1,-1,-1,NULL,NULL, &status);
   params.Omega_g=0; //enforce no radiation
   params.Omega_l = 1.-params.Omega_m-params.Omega_k; //reomcpute Omega_l without radiation
->>>>>>> 0a5e2a22
   // Make a cosmology object from the parameters with the default configuration
   ccl_cosmology * cosmo = ccl_cosmology_create(params, default_config);
   ASSERT_NOT_NULL(cosmo);
