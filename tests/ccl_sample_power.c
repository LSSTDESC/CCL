#include "ccl.h"
#include <math.h>
#include <stdio.h>

int main(int argc, char * argv[])
{
  int status=0;
  double Omega_c = 0.25;
  double Omega_b = 0.05;
  double h = 0.7;
  double normp = 0.8; //2.1e-9
  double n_s = 0.96;
  double Omega_k = 0.;
  double Neff = 0.;
  double Nmass = 1;
  double mnu = 0.5;
  ccl_configuration config = default_config;
<<<<<<< HEAD
  //	config.transfer_function_method = ccl_bbks;
  config.transfer_function_method = ccl_boltzmann;
  
  ccl_parameters params = ccl_parameters_create_lcdm_nu(Omega_c, Omega_b, Omega_k,h, A_s, n_s, Neff, Nmass, mnu);
=======
  //config.transfer_function_method = ccl_bbks;
  //config.matter_power_spectrum_method=ccl_linear;

  ccl_parameters params = ccl_parameters_create_flat_lcdm(Omega_c, Omega_b, h, normp, n_s);
>>>>>>> fcf67861
  ccl_cosmology * cosmo = ccl_cosmology_create(params, config);

  printf("# k [1/Mpc],P(k,z=0),P(k,z=1),P(k,z=2),P(k,z=3)\n");
  
  double k,p,p1,p2,p3=0;
  double a_at_z1=0.5;
  double a_at_z2=1./3.;
  double a_at_z3=0.25;
  if(cosmo->config.matter_power_spectrum_method==ccl_linear){
    for (k = K_MIN; k<K_MAX; k*=1.05){
      p = ccl_linear_matter_power(cosmo, k,1.0, &status);
      p1 = ccl_linear_matter_power(cosmo,k, a_at_z1,&status);
      p2 = ccl_linear_matter_power(cosmo,k, a_at_z2,&status);
      p3 = ccl_linear_matter_power(cosmo,k, a_at_z3,&status);
      printf("%le %le %le %le %le\n", k, p,p1,p2,p3);
    }
  } else {
    if(cosmo->config.matter_power_spectrum_method==ccl_halofit){
      for (k = K_MIN; k<K_MAX; k*=1.05){
	p = ccl_nonlin_matter_power(cosmo, k,1.0,&status);
	p1 = ccl_nonlin_matter_power(cosmo,k, a_at_z1,&status);
	p2 = ccl_nonlin_matter_power(cosmo,k, a_at_z2,&status);
	p3 = ccl_nonlin_matter_power(cosmo,k, a_at_z3,&status);
	printf("%le %le %le %le %le\n", k, p,p1,p2,p3);
      }
    } else {
      printf("ccl_sample_power.c: Unknown power spectrum method.\n");
      return NAN;
    }
  }
  printf("sigma_8 = %.6lE\n", ccl_sigmaR(cosmo,8./h));
  printf("Consistency check: sigma_8 = %.6lE\n", ccl_sigma8(cosmo));
  printf("Completed. Status = %d\n",status);
  
  ccl_cosmology_free(cosmo);

  return 0;

}<|MERGE_RESOLUTION|>--- conflicted
+++ resolved
@@ -10,22 +10,13 @@
   double h = 0.7;
   double normp = 0.8; //2.1e-9
   double n_s = 0.96;
-  double Omega_k = 0.;
-  double Neff = 0.;
-  double Nmass = 1;
-  double mnu = 0.5;
+
   ccl_configuration config = default_config;
-<<<<<<< HEAD
-  //	config.transfer_function_method = ccl_bbks;
-  config.transfer_function_method = ccl_boltzmann;
-  
-  ccl_parameters params = ccl_parameters_create_lcdm_nu(Omega_c, Omega_b, Omega_k,h, A_s, n_s, Neff, Nmass, mnu);
-=======
+
   //config.transfer_function_method = ccl_bbks;
   //config.matter_power_spectrum_method=ccl_linear;
 
   ccl_parameters params = ccl_parameters_create_flat_lcdm(Omega_c, Omega_b, h, normp, n_s);
->>>>>>> fcf67861
   ccl_cosmology * cosmo = ccl_cosmology_create(params, config);
 
   printf("# k [1/Mpc],P(k,z=0),P(k,z=1),P(k,z=2),P(k,z=3)\n");
