from numpy.testing import run_module_suite
import sys

# Per-module accuracy, input correctness, and unit tests
<<<<<<< HEAD
#from ccl_test_distances import *
#from ccl_test_growth import *
#from ccl_test_core import *
#from ccl_test_power import *
=======
from ccl_test_distances import *
from ccl_test_growth import *
from ccl_test_core import *
from ccl_test_power import *
from ccl_test_cclerror import *
>>>>>>> 0a5e2a22

# Overall interface functionality tests
from ccl_test_pyccl_interface import *
from ccl_test_swig_interface import *

if __name__ == "__main__":
    # Run tests
    args = sys.argv

    # If no args were specified, add arg to only do non-slow tests
    if len(args) == 1:
        print("Running tests that are not tagged as 'slow'. "
              "Use '--all' to run all tests.")
        args.append("-a!slow")
    run_module_suite(argv=args)<|MERGE_RESOLUTION|>--- conflicted
+++ resolved
@@ -2,18 +2,11 @@
 import sys
 
 # Per-module accuracy, input correctness, and unit tests
-<<<<<<< HEAD
-#from ccl_test_distances import *
-#from ccl_test_growth import *
-#from ccl_test_core import *
-#from ccl_test_power import *
-=======
 from ccl_test_distances import *
 from ccl_test_growth import *
 from ccl_test_core import *
 from ccl_test_power import *
 from ccl_test_cclerror import *
->>>>>>> 0a5e2a22
 
 # Overall interface functionality tests
 from ccl_test_pyccl_interface import *
