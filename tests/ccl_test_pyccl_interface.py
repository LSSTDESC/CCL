--- conflicted
+++ resolved
@@ -76,7 +76,6 @@
     # Emulator Pk with neutrinos, force equalize
     #p2 = ccl.Parameters(Omega_c=0.27, Omega_b=0.022/0.67**2, h=0.67, sigma8=0.8,
     #                    n_s=0.96, Neff=3.04, m_nu=0.11)
-<<<<<<< HEAD
     #cosmo2 = ccl.Cosmology(p1, transfer_function='emulator', 
     #                       matter_power_spectrum='emu', emulator_neutrinos='equalize') 
     
@@ -95,11 +94,6 @@
     # And ask for halofit to make sure we can throw an error if this is called.
     cosmo2 = ccl.Cosmology(p1, matter_power_spectrum='halofit')
     
-=======
-    #cosmo2 = ccl.Cosmology(p1, transfer_function='emulator',
-    #                       matter_power_spectrum='emu', emulator_neutrinos='equalize')
-
->>>>>>> 0a5e2a22
     return [cosmo1]
 
 def all_finite(vals):
@@ -838,23 +832,12 @@
     assert_( all_finite(corr3))
 
 
-"""
 def test_valid_transfer_combos():
-<<<<<<< HEAD
-	
-   
-    Check that invalid transfer_function <-> matter_power_spectrum pairs raise 
-    an error.
-    
-
-    params = { 'Omega_c': 0.27, 'Omega_b': 0.045, 'h': 0.67, 
-=======
     """
     Check that invalid transfer_function <-> matter_power_spectrum pairs raise
     an error.
     """
     params = { 'Omega_c': 0.27, 'Omega_b': 0.045, 'h': 0.67,
->>>>>>> 0a5e2a22
                'A_s': 1e-10, 'n_s': 0.96, 'w0': -1., 'wa': 0. }
 
     assert_raises(ValueError, ccl.Cosmology, transfer_function='emulator',
@@ -913,14 +896,10 @@
     
     for cosmo in reference_models():
         yield check_halomod, cosmo
-<<<<<<< HEAD
-        
+
     for cosmo_mg in reference_models_mg():
 		yield check_massfunc_MG, cosmo_mg
-        
-=======
-
->>>>>>> 0a5e2a22
+
 @decorators.slow
 def test_neutrinos():
   
@@ -929,31 +908,16 @@
     
     yield check_neutrinos
 
-<<<<<<< HEAD
-def test_lsst_specs():
-
-
-    Test lsst specs module.
-   
-
-=======
+
 def test_redshifts():
     """
     Test redshifts module.
     """
->>>>>>> 0a5e2a22
     for cosmo in reference_models():
         yield check_redshifts, cosmo
 
     for cosmo_nu in reference_models_nu():
-<<<<<<< HEAD
-       yield check_lsst_specs_nu, cosmo_nu
-       
-    for cosmo_mg in reference_models_mg():
-	    yield check_lsst_specs, cosmo_mg
-=======
        yield check_redshifts, cosmo_nu
->>>>>>> 0a5e2a22
 
 @decorators.slow
 def test_cls():
@@ -969,7 +933,7 @@
         yield check_cls_nu, cosmo_nu
         
     for cosmo_mg in reference_models_mg():
-		yield check_cls, cosmo_mg"""
+		yield check_cls, cosmo_mg
 	
 def test_corr():
 
@@ -995,14 +959,14 @@
     for cosmo_mg in reference_models_mg():
 		yield check_corr_3d, cosmo_mg
 
-"""def test_debug_mode():
+def test_debug_mode():
 
     
     Test that debug mode can be toggled.
     
 
     ccl.debug_mode(True)
-    ccl.debug_mode(False)"""
+    ccl.debug_mode(False)
 
 
 if __name__ == '__main__':
